--- conflicted
+++ resolved
@@ -24,11 +24,7 @@
               make patch unzip which xz python3 python3-devel tree \
               cmake bison bison-devel libstdc++-static
       - name: Checkout
-<<<<<<< HEAD
-        uses: actions/checkout@8ade135a41bc03ea155e62e844d188df1ea18608
-=======
-        uses: actions/checkout@b4ffde65f46336ab88eb53be808477a3936bae11
->>>>>>> 45b2c207
+        uses: actions/checkout@b4ffde65f46336ab88eb53be808477a3936bae11
         with:
           fetch-depth: 0
       - name: Setup non-root user
@@ -66,11 +62,7 @@
               make patch unzip xz-utils python3 python3-dev tree \
               cmake bison
       - name: Checkout
-<<<<<<< HEAD
-        uses: actions/checkout@8ade135a41bc03ea155e62e844d188df1ea18608
-=======
-        uses: actions/checkout@b4ffde65f46336ab88eb53be808477a3936bae11
->>>>>>> 45b2c207
+        uses: actions/checkout@b4ffde65f46336ab88eb53be808477a3936bae11
         with:
           fetch-depth: 0
       - name: Setup non-root user
@@ -107,11 +99,7 @@
               bzip2 curl file g++ gcc gfortran git gnupg2 gzip \
               make patch unzip xz-utils python3 python3-dev tree
       - name: Checkout
-<<<<<<< HEAD
-        uses: actions/checkout@8ade135a41bc03ea155e62e844d188df1ea18608
-=======
-        uses: actions/checkout@b4ffde65f46336ab88eb53be808477a3936bae11
->>>>>>> 45b2c207
+        uses: actions/checkout@b4ffde65f46336ab88eb53be808477a3936bae11
         with:
           fetch-depth: 0
       - name: Setup non-root user
@@ -145,11 +133,7 @@
               make patch unzip which xz python3 python3-devel tree \
               cmake bison
       - name: Checkout
-<<<<<<< HEAD
-        uses: actions/checkout@8ade135a41bc03ea155e62e844d188df1ea18608
-=======
-        uses: actions/checkout@b4ffde65f46336ab88eb53be808477a3936bae11
->>>>>>> 45b2c207
+        uses: actions/checkout@b4ffde65f46336ab88eb53be808477a3936bae11
         with:
           fetch-depth: 0
       - name: Setup repo
@@ -174,14 +158,10 @@
         run: |
           brew install cmake bison@2.7 tree
       - name: Checkout
-<<<<<<< HEAD
-        uses: actions/checkout@8ade135a41bc03ea155e62e844d188df1ea18608
-=======
         uses: actions/checkout@b4ffde65f46336ab88eb53be808477a3936bae11
       - uses: actions/setup-python@0a5c61591373683505ea898e09a3ea4f39ef2b9c # @v2
         with:
           python-version: "3.12"
->>>>>>> 45b2c207
       - name: Bootstrap clingo
         run: |
           source share/spack/setup-env.sh
@@ -202,11 +182,7 @@
         run: |
           brew install tree
       - name: Checkout
-<<<<<<< HEAD
-        uses: actions/checkout@8ade135a41bc03ea155e62e844d188df1ea18608
-=======
-        uses: actions/checkout@b4ffde65f46336ab88eb53be808477a3936bae11
->>>>>>> 45b2c207
+        uses: actions/checkout@b4ffde65f46336ab88eb53be808477a3936bae11
       - name: Bootstrap clingo
         run: |
           set -ex
@@ -231,11 +207,7 @@
     runs-on: ubuntu-20.04
     steps:
       - name: Checkout
-<<<<<<< HEAD
-        uses: actions/checkout@8ade135a41bc03ea155e62e844d188df1ea18608
-=======
-        uses: actions/checkout@b4ffde65f46336ab88eb53be808477a3936bae11
->>>>>>> 45b2c207
+        uses: actions/checkout@b4ffde65f46336ab88eb53be808477a3936bae11
         with:
           fetch-depth: 0
       - name: Setup repo
@@ -278,11 +250,7 @@
               bzip2 curl file g++ gcc patchelf gfortran git gzip \
               make patch unzip xz-utils python3 python3-dev tree
       - name: Checkout
-<<<<<<< HEAD
-        uses: actions/checkout@8ade135a41bc03ea155e62e844d188df1ea18608
-=======
-        uses: actions/checkout@b4ffde65f46336ab88eb53be808477a3936bae11
->>>>>>> 45b2c207
+        uses: actions/checkout@b4ffde65f46336ab88eb53be808477a3936bae11
         with:
           fetch-depth: 0
       - name: Setup non-root user
@@ -319,11 +287,7 @@
               make patch unzip xz-utils python3 python3-dev tree \
               gawk
       - name: Checkout
-<<<<<<< HEAD
-        uses: actions/checkout@8ade135a41bc03ea155e62e844d188df1ea18608
-=======
-        uses: actions/checkout@b4ffde65f46336ab88eb53be808477a3936bae11
->>>>>>> 45b2c207
+        uses: actions/checkout@b4ffde65f46336ab88eb53be808477a3936bae11
         with:
           fetch-depth: 0
       - name: Setup non-root user
@@ -356,11 +320,7 @@
           # Remove GnuPG since we want to bootstrap it
           sudo rm -rf /usr/local/bin/gpg
       - name: Checkout
-<<<<<<< HEAD
-        uses: actions/checkout@8ade135a41bc03ea155e62e844d188df1ea18608
-=======
-        uses: actions/checkout@b4ffde65f46336ab88eb53be808477a3936bae11
->>>>>>> 45b2c207
+        uses: actions/checkout@b4ffde65f46336ab88eb53be808477a3936bae11
       - name: Bootstrap GnuPG
         run: |
           source share/spack/setup-env.sh
@@ -378,11 +338,7 @@
           # Remove GnuPG since we want to bootstrap it
           sudo rm -rf /usr/local/bin/gpg
       - name: Checkout
-<<<<<<< HEAD
-        uses: actions/checkout@8ade135a41bc03ea155e62e844d188df1ea18608
-=======
-        uses: actions/checkout@b4ffde65f46336ab88eb53be808477a3936bae11
->>>>>>> 45b2c207
+        uses: actions/checkout@b4ffde65f46336ab88eb53be808477a3936bae11
       - name: Bootstrap GnuPG
         run: |
           source share/spack/setup-env.sh
