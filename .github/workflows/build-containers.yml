--- conflicted
+++ resolved
@@ -81,11 +81,7 @@
           password: ${{ secrets.DOCKERHUB_TOKEN }}
 
       - name: Build & Deploy ${{ matrix.dockerfile[1] }}
-<<<<<<< HEAD
-        uses: docker/build-push-action@7f9d37fa544684fb73bfe4835ed7214c255ce02b # @v2
-=======
         uses: docker/build-push-action@ac9327eae2b366085ac7f6a2d02df8aa8ead720a # @v2
->>>>>>> 34732c57
         with:
           file: share/spack/docker/${{matrix.dockerfile[1]}}
           platforms: ${{ matrix.dockerfile[2] }}
