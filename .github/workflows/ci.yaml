--- conflicted
+++ resolved
@@ -85,7 +85,6 @@
     needs: [ prechecks ]
     runs-on: ubuntu-latest
     steps:
-<<<<<<< HEAD
     - name: Success
       run: "true"
 
@@ -94,26 +93,6 @@
     uses: ./.github/workflows/coverage.yml
     secrets: inherit
 
-=======
-    - uses: actions/checkout@d632683dd7b4114ad314bca15554477dd762a938
-      with:
-        fetch-depth: 0
-    - name: Download coverage files
-      uses: actions/download-artifact@fa0a91b85d4f404e444e00e005971372dc801d16
-      with:
-        pattern: coverage-*
-        path: coverage
-        merge-multiple: true
-    - run: pip install --upgrade coverage
-    - run: ls -la coverage
-    - run: coverage combine -a coverage/.coverage*
-    - run: coverage xml
-    - name: "Upload coverage"
-      uses: codecov/codecov-action@e28ff129e5465c2c0dcc6f003fc735cb6ae0c673
-      with:
-        token: ${{ secrets.CODECOV_TOKEN }}
-        verbose: true
->>>>>>> cd5c85ba
   all:
     needs: [ coverage, bootstrap ]
     runs-on: ubuntu-latest
