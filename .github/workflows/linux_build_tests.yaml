name: linux builds

on:
  push:
    branches:
    - develop
    - releases/**
  pull_request:
    branches:
    - develop
    - releases/**
    paths-ignore:
      # Don't run if we only modified packages in the built-in repository
      - 'var/spack/repos/builtin/**'
      - '!var/spack/repos/builtin/packages/lz4/**'
      - '!var/spack/repos/builtin/packages/mpich/**'
      - '!var/spack/repos/builtin/packages/tut/**'
      - '!var/spack/repos/builtin/packages/py-setuptools/**'
      - '!var/spack/repos/builtin/packages/openjpeg/**'
      - '!var/spack/repos/builtin/packages/r-rcpp/**'
<<<<<<< HEAD
      - '!var/spack/repos/builtin/packages/rust/**'
      - '!var/spack/repos/builtin/packages/ripgrep/**'
=======
      - '!var/spack/repos/builtin/packages/ruby-rake/**'
>>>>>>> c29b74e7
      # Don't run if we only modified documentation
      - 'lib/spack/docs/**'

jobs:
  build:
    runs-on: ubuntu-latest
    strategy:
      matrix:
<<<<<<< HEAD
        package: [lz4, mpich, tut, py-setuptools, openjpeg, r-rcpp, ripgrep]
=======
        package:
        - lz4  # MakefilePackage
        - mpich  # AutotoolsPackage
        - tut  # WafPackage
        - py-setuptools  # PythonPackage
        - openjpeg  # CMakePackage
        - r-rcpp  # RPackage
        - ruby-rake  # RubyPackage
>>>>>>> c29b74e7
    steps:
    - uses: actions/checkout@v2
    - uses: actions/cache@v2
      with:
        path: ~/.ccache
        key: ccache-build-${{ matrix.package }}
        restore-keys: |
          ccache-build-${{ matrix.package }}
    - uses: actions/setup-python@v2
      with:
        python-version: 3.8
    - name: Install System Packages
      run: |
        sudo apt-get update
        sudo apt-get -yqq install ccache gfortran perl perl-base r-base r-base-core r-base-dev ruby findutils openssl libssl-dev libpciaccess-dev
        R --version
        perl --version
<<<<<<< HEAD
    - name: Install Rust 1.44.1
      uses: actions-rs/toolchain@v1
      with:
          toolchain: 1.44.1
=======
        ruby --version
>>>>>>> c29b74e7
    - name: Copy Configuration
      run: |
        ccache -M 300M && ccache -z
        # Set up external deps for build tests, b/c they take too long to compile
        cp share/spack/qa/configuration/*.yaml etc/spack/
    - name: Run the build test
      run: |
        . share/spack/setup-env.sh
        SPEC=${{ matrix.package }} share/spack/qa/run-build-tests
        ccache -s<|MERGE_RESOLUTION|>--- conflicted
+++ resolved
@@ -18,12 +18,9 @@
       - '!var/spack/repos/builtin/packages/py-setuptools/**'
       - '!var/spack/repos/builtin/packages/openjpeg/**'
       - '!var/spack/repos/builtin/packages/r-rcpp/**'
-<<<<<<< HEAD
       - '!var/spack/repos/builtin/packages/rust/**'
       - '!var/spack/repos/builtin/packages/ripgrep/**'
-=======
       - '!var/spack/repos/builtin/packages/ruby-rake/**'
->>>>>>> c29b74e7
       # Don't run if we only modified documentation
       - 'lib/spack/docs/**'
 
@@ -32,9 +29,6 @@
     runs-on: ubuntu-latest
     strategy:
       matrix:
-<<<<<<< HEAD
-        package: [lz4, mpich, tut, py-setuptools, openjpeg, r-rcpp, ripgrep]
-=======
         package:
         - lz4  # MakefilePackage
         - mpich  # AutotoolsPackage
@@ -42,8 +36,8 @@
         - py-setuptools  # PythonPackage
         - openjpeg  # CMakePackage
         - r-rcpp  # RPackage
+        - ripgrep # CargoPackage
         - ruby-rake  # RubyPackage
->>>>>>> c29b74e7
     steps:
     - uses: actions/checkout@v2
     - uses: actions/cache@v2
@@ -61,14 +55,11 @@
         sudo apt-get -yqq install ccache gfortran perl perl-base r-base r-base-core r-base-dev ruby findutils openssl libssl-dev libpciaccess-dev
         R --version
         perl --version
-<<<<<<< HEAD
+        ruby --version
     - name: Install Rust 1.44.1
       uses: actions-rs/toolchain@v1
       with:
           toolchain: 1.44.1
-=======
-        ruby --version
->>>>>>> c29b74e7
     - name: Copy Configuration
       run: |
         ccache -M 300M && ccache -z
