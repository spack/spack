--- conflicted
+++ resolved
@@ -1,99 +1,8 @@
 name: unit tests
 
 on:
-<<<<<<< HEAD
-  push:
-    branches:
-      - develop
-      - releases/**
-  pull_request:
-    branches:
-      - develop
-      - releases/**
-jobs:
-  # Validate that the code can be run on all the Python versions
-  # supported by Spack
-  validate:
-    runs-on: ubuntu-latest
-    steps:
-    - uses: actions/checkout@2541b1294d2704b0964813337f33b291d3f8596b # @v2
-    - uses: actions/setup-python@98f2ad02fd48d057ee3b4d4f66525b231c3e52b6 # @v2
-      with:
-        python-version: 3.9
-    - name: Install Python Packages
-      run: |
-        pip install --upgrade pip
-        pip install --upgrade vermin
-    - name: vermin (Spack's Core)
-      run: vermin --backport argparse --violations --backport typing -t=2.7- -t=3.5- -vvv lib/spack/spack/ lib/spack/llnl/ bin/
-    - name: vermin (Repositories)
-      run: vermin --backport argparse --violations --backport typing -t=2.7- -t=3.5- -vvv var/spack/repos
-  # Run style checks on the files that have been changed
-  style:
-    runs-on: ubuntu-latest
-    steps:
-    - uses: actions/checkout@2541b1294d2704b0964813337f33b291d3f8596b # @v2
-      with:
-        fetch-depth: 0
-    - uses: actions/setup-python@98f2ad02fd48d057ee3b4d4f66525b231c3e52b6 # @v2
-      with:
-        python-version: 3.9
-    - name: Install Python packages
-      run: |
-        pip install --upgrade pip six setuptools types-six
-    - name: Setup git configuration
-      run: |
-        # Need this for the git tests to succeed.
-        git --version
-        . .github/workflows/setup_git.sh
-    - name: Run style tests
-      run: |
-          share/spack/qa/run-style-tests
-  # Check which files have been updated by the PR
-  changes:
-    runs-on: ubuntu-latest
-    # Set job outputs to values from filter step
-    outputs:
-      core: ${{ steps.filter.outputs.core }}
-      packages: ${{ steps.filter.outputs.packages }}
-      with_coverage: ${{ steps.coverage.outputs.with_coverage }}
-    steps:
-    - uses: actions/checkout@2541b1294d2704b0964813337f33b291d3f8596b # @v2
-      if: ${{ github.event_name == 'push' }}
-      with:
-        fetch-depth: 0
-    # For pull requests it's not necessary to checkout the code
-    - uses: dorny/paths-filter@b2feaf19c27470162a626bd6fa8438ae5b263721
-      id: filter
-      with:
-        # See https://github.com/dorny/paths-filter/issues/56 for the syntax used below
-        filters: |
-          core:
-          - './!(var/**)/**'
-          packages:
-          - 'var/**'
-    # Some links for easier reference:
-    #
-    # "github" context: https://docs.github.com/en/actions/reference/context-and-expression-syntax-for-github-actions#github-context
-    # job outputs: https://docs.github.com/en/actions/reference/workflow-syntax-for-github-actions#jobsjob_idoutputs
-    # setting environment variables from earlier steps: https://docs.github.com/en/actions/reference/workflow-commands-for-github-actions#setting-an-environment-variable
-    #
-    - id: coverage
-      # Run the subsequent jobs with coverage if core has been modified,
-      # regardless of whether this is a pull request or a push to a branch
-      run: |
-        echo Core changes: ${{ steps.filter.outputs.core }}
-        echo Event name: ${{ github.event_name }}
-        if [ "${{ steps.filter.outputs.core }}" == "true" ]
-        then
-          echo "::set-output name=with_coverage::true"
-        else
-          echo "::set-output name=with_coverage::false"
-        fi
-=======
   workflow_dispatch:
   workflow_call:
->>>>>>> 002bd8d2
 
 concurrency:
   group: unit_tests-${{github.ref}}-${{github.event.pull_request.number || github.run_number}}
@@ -138,17 +47,10 @@
           on_develop: false
 
     steps:
-<<<<<<< HEAD
-    - uses: actions/checkout@2541b1294d2704b0964813337f33b291d3f8596b # @v2
-      with:
-        fetch-depth: 0
-    - uses: actions/setup-python@98f2ad02fd48d057ee3b4d4f66525b231c3e52b6 # @v2
-=======
-    - uses: actions/checkout@ac593985615ec2ede58e132d2e21d2b1cbd6127c # @v2
-      with:
-        fetch-depth: 0
-    - uses: actions/setup-python@d27e3f3d7c64b4bbf8e4abfb9b63b83e846e0435 # @v2
->>>>>>> 002bd8d2
+    - uses: actions/checkout@ac593985615ec2ede58e132d2e21d2b1cbd6127c # @v2
+      with:
+        fetch-depth: 0
+    - uses: actions/setup-python@d27e3f3d7c64b4bbf8e4abfb9b63b83e846e0435 # @v2
       with:
         python-version: ${{ matrix.python-version }}
     - name: Install System packages
@@ -185,29 +87,17 @@
           UNIT_TEST_COVERAGE: ${{ matrix.python-version == '3.11' }}
       run: |
           share/spack/qa/run-unit-tests
-<<<<<<< HEAD
-    - uses: codecov/codecov-action@81cd2dc8148241f03f5839d295e000b8f761e378 # @v2.1.0
-      if: ${{ needs.changes.outputs.with_coverage == 'true' }}
-=======
     - uses: codecov/codecov-action@d9f34f8cd5cb3b3eb79b3e4b5dae3a16df499a70
->>>>>>> 002bd8d2
       with:
         flags: unittests,linux,${{ matrix.concretizer }}
   # Test shell integration
   shell:
     runs-on: ubuntu-latest
     steps:
-<<<<<<< HEAD
-    - uses: actions/checkout@2541b1294d2704b0964813337f33b291d3f8596b # @v2
-      with:
-        fetch-depth: 0
-    - uses: actions/setup-python@98f2ad02fd48d057ee3b4d4f66525b231c3e52b6 # @v2
-=======
-    - uses: actions/checkout@ac593985615ec2ede58e132d2e21d2b1cbd6127c # @v2
-      with:
-        fetch-depth: 0
-    - uses: actions/setup-python@d27e3f3d7c64b4bbf8e4abfb9b63b83e846e0435 # @v2
->>>>>>> 002bd8d2
+    - uses: actions/checkout@ac593985615ec2ede58e132d2e21d2b1cbd6127c # @v2
+      with:
+        fetch-depth: 0
+    - uses: actions/setup-python@d27e3f3d7c64b4bbf8e4abfb9b63b83e846e0435 # @v2
       with:
         python-version: '3.11'
     - name: Install System packages
@@ -228,12 +118,7 @@
           COVERAGE: true
       run: |
           share/spack/qa/run-shell-tests
-<<<<<<< HEAD
-    - uses: codecov/codecov-action@81cd2dc8148241f03f5839d295e000b8f761e378 # @v2.1.0
-      if: ${{ needs.changes.outputs.with_coverage == 'true' }}
-=======
     - uses: codecov/codecov-action@d9f34f8cd5cb3b3eb79b3e4b5dae3a16df499a70
->>>>>>> 002bd8d2
       with:
         flags: shelltests,linux
 
@@ -248,11 +133,7 @@
           dnf install -y \
               bzip2 curl file gcc-c++ gcc gcc-gfortran git gnupg2 gzip \
               make patch tcl unzip which xz
-<<<<<<< HEAD
-    - uses: actions/checkout@2541b1294d2704b0964813337f33b291d3f8596b # @v2
-=======
-    - uses: actions/checkout@ac593985615ec2ede58e132d2e21d2b1cbd6127c # @v2
->>>>>>> 002bd8d2
+    - uses: actions/checkout@ac593985615ec2ede58e132d2e21d2b1cbd6127c # @v2
     - name: Setup repo and non-root user
       run: |
           git --version
@@ -270,17 +151,10 @@
   clingo-cffi:
     runs-on: ubuntu-latest
     steps:
-<<<<<<< HEAD
-    - uses: actions/checkout@2541b1294d2704b0964813337f33b291d3f8596b # @v2
-      with:
-        fetch-depth: 0
-    - uses: actions/setup-python@98f2ad02fd48d057ee3b4d4f66525b231c3e52b6 # @v2
-=======
-    - uses: actions/checkout@ac593985615ec2ede58e132d2e21d2b1cbd6127c # @v2
-      with:
-        fetch-depth: 0
-    - uses: actions/setup-python@d27e3f3d7c64b4bbf8e4abfb9b63b83e846e0435 # @v2
->>>>>>> 002bd8d2
+    - uses: actions/checkout@ac593985615ec2ede58e132d2e21d2b1cbd6127c # @v2
+      with:
+        fetch-depth: 0
+    - uses: actions/setup-python@d27e3f3d7c64b4bbf8e4abfb9b63b83e846e0435 # @v2
       with:
         python-version: '3.11'
     - name: Install System packages
@@ -301,21 +175,7 @@
           SPACK_TEST_SOLVER: clingo
       run: |
           share/spack/qa/run-unit-tests
-<<<<<<< HEAD
-          coverage combine
-          coverage xml
-    - name: Run unit tests (reduced suite without coverage)
-      if: ${{ needs.changes.outputs.with_coverage == 'false' }}
-      env:
-          ONLY_PACKAGES: true
-          SPACK_TEST_SOLVER: clingo
-      run: |
-          share/spack/qa/run-unit-tests
-    - uses: codecov/codecov-action@81cd2dc8148241f03f5839d295e000b8f761e378 # @v2.1.0
-      if: ${{ needs.changes.outputs.with_coverage == 'true' }}
-=======
     - uses: codecov/codecov-action@d9f34f8cd5cb3b3eb79b3e4b5dae3a16df499a70 # @v2.1.0
->>>>>>> 002bd8d2
       with:
         flags: unittests,linux,clingo
   # Run unit tests on MacOS
@@ -325,17 +185,10 @@
       matrix:
         python-version: ["3.10"]
     steps:
-<<<<<<< HEAD
-    - uses: actions/checkout@2541b1294d2704b0964813337f33b291d3f8596b # @v2
-      with:
-        fetch-depth: 0
-    - uses: actions/setup-python@98f2ad02fd48d057ee3b4d4f66525b231c3e52b6 # @v2
-=======
-    - uses: actions/checkout@ac593985615ec2ede58e132d2e21d2b1cbd6127c # @v2
-      with:
-        fetch-depth: 0
-    - uses: actions/setup-python@d27e3f3d7c64b4bbf8e4abfb9b63b83e846e0435 # @v2
->>>>>>> 002bd8d2
+    - uses: actions/checkout@ac593985615ec2ede58e132d2e21d2b1cbd6127c # @v2
+      with:
+        fetch-depth: 0
+    - uses: actions/setup-python@d27e3f3d7c64b4bbf8e4abfb9b63b83e846e0435 # @v2
       with:
         python-version: ${{ matrix.python-version }}
     - name: Install Python packages
@@ -355,55 +208,8 @@
         . share/spack/setup-env.sh
         $(which spack) bootstrap disable spack-install
         $(which spack) solve zlib
-<<<<<<< HEAD
-        if [ "${{ needs.changes.outputs.with_coverage }}" == "true" ]
-        then
-          coverage run $(which spack) unit-test -x
-          coverage combine
-          coverage xml
-          # Delete the symlink going from ./lib/spack/docs/_spack_root back to
-          # the initial directory, since it causes ELOOP errors with codecov/actions@2
-          rm lib/spack/docs/_spack_root
-        else
-          echo "ONLY PACKAGE RECIPES CHANGED [skipping coverage]"
-          $(which spack) unit-test -x -m "not maybeslow" -k "package_sanity"
-        fi
-    - uses: codecov/codecov-action@81cd2dc8148241f03f5839d295e000b8f761e378 # @v2.1.0
-      if: ${{ needs.changes.outputs.with_coverage == 'true' }}
-      with:
-        files: ./coverage.xml
-        flags: unittests,macos
-
-  # Run audits on all the packages in the built-in repository
-  package-audits:
-    needs: [ validate, style, changes ]
-    runs-on: ubuntu-latest
-    steps:
-    - uses: actions/checkout@2541b1294d2704b0964813337f33b291d3f8596b # @v2
-    - uses: actions/setup-python@98f2ad02fd48d057ee3b4d4f66525b231c3e52b6 # @v2
-      with:
-        python-version: 3.9
-    - name: Install Python packages
-      run: |
-        pip install --upgrade pip six setuptools pytest codecov coverage[toml]==6.2
-    - name: Package audits (with coverage)
-      if: ${{ needs.changes.outputs.with_coverage == 'true' }}
-      run: |
-          . share/spack/setup-env.sh
-          coverage run $(which spack) audit packages
-          coverage combine
-          coverage xml
-    - name: Package audits (wwithout coverage)
-      if: ${{ needs.changes.outputs.with_coverage == 'false' }}
-      run: |
-          . share/spack/setup-env.sh
-          $(which spack) audit packages
-    - uses: codecov/codecov-action@81cd2dc8148241f03f5839d295e000b8f761e378 # @v2.1.0
-      if: ${{ needs.changes.outputs.with_coverage == 'true' }}
-=======
         common_args=(--dist loadfile --tx '4*popen//python=./bin/spack-tmpconfig python -u ./bin/spack python' -x)
         $(which spack) unit-test --cov --cov-config=pyproject.toml --cov-report=xml:coverage.xml "${common_args[@]}"
     - uses: codecov/codecov-action@d9f34f8cd5cb3b3eb79b3e4b5dae3a16df499a70
->>>>>>> 002bd8d2
       with:
         flags: unittests,macos