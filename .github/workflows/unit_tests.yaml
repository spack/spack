name: unit tests

on:
  workflow_dispatch:
  workflow_call:

concurrency:
  group: unit_tests-${{github.ref}}-${{github.event.pull_request.number || github.run_number}}
  cancel-in-progress: true

jobs:
  # Run unit tests with different configurations on linux
  ubuntu:
    runs-on: ${{ matrix.os }}
    strategy:
      matrix:
        os: [ubuntu-latest]
        python-version: ['3.7', '3.8', '3.9', '3.10', '3.11', '3.12']
        concretizer: ['clingo']
        on_develop:
        - ${{ github.ref == 'refs/heads/fnal-develop' }}
        include:
        - python-version: '3.11'
          os: ubuntu-latest
          concretizer: original
          on_develop: ${{ github.ref == 'refs/heads/fnal-develop' }}
        - python-version: '3.6'
          os: ubuntu-20.04
          concretizer: clingo
          on_develop: ${{ github.ref == 'refs/heads/fnal-develop' }}
        exclude:
        - python-version: '3.7'
          os: ubuntu-latest
          concretizer: 'clingo'
          on_develop: false
        - python-version: '3.8'
          os: ubuntu-latest
          concretizer: 'clingo'
          on_develop: false
        - python-version: '3.9'
          os: ubuntu-latest
          concretizer: 'clingo'
          on_develop: false
        - python-version: '3.10'
          os: ubuntu-latest
          concretizer: 'clingo'
          on_develop: false
        - python-version: '3.11'
          os: ubuntu-latest
          concretizer: 'clingo'
          on_develop: false

    steps:
<<<<<<< HEAD
    - uses: actions/checkout@8ade135a41bc03ea155e62e844d188df1ea18608 # @v2
=======
    - uses: actions/checkout@b4ffde65f46336ab88eb53be808477a3936bae11 # @v2
>>>>>>> 0c18f81b
      with:
        fetch-depth: 0
    - uses: actions/setup-python@65d7f2d534ac1bc67fcd62888c5f4f3d2cb2b236 # @v2
      with:
        python-version: ${{ matrix.python-version }}
    - name: Install System packages
      run: |
          sudo apt-get -y update
          # Needed for unit tests
          sudo apt-get -y install \
              coreutils cvs gfortran graphviz gnupg2 mercurial ninja-build \
              cmake bison libbison-dev kcov
    - name: Install Python packages
      run: |
          pip install --upgrade pip setuptools pytest pytest-xdist pytest-cov
          pip install --upgrade flake8 "isort>=4.3.5" "mypy>=0.900" "click" "black"
    - name: Setup git configuration
      run: |
          # Need this for the git tests to succeed.
          git --version
          . .github/workflows/setup_git.sh
    - name: Bootstrap clingo
      if: ${{ matrix.concretizer == 'clingo' }}
      env:
          SPACK_PYTHON: python
      run: |
          . share/spack/setup-env.sh
          spack bootstrap disable spack-install
          spack bootstrap now
          spack -v solve zlib
    - name: Run unit tests
      env:
          SPACK_PYTHON: python
          SPACK_TEST_SOLVER: ${{ matrix.concretizer }}
          SPACK_TEST_PARALLEL: 2
          COVERAGE: true
          UNIT_TEST_COVERAGE: ${{ matrix.python-version == '3.11' }}
      run: |
          share/spack/qa/run-unit-tests
    - uses: codecov/codecov-action@eaaf4bedf32dbdc6b720b63067d99c4d77d6047d
      with:
        flags: unittests,linux,${{ matrix.concretizer }}
  # Test shell integration
  shell:
    runs-on: ubuntu-latest
    steps:
<<<<<<< HEAD
    - uses: actions/checkout@8ade135a41bc03ea155e62e844d188df1ea18608 # @v2
=======
    - uses: actions/checkout@b4ffde65f46336ab88eb53be808477a3936bae11 # @v2
>>>>>>> 0c18f81b
      with:
        fetch-depth: 0
    - uses: actions/setup-python@65d7f2d534ac1bc67fcd62888c5f4f3d2cb2b236 # @v2
      with:
        python-version: '3.11'
    - name: Install System packages
      run: |
          sudo apt-get -y update
          # Needed for shell tests
          sudo apt-get install -y coreutils kcov csh zsh tcsh fish dash bash
    - name: Install Python packages
      run: |
          pip install --upgrade pip setuptools pytest coverage[toml] pytest-xdist
    - name: Setup git configuration
      run: |
          # Need this for the git tests to succeed.
          git --version
          . .github/workflows/setup_git.sh
    - name: Run shell tests
      env:
          COVERAGE: true
      run: |
          share/spack/qa/run-shell-tests
    - uses: codecov/codecov-action@eaaf4bedf32dbdc6b720b63067d99c4d77d6047d
      with:
        flags: shelltests,linux

  # Test RHEL8 UBI with platform Python. This job is run
  # only on PRs modifying core Spack
  rhel8-platform-python:
    runs-on: ubuntu-latest
    container: registry.access.redhat.com/ubi8/ubi
    steps:
    - name: Install dependencies
      run: |
          dnf install -y \
              bzip2 curl file gcc-c++ gcc gcc-gfortran git gnupg2 gzip \
              make patch tcl unzip which xz
<<<<<<< HEAD
    - uses: actions/checkout@8ade135a41bc03ea155e62e844d188df1ea18608 # @v2
=======
    - uses: actions/checkout@b4ffde65f46336ab88eb53be808477a3936bae11 # @v2
>>>>>>> 0c18f81b
    - name: Setup repo and non-root user
      run: |
          git --version
          git config --global --add safe.directory /__w/spack/spack
          git fetch --unshallow
          . .github/workflows/setup_git.sh
          useradd spack-test
          chown -R spack-test .
    - name: Run unit tests
      shell: runuser -u spack-test -- bash {0}
      run: |
          source share/spack/setup-env.sh
          spack -d bootstrap now --dev
          spack unit-test -k 'not cvs and not svn and not hg' -x --verbose
  # Test for the clingo based solver (using clingo-cffi)
  clingo-cffi:
    runs-on: ubuntu-latest
    steps:
<<<<<<< HEAD
    - uses: actions/checkout@8ade135a41bc03ea155e62e844d188df1ea18608 # @v2
=======
    - uses: actions/checkout@b4ffde65f46336ab88eb53be808477a3936bae11 # @v2
>>>>>>> 0c18f81b
      with:
        fetch-depth: 0
    - uses: actions/setup-python@65d7f2d534ac1bc67fcd62888c5f4f3d2cb2b236 # @v2
      with:
        python-version: '3.11'
    - name: Install System packages
      run: |
          sudo apt-get -y update
          sudo apt-get -y install coreutils cvs gfortran graphviz gnupg2 mercurial ninja-build kcov
    - name: Install Python packages
      run: |
          pip install --upgrade pip setuptools pytest coverage[toml] pytest-cov clingo pytest-xdist
          pip install --upgrade flake8 "isort>=4.3.5" "mypy>=0.900" "click" "black"
    - name: Setup git configuration
      run: |
          # Need this for the git tests to succeed.
          git --version
          . .github/workflows/setup_git.sh
    - name: Run unit tests (full suite with coverage)
      env:
          COVERAGE: true
          SPACK_TEST_SOLVER: clingo
      run: |
          share/spack/qa/run-unit-tests
    - uses: codecov/codecov-action@eaaf4bedf32dbdc6b720b63067d99c4d77d6047d # @v2.1.0
      with:
        flags: unittests,linux,clingo
  # Run unit tests on MacOS
  macos:
    runs-on: macos-latest
    strategy:
      matrix:
        python-version: ["3.11"]
    steps:
<<<<<<< HEAD
    - uses: actions/checkout@8ade135a41bc03ea155e62e844d188df1ea18608 # @v2
=======
    - uses: actions/checkout@b4ffde65f46336ab88eb53be808477a3936bae11 # @v2
>>>>>>> 0c18f81b
      with:
        fetch-depth: 0
    - uses: actions/setup-python@65d7f2d534ac1bc67fcd62888c5f4f3d2cb2b236 # @v2
      with:
        python-version: ${{ matrix.python-version }}
    - name: Install Python packages
      run: |
          pip install --upgrade pip setuptools
          pip install --upgrade pytest coverage[toml] pytest-xdist pytest-cov
    - name: Setup Homebrew packages
      run: |
        brew install dash fish gcc gnupg2 kcov
    - name: Run unit tests
      env:
        SPACK_TEST_SOLVER: clingo
        SPACK_TEST_PARALLEL: 4
      run: |
        git --version
        . .github/workflows/setup_git.sh
        . share/spack/setup-env.sh
        $(which spack) bootstrap disable spack-install
        $(which spack) solve zlib
        common_args=(--dist loadfile --tx '4*popen//python=./bin/spack-tmpconfig python -u ./bin/spack python' -x)
        $(which spack) unit-test --cov --cov-config=pyproject.toml --cov-report=xml:coverage.xml "${common_args[@]}"
    - uses: codecov/codecov-action@eaaf4bedf32dbdc6b720b63067d99c4d77d6047d
      with:
        flags: unittests,macos<|MERGE_RESOLUTION|>--- conflicted
+++ resolved
@@ -51,11 +51,7 @@
           on_develop: false
 
     steps:
-<<<<<<< HEAD
     - uses: actions/checkout@8ade135a41bc03ea155e62e844d188df1ea18608 # @v2
-=======
-    - uses: actions/checkout@b4ffde65f46336ab88eb53be808477a3936bae11 # @v2
->>>>>>> 0c18f81b
       with:
         fetch-depth: 0
     - uses: actions/setup-python@65d7f2d534ac1bc67fcd62888c5f4f3d2cb2b236 # @v2
@@ -102,11 +98,7 @@
   shell:
     runs-on: ubuntu-latest
     steps:
-<<<<<<< HEAD
-    - uses: actions/checkout@8ade135a41bc03ea155e62e844d188df1ea18608 # @v2
-=======
     - uses: actions/checkout@b4ffde65f46336ab88eb53be808477a3936bae11 # @v2
->>>>>>> 0c18f81b
       with:
         fetch-depth: 0
     - uses: actions/setup-python@65d7f2d534ac1bc67fcd62888c5f4f3d2cb2b236 # @v2
@@ -145,11 +137,7 @@
           dnf install -y \
               bzip2 curl file gcc-c++ gcc gcc-gfortran git gnupg2 gzip \
               make patch tcl unzip which xz
-<<<<<<< HEAD
-    - uses: actions/checkout@8ade135a41bc03ea155e62e844d188df1ea18608 # @v2
-=======
     - uses: actions/checkout@b4ffde65f46336ab88eb53be808477a3936bae11 # @v2
->>>>>>> 0c18f81b
     - name: Setup repo and non-root user
       run: |
           git --version
@@ -168,11 +156,7 @@
   clingo-cffi:
     runs-on: ubuntu-latest
     steps:
-<<<<<<< HEAD
-    - uses: actions/checkout@8ade135a41bc03ea155e62e844d188df1ea18608 # @v2
-=======
     - uses: actions/checkout@b4ffde65f46336ab88eb53be808477a3936bae11 # @v2
->>>>>>> 0c18f81b
       with:
         fetch-depth: 0
     - uses: actions/setup-python@65d7f2d534ac1bc67fcd62888c5f4f3d2cb2b236 # @v2
@@ -207,11 +191,7 @@
       matrix:
         python-version: ["3.11"]
     steps:
-<<<<<<< HEAD
     - uses: actions/checkout@8ade135a41bc03ea155e62e844d188df1ea18608 # @v2
-=======
-    - uses: actions/checkout@b4ffde65f46336ab88eb53be808477a3936bae11 # @v2
->>>>>>> 0c18f81b
       with:
         fetch-depth: 0
     - uses: actions/setup-python@65d7f2d534ac1bc67fcd62888c5f4f3d2cb2b236 # @v2
