name: unit tests

on:
  push:
    branches:
      - develop
      - releases/**
      - jcsda_emc_spack_stack
      - release/**
  pull_request:
    branches:
      - develop
      - releases/**
      - jcsda_emc_spack_stack
      - release/**
  workflow_dispatch:
  workflow_call:

concurrency:
  group: unit_tests-${{github.ref}}-${{github.event.pull_request.number || github.run_number}}
  cancel-in-progress: true

jobs:
  # Run unit tests with different configurations on linux
  ubuntu:
    runs-on: ${{ matrix.os }}
    strategy:
      matrix:
        os: [ubuntu-latest]
        python-version: ['3.7', '3.8', '3.9', '3.10', '3.11']
        concretizer: ['clingo']
        on_develop:
        - ${{ github.ref == 'refs/heads/develop' }}
        include:
        - python-version: '3.10'
          os: ubuntu-latest
          concretizer: original
          on_develop: ${{ github.ref == 'refs/heads/develop' }}
        - python-version: '3.6'
          os: ubuntu-20.04
          concretizer: clingo
          on_develop: ${{ github.ref == 'refs/heads/develop' }}
        exclude:
        - python-version: '3.7'
          os: ubuntu-latest
          concretizer: 'clingo'
          on_develop: false
        - python-version: '3.8'
          os: ubuntu-latest
          concretizer: 'clingo'
          on_develop: false
        - python-version: '3.9'
          os: ubuntu-latest
          concretizer: 'clingo'
          on_develop: false
        - python-version: '3.11'
          os: ubuntu-latest
          concretizer: 'clingo'
          on_develop: false

    steps:
    - uses: actions/checkout@c85c95e3d7251135ab7dc9ce3241c5835cc595a9 # @v2
      with:
        fetch-depth: 0
    - uses: actions/setup-python@bd6b4b6205c4dbad673328db7b31b7fab9e241c0 # @v2
      with:
        python-version: ${{ matrix.python-version }}
    - name: Install System packages
      run: |
          sudo apt-get -y update
          # Needed for unit tests
          sudo apt-get -y install \
              coreutils cvs gfortran graphviz gnupg2 mercurial ninja-build \
              cmake bison libbison-dev kcov
    - name: remove-extension
      run: |
          source share/spack/setup-env.sh
          spack config --scope=defaults rm "config:extensions"
    - name: Install Python packages
      run: |
<<<<<<< HEAD
          pip install --upgrade pip six setuptools pytest pytest-xdist pytest-cov
=======
          pip install --upgrade pip setuptools pytest pytest-xdist pytest-cov
>>>>>>> 64c6d636
          pip install --upgrade flake8 "isort>=4.3.5" "mypy>=0.900" "click" "black"
    - name: Setup git configuration
      run: |
          # Need this for the git tests to succeed.
          git --version
          . .github/workflows/setup_git.sh
    - name: Bootstrap clingo
      if: ${{ matrix.concretizer == 'clingo' }}
      env:
          SPACK_PYTHON: python
      run: |
          . share/spack/setup-env.sh
          spack bootstrap disable spack-install
          spack bootstrap now
          spack -v solve zlib
    - name: Run unit tests
      env:
          SPACK_PYTHON: python
          SPACK_TEST_SOLVER: ${{ matrix.concretizer }}
          SPACK_TEST_PARALLEL: 2
          COVERAGE: true
          UNIT_TEST_COVERAGE: ${{ matrix.python-version == '3.10' }}
      run: |
          share/spack/qa/run-unit-tests
<<<<<<< HEAD
=======
    - uses: codecov/codecov-action@eaaf4bedf32dbdc6b720b63067d99c4d77d6047d
      with:
        flags: unittests,linux,${{ matrix.concretizer }}
>>>>>>> 64c6d636
  # Test shell integration
  shell:
    runs-on: ubuntu-latest
    steps:
    - uses: actions/checkout@c85c95e3d7251135ab7dc9ce3241c5835cc595a9 # @v2
      with:
        fetch-depth: 0
    - uses: actions/setup-python@bd6b4b6205c4dbad673328db7b31b7fab9e241c0 # @v2
      with:
        python-version: '3.10'
    - name: Install System packages
      run: |
          sudo apt-get -y update
          # Needed for shell tests
          sudo apt-get install -y coreutils kcov csh zsh tcsh fish dash bash
    - name: Install Python packages
      run: |
<<<<<<< HEAD
          pip install --upgrade pip six setuptools pytest coverage[toml] pytest-xdist
=======
          pip install --upgrade pip setuptools pytest coverage[toml] pytest-xdist
>>>>>>> 64c6d636
    - name: Setup git configuration
      run: |
          # Need this for the git tests to succeed.
          git --version
          . .github/workflows/setup_git.sh
    - name: remove-extension
      run: |
          source share/spack/setup-env.sh
          spack config --scope=defaults rm "config:extensions"
    - name: Run shell tests
      env:
          COVERAGE: true
      run: |
          share/spack/qa/run-shell-tests
<<<<<<< HEAD
=======
    - uses: codecov/codecov-action@eaaf4bedf32dbdc6b720b63067d99c4d77d6047d
      with:
        flags: shelltests,linux
>>>>>>> 64c6d636

  # Test RHEL8 UBI with platform Python. This job is run
  # only on PRs modifying core Spack
  rhel8-platform-python:
    runs-on: ubuntu-latest
    container: registry.access.redhat.com/ubi8/ubi
    steps:
    - name: Install dependencies
      run: |
          dnf install -y \
              bzip2 curl file gcc-c++ gcc gcc-gfortran git gnupg2 gzip \
              make patch tcl unzip which xz
    - uses: actions/checkout@c85c95e3d7251135ab7dc9ce3241c5835cc595a9 # @v2
    - name: Setup repo and non-root user
      run: |
          git --version
          git config --global --add safe.directory /__w/spack/spack
          git fetch --unshallow
          . .github/workflows/setup_git.sh
          useradd spack-test
          chown -R spack-test .
    - name: remove-extension
      shell: runuser -u spack-test -- bash {0}
      run: |
          source share/spack/setup-env.sh
          spack config --scope=defaults rm "config:extensions"
    - name: Run unit tests
      shell: runuser -u spack-test -- bash {0}
      run: |
          source share/spack/setup-env.sh
          spack -d bootstrap now --dev
          spack unit-test -k 'not cvs and not svn and not hg' -x --verbose
  # Test for the clingo based solver (using clingo-cffi)
  clingo-cffi:
    runs-on: ubuntu-latest
    steps:
    - uses: actions/checkout@c85c95e3d7251135ab7dc9ce3241c5835cc595a9 # @v2
      with:
        fetch-depth: 0
    - uses: actions/setup-python@bd6b4b6205c4dbad673328db7b31b7fab9e241c0 # @v2
      with:
        python-version: '3.10'
    - name: Install System packages
      run: |
          sudo apt-get -y update
          sudo apt-get -y install coreutils cvs gfortran graphviz gnupg2 mercurial ninja-build kcov
    - name: Install Python packages
      run: |
<<<<<<< HEAD
          pip install --upgrade pip six setuptools pytest coverage[toml] pytest-cov clingo pytest-xdist
=======
          pip install --upgrade pip setuptools pytest coverage[toml] pytest-cov clingo pytest-xdist
>>>>>>> 64c6d636
    - name: Setup git configuration
      run: |
          # Need this for the git tests to succeed.
          git --version
          . .github/workflows/setup_git.sh
    - name: remove-extension
      run: |
          source share/spack/setup-env.sh
          spack config --scope=defaults rm "config:extensions"
    - name: Run unit tests (full suite with coverage)
      env:
          COVERAGE: true
          SPACK_TEST_SOLVER: clingo
      run: |
          share/spack/qa/run-unit-tests
<<<<<<< HEAD
=======
    - uses: codecov/codecov-action@eaaf4bedf32dbdc6b720b63067d99c4d77d6047d # @v2.1.0
      with:
        flags: unittests,linux,clingo
>>>>>>> 64c6d636
  # Run unit tests on MacOS
  macos:
    runs-on: macos-latest
    strategy:
      matrix:
        python-version: ["3.10"]
    steps:
    - uses: actions/checkout@c85c95e3d7251135ab7dc9ce3241c5835cc595a9 # @v2
      with:
        fetch-depth: 0
    - uses: actions/setup-python@bd6b4b6205c4dbad673328db7b31b7fab9e241c0 # @v2
      with:
        python-version: ${{ matrix.python-version }}
    - name: Install Python packages
      run: |
<<<<<<< HEAD
          pip install --upgrade pip six setuptools
=======
          pip install --upgrade pip setuptools
>>>>>>> 64c6d636
          pip install --upgrade pytest coverage[toml] pytest-xdist pytest-cov
    - name: Setup Homebrew packages
      run: |
        brew install dash fish gcc gnupg2 kcov
    - name: remove-extension
      run: |
          source share/spack/setup-env.sh
          spack config --scope=defaults rm "config:extensions"
    - name: Run unit tests
      env:
        SPACK_TEST_SOLVER: clingo
        SPACK_TEST_PARALLEL: 4
      run: |
        git --version
        . .github/workflows/setup_git.sh
        . share/spack/setup-env.sh
        $(which spack) bootstrap disable spack-install
        $(which spack) solve zlib
        common_args=(--dist loadfile --tx '4*popen//python=./bin/spack-tmpconfig python -u ./bin/spack python' -x)
<<<<<<< HEAD
        $(which spack) unit-test --cov --cov-config=pyproject.toml --cov-report=xml:coverage.xml "${common_args[@]}"
=======
        $(which spack) unit-test --cov --cov-config=pyproject.toml --cov-report=xml:coverage.xml "${common_args[@]}"
    - uses: codecov/codecov-action@eaaf4bedf32dbdc6b720b63067d99c4d77d6047d
      with:
        flags: unittests,macos
>>>>>>> 64c6d636
<|MERGE_RESOLUTION|>--- conflicted
+++ resolved
@@ -78,11 +78,7 @@
           spack config --scope=defaults rm "config:extensions"
     - name: Install Python packages
       run: |
-<<<<<<< HEAD
-          pip install --upgrade pip six setuptools pytest pytest-xdist pytest-cov
-=======
           pip install --upgrade pip setuptools pytest pytest-xdist pytest-cov
->>>>>>> 64c6d636
           pip install --upgrade flake8 "isort>=4.3.5" "mypy>=0.900" "click" "black"
     - name: Setup git configuration
       run: |
@@ -107,12 +103,9 @@
           UNIT_TEST_COVERAGE: ${{ matrix.python-version == '3.10' }}
       run: |
           share/spack/qa/run-unit-tests
-<<<<<<< HEAD
-=======
     - uses: codecov/codecov-action@eaaf4bedf32dbdc6b720b63067d99c4d77d6047d
       with:
         flags: unittests,linux,${{ matrix.concretizer }}
->>>>>>> 64c6d636
   # Test shell integration
   shell:
     runs-on: ubuntu-latest
@@ -130,11 +123,7 @@
           sudo apt-get install -y coreutils kcov csh zsh tcsh fish dash bash
     - name: Install Python packages
       run: |
-<<<<<<< HEAD
-          pip install --upgrade pip six setuptools pytest coverage[toml] pytest-xdist
-=======
           pip install --upgrade pip setuptools pytest coverage[toml] pytest-xdist
->>>>>>> 64c6d636
     - name: Setup git configuration
       run: |
           # Need this for the git tests to succeed.
@@ -149,12 +138,9 @@
           COVERAGE: true
       run: |
           share/spack/qa/run-shell-tests
-<<<<<<< HEAD
-=======
     - uses: codecov/codecov-action@eaaf4bedf32dbdc6b720b63067d99c4d77d6047d
       with:
         flags: shelltests,linux
->>>>>>> 64c6d636
 
   # Test RHEL8 UBI with platform Python. This job is run
   # only on PRs modifying core Spack
@@ -203,11 +189,7 @@
           sudo apt-get -y install coreutils cvs gfortran graphviz gnupg2 mercurial ninja-build kcov
     - name: Install Python packages
       run: |
-<<<<<<< HEAD
-          pip install --upgrade pip six setuptools pytest coverage[toml] pytest-cov clingo pytest-xdist
-=======
           pip install --upgrade pip setuptools pytest coverage[toml] pytest-cov clingo pytest-xdist
->>>>>>> 64c6d636
     - name: Setup git configuration
       run: |
           # Need this for the git tests to succeed.
@@ -223,12 +205,9 @@
           SPACK_TEST_SOLVER: clingo
       run: |
           share/spack/qa/run-unit-tests
-<<<<<<< HEAD
-=======
     - uses: codecov/codecov-action@eaaf4bedf32dbdc6b720b63067d99c4d77d6047d # @v2.1.0
       with:
         flags: unittests,linux,clingo
->>>>>>> 64c6d636
   # Run unit tests on MacOS
   macos:
     runs-on: macos-latest
@@ -244,11 +223,7 @@
         python-version: ${{ matrix.python-version }}
     - name: Install Python packages
       run: |
-<<<<<<< HEAD
-          pip install --upgrade pip six setuptools
-=======
           pip install --upgrade pip setuptools
->>>>>>> 64c6d636
           pip install --upgrade pytest coverage[toml] pytest-xdist pytest-cov
     - name: Setup Homebrew packages
       run: |
@@ -268,11 +243,7 @@
         $(which spack) bootstrap disable spack-install
         $(which spack) solve zlib
         common_args=(--dist loadfile --tx '4*popen//python=./bin/spack-tmpconfig python -u ./bin/spack python' -x)
-<<<<<<< HEAD
-        $(which spack) unit-test --cov --cov-config=pyproject.toml --cov-report=xml:coverage.xml "${common_args[@]}"
-=======
         $(which spack) unit-test --cov --cov-config=pyproject.toml --cov-report=xml:coverage.xml "${common_args[@]}"
     - uses: codecov/codecov-action@eaaf4bedf32dbdc6b720b63067d99c4d77d6047d
       with:
-        flags: unittests,macos
->>>>>>> 64c6d636
+        flags: unittests,macos