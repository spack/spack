name: linux tests

on:
  push:
    branches:
      - develop
      - releases/**
  pull_request:
    branches:
      - develop
      - releases/**
jobs:
  # Validate that the code can be run on all the Python versions
  # supported by Spack
  validate:
    runs-on: ubuntu-latest
    steps:
    - uses: actions/checkout@v2.3.4
    - uses: actions/setup-python@v2
      with:
        python-version: 3.9
    - name: Install Python Packages
      run: |
        pip install --upgrade pip
        pip install --upgrade vermin
    - name: vermin (Spack's Core)
      run: vermin --backport argparse --violations --backport typing -t=2.6- -t=3.5- -vvv lib/spack/spack/ lib/spack/llnl/ bin/
    - name: vermin (Repositories)
      run: vermin --backport argparse --violations --backport typing -t=2.6- -t=3.5- -vvv var/spack/repos
  # Run style checks on the files that have been changed
  style:
    runs-on: ubuntu-latest
    steps:
    - uses: actions/checkout@v2.3.4
      with:
        fetch-depth: 0
    - uses: actions/setup-python@v2
      with:
        python-version: 3.9
    - name: Install Python packages
      run: |
        pip install --upgrade pip six setuptools types-six
    - name: Setup git configuration
      run: |
        # Need this for the git tests to succeed.
        git --version
        . .github/workflows/setup_git.sh
    - name: Run style tests
      run: |
          share/spack/qa/run-style-tests
<<<<<<< HEAD
  # Build the documentation
  documentation:
    runs-on: ubuntu-latest
    steps:
    - uses: actions/checkout@v2.3.4
    - uses: actions/setup-python@v2
      with:
        python-version: 3.9
    - name: Install System packages
      run: |
        sudo apt-get -y update
        sudo apt-get install -y coreutils ninja-build graphviz
    - name: Install Python packages
      run: |
        pip install --upgrade pip six setuptools
        pip install --upgrade -r lib/spack/docs/requirements.txt
    - name: Build documentation
      run: |
          share/spack/qa/run-doc-tests

=======
>>>>>>> 7416df69
  # Check which files have been updated by the PR
  changes:
    runs-on: ubuntu-latest
    # Set job outputs to values from filter step
    outputs:
      core: ${{ steps.filter.outputs.core }}
      packages: ${{ steps.filter.outputs.packages }}
      with_coverage: ${{ steps.coverage.outputs.with_coverage }}
    steps:
    - uses: actions/checkout@v2.3.4
      if: ${{ github.event_name == 'push' }}
      with:
        fetch-depth: 0
    # For pull requests it's not necessary to checkout the code
    - uses: dorny/paths-filter@v2
      id: filter
      with:
        # See https://github.com/dorny/paths-filter/issues/56 for the syntax used below
        filters: |
          core:
          - './!(var/**)/**'
          packages:
          - 'var/**'
    # Some links for easier reference:
    #
    # "github" context: https://docs.github.com/en/actions/reference/context-and-expression-syntax-for-github-actions#github-context
    # job outputs: https://docs.github.com/en/actions/reference/workflow-syntax-for-github-actions#jobsjob_idoutputs
    # setting environment variables from earlier steps: https://docs.github.com/en/actions/reference/workflow-commands-for-github-actions#setting-an-environment-variable
    #
    - id: coverage
      # Run the subsequent jobs with coverage if core has been modified,
      # regardless of whether this is a pull request or a push to a branch
      run: |
        echo Core changes: ${{ steps.filter.outputs.core }}
        echo Event name: ${{ github.event_name }}
        if [ "${{ steps.filter.outputs.core }}" == "true" ]
        then
          echo "::set-output name=with_coverage::true"
        else
          echo "::set-output name=with_coverage::false"
        fi

  # Run unit tests with different configurations on linux
  unittests:
    needs: [ validate, style, changes ]
    runs-on: ubuntu-latest
    strategy:
      matrix:
        python-version: [2.7, 3.5, 3.6, 3.7, 3.8, 3.9]
        concretizer: ['original', 'clingo']
    steps:
    - uses: actions/checkout@v2.3.4
      with:
        fetch-depth: 0
    - uses: actions/setup-python@v2
      with:
        python-version: ${{ matrix.python-version }}
    - name: Install System packages
      run: |
          sudo apt-get -y update
          # Needed for unit tests
          sudo apt-get -y install \
              coreutils cvs gfortran graphviz gnupg2 mercurial ninja-build \
              patchelf cmake bison libbison-dev kcov
    - name: Install Python packages
      run: |
          pip install --upgrade pip six setuptools codecov coverage[toml]
          # ensure style checks are not skipped in unit tests for python >= 3.6
          # note that true/false (i.e., 1/0) are opposite in conditions in python and bash
          if python -c 'import sys; sys.exit(not sys.version_info >= (3, 6))'; then
              pip install --upgrade flake8 isort>=4.3.5 mypy>=0.900 black
          fi
    - name: Setup git configuration
      run: |
          # Need this for the git tests to succeed.
          git --version
          . .github/workflows/setup_git.sh
    - name: Bootstrap clingo
      if: ${{ matrix.concretizer == 'clingo' }}
      env:
          SPACK_PYTHON: python
      run: |
          . share/spack/setup-env.sh
          spack bootstrap untrust spack-install
          spack -v solve zlib
    - name: Run unit tests (full suite with coverage)
      if: ${{ needs.changes.outputs.with_coverage == 'true' }}
      env:
          SPACK_PYTHON: python
          COVERAGE: true
          SPACK_TEST_SOLVER: ${{ matrix.concretizer }}
      run: |
          share/spack/qa/run-unit-tests
          coverage combine
          coverage xml
    - name: Run unit tests (reduced suite without coverage)
      if: ${{ needs.changes.outputs.with_coverage == 'false' }}
      env:
          SPACK_PYTHON: python
          ONLY_PACKAGES: true
          SPACK_TEST_SOLVER: ${{ matrix.concretizer }}
      run: |
          share/spack/qa/run-unit-tests
<<<<<<< HEAD
    - uses: codecov/codecov-action@v1.5.2
=======
    - uses: codecov/codecov-action@v2.1.0
>>>>>>> 7416df69
      if: ${{ needs.changes.outputs.with_coverage == 'true' }}
      with:
        flags: unittests,linux,${{ matrix.concretizer }}
  # Test shell integration
  shell:
    needs: [ validate, style, changes ]
    runs-on: ubuntu-latest
    steps:
    - uses: actions/checkout@v2.3.4
      with:
        fetch-depth: 0
    - uses: actions/setup-python@v2
      with:
        python-version: 3.9
    - name: Install System packages
      run: |
          sudo apt-get -y update
          # Needed for shell tests
          sudo apt-get install -y coreutils kcov csh zsh tcsh fish dash bash
    - name: Install Python packages
      run: |
          pip install --upgrade pip six setuptools codecov coverage[toml]
    - name: Setup git configuration
      run: |
          # Need this for the git tests to succeed.
          git --version
          . .github/workflows/setup_git.sh
    - name: Run shell tests (without coverage)
      if: ${{ needs.changes.outputs.with_coverage == 'false' }}
      run: |
          share/spack/qa/run-shell-tests
    - name: Run shell tests (with coverage)
      if: ${{ needs.changes.outputs.with_coverage == 'true' }}
      env:
          COVERAGE: true
      run: |
          share/spack/qa/run-shell-tests
<<<<<<< HEAD
    - uses: codecov/codecov-action@v1.5.2
=======
    - uses: codecov/codecov-action@v2.1.0
>>>>>>> 7416df69
      if: ${{ needs.changes.outputs.with_coverage == 'true' }}
      with:
        flags: shelltests,linux
  # Test for Python2.6 run on Centos 6
  centos6:
    needs: [ validate, style, changes ]
    runs-on: ubuntu-latest
    container: spack/github-actions:centos6
    steps:
    - name: Run unit tests (full test-suite)
      # The CentOS 6 container doesn't run with coverage, but
      # under the same conditions it runs the full test suite
      if: ${{ needs.changes.outputs.with_coverage == 'true' }}
      env:
          HOME: /home/spack-test
          SPACK_TEST_SOLVER: original
      run: |
          whoami && echo $HOME && cd $HOME
          git clone "${{ github.server_url }}/${{ github.repository }}.git" && cd spack
          git fetch origin "${{ github.ref }}:test-branch"
          git checkout test-branch
          bin/spack unit-test -x
    - name: Run unit tests (only package tests)
      if: ${{ needs.changes.outputs.with_coverage == 'false' }}
      env:
          HOME: /home/spack-test
          ONLY_PACKAGES: true
          SPACK_TEST_SOLVER: original
      run: |
          whoami && echo $HOME && cd $HOME
          git clone "${{ github.server_url }}/${{ github.repository }}.git" && cd spack
          git fetch origin "${{ github.ref }}:test-branch"
          git checkout test-branch
          bin/spack unit-test -x -m "not maybeslow" -k "package_sanity"

  # Test RHEL8 UBI with platform Python. This job is run
  # only on PRs modifying core Spack
  rhel8-platform-python:
    needs: [ validate, style, changes ]
    runs-on: ubuntu-latest
    if: ${{ needs.changes.outputs.with_coverage == 'true' }}
    container: registry.access.redhat.com/ubi8/ubi
    steps:
    - name: Install dependencies
      run: |
          dnf install -y \
              bzip2 curl file gcc-c++ gcc gcc-gfortran git gnupg2 gzip \
              make patch tcl unzip which xz
    - uses: actions/checkout@v2.3.4
    - name: Setup repo and non-root user
      run: |
          git --version
          git fetch --unshallow
          . .github/workflows/setup_git.sh
          useradd spack-test
          chown -R spack-test .
    - name: Run unit tests
      shell: runuser -u spack-test -- bash {0}
      run: |
          source share/spack/setup-env.sh
          spack -d solve zlib
          spack unit-test -k 'not cvs and not svn and not hg' -x --verbose
  # Test for the clingo based solver (using clingo-cffi)
  clingo-cffi:
    needs: [ validate, style, changes ]
    runs-on: ubuntu-latest
    steps:
<<<<<<< HEAD
      - name: Run unit tests
        run: |
          whoami && echo PWD=$PWD && echo HOME=$HOME && echo SPACK_TEST_SOLVER=$SPACK_TEST_SOLVER
          python3 -c "import clingo; print(hasattr(clingo.Symbol, '_rep'), clingo.__version__)"
          git clone https://github.com/spack/spack.git && cd spack
          git fetch origin ${{ github.ref }}:test-branch
          git checkout test-branch
          . share/spack/setup-env.sh
          spack compiler find
          spack solve mpileaks%gcc
          if [ "${{ needs.changes.outputs.with_coverage }}" == "true" ]
          then
            coverage run $(which spack) unit-test -v -x
            coverage combine
            coverage xml
          else
            $(which spack) unit-test -m "not maybeslow" -k "package_sanity"
          fi
      - uses: codecov/codecov-action@v1.5.2
        if: ${{ needs.changes.outputs.with_coverage == 'true' }}
        with:
          flags: unittests,linux,clingo
=======
    - uses: actions/checkout@v2
      with:
        fetch-depth: 0
    - uses: actions/setup-python@v2
      with:
        python-version: 3.9
    - name: Install System packages
      run: |
          sudo apt-get -y update
          # Needed for unit tests
          sudo apt-get -y install \
              coreutils cvs gfortran graphviz gnupg2 mercurial ninja-build \
              patchelf kcov
    - name: Install Python packages
      run: |
          pip install --upgrade pip six setuptools codecov coverage[toml] clingo
    - name: Setup git configuration
      run: |
          # Need this for the git tests to succeed.
          git --version
          . .github/workflows/setup_git.sh
    - name: Run unit tests (full suite with coverage)
      if: ${{ needs.changes.outputs.with_coverage == 'true' }}
      env:
          COVERAGE: true
          SPACK_TEST_SOLVER: clingo
      run: |
          share/spack/qa/run-unit-tests
          coverage combine
          coverage xml
    - name: Run unit tests (reduced suite without coverage)
      if: ${{ needs.changes.outputs.with_coverage == 'false' }}
      env:
          ONLY_PACKAGES: true
          SPACK_TEST_SOLVER: clingo
      run: |
          share/spack/qa/run-unit-tests
    - uses: codecov/codecov-action@v2.1.0
      if: ${{ needs.changes.outputs.with_coverage == 'true' }}
      with:
        flags: unittests,linux,clingo
>>>>>>> 7416df69
  # Run unit tests on MacOS
  build:
    needs: [ validate, style, changes ]
    runs-on: macos-latest
    strategy:
      matrix:
        python-version: [3.8]
    steps:
    - uses: actions/checkout@v2.3.4
      with:
        fetch-depth: 0
    - uses: actions/setup-python@v2
      with:
        python-version: ${{ matrix.python-version }}
    - name: Install Python packages
      run: |
          pip install --upgrade pip six setuptools
          pip install --upgrade codecov coverage[toml]
    - name: Setup Homebrew packages
      run: |
        brew install dash fish gcc gnupg2 kcov
    - name: Run unit tests
      env:
        SPACK_TEST_SOLVER: clingo
      run: |
        git --version
        . .github/workflows/setup_git.sh
        . share/spack/setup-env.sh
        $(which spack) bootstrap untrust spack-install
        $(which spack) solve zlib
        if [ "${{ needs.changes.outputs.with_coverage }}" == "true" ]
        then
          coverage run $(which spack) unit-test -x
          coverage combine
          coverage xml
          # Delete the symlink going from ./lib/spack/docs/_spack_root back to
          # the initial directory, since it causes ELOOP errors with codecov/actions@2
          rm lib/spack/docs/_spack_root
        else
          echo "ONLY PACKAGE RECIPES CHANGED [skipping coverage]"
          $(which spack) unit-test -x -m "not maybeslow" -k "package_sanity"
        fi
<<<<<<< HEAD
    - uses: codecov/codecov-action@v1.5.2
=======
    - uses: codecov/codecov-action@v2.1.0
>>>>>>> 7416df69
      if: ${{ needs.changes.outputs.with_coverage == 'true' }}
      with:
        files: ./coverage.xml
        flags: unittests,macos<|MERGE_RESOLUTION|>--- conflicted
+++ resolved
@@ -15,7 +15,7 @@
   validate:
     runs-on: ubuntu-latest
     steps:
-    - uses: actions/checkout@v2.3.4
+    - uses: actions/checkout@v2
     - uses: actions/setup-python@v2
       with:
         python-version: 3.9
@@ -31,7 +31,7 @@
   style:
     runs-on: ubuntu-latest
     steps:
-    - uses: actions/checkout@v2.3.4
+    - uses: actions/checkout@v2
       with:
         fetch-depth: 0
     - uses: actions/setup-python@v2
@@ -48,29 +48,6 @@
     - name: Run style tests
       run: |
           share/spack/qa/run-style-tests
-<<<<<<< HEAD
-  # Build the documentation
-  documentation:
-    runs-on: ubuntu-latest
-    steps:
-    - uses: actions/checkout@v2.3.4
-    - uses: actions/setup-python@v2
-      with:
-        python-version: 3.9
-    - name: Install System packages
-      run: |
-        sudo apt-get -y update
-        sudo apt-get install -y coreutils ninja-build graphviz
-    - name: Install Python packages
-      run: |
-        pip install --upgrade pip six setuptools
-        pip install --upgrade -r lib/spack/docs/requirements.txt
-    - name: Build documentation
-      run: |
-          share/spack/qa/run-doc-tests
-
-=======
->>>>>>> 7416df69
   # Check which files have been updated by the PR
   changes:
     runs-on: ubuntu-latest
@@ -80,7 +57,7 @@
       packages: ${{ steps.filter.outputs.packages }}
       with_coverage: ${{ steps.coverage.outputs.with_coverage }}
     steps:
-    - uses: actions/checkout@v2.3.4
+    - uses: actions/checkout@v2
       if: ${{ github.event_name == 'push' }}
       with:
         fetch-depth: 0
@@ -122,7 +99,7 @@
         python-version: [2.7, 3.5, 3.6, 3.7, 3.8, 3.9]
         concretizer: ['original', 'clingo']
     steps:
-    - uses: actions/checkout@v2.3.4
+    - uses: actions/checkout@v2
       with:
         fetch-depth: 0
     - uses: actions/setup-python@v2
@@ -174,11 +151,7 @@
           SPACK_TEST_SOLVER: ${{ matrix.concretizer }}
       run: |
           share/spack/qa/run-unit-tests
-<<<<<<< HEAD
-    - uses: codecov/codecov-action@v1.5.2
-=======
     - uses: codecov/codecov-action@v2.1.0
->>>>>>> 7416df69
       if: ${{ needs.changes.outputs.with_coverage == 'true' }}
       with:
         flags: unittests,linux,${{ matrix.concretizer }}
@@ -187,7 +160,7 @@
     needs: [ validate, style, changes ]
     runs-on: ubuntu-latest
     steps:
-    - uses: actions/checkout@v2.3.4
+    - uses: actions/checkout@v2
       with:
         fetch-depth: 0
     - uses: actions/setup-python@v2
@@ -216,11 +189,7 @@
           COVERAGE: true
       run: |
           share/spack/qa/run-shell-tests
-<<<<<<< HEAD
-    - uses: codecov/codecov-action@v1.5.2
-=======
     - uses: codecov/codecov-action@v2.1.0
->>>>>>> 7416df69
       if: ${{ needs.changes.outputs.with_coverage == 'true' }}
       with:
         flags: shelltests,linux
@@ -269,7 +238,7 @@
           dnf install -y \
               bzip2 curl file gcc-c++ gcc gcc-gfortran git gnupg2 gzip \
               make patch tcl unzip which xz
-    - uses: actions/checkout@v2.3.4
+    - uses: actions/checkout@v2
     - name: Setup repo and non-root user
       run: |
           git --version
@@ -288,30 +257,6 @@
     needs: [ validate, style, changes ]
     runs-on: ubuntu-latest
     steps:
-<<<<<<< HEAD
-      - name: Run unit tests
-        run: |
-          whoami && echo PWD=$PWD && echo HOME=$HOME && echo SPACK_TEST_SOLVER=$SPACK_TEST_SOLVER
-          python3 -c "import clingo; print(hasattr(clingo.Symbol, '_rep'), clingo.__version__)"
-          git clone https://github.com/spack/spack.git && cd spack
-          git fetch origin ${{ github.ref }}:test-branch
-          git checkout test-branch
-          . share/spack/setup-env.sh
-          spack compiler find
-          spack solve mpileaks%gcc
-          if [ "${{ needs.changes.outputs.with_coverage }}" == "true" ]
-          then
-            coverage run $(which spack) unit-test -v -x
-            coverage combine
-            coverage xml
-          else
-            $(which spack) unit-test -m "not maybeslow" -k "package_sanity"
-          fi
-      - uses: codecov/codecov-action@v1.5.2
-        if: ${{ needs.changes.outputs.with_coverage == 'true' }}
-        with:
-          flags: unittests,linux,clingo
-=======
     - uses: actions/checkout@v2
       with:
         fetch-depth: 0
@@ -353,7 +298,6 @@
       if: ${{ needs.changes.outputs.with_coverage == 'true' }}
       with:
         flags: unittests,linux,clingo
->>>>>>> 7416df69
   # Run unit tests on MacOS
   build:
     needs: [ validate, style, changes ]
@@ -362,7 +306,7 @@
       matrix:
         python-version: [3.8]
     steps:
-    - uses: actions/checkout@v2.3.4
+    - uses: actions/checkout@v2
       with:
         fetch-depth: 0
     - uses: actions/setup-python@v2
@@ -396,11 +340,7 @@
           echo "ONLY PACKAGE RECIPES CHANGED [skipping coverage]"
           $(which spack) unit-test -x -m "not maybeslow" -k "package_sanity"
         fi
-<<<<<<< HEAD
-    - uses: codecov/codecov-action@v1.5.2
-=======
     - uses: codecov/codecov-action@v2.1.0
->>>>>>> 7416df69
       if: ${{ needs.changes.outputs.with_coverage == 'true' }}
       with:
         files: ./coverage.xml
