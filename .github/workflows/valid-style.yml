name: style

on:
  push:
    branches:
      - develop
      - releases/**
      - jcsda_emc_spack_stack
      - release/**
  pull_request:
    branches:
      - develop
      - releases/**
      - jcsda_emc_spack_stack
      - release/**
  workflow_dispatch:
  workflow_call:

concurrency:
  group: style-${{github.ref}}-${{github.event.pull_request.number || github.run_number}}
  cancel-in-progress: true


jobs:
<<<<<<< HEAD
=======
  # Validate that the code can be run on all the Python versions
  # supported by Spack
  validate:
    runs-on: ubuntu-latest
    steps:
    - uses: actions/checkout@c85c95e3d7251135ab7dc9ce3241c5835cc595a9 # @v2
    - uses: actions/setup-python@bd6b4b6205c4dbad673328db7b31b7fab9e241c0 # @v2
      with:
        python-version: '3.11'
        cache: 'pip'
    - name: Install Python Packages
      run: |
        pip install --upgrade pip
        pip install --upgrade vermin
    - name: vermin (Spack's Core)
      run: vermin --backport importlib --backport argparse --violations --backport typing -t=3.6- -vvv lib/spack/spack/ lib/spack/llnl/ bin/
    - name: vermin (Repositories)
      run: vermin --backport importlib --backport argparse --violations --backport typing -t=3.6- -vvv var/spack/repos
>>>>>>> 64c6d636
  # Run style checks on the files that have been changed
  style:
    runs-on: ubuntu-latest
    steps:
    - uses: actions/checkout@c85c95e3d7251135ab7dc9ce3241c5835cc595a9 # @v2
      with:
        fetch-depth: 0
    - uses: actions/setup-python@bd6b4b6205c4dbad673328db7b31b7fab9e241c0 # @v2
      with:
        python-version: '3.11'
        cache: 'pip'
    - name: Install Python packages
      run: |
        python3 -m pip install --upgrade pip setuptools types-six black==23.1.0 mypy isort clingo flake8
    - name: Setup git configuration
      run: |
        # Need this for the git tests to succeed.
        git --version
        . .github/workflows/setup_git.sh
    - name: Run style tests
      run: |
<<<<<<< HEAD
          share/spack/qa/run-style-tests
=======
          share/spack/qa/run-style-tests
  audit:
    uses: ./.github/workflows/audit.yaml
    with:
      with_coverage: ${{ inputs.with_coverage }}
      python_version: '3.11'
  # Check that spack can bootstrap the development environment on Python 3.6 - RHEL8
  bootstrap-dev-rhel8:
    runs-on: ubuntu-latest
    container: registry.access.redhat.com/ubi8/ubi
    steps:
      - name: Install dependencies
        run: |
          dnf install -y \
              bzip2 curl file gcc-c++ gcc gcc-gfortran git gnupg2 gzip \
              make patch tcl unzip which xz
      - uses: actions/checkout@c85c95e3d7251135ab7dc9ce3241c5835cc595a9 # @v2
      - name: Setup repo and non-root user
        run: |
          git --version
          git config --global --add safe.directory /__w/spack/spack
          git fetch --unshallow
          . .github/workflows/setup_git.sh
          useradd spack-test
          chown -R spack-test .
      - name: Bootstrap Spack development environment
        shell: runuser -u spack-test -- bash {0}
        run: |
          source share/spack/setup-env.sh
          spack debug report
          spack -d bootstrap now --dev
          spack style -t black
          spack unit-test -V
>>>>>>> 64c6d636
<|MERGE_RESOLUTION|>--- conflicted
+++ resolved
@@ -22,8 +22,6 @@
 
 
 jobs:
-<<<<<<< HEAD
-=======
   # Validate that the code can be run on all the Python versions
   # supported by Spack
   validate:
@@ -42,7 +40,6 @@
       run: vermin --backport importlib --backport argparse --violations --backport typing -t=3.6- -vvv lib/spack/spack/ lib/spack/llnl/ bin/
     - name: vermin (Repositories)
       run: vermin --backport importlib --backport argparse --violations --backport typing -t=3.6- -vvv var/spack/repos
->>>>>>> 64c6d636
   # Run style checks on the files that have been changed
   style:
     runs-on: ubuntu-latest
@@ -64,9 +61,6 @@
         . .github/workflows/setup_git.sh
     - name: Run style tests
       run: |
-<<<<<<< HEAD
-          share/spack/qa/run-style-tests
-=======
           share/spack/qa/run-style-tests
   audit:
     uses: ./.github/workflows/audit.yaml
@@ -99,5 +93,4 @@
           spack debug report
           spack -d bootstrap now --dev
           spack style -t black
-          spack unit-test -V
->>>>>>> 64c6d636
+          spack unit-test -V