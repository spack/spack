--- conflicted
+++ resolved
@@ -65,8 +65,6 @@
 stages:
   - 'style checks'
   - 'unit tests + documentation'
-<<<<<<< HEAD
-=======
   - 'build tests'
 
 stages:
@@ -75,7 +73,6 @@
   - 'build tests'
   - name: 'unit tests - osx'
     if: type IN (cron)
->>>>>>> 32d10d21
 
 
 #=============================================================================
