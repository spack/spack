--- conflicted
+++ resolved
@@ -6,102 +6,6 @@
 jobs:
   fast_finish: true
   include:
-<<<<<<< HEAD
-  - stage: flake8
-    python: '2.7'
-    os: linux
-    language: python
-    env: TEST_SUITE=flake8
-  - stage: unit tests + documentation
-    python: '2.6'
-    os: linux
-    language: python
-    env: TEST_SUITE=unit
-  - python: '2.7'
-    os: linux
-    language: python
-    env:
-    - TEST_SUITE=unit
-    - COVERAGE=true
-  - python: '3.3'
-    os: linux
-    language: python
-    env: TEST_SUITE=unit
-  - python: '3.4'
-    os: linux
-    language: python
-    env: TEST_SUITE=unit
-  - python: '3.5'
-    os: linux
-    language: python
-    env: TEST_SUITE=unit
-  - python: '3.6'
-    os: linux
-    language: python
-    env:
-    - TEST_SUITE=unit
-    - COVERAGE=true
-  - os: osx
-    language: generic
-    env:
-    - TEST_SUITE=unit
-    - PYTHON_VERSION=2.7
-    - COVERAGE=true
-  - python: '2.7'
-    os: linux
-    language: python
-    env: TEST_SUITE=doc
-  - stage: build tests
-    python: '2.7'
-    os: linux
-    language: python
-    env:
-    - TEST_SUITE=build
-    - COVERAGE=true
-    - SPEC=mpich
-  - python: '2.7'
-    os: linux
-    language: python
-    env:
-    - TEST_SUITE=build
-    - COVERAGE=true
-    - SPEC=astyle
-  - python: '2.7'
-    os: linux
-    language: python
-    env:
-    - TEST_SUITE=build
-    - COVERAGE=true
-    - SPEC=tut
-  - python: '2.7'
-    os: linux
-    language: python
-    env:
-    - TEST_SUITE=build
-    - COVERAGE=true
-    - SPEC=py-setuptools
-  - python: '2.7'
-    os: linux
-    language: python
-    env:
-    - TEST_SUITE=build
-    - COVERAGE=true
-    - SPEC=openjpeg
-  - python: '2.7'
-    os: linux
-    language: python
-    env:
-    - TEST_SUITE=build
-    - COVERAGE=true
-    - SPEC=r-rcpp
-  - python: '3.6'
-    os: linux
-    language: python
-    env:
-    - TEST_SUITE=build
-    - COVERAGE=true
-    - SPEC=mpich
-=======
     - stage: 'flake8 + documentation'
       python: '2.7'
       os: linux
@@ -195,7 +99,6 @@
 # Environment
 #=============================================================================
 # Use new Travis infrastructure (Docker can't sudo yet)
->>>>>>> 71483d93
 sudo: false
 addons:
   apt:
