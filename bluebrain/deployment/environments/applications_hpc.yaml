--- conflicted
+++ resolved
@@ -1,7 +1,6 @@
 spack:
   view: false
   modules:
-<<<<<<< HEAD
     default:
       tcl:
         include:
@@ -42,47 +41,9 @@
    #- neuron%nvhpc+coreneuron+tests+gpu
    #- neuron%nvhpc+tests+gpu+openmp+coreneuron
    #- neuron%nvhpc+tests+gpu+openmp+nmodl+sympy+coreneuron
-=======
-    tcl:
-      whitelist:
-        - asciitoh5
-        - model-neocortex
-        - nest
-        - neurodamus-core
-        - neurodamus-hippocampus
-        - neurodamus-neocortex
-        - neurodamus-thalamus
-        - neurodamus-mousify
-        - parquet-converters
-        - py-basalt
-        - 'py-mvdtool%gcc'
-        - 'py-neurodamus+all_deps'
-        - py-pytouchreader
-        - reportinglib
-        - spatial-index
-        - spykfunc
-        - steps
-        - 'synapsetool%gcc'
-        - touchdetector
-        - unit-test-translator
-      projections:
-        all: '{name}/{version}'
-        ^neuron+knl: '{name}-knl/{version}'
-        +common: '{name}/{version}-commonmods'
-        +plasticity: '{name}-plasticity/{version}'
-        +ngv+metabolism: '{name}-multiscale/{version}'
-  specs:
-    - asciitoh5@1.0
-    - neuron%intel+tests+coreneuron
-    - neuron%intel+tests+nmodl+sympy+coreneuron
-    - neuron%nvhpc+coreneuron+tests+gpu
-    - neuron%nvhpc+tests+gpu+openmp+coreneuron
-    - neuron%nvhpc+tests+gpu+openmp+nmodl+sympy+coreneuron
->>>>>>> c833835c
     - nest@2.20.1
     - neurodamus-core~common
     - neurodamus-core+common
-<<<<<<< HEAD
     - neurodamus-hippocampus+coreneuron+caliper
     - neurodamus-mousify+coreneuron+caliper
     - neurodamus-neocortex+coreneuron+caliper
@@ -90,18 +51,7 @@
     - neurodamus-neocortex+ngv+metabolism+caliper
     - neurodamus-thalamus+coreneuron+caliper
     - neuron+coreneuron+debug build_type=Debug
-=======
-    - neurodamus-hippocampus+coreneuron+caliper%intel
-    - neurodamus-hippocampus+coreneuron+caliper%intel^neuron+knl
-    - neurodamus-mousify+coreneuron+caliper%intel
-    - neurodamus-neocortex+coreneuron+caliper%intel
-    - neurodamus-neocortex+coreneuron+caliper%intel^neuron+knl
-    - neurodamus-neocortex+plasticity+coreneuron+caliper%intel
-    - neurodamus-neocortex+ngv+metabolism+caliper%intel
-    - neurodamus-thalamus+coreneuron+caliper%intel
-    - neurodamus-thalamus+coreneuron+caliper%intel^neuron+knl
     - neuron%intel+coreneuron build_type=FastDebug
->>>>>>> c833835c
     - nmodl
     - parquet-converters
     - py-neurodamus+all_deps
