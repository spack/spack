--- conflicted
+++ resolved
@@ -1,7 +1,6 @@
 spack:
   view: false
   modules:
-<<<<<<< HEAD
     default:
       tcl:
         include:
@@ -30,36 +29,6 @@
         projections:
           all: '{name}/{version}'
           'omega-h+gmsh': '{name}/{version}-gmsh'
-=======
-    tcl:
-      whitelist:
-        - boost
-        - caliper
-        - gmsh
-        - hdf5+mpi
-        - highfive+mpi
-        - neuron+mpi%intel
-        - omega-h
-        - petsc+int64+mpi
-        - py-cgal-pybind
-        - py-dask-mpi
-        - py-flake8
-        - py-h5py+mpi
-        - py-libsonata
-        - py-mpi4py
-        - py-notebook
-        - py-numpy
-        - py-poisson-recon-pybind
-        - py-rtree
-        - py-scikit-learn
-        - py-scipy
-        - py-tensorflow
-        - python-dev
-        - py-virtualenv
-      projections:
-        all: '{name}/{version}'
-        'omega-h+gmsh': '{name}/{version}-gmsh'
->>>>>>> c833835c
   specs:
     - boost+python
     - caliper+cuda cuda_arch=70
@@ -68,13 +37,8 @@
     - highfive+mpi
     - hypre+int64+mpi
     - metis+int64
-<<<<<<< HEAD
-    - neuron+mpi~debug%intel
-    - omega-h+gmsh+kokkos
-=======
-    - neuron+mpi%intel
+    - neuron+mpi
     - omega-h+gmsh
->>>>>>> c833835c
     - petsc~int64+mpi
     - petsc+int64+mpi
     - py-cgal-pybind
