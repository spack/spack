# Copyright 2013-2021 Lawrence Livermore National Security, LLC and other
# Spack Project Developers. See the top-level COPYRIGHT file for details.
#
# SPDX-License-Identifier: (Apache-2.0 OR MIT)

import sys

from spack.package import *


class Steps(CMakePackage):
    """STochastic Engine for Pathway Simulation"""

    homepage = "https://groups.oist.jp/cnu/software"
    git = "ssh://git@bbpgitlab.epfl.ch/hpc/HBP_STEPS.git"

    submodules = True

    version("develop", branch="master")
    version("4.0.0", tag="4.0.0")
    version("3.6.0", tag="3.6.0")
    version("3.5.0b", commit="b2be5fe")

    variant("codechecks", default=False,
            description="Perform additional code checks like "
                        "code formatting or static analysis")
    variant("native", default=False if sys.platform == 'darwin' else True, description="Generate non-portable arch-specific code")
    variant("lapack", default=False, description="Use new BDSystem/Lapack code for E-Field solver")
    variant("distmesh", default=True, description="Add solvers based on distributed mesh")
    variant("petsc", default=True, description="Use PETSc library for parallel E-Field solver")
    variant("mpi", default=True, description="Use MPI for parallel solvers")
    variant("coverage", default=False, description="Enable code coverage")
    variant("bundle", default=False, description="Use bundled libraries")
    variant("stochtests", default=True, description="Add stochastic tests to ctests")
    variant("build_type", default="RelWithDebInfo", description="CMake build type",
            values=("Debug", "Release", "RelWithDebInfo", "MinSizeRel",
                    "RelWithDebInfoAndAssert"))
    variant("caliper", default=False, description="Build in caliper support (Instrumentor Interface)")
    variant("likwid", default=False, description="Build in likwid support (Instrumentor Interface)")
    variant("vesicle", default=True, when="@5:", description="Add vesicle model")

    # Build with `ninja` instead of `make`
    generator = "Ninja"
    depends_on("ninja", type="build")

    depends_on("benchmark", type=("build", "test"))
    depends_on("boost", when="@:3")
    depends_on("boost", when="@4:", type="build")
    depends_on("blas")
    depends_on("gsl", when="+vesicle")
    depends_on("lapack", when="+lapack")
    depends_on("lcov", when="+coverage", type="build")
    depends_on("metis+int64", when="@3.6.1:")
    depends_on("eigen", when="@3.6.1:")
    depends_on("mpi", when="+mpi")
    depends_on("petsc~debug+int64+mpi", when="+petsc+mpi")
    depends_on("petsc~debug+int64~mpi", when="+petsc~mpi")
    depends_on("pkg-config", type="build")
    depends_on("py-build", type="build", when="@5:")
    depends_on("py-cython")
    depends_on("py-h5py", type=("build", "test", "run"))
    depends_on("py-gcovr", when="+coverage", type="build")
    depends_on("py-matplotlib", type=("build", "test"))
    depends_on("py-mpi4py", when="+distmesh", type=("build", "test", "run"))
    depends_on("py-nose", when="@3:", type=("build", "test"))
<<<<<<< HEAD
    depends_on("py-numpy", type=("build", "test"))
    depends_on("py-scipy", type=("build", "test"))
    depends_on("python")
=======
    depends_on("py-numpy", type=("build", "test", "run"))
    depends_on("py-pip-tools", type="build")
    depends_on("py-scipy", type=("build", "test", "run"))
    depends_on("py-unittest2", type=("build", "test"))
    depends_on("python", type=("build", "test", "run"))
>>>>>>> 21710b53
    depends_on("omega-h+gmsh+mpi", when="~bundle+distmesh")
    depends_on("gmsh", when="+distmesh")
    depends_on("easyloggingpp", when="~bundle")
    depends_on("random123", when="~bundle")
    depends_on("sundials@:2.99.99+int64", when="~bundle")
    depends_on("caliper", when="+caliper")
    depends_on("likwid", when="+likwid")
    conflicts("+distmesh~mpi",
              msg="steps+distmesh requires +mpi")

    patch('for_aarch64.patch', when='target=aarch64:')

    def patch(self):
        # easylogging is a terrible library that requires compilation by
        # its dependents: splice in disabling all errors
        filter_file(
            r'(-Wno-double-promotion)',
            r'-Wno-error \1',
            'src/steps/util/CMakeLists.txt'
        )

    def cmake_args(self):
        args = []
        spec = self.spec

        use_bundle = "ON" if "+bundle" in spec else "OFF"
        bundles = [
            "EASYLOGGINGPP",
            "OMEGA_H",
            "RANDOM123",
            "SUNDIALS",
            "SUPERLU_DIST"
        ]
        args.extend("-DUSE_BUNDLE_{0}:BOOL={1}".format(bundle, use_bundle)
                    for bundle in bundles)

        if "+native" in spec:
            args.append("-DTARGET_NATIVE_ARCH:BOOL=True")
        else:
            args.append("-DTARGET_NATIVE_ARCH:BOOL=False")

        if "+lapack" in spec:
            args.append("-DUSE_BDSYSTEM_LAPACK:BOOL=True")
        else:
            args.append("-DUSE_BDSYSTEM_LAPACK:BOOL=False")

        if "+petsc" in spec:
            args.append("-DUSE_PETSC:BOOL=True")
        else:
            args.append("-DUSE_PETSC:BOOL=False")

        if "+mpi" in spec:
            args.append("-DUSE_MPI:BOOL=True")
        else:
            args.append("-DUSE_MPI:BOOL=False")

        if "+coverage" in spec:
            args.append("-DENABLE_CODECOVERAGE:BOOL=True")

        if "+distmesh" in spec:
            args.append("-DSTEPS_USE_DIST_MESH:BOOL=True")
        else:
            args.append("-DSTEPS_USE_DIST_MESH:BOOL=False")

        if "+vesicle" in spec:
            args.append("-DSTEPS_USE_VESICLE_MODEL:BOOL=True")
        else:
            args.append("-DSTEPS_USE_VESICLE_MODEL:BOOL=False")

        if "+stochtest" in spec:
            args.append("-DBUILD_STOCHASTIC_TESTS:BOOL=True")
        else:
            args.append("-DBUILD_STOCHASTIC_TESTS:BOOL=False")

        if "+codechecks" in spec:
            args.append("-DSTEPS_TEST_FORMATTING:BOOL=ON")
            args.append("-DSTEPS_ENABLE_ERROR_ON_WARNING:BOOL=ON")
        else:
            args.append("-DSTEPS_TEST_FORMATTING:BOOL=OFF")
            args.append("-DSTEPS_ENABLE_ERROR_ON_WARNING:BOOL=OFF")

        if "+caliper" in spec:
            args.append("-DSTEPS_USE_CALIPER_PROFILING=ON")

        if "+likwid" in spec:
            args.append("-DSTEPS_USE_LIKWID_PROFILING=ON")

        args.append('-DBLAS_LIBRARIES=' + spec['blas'].libs.joined(";"))
        args.append('-DPYTHON_EXECUTABLE='
                    + spec['python'].prefix.bin.python
                    + str(spec['python'].version.up_to(1)))
        return args

    @property
    def build_targets(self):
        targets = []
        if "+coverage" in self.spec:
            if self.compiler.name != "gcc":
                raise ValueError(
                    "Package " + self.name +
                    " build with coverage enabled requires GCC to build"
                )
            targets = [
                "CTEST_OUTPUT_ON_FAILURE=1",
                "all",  # build
                "coverage_init",  # initialize coverage counters
                "test",  # run tests suite
                "coverage"  # collect coverage counters and build reports
            ]
        return targets

    def setup_run_environment(self, env):
        # This recipe exposes a Python package from a C++ CMake project.
        # This hook is required to reproduce what Spack PythonPackage does.
        env.prepend_path('PYTHONPATH', self.prefix)<|MERGE_RESOLUTION|>--- conflicted
+++ resolved
@@ -63,17 +63,11 @@
     depends_on("py-matplotlib", type=("build", "test"))
     depends_on("py-mpi4py", when="+distmesh", type=("build", "test", "run"))
     depends_on("py-nose", when="@3:", type=("build", "test"))
-<<<<<<< HEAD
-    depends_on("py-numpy", type=("build", "test"))
-    depends_on("py-scipy", type=("build", "test"))
-    depends_on("python")
-=======
     depends_on("py-numpy", type=("build", "test", "run"))
     depends_on("py-pip-tools", type="build")
     depends_on("py-scipy", type=("build", "test", "run"))
     depends_on("py-unittest2", type=("build", "test"))
     depends_on("python", type=("build", "test", "run"))
->>>>>>> 21710b53
     depends_on("omega-h+gmsh+mpi", when="~bundle+distmesh")
     depends_on("gmsh", when="+distmesh")
     depends_on("easyloggingpp", when="~bundle")
