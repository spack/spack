--- conflicted
+++ resolved
@@ -111,14 +111,10 @@
     - spec: opengl@4.5
       prefix: /usr
   petsc:
-<<<<<<< HEAD
-    variants: ~fortran
+    variants: ~debug~fortran~hypre+int64+mpi
     # proven versions, 3.20 insists on using failing due to CUDA, *even when explicitly
     # told not to use it*
     require: "@3.18"
-=======
-    variants: ~debug~fortran~hypre+int64+mpi
->>>>>>> 59d537c7
   python:
     variants: +tk
   py-frozendict:
