packages:
  arrow:
    # for interoperability with Spark
    require: "+snappy"
  autoconf:
    version: [2.69]
    externals:
    - spec: autoconf@2.69
      prefix: /usr
  binutils:
    version: [2.37]
    # Merged GCC / LLVM requirements
    variants: +gas+gold+ld+plugins~libiberty
  boost:
    variants: +filesystem+pic+test
  coreneuron:
    variants: ~gpu
    require: "%intel"
      # - one_of: ["%intel", "%nvhpc"]
  cuda:
    # Should match what is provided by NVHPC, too
    # version: [11.6.1]
    require: "%gcc"
  curl:
    version: [7.29.0]
    externals:
    - spec: curl@7.29.0
      prefix: /usr
  darshan-runtime:
    variants: +slurm
  eigen:
    variants: ~fftw~gmp~metis~mpfr~scotch
  gcc:
    # +strip added to force rebuild of GCC with -fno-canonical-system-headers
    variants: +binutils+strip
  gmsh:
    variants: ~mmg~fltk
  hdf5:
    variants: +cxx+hl
  icu4c:
    version: [64.1]
    # Drags in heavy PEARL dependencies
  intltool:
    version: [0.50.2]
    externals:
    - spec: intltool@0.50.2
      prefix: /usr
  julia:
    variants: +external_llvm
  kokkos:
    variants: +openmp
  libtool:
    buildable: false  # Different versions interact badly with autohell
    version: [2.4.2]
    externals:
    - spec: libtool@2.4.2
      prefix: /usr
  m4:
    version: [1.4.16]
    externals:
    - spec: m4@1.4.16
      prefix: /usr
  model-neocortex:
    variants: ~gpu
    require: "%intel"
      # - one_of: ["%intel", "%nvhpc"]
  mxnet:
    version: [1.8.0]  # Don't build @1.master because nobody likes moving targets
  neurodamus-core:
    variants: ~gpu
    require: "%intel"
      # - one_of: ["%intel", "%nvhpc"]
  neurodamus-hippocampus:
    variants: ~gpu
    require: "%intel"
      # - one_of: ["%intel", "%nvhpc"]
  neurodamus-model:
    variants: ~gpu
    require: "%intel"
      # - one_of: ["%intel", "%nvhpc"]
  neurodamus-mousify:
    variants: ~gpu
    require: "%intel"
      # - one_of: ["%intel", "%nvhpc"]
  neurodamus-neocortex:
    variants: ~gpu
    require: "%intel"
      # - one_of: ["%intel", "%nvhpc"]
  neurodamus-thalamus:
    variants: ~gpu
    require: "%intel"
      # - one_of: ["%intel", "%nvhpc"]
  neuron:
    variants: ~gpu
    require: "%intel"
      # - one_of: ["%intel", "%nvhpc"]
  omega-h:
<<<<<<< HEAD
    variants: +kokkos
=======
    variants: ~kokkos~trilinos
>>>>>>> c833835c
  opencv:
    variants: ~gtk~vtk
  openssh:
    version: [9.1p1]
    externals:
    - spec: openssh@9.1p1
      prefix: /usr
  openssl:
    version: [1.0.2k]
    externals:
    - spec: openssl@1.0.2k
      prefix: /usr
  opengl:
    buildable: false
    version: [4.5]
    externals:
    - spec: opengl@4.5
      prefix: /usr
  ospray:
    require: "%intel target=x86_64"
  perl:
    version: [5.16.3]
    externals:
    - spec: perl@5.16.3
      prefix: /usr
  petsc:
    variants: ~fortran
  python:
    variants: +tk
    version: [3.10.8]
  qt:
    version: [5.14.2]
    variants: ~ssl~sql~tools
  range-v3:
    variants: ~doc
  reportinglib:
    require: "%intel"
  slurm:
    buildable: false
    version: [21.08.3]
    externals:
    - spec: slurm@21.08.3
      prefix: /usr
  steps:
    variants: +lapack+petsc+mpi
  superlu-dist:
    variants: +int64
  tar:
    version: [1.28]
    externals:
    - spec: tar@1.28
      prefix: /usr
  timemory:
    variants: +mpi~cuda+cupti+caliper~gperftools~python@3.0.0a
  all:
    require: "%gcc@12.2.0"
    target: [skylake]
    providers:
      mpi: [hpe-mpi, intel-oneapi-mpi, mvapich2]
      scalapack:: [intel-oneapi-mkl]
      lapack:: [intel-oneapi-mkl]
      blas:: [intel-oneapi-mkl]<|MERGE_RESOLUTION|>--- conflicted
+++ resolved
@@ -95,11 +95,7 @@
     require: "%intel"
       # - one_of: ["%intel", "%nvhpc"]
   omega-h:
-<<<<<<< HEAD
-    variants: +kokkos
-=======
     variants: ~kokkos~trilinos
->>>>>>> c833835c
   opencv:
     variants: ~gtk~vtk
   openssh:
