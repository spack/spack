--- conflicted
+++ resolved
@@ -92,15 +92,8 @@
         paths:
             tar@1.26: /usr
         version: [1.26]
-<<<<<<< HEAD
-=======
     timemory:
         variants: +mpi+cuda+cupti+caliper~gperftools~python@3.0.0a
-    tk:
-        paths:
-            tk@8.5.13: /usr
-        version: [8.5.13]
->>>>>>> 82b8b995
     trilinos:
         variants: +kokkos+teuchos+openmp~amesos~hypre~superlu-dist~mumps~metis~suite-sparse
         version: [xsdk-0.4.0-rc1]
