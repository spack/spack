--- conflicted
+++ resolved
@@ -114,11 +114,8 @@
       # - py-sphinx-bootstrap-theme
       - py-sphinx-rtd-theme
       - py-sympy
-<<<<<<< HEAD
-=======
       - py-toml
       # - py-tornado
->>>>>>> 82b8b995
       - py-urllib3
       - py-virtualenv
       - py-virtualenv-clone
