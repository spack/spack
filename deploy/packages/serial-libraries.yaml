--- conflicted
+++ resolved
@@ -22,8 +22,6 @@
       - arrow+parquet+python@0.15.0
       - neuron~mpi@7.6.8
 
-<<<<<<< HEAD
-=======
   gnu-stable-serial-python3:
     target_matrix:
       - gnu-stable
@@ -33,9 +31,8 @@
       - python
     specs:
       - boost+python
-      - tensorflow@1.12.0+cuda
+      # - tensorflow@1.12.0+cuda
 
->>>>>>> 82b8b995
   gnu-intel-stable-serial:
     target_matrix:
       - gnu-stable
