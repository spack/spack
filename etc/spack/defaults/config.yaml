# -------------------------------------------------------------------------
# This is the default spack configuration file.
#
# Settings here are versioned with Spack and are intended to provide
# sensible defaults out of the box. Spack maintainers should edit this
# file to keep it current.
#
# Users can override these settings by editing the following files.
#
# Per-spack-instance settings (overrides defaults):
#   $SPACK_ROOT/etc/spack/config.yaml
#
# Per-user settings (overrides default and site settings):
#   ~/.spack/config.yaml
# -------------------------------------------------------------------------
config:
  # This is the path to the root of the Spack install tree.
  # You can use $spack here to refer to the root of the spack instance.
<<<<<<< HEAD
  install_trees:
    default:
      root: ~/.spack/opt/spack
      projections:
        all: "${ARCHITECTURE}/${COMPILERNAME}-${COMPILERVER}/${PACKAGE}-${VERSION}-${HASH}"

=======
  install_tree:
    root: $spack/opt/spack
    projections:
      all: "${ARCHITECTURE}/${COMPILERNAME}-${COMPILERVER}/${PACKAGE}-${VERSION}-${HASH}"
    # install_tree can include an optional padded length (int or boolean)
    # default is False (do not pad)
    # if padded_length is True, Spack will pad as close to the system max path
    # length as possible
    # if padded_length is an integer, Spack will pad to that many characters,
    # assuming it is higher than the length of the install_tree root.
    # padded_length: 128
>>>>>>> eca1370a


  # Locations where templates should be found
  template_dirs:
    - $spack/share/spack/templates


  # Locations where different types of modules should be installed.
  module_roots:
    tcl:    ~/.spack/share/spack/modules
    lmod:   ~/.spack/share/spack/lmod


  # Temporary locations Spack can try to use for builds.
  #
  # Recommended options are given below.
  #
  # Builds can be faster in temporary directories on some (e.g., HPC) systems.
  # Specifying `$tempdir` will ensure use of the default temporary directory
  # (i.e., ``$TMP` or ``$TMPDIR``).
  #
  # Another option that prevents conflicts and potential permission issues is
  # to specify `~/.spack/stage`, which ensures each user builds in their home
  # directory.
  #
  # A more traditional path uses the value of `$spack/var/spack/stage`, which
  # builds directly inside Spack's instance without staging them in a
  # temporary space.  Problems with specifying a path inside a Spack instance
  # are that it precludes its use as a system package and its ability to be
  # pip installable.
  #
  # In any case, if the username is not already in the path, Spack will append
  # the value of `$user` in an attempt to avoid potential conflicts between
  # users in shared temporary spaces.
  #
  # The build stage can be purged with `spack clean --stage` and
  # `spack clean -a`, so it is important that the specified directory uniquely
  # identifies Spack staging to avoid accidentally wiping out non-Spack work.
  build_stage:
    - $tempdir/$user/spack-stage
    - ~/.spack/stage
  # - $spack/var/spack/stage

  # Directory in which to run tests and store test results.
  # Tests will be stored in directories named by date/time and package
  # name/hash.
  test_stage: ~/.spack/test

  # Cache directory for already downloaded source tarballs and archived
  # repositories. This can be purged with `spack clean --downloads`.
  source_cache: ~/.spack/cache/downloads


  # Cache directory for miscellaneous files, like the package index.
  # This can be purged with `spack clean --misc-cache`
  misc_cache: ~/.spack/cache


  # Timeout in seconds used for downloading sources etc. This only applies
  # to the connection phase and can be increased for slow connections or
  # servers. 0 means no timeout.
  connect_timeout: 10


  # If this is false, tools like curl that use SSL will not verify
  # certifiates. (e.g., curl will use use the -k option)
  verify_ssl: true


  # Suppress gpg warnings from binary package verification
  # Only suppresses warnings, gpg failure will still fail the install
  # Potential rationale to set True: users have already explicitly trusted the
  # gpg key they are using, and may not want to see repeated warnings that it
  # is self-signed or something of the sort.
  suppress_gpg_warnings: false


  # If set to true, Spack will attempt to build any compiler on the spec
  # that is not already available. If set to False, Spack will only use
  # compilers already configured in compilers.yaml
  install_missing_compilers: False


  # If set to true, Spack will always check checksums after downloading
  # archives. If false, Spack skips the checksum step.
  checksum: true


  # If set to true, `spack install` and friends will NOT clean
  # potentially harmful variables from the build environment. Use wisely.
  dirty: false


  # The language the build environment will use. This will produce English
  # compiler messages by default, so the log parser can highlight errors.
  # If set to C, it will use English (see man locale).
  # If set to the empty string (''), it will use the language from the
  # user's environment.
  build_language: C


  # When set to true, concurrent instances of Spack will use locks to
  # avoid modifying the install tree, database file, etc. If false, Spack
  # will disable all locking, but you must NOT run concurrent instances
  # of Spack.  For filesystems that don't support locking, you should set
  # this to false and run one Spack at a time, but otherwise we recommend
  # enabling locks.
  locks: true


  # The maximum number of jobs to use when running `make` in parallel,
  # always limited by the number of cores available. For instance:
  # - If set to 16 on a 4 cores machine `spack install` will run `make -j4`
  # - If set to 16 on a 18 cores machine `spack install` will run `make -j16`
  # If not set, Spack will use all available cores up to 16.
  # build_jobs: 16


  # If set to true, Spack will use ccache to cache C compiles.
  ccache: false


  # The concretization algorithm to use in Spack. Options are:
  #
  #   'original': Spack's original greedy, fixed-point concretizer. This
  #       algorithm can make decisions too early and will not backtrack
  #       sufficiently for many specs.
  #
  #   'clingo': Uses a logic solver under the hood to solve DAGs with full
  #       backtracking and optimization for user preferences.
  #
  # 'clingo' currently requires the clingo ASP solver to be installed and
  # built with python bindings. 'original' is built in.
  concretizer: original


  # How long to wait to lock the Spack installation database. This lock is used
  # when Spack needs to manage its own package metadata and all operations are
  # expected to complete within the default time limit. The timeout should
  # therefore generally be left untouched.
  db_lock_timeout: 3


  # How long to wait when attempting to modify a package (e.g. to install it).
  # This value should typically be 'null' (never time out) unless the Spack
  # instance only ever has a single user at a time, and only if the user
  # anticipates that a significant delay indicates that the lock attempt will
  # never succeed.
  package_lock_timeout: null


  # Control whether Spack embeds RPATH or RUNPATH attributes in ELF binaries.
  # Has no effect on macOS. DO NOT MIX these within the same install tree.
  # See the Spack documentation for details.
  shared_linking: 'rpath'


  # Set to 'false' to allow installation on filesystems that doesn't allow setgid bit
  # manipulation by unprivileged user (e.g. AFS)
  allow_sgid: true<|MERGE_RESOLUTION|>--- conflicted
+++ resolved
@@ -16,27 +16,22 @@
 config:
   # This is the path to the root of the Spack install tree.
   # You can use $spack here to refer to the root of the spack instance.
-<<<<<<< HEAD
   install_trees:
     default:
+      root: $spack/opt/spack
+      projections:
+        all: "${ARCHITECTURE}/${COMPILERNAME}-${COMPILERVER}/${PACKAGE}-${VERSION}-${HASH}"
+    user:
       root: ~/.spack/opt/spack
       projections:
         all: "${ARCHITECTURE}/${COMPILERNAME}-${COMPILERVER}/${PACKAGE}-${VERSION}-${HASH}"
-
-=======
-  install_tree:
-    root: $spack/opt/spack
-    projections:
-      all: "${ARCHITECTURE}/${COMPILERNAME}-${COMPILERVER}/${PACKAGE}-${VERSION}-${HASH}"
-    # install_tree can include an optional padded length (int or boolean)
+    # install trees can include an optional padded length (int or boolean)
     # default is False (do not pad)
     # if padded_length is True, Spack will pad as close to the system max path
     # length as possible
     # if padded_length is an integer, Spack will pad to that many characters,
     # assuming it is higher than the length of the install_tree root.
     # padded_length: 128
->>>>>>> eca1370a
-
 
   # Locations where templates should be found
   template_dirs:
