--- conflicted
+++ resolved
@@ -90,12 +90,8 @@
   # The default number of jobs to use when running `make` in parallel.
   # If set to 4, for example, `spack install` will run `make -j4`.
   # If not set, all available cores are used by default.
-<<<<<<< HEAD
-  build_jobs: 8 
-=======
   # build_jobs: 4
 
 
   # If set to true, spack will use ccache to cache c compiles.
-  ccache: false
->>>>>>> dfc1f70a
+  ccache: false