# -------------------------------------------------------------------------
# This is the default spack configuration file.
#
# Settings here are versioned with Spack and are intended to provide
# sensible defaults out of the box. Spack maintainers should edit this
# file to keep it current.
#
# Users can override these settings by editing the following files.
#
# Per-spack-instance settings (overrides defaults):
#   $SPACK_ROOT/etc/spack/config.yaml
#
# Per-user settings (overrides default and site settings):
#   ~/.spack/config.yaml
# -------------------------------------------------------------------------
config:
  # This is the path to the root of the Spack install tree.
  # You can use $spack here to refer to the root of the spack instance.
<<<<<<< HEAD
  install_tree: ~/.spack/opt/spack
=======
  install_tree:
    root: $spack/opt/spack
    projections:
      all: "${ARCHITECTURE}/${COMPILERNAME}-${COMPILERVER}/${PACKAGE}-${VERSION}-${HASH}"
>>>>>>> cb4e30b4


  # Locations where templates should be found
  template_dirs:
    - $spack/share/spack/templates


  # Locations where different types of modules should be installed.
  module_roots:
    tcl:    ~/.spack/share/spack/modules
    lmod:   ~/.spack/share/spack/lmod


  # Temporary locations Spack can try to use for builds.
  #
  # Recommended options are given below.
  #
  # Builds can be faster in temporary directories on some (e.g., HPC) systems.
  # Specifying `$tempdir` will ensure use of the default temporary directory
  # (i.e., ``$TMP` or ``$TMPDIR``).
  #
  # Another option that prevents conflicts and potential permission issues is
  # to specify `~/.spack/stage`, which ensures each user builds in their home
  # directory.
  #
  # A more traditional path uses the value of `$spack/var/spack/stage`, which
  # builds directly inside Spack's instance without staging them in a
  # temporary space.  Problems with specifying a path inside a Spack instance
  # are that it precludes its use as a system package and its ability to be
  # pip installable.
  #
  # In any case, if the username is not already in the path, Spack will append
  # the value of `$user` in an attempt to avoid potential conflicts between
  # users in shared temporary spaces.
  #
  # The build stage can be purged with `spack clean --stage` and
  # `spack clean -a`, so it is important that the specified directory uniquely
  # identifies Spack staging to avoid accidentally wiping out non-Spack work.
  build_stage:
    - $tempdir/$user/spack-stage
    - ~/.spack/stage
  # - $spack/var/spack/stage


  # Cache directory for already downloaded source tarballs and archived
  # repositories. This can be purged with `spack clean --downloads`.
  source_cache: ~/.spack/var/spack/cache


  # Cache directory for miscellaneous files, like the package index.
  # This can be purged with `spack clean --misc-cache`
  misc_cache: ~/.spack/cache


  # Timeout in seconds used for downloading sources etc. This only applies
  # to the connection phase and can be increased for slow connections or
  # servers. 0 means no timeout.
  connect_timeout: 10


  # If this is false, tools like curl that use SSL will not verify
  # certifiates. (e.g., curl will use use the -k option)
  verify_ssl: true


  # Suppress gpg warnings from binary package verification
  # Only suppresses warnings, gpg failure will still fail the install
  # Potential rationale to set True: users have already explicitly trusted the
  # gpg key they are using, and may not want to see repeated warnings that it
  # is self-signed or something of the sort.
  suppress_gpg_warnings: false


  # If set to true, Spack will attempt to build any compiler on the spec
  # that is not already available. If set to False, Spack will only use
  # compilers already configured in compilers.yaml
  install_missing_compilers: False


  # If set to true, Spack will always check checksums after downloading
  # archives. If false, Spack skips the checksum step.
  checksum: true


  # If set to true, `spack install` and friends will NOT clean
  # potentially harmful variables from the build environment. Use wisely.
  dirty: false


  # The language the build environment will use. This will produce English
  # compiler messages by default, so the log parser can highlight errors.
  # If set to C, it will use English (see man locale).
  # If set to the empty string (''), it will use the language from the
  # user's environment.
  build_language: C


  # When set to true, concurrent instances of Spack will use locks to
  # avoid modifying the install tree, database file, etc. If false, Spack
  # will disable all locking, but you must NOT run concurrent instances
  # of Spack.  For filesystems that don't support locking, you should set
  # this to false and run one Spack at a time, but otherwise we recommend
  # enabling locks.
  locks: true


  # The maximum number of jobs to use when running `make` in parallel,
  # always limited by the number of cores available. For instance:
  # - If set to 16 on a 4 cores machine `spack install` will run `make -j4`
  # - If set to 16 on a 18 cores machine `spack install` will run `make -j16`
  # If not set, Spack will use all available cores up to 16.
  # build_jobs: 16


  # If set to true, Spack will use ccache to cache C compiles.
  ccache: false


  # How long to wait to lock the Spack installation database. This lock is used
  # when Spack needs to manage its own package metadata and all operations are
  # expected to complete within the default time limit. The timeout should
  # therefore generally be left untouched.
  db_lock_timeout: 3


  # How long to wait when attempting to modify a package (e.g. to install it).
  # This value should typically be 'null' (never time out) unless the Spack
  # instance only ever has a single user at a time, and only if the user
  # anticipates that a significant delay indicates that the lock attempt will
  # never succeed.
  package_lock_timeout: null

  # Control whether Spack embeds RPATH or RUNPATH attributes in ELF binaries.
  # Has no effect on macOS. DO NOT MIX these within the same install tree.
  # See the Spack documentation for details.
  shared_linking: 'rpath'

  # Set to 'false' to allow installation on filesystems that doesn't allow setgid bit
  # manipulation by unprivileged user (e.g. AFS)
  allow_sgid: true<|MERGE_RESOLUTION|>--- conflicted
+++ resolved
@@ -16,14 +16,10 @@
 config:
   # This is the path to the root of the Spack install tree.
   # You can use $spack here to refer to the root of the spack instance.
-<<<<<<< HEAD
-  install_tree: ~/.spack/opt/spack
-=======
   install_tree:
-    root: $spack/opt/spack
+    root: ~/.spack/opt/spack
     projections:
       all: "${ARCHITECTURE}/${COMPILERNAME}-${COMPILERVER}/${PACKAGE}-${VERSION}-${HASH}"
->>>>>>> cb4e30b4
 
 
   # Locations where templates should be found
