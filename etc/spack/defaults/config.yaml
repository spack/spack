# -------------------------------------------------------------------------
# This is the default spack configuration file.
#
# Settings here are versioned with Spack and are intended to provide
# sensible defaults out of the box. Spack maintainers should edit this
# file to keep it current.
#
# Users can override these settings by editing the following files.
#
# Per-spack-instance settings (overrides defaults):
#   $SPACK_ROOT/etc/spack/config.yaml
#
# Per-user settings (overrides default and site settings):
#   ~/.spack/config.yaml
# -------------------------------------------------------------------------
config:
  # This is the path to the root of the Spack install tree.
  # You can use $spack here to refer to the root of the spack instance.
  install_tree: ~/.spack/opt/spack


  # Locations where templates should be found
  template_dirs:
    - $spack/share/spack/templates


  # Default directory layout
  install_path_scheme: "${ARCHITECTURE}/${COMPILERNAME}-${COMPILERVER}/${PACKAGE}-${VERSION}-${HASH}"


  # Locations where different types of modules should be installed.
  module_roots:
    tcl:    ~/.spack/share/spack/modules
    lmod:   ~/.spack/share/spack/lmod


  # Temporary locations Spack can try to use for builds.
  #
  # Recommended options are given below.
  #
  # Builds can be faster in temporary directories on some (e.g., HPC) systems.
  # Specifying `$tempdir` will ensure use of the default temporary directory
  # (i.e., ``$TMP` or ``$TMPDIR``).
  #
  # Another option that prevents conflicts and potential permission issues is
  # to specify `~/.spack/stage`, which ensures each user builds in their home
  # directory.
  #
  # A more traditional path uses the value of `$spack/var/spack/stage`, which
  # builds directly inside Spack's instance without staging them in a
  # temporary space.  Problems with specifying a path inside a Spack instance
  # are that it precludes its use as a system package and its ability to be
  # pip installable.
  #
  # In any case, if the username is not already in the path, Spack will append
  # the value of `$user` in an attempt to avoid potential conflicts between
  # users in shared temporary spaces.
  #
  # The build stage can be purged with `spack clean --stage` and
  # `spack clean -a`, so it is important that the specified directory uniquely
  # identifies Spack staging to avoid accidentally wiping out non-Spack work.
  build_stage:
    - $tempdir/$user/spack-stage
    - ~/.spack/stage
  # - $spack/var/spack/stage


  # Cache directory for already downloaded source tarballs and archived
  # repositories. This can be purged with `spack clean --downloads`.
  source_cache: ~/.spack/var/spack/cache


  # Cache directory for miscellaneous files, like the package index.
  # This can be purged with `spack clean --misc-cache`
  misc_cache: ~/.spack/cache


  # Timeout in seconds used for downloading sources etc. This only applies
  # to the connection phase and can be increased for slow connections or
  # servers. 0 means no timeout.
  connect_timeout: 10


  # If this is false, tools like curl that use SSL will not verify
  # certifiates. (e.g., curl will use use the -k option)
  verify_ssl: true


  # Suppress gpg warnings from binary package verification
  # Only suppresses warnings, gpg failure will still fail the install
  # Potential rationale to set True: users have already explicitly trusted the
  # gpg key they are using, and may not want to see repeated warnings that it
  # is self-signed or something of the sort.
  suppress_gpg_warnings: false


  # If set to true, Spack will attempt to build any compiler on the spec
  # that is not already available. If set to False, Spack will only use
  # compilers already configured in compilers.yaml
  install_missing_compilers: False


  # If set to true, Spack will always check checksums after downloading
  # archives. If false, Spack skips the checksum step.
  checksum: true


  # If set to true, `spack install` and friends will NOT clean
  # potentially harmful variables from the build environment. Use wisely.
  dirty: false


  # The language the build environment will use. This will produce English
  # compiler messages by default, so the log parser can highlight errors.
  # If set to C, it will use English (see man locale).
  # If set to the empty string (''), it will use the language from the
  # user's environment.
  build_language: C


  # When set to true, concurrent instances of Spack will use locks to
  # avoid modifying the install tree, database file, etc. If false, Spack
  # will disable all locking, but you must NOT run concurrent instances
  # of Spack.  For filesystems that don't support locking, you should set
  # this to false and run one Spack at a time, but otherwise we recommend
  # enabling locks.
  locks: true


  # The maximum number of jobs to use when running `make` in parallel,
  # always limited by the number of cores available. For instance:
  # - If set to 16 on a 4 cores machine `spack install` will run `make -j4`
  # - If set to 16 on a 18 cores machine `spack install` will run `make -j16`
  # If not set, Spack will use all available cores up to 16.
  # build_jobs: 16


  # If set to true, Spack will use ccache to cache C compiles.
  ccache: false


  # How long to wait to lock the Spack installation database. This lock is used
  # when Spack needs to manage its own package metadata and all operations are
  # expected to complete within the default time limit. The timeout should
  # therefore generally be left untouched.
  db_lock_timeout: 3


  # How long to wait when attempting to modify a package (e.g. to install it).
  # This value should typically be 'null' (never time out) unless the Spack
  # instance only ever has a single user at a time, and only if the user
  # anticipates that a significant delay indicates that the lock attempt will
  # never succeed.
  package_lock_timeout: null

  # Control whether Spack embeds RPATH or RUNPATH attributes in ELF binaries.
  # Has no effect on macOS. DO NOT MIX these within the same install tree.
  # See the Spack documentation for details.
  shared_linking: 'rpath'

<<<<<<< HEAD
  # Toggle Spack's install/uninstall metrics to a syslog server. When enabled
  # SPACK_INSTALL/SPACK_UNINSTALL [spec] is logged to syslog to determine how
  # which packages are being commonly installed by users. Disabled by default.
  # If defined, the location of where metrics can be logged can be overwritten with 
  # metrics_address: [address]
  metrics: false
=======
  # Set to 'false' to allow installation on filesystems that doesn't allow setgid bit
  # manipulation by unprivileged user (e.g. AFS)
  allow_sgid: true
>>>>>>> 1602b7a5
<|MERGE_RESOLUTION|>--- conflicted
+++ resolved
@@ -158,15 +158,13 @@
   # See the Spack documentation for details.
   shared_linking: 'rpath'
 
-<<<<<<< HEAD
   # Toggle Spack's install/uninstall metrics to a syslog server. When enabled
   # SPACK_INSTALL/SPACK_UNINSTALL [spec] is logged to syslog to determine how
   # which packages are being commonly installed by users. Disabled by default.
-  # If defined, the location of where metrics can be logged can be overwritten with 
+  # If defined, the location of where metrics can be logged can be overwritten with
   # metrics_address: [address]
   metrics: false
-=======
+
   # Set to 'false' to allow installation on filesystems that doesn't allow setgid bit
   # manipulation by unprivileged user (e.g. AFS)
-  allow_sgid: true
->>>>>>> 1602b7a5
+  allow_sgid: true