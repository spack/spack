# -------------------------------------------------------------------------
# This file controls default concretization preferences for Spack.
#
# Settings here are versioned with Spack and are intended to provide
# sensible defaults out of the box. Spack maintainers should edit this
# file to keep it current.
#
# Users can override these settings by editing the following files.
#
# Per-spack-instance settings (overrides defaults):
#   $SPACK_ROOT/etc/spack/packages.yaml
#
# Per-user settings (overrides default and site settings):
#   ~/.spack/packages.yaml
# -------------------------------------------------------------------------
packages:
  all:
    compiler: [gcc, intel, pgi, clang, xl, nag, fj, aocc]
    providers:
      D: [ldc]
      awk: [gawk]
      blas: [openblas]
      daal: [intel-daal]
      elf: [elfutils]
      fftw-api: [fftw]
      gl: [mesa+opengl, opengl]
      glx: [mesa+glx, opengl]
      glu: [mesa-glu, openglu]
      golang: [gcc]
      iconv: [libiconv]
      ipp: [intel-ipp]
      java: [openjdk, jdk, ibm-java]
      jpeg: [libjpeg-turbo, libjpeg]
      lapack: [openblas]
      mariadb-client: [mariadb-c-client, mariadb]
      mkl: [intel-mkl]
      mpe: [mpe2]
      mpi: [openmpi, mpich]
      mysql-client: [mysql, mariadb-c-client]
      opencl: [pocl]
      pil: [py-pillow]
      pkgconfig: [pkgconf, pkg-config]
      rpc: [libtirpc]
      scalapack: [netlib-scalapack]
      sycl: [hipsycl]
      szip: [libszip, libaec]
      tbb: [intel-tbb]
      unwind: [libunwind]
<<<<<<< HEAD
      sycl: [hipsycl]
      flame: [libflame]
=======
      yacc: [bison, byacc]
>>>>>>> e78764ca
    permissions:
      read: world
      write: user<|MERGE_RESOLUTION|>--- conflicted
+++ resolved
@@ -46,12 +46,9 @@
       szip: [libszip, libaec]
       tbb: [intel-tbb]
       unwind: [libunwind]
-<<<<<<< HEAD
       sycl: [hipsycl]
       flame: [libflame]
-=======
       yacc: [bison, byacc]
->>>>>>> e78764ca
     permissions:
       read: world
       write: user