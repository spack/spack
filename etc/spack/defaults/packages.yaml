--- conflicted
+++ resolved
@@ -22,15 +22,9 @@
       blas: [openblas, amdblis]
       daal: [intel-daal]
       elf: [elfutils]
-<<<<<<< HEAD
       fftw-api: [fftw, amdfftw]
-      gl: [mesa+opengl, opengl]
-      glx: [mesa+glx, opengl]
-=======
-      fftw-api: [fftw]
       gl: [mesa+opengl, mesa18+opengl, opengl]
       glx: [mesa+glx, mesa18+glx, opengl]
->>>>>>> d855ad2a
       glu: [mesa-glu, openglu]
       golang: [gcc]
       iconv: [libiconv]
