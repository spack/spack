--- conflicted
+++ resolved
@@ -179,17 +179,10 @@
 ``find_library()``, ``find_file()``, and ``find_path()``, which use a list of search
 paths from ``CMAKE_PREFIX_PATH``. Spack sets this variable to a list of prefixes of the
 spec's transitive dependencies.
-<<<<<<< HEAD
 
 For troubleshooting cases where CMake fails to find a dependency, add the
 ``--debug-find`` flag to ``cmake_args``.
 
-=======
-
-For troubleshooting cases where CMake fails to find a dependency, add the
-``--debug-find`` flag to ``cmake_args``.
-
->>>>>>> a8691124
 ``CMAKE_BUILD_TYPE``
 --------------------
 
@@ -245,10 +238,7 @@
    ``-DCMAKE_INSTALL_RPATH_USE_LINK_PATH=OFF`` in ``cmake_args``, so that stub libraries
    are not used at runtime.
 
-<<<<<<< HEAD
-=======
-
->>>>>>> a8691124
+
 ^^^^^^^^^^
 Generators
 ^^^^^^^^^^
