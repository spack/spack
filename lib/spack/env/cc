--- conflicted
+++ resolved
@@ -157,7 +157,6 @@
 # Dump parsed values for unit testing if asked for
 if [[ -n $SPACK_TEST_COMMAND ]]; then
 
-<<<<<<< HEAD
     #
     # Now do real parsing of the command line args, trying hard to keep
     # non-rpath linker arguments in the proper order w.r.t. other command line
@@ -212,19 +211,20 @@
                     other_args+=("-Wl,$arg")
                 fi
                 ;;
-            -Xlinker,*)
-                arg="${1#-Xlinker,}"
-                if [ -z "$arg" ]; then shift; arg="$1"; fi
-                if [[ $arg == -rpath=* ]]; then
+            -Xlinker)
+                shift; arg="$1";
+                if [[ $arg = -rpath=* ]]; then
                     rpaths+=("${arg#-rpath=}")
-                elif [[ $arg == -rpath ]]; then
+                elif [[ $arg = -rpath ]]; then
                     shift; arg="$1"
-                    if [[ $arg != -Xlinker,* ]]; then
-                        die "-Xlinker,-rpath was not followed by -Xlinker,*"
+                    if [[ $arg != -Xlinker ]]; then
+                        die "-Xlinker -rpath was not followed by -Xlinker <arg>"
                     fi
-                    rpaths+=("${arg#-Xlinker,}")
+                    shift; arg="$1"
+                    rpaths+=("$arg")
                 else
-                    other_args+=("-Xlinker,$arg")
+                    other_args+=("-Xlinker")
+                    other_args+=("$arg")
                 fi
                 ;;
             *)
@@ -233,73 +233,6 @@
         esac
         shift
     done
-=======
-while [ -n "$1" ]; do
-    case "$1" in
-        -I*)
-            arg="${1#-I}"
-            if [ -z "$arg" ]; then shift; arg="$1"; fi
-            includes+=("$arg")
-            ;;
-        -L*)
-            arg="${1#-L}"
-            if [ -z "$arg" ]; then shift; arg="$1"; fi
-            libraries+=("$arg")
-            ;;
-        -l*)
-            arg="${1#-l}"
-            if [ -z "$arg" ]; then shift; arg="$1"; fi
-            libs+=("$arg")
-            ;;
-        -Wl,*)
-            arg="${1#-Wl,}"
-            # TODO: Handle multiple -Wl, continuations of -Wl,-rpath
-            if [[ $arg == -rpath=* ]]; then
-                arg="${arg#-rpath=}"
-                for rpath in ${arg//,/ }; do
-                    rpaths+=("$rpath")
-                done
-            elif [[ $arg == -rpath,* ]]; then
-                arg="${arg#-rpath,}"
-                for rpath in ${arg//,/ }; do
-                    rpaths+=("$rpath")
-                done
-            elif [[ $arg == -rpath ]]; then
-                shift; arg="$1"
-                if [[ $arg != '-Wl,'* ]]; then
-                    die "-Wl,-rpath was not followed by -Wl,*"
-                fi
-                arg="${arg#-Wl,}"
-                for rpath in ${arg//,/ }; do
-                    rpaths+=("$rpath")
-                done
-            else
-                other_args+=("-Wl,$arg")
-            fi
-            ;;
-        -Xlinker)
-            shift; arg="$1";
-            if [[ $arg = -rpath=* ]]; then
-                rpaths+=("${arg#-rpath=}")
-            elif [[ $arg = -rpath ]]; then
-                shift; arg="$1"
-                if [[ $arg != -Xlinker ]]; then
-                    die "-Xlinker -rpath was not followed by -Xlinker <arg>"
-                fi
-                shift; arg="$1"
-                rpaths+=("$arg")
-            else
-                other_args+=("-Xlinker")
-                other_args+=("$arg")
-            fi
-            ;;
-        *)
-            other_args+=("$1")
-            ;;
-    esac
-    shift
-done
->>>>>>> 96e1b2d2
 
     IFS=$'\n'
     case "$SPACK_TEST_COMMAND" in
