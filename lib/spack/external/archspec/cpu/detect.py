# Copyright 2019-2020 Lawrence Livermore National Security, LLC and other
# Archspec Project Developers. See the top-level COPYRIGHT file for details.
#
# SPDX-License-Identifier: (Apache-2.0 OR MIT)
"""Detection of CPU microarchitectures"""
import collections
import functools
import os
import platform
import re
import subprocess
import warnings

import six

from .microarchitecture import generic_microarchitecture, TARGETS
from .schema import TARGETS_JSON

#: Mapping from operating systems to chain of commands
#: to obtain a dictionary of raw info on the current cpu
INFO_FACTORY = collections.defaultdict(list)

#: Mapping from micro-architecture families (x86_64, ppc64le, etc.) to
#: functions checking the compatibility of the host with a given target
COMPATIBILITY_CHECKS = {}


def info_dict(operating_system):
    """Decorator to mark functions that are meant to return raw info on
    the current cpu.

    Args:
        operating_system (str or tuple): operating system for which the marked
            function is a viable factory of raw info dictionaries.
    """

    def decorator(factory):
        INFO_FACTORY[operating_system].append(factory)

        @functools.wraps(factory)
        def _impl():
            info = factory()

            # Check that info contains a few mandatory fields
            msg = 'field "{0}" is missing from raw info dictionary'
            assert "vendor_id" in info, msg.format("vendor_id")
            assert "flags" in info, msg.format("flags")
            assert "model" in info, msg.format("model")
            assert "model_name" in info, msg.format("model_name")

            return info

        return _impl

    return decorator


@info_dict(operating_system="Linux")
def proc_cpuinfo():
    """Returns a raw info dictionary by parsing the first entry of
    ``/proc/cpuinfo``
    """
    info = {}
    with open("/proc/cpuinfo") as file:  # pylint: disable=unspecified-encoding
        for line in file:
            key, separator, value = line.partition(":")

            # If there's no separator and info was already populated
            # according to what's written here:
            #
            # http://www.linfo.org/proc_cpuinfo.html
            #
            # we are on a blank line separating two cpus. Exit early as
            # we want to read just the first entry in /proc/cpuinfo
            if separator != ":" and info:
                break

            info[key.strip()] = value.strip()
    return info


def _check_output(args, env):
    output = subprocess.Popen(  # pylint: disable=consider-using-with
        args, stdout=subprocess.PIPE, env=env
    ).communicate()[0]
    return six.text_type(output.decode("utf-8"))


def _machine():
    """ "Return the machine architecture we are on"""
    operating_system = platform.system()

    # If we are not on Darwin, trust what Python tells us
    if operating_system != "Darwin":
        return platform.machine()

    # On Darwin it might happen that we are on M1, but using an interpreter
    # built for x86_64. In that case "platform.machine() == 'x86_64'", so we
    # need to fix that.
    #
    # See: https://bugs.python.org/issue42704
    output = _check_output(
        ["sysctl", "-n", "machdep.cpu.brand_string"], env=_ensure_bin_usrbin_in_path()
    ).strip()

    if "Apple" in output:
        # Note that a native Python interpreter on Apple M1 would return
        # "arm64" instead of "aarch64". Here we normalize to the latter.
        return "aarch64"

    return "x86_64"


@info_dict(operating_system="Darwin")
def sysctl_info_dict():
    """Returns a raw info dictionary parsing the output of sysctl."""
    child_environment = _ensure_bin_usrbin_in_path()

    def sysctl(*args):
        return _check_output(["sysctl"] + list(args), env=child_environment).strip()

<<<<<<< HEAD
    if platform.machine() == "x86_64":
        # Rosetta 2 emulator
        if "Apple" in sysctl("-n", "machdep.cpu.brand_string"):
            flags = (
                sysctl("-n", "machdep.cpu.features").lower()
            )
            info = {
                "vendor_id": "Apple",
                "flags": flags,
                "model": "m1",
                "model name": sysctl("-n", "machdep.cpu.brand_string"),
            }
        else:
            flags = (
                sysctl("-n", "machdep.cpu.features").lower()
                + " "
                + sysctl("-n", "machdep.cpu.leaf7_features").lower()
            )
            info = {
                "vendor_id": sysctl("-n", "machdep.cpu.vendor"),
                "flags": flags,
                "model": sysctl("-n", "machdep.cpu.model"),
                "model name": sysctl("-n", "machdep.cpu.brand_string"),
            }
=======
    if _machine() == "x86_64":
        flags = (
            sysctl("-n", "machdep.cpu.features").lower()
            + " "
            + sysctl("-n", "machdep.cpu.leaf7_features").lower()
        )
        info = {
            "vendor_id": sysctl("-n", "machdep.cpu.vendor"),
            "flags": flags,
            "model": sysctl("-n", "machdep.cpu.model"),
            "model name": sysctl("-n", "machdep.cpu.brand_string"),
        }
>>>>>>> c09bf37f
    else:
        model = (
            "m1" if "Apple" in sysctl("-n", "machdep.cpu.brand_string") else "unknown"
        )
        info = {
            "vendor_id": "Apple",
            "flags": [],
            "model": model,
            "CPU implementer": "Apple",
            "model name": sysctl("-n", "machdep.cpu.brand_string"),
        }
    return info


def _ensure_bin_usrbin_in_path():
    # Make sure that /sbin and /usr/sbin are in PATH as sysctl is
    # usually found there
    child_environment = dict(os.environ.items())
    search_paths = child_environment.get("PATH", "").split(os.pathsep)
    for additional_path in ("/sbin", "/usr/sbin"):
        if additional_path not in search_paths:
            search_paths.append(additional_path)
    child_environment["PATH"] = os.pathsep.join(search_paths)
    return child_environment


def adjust_raw_flags(info):
    """Adjust the flags detected on the system to homogenize
    slightly different representations.
    """
    # Flags detected on Darwin turned to their linux counterpart
    flags = info.get("flags", [])
    d2l = TARGETS_JSON["conversions"]["darwin_flags"]
    for darwin_flag, linux_flag in d2l.items():
        if darwin_flag in flags:
            info["flags"] += " " + linux_flag


def adjust_raw_vendor(info):
    """Adjust the vendor field to make it human readable"""
    if "CPU implementer" not in info:
        return

    # Mapping numeric codes to vendor (ARM). This list is a merge from
    # different sources:
    #
    # https://github.com/karelzak/util-linux/blob/master/sys-utils/lscpu-arm.c
    # https://developer.arm.com/docs/ddi0487/latest/arm-architecture-reference-manual-armv8-for-armv8-a-architecture-profile
    # https://github.com/gcc-mirror/gcc/blob/master/gcc/config/aarch64/aarch64-cores.def
    # https://patchwork.kernel.org/patch/10524949/
    arm_vendors = TARGETS_JSON["conversions"]["arm_vendors"]
    arm_code = info["CPU implementer"]
    if arm_code in arm_vendors:
        info["CPU implementer"] = arm_vendors[arm_code]


def raw_info_dictionary():
    """Returns a dictionary with information on the cpu of the current host.

    This function calls all the viable factories one after the other until
    there's one that is able to produce the requested information.
    """
    # pylint: disable=broad-except
    info = {}
    for factory in INFO_FACTORY[platform.system()]:
        try:
            info = factory()
        except Exception as exc:
            warnings.warn(str(exc))

        if info:
            adjust_raw_flags(info)
            adjust_raw_vendor(info)
            break

    return info


def compatible_microarchitectures(info):
    """Returns an unordered list of known micro-architectures that are
    compatible with the info dictionary passed as argument.

    Args:
        info (dict): dictionary containing information on the host cpu
    """
    architecture_family = _machine()
    # If a tester is not registered, be conservative and assume no known
    # target is compatible with the host
    tester = COMPATIBILITY_CHECKS.get(architecture_family, lambda x, y: False)
    return [x for x in TARGETS.values() if tester(info, x)] or [
        generic_microarchitecture(architecture_family)
    ]


def host():
    """Detects the host micro-architecture and returns it."""
    # Retrieve a dictionary with raw information on the host's cpu
    info = raw_info_dictionary()

    # Get a list of possible candidates for this micro-architecture
    candidates = compatible_microarchitectures(info)

    # Sorting criteria for candidates
    def sorting_fn(item):
        return len(item.ancestors), len(item.features)

    # Get the best generic micro-architecture
    generic_candidates = [c for c in candidates if c.vendor == "generic"]
    best_generic = max(generic_candidates, key=sorting_fn)

    # Filter the candidates to be descendant of the best generic candidate.
    # This is to avoid that the lack of a niche feature that can be disabled
    # from e.g. BIOS prevents detection of a reasonably performant architecture
    candidates = [c for c in candidates if c > best_generic]

    # If we don't have candidates, return the best generic micro-architecture
    if not candidates:
        return best_generic

    # Reverse sort of the depth for the inheritance tree among only targets we
    # can use. This gets the newest target we satisfy.
    return max(candidates, key=sorting_fn)


def compatibility_check(architecture_family):
    """Decorator to register a function as a proper compatibility check.

    A compatibility check function takes the raw info dictionary as a first
    argument and an arbitrary target as the second argument. It returns True
    if the target is compatible with the info dictionary, False otherwise.

    Args:
        architecture_family (str or tuple): architecture family for which
            this test can be used, e.g. x86_64 or ppc64le etc.
    """
    # Turn the argument into something iterable
    if isinstance(architecture_family, six.string_types):
        architecture_family = (architecture_family,)

    def decorator(func):
        COMPATIBILITY_CHECKS.update({family: func for family in architecture_family})
        return func

    return decorator


@compatibility_check(architecture_family=("ppc64le", "ppc64"))
def compatibility_check_for_power(info, target):
    """Compatibility check for PPC64 and PPC64LE architectures."""
    basename = platform.machine()
    generation_match = re.search(r"POWER(\d+)", info.get("cpu", ""))
    try:
        generation = int(generation_match.group(1))
    except AttributeError:
        # There might be no match under emulated environments. For instance
        # emulating a ppc64le with QEMU and Docker still reports the host
        # /proc/cpuinfo and not a Power
        generation = 0

    # We can use a target if it descends from our machine type and our
    # generation (9 for POWER9, etc) is at least its generation.
    arch_root = TARGETS[basename]
    return (
        target == arch_root or arch_root in target.ancestors
    ) and target.generation <= generation


@compatibility_check(architecture_family="x86_64")
def compatibility_check_for_x86_64(info, target):
    """Compatibility check for x86_64 architectures."""
    basename = "x86_64"
    vendor = info.get("vendor_id", "generic")
    features = set(info.get("flags", "").split())

    # We can use a target if it descends from our machine type, is from our
    # vendor, and we have all of its features
    arch_root = TARGETS[basename]
    return (
        (target == arch_root or arch_root in target.ancestors)
        and target.vendor in (vendor, "generic")
        and target.features.issubset(features)
    )


@compatibility_check(architecture_family="aarch64")
def compatibility_check_for_aarch64(info, target):
    """Compatibility check for AARCH64 architectures."""
    basename = "aarch64"
    features = set(info.get("Features", "").split())
    vendor = info.get("CPU implementer", "generic")

    arch_root = TARGETS[basename]
    return (
        (target == arch_root or arch_root in target.ancestors)
        and target.vendor in (vendor, "generic")
        # On macOS it seems impossible to get all the CPU features with syctl info
        and (target.features.issubset(features) or platform.system() == "Darwin")
    )


@compatibility_check(architecture_family="riscv64")
def compatibility_check_for_riscv64(info, target):
    """Compatibility check for riscv64 architectures."""
    basename = "riscv64"
    uarch = info.get("uarch")

    # sifive unmatched board
    if uarch == "sifive,u74-mc":
        uarch = "u74mc"
    # catch-all for unknown uarchs
    else:
        uarch = "riscv64"

    arch_root = TARGETS[basename]
    return (target == arch_root or arch_root in target.ancestors) and (
        target == uarch or target.vendor == "generic"
    )<|MERGE_RESOLUTION|>--- conflicted
+++ resolved
@@ -119,32 +119,6 @@
     def sysctl(*args):
         return _check_output(["sysctl"] + list(args), env=child_environment).strip()
 
-<<<<<<< HEAD
-    if platform.machine() == "x86_64":
-        # Rosetta 2 emulator
-        if "Apple" in sysctl("-n", "machdep.cpu.brand_string"):
-            flags = (
-                sysctl("-n", "machdep.cpu.features").lower()
-            )
-            info = {
-                "vendor_id": "Apple",
-                "flags": flags,
-                "model": "m1",
-                "model name": sysctl("-n", "machdep.cpu.brand_string"),
-            }
-        else:
-            flags = (
-                sysctl("-n", "machdep.cpu.features").lower()
-                + " "
-                + sysctl("-n", "machdep.cpu.leaf7_features").lower()
-            )
-            info = {
-                "vendor_id": sysctl("-n", "machdep.cpu.vendor"),
-                "flags": flags,
-                "model": sysctl("-n", "machdep.cpu.model"),
-                "model name": sysctl("-n", "machdep.cpu.brand_string"),
-            }
-=======
     if _machine() == "x86_64":
         flags = (
             sysctl("-n", "machdep.cpu.features").lower()
@@ -157,7 +131,6 @@
             "model": sysctl("-n", "machdep.cpu.model"),
             "model name": sysctl("-n", "machdep.cpu.brand_string"),
         }
->>>>>>> c09bf37f
     else:
         model = (
             "m1" if "Apple" in sysctl("-n", "machdep.cpu.brand_string") else "unknown"
