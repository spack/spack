# Copyright 2013-2020 Lawrence Livermore National Security, LLC and other
# Spack Project Developers. See the top-level COPYRIGHT file for details.
#
# SPDX-License-Identifier: (Apache-2.0 OR MIT)
import functools
import platform
import re
import warnings

try:
    from collections.abc import Sequence  # novm
except ImportError:
    from collections import Sequence

import six

import llnl.util
import llnl.util.cpu.alias
import llnl.util.cpu.schema

from .schema import LazyDictionary
from .alias import feature_aliases


def coerce_target_names(func):
    """Decorator that automatically converts a known target name to a proper
    Microarchitecture object.
    """
    @functools.wraps(func)
    def _impl(self, other):
        if isinstance(other, six.string_types):
            if other not in targets:
                msg = '"{0}" is not a valid target name'
                raise ValueError(msg.format(other))
            other = targets[other]

        return func(self, other)
    return _impl


class Microarchitecture(object):
    #: Aliases for micro-architecture's features
    feature_aliases = feature_aliases

    def __init__(
            self, name, parents, vendor, features, compilers, generation=0
    ):
        """Represents a specific CPU micro-architecture.

        Args:
            name (str): name of the micro-architecture (e.g. skylake).
            parents (list): list of parents micro-architectures, if any.
                Parenthood is considered by cpu features and not
                chronologically. As such each micro-architecture is
                compatible with its ancestors. For example "skylake",
                which has "broadwell" as a parent, supports running binaries
                optimized for "broadwell".
            vendor (str): vendor of the micro-architecture
            features (list of str): supported CPU flags. Note that the semantic
                of the flags in this field might vary among architectures, if
                at all present. For instance x86_64 processors will list all
                the flags supported by a given CPU while Arm processors will
                list instead only the flags that have been added on top of the
                base model for the current micro-architecture.
            compilers (dict): compiler support to generate tuned code for this
                micro-architecture. This dictionary has as keys names of
                supported compilers, while values are list of dictionaries
                with fields:

                * name: name of the micro-architecture according to the
                    compiler. This is the name passed to the ``-march`` option
                    or similar. Not needed if the name is the same as that
                    passed in as argument above.
                * versions: versions that support this micro-architecture.

            generation (int): generation of the micro-architecture, if
                relevant.
        """
        self.name = name
        self.parents = parents
        self.vendor = vendor
        self.features = features
        self.compilers = compilers
        self.generation = generation

    @property
    def ancestors(self):
        value = self.parents[:]
        for parent in self.parents:
            value.extend(a for a in parent.ancestors if a not in value)
        return value

    def _to_set(self):
        """Returns a set of the nodes in this microarchitecture DAG."""
        # This function is used to implement subset semantics with
        # comparison operators
        return set([str(self)] + [str(x) for x in self.ancestors])

    @coerce_target_names
    def __eq__(self, other):
        if not isinstance(other, Microarchitecture):
            return NotImplemented

        return (self.name == other.name and
                self.vendor == other.vendor and
                self.features == other.features and
                self.ancestors == other.ancestors and
                self.compilers == other.compilers and
                self.generation == other.generation)

    @coerce_target_names
    def __ne__(self, other):
        return not self == other

    @coerce_target_names
    def __lt__(self, other):
        if not isinstance(other, Microarchitecture):
            return NotImplemented

        return self._to_set() < other._to_set()

    @coerce_target_names
    def __le__(self, other):
        return (self == other) or (self < other)

    @coerce_target_names
    def __gt__(self, other):
        if not isinstance(other, Microarchitecture):
            return NotImplemented

        return self._to_set() > other._to_set()

    @coerce_target_names
    def __ge__(self, other):
        return (self == other) or (self > other)

    def __repr__(self):
        cls_name = self.__class__.__name__
        fmt = cls_name + '({0.name!r}, {0.parents!r}, {0.vendor!r}, ' \
                         '{0.features!r}, {0.compilers!r}, {0.generation!r})'
        return fmt.format(self)

    def __str__(self):
        return self.name

    def __contains__(self, feature):
        # Feature must be of a string type, so be defensive about that
        if not isinstance(feature, six.string_types):
            msg = 'only objects of string types are accepted [got {0}]'
            raise TypeError(msg.format(str(type(feature))))

        # Here we look first in the raw features, and fall-back to
        # feature aliases if not match was found
        if feature in self.features:
            return True

        # Check if the alias is defined, if not it will return False
        match_alias = Microarchitecture.feature_aliases.get(
            feature, lambda x: False
        )
        return match_alias(self)

    @property
    def family(self):
        """Returns the architecture family a given target belongs to"""
        roots = [x for x in [self] + self.ancestors if not x.ancestors]
        msg = "a target is expected to belong to just one architecture family"
        msg += "[found {0}]".format(', '.join(str(x) for x in roots))
        assert len(roots) == 1, msg

        return roots.pop()

    def to_dict(self, return_list_of_items=False):
        """Returns a dictionary representation of this object.

        Args:
            return_list_of_items (bool): if True returns an ordered list of
                items instead of the dictionary
        """
        list_of_items = [
            ('name', str(self.name)),
            ('vendor', str(self.vendor)),
            ('features', sorted(
                str(x) for x in self.features
            )),
            ('generation', self.generation),
            ('parents', [str(x) for x in self.parents])
        ]
        if return_list_of_items:
            return list_of_items

        return dict(list_of_items)

<<<<<<< HEAD
    def compiler_entry(self, compiler, version):
        """Returns the best matching compiler info for the provided compiler
        and version. Returns `None` if there is no matching compiler"""
        # If we don't have information on compiler return an empty string
        if compiler not in self.compilers:
            return None
=======
    def optimization_flags(self, compiler, version):
        """Returns a string containing the optimization flags that needs
        to be used to produce code optimized for this micro-architecture.

        If there is no information on the compiler passed as argument the
        function returns an empty string. If it is known that the compiler
        version we want to use does not support this architecture the function
        raises an exception.

        Args:
            compiler (str): name of the compiler to be used
            version (str): version of the compiler to be used
        """
        # If we don't have information on compiler at all
        # return an empty string
        if compiler not in self.family.compilers:
            return ''
>>>>>>> 56db9647

        # If we have information but it stops before this
        # microarchitecture, fall back to the best known target
        if compiler not in self.compilers:
            best_target = [
                x for x in self.ancestors if compiler in x.compilers
            ][0]
            msg = ("'{0}' compiler is known to optimize up to the '{1}'"
                   " microarchitecture in the '{2}' architecture family")
            msg = msg.format(compiler, best_target, best_target.family)
            raise UnsupportedMicroarchitecture(msg)

        # If we have information on this compiler we need to check the
        # version being used
        compiler_info = self.compilers[compiler]

        # Normalize the entries to have a uniform treatment in the code below
        if not isinstance(compiler_info, Sequence):
            compiler_info = [compiler_info]

        def satisfies_constraint(entry, version):
            min_version, max_version = entry['versions'].split(':')

            # Extract numeric part of the version
            min_version, _ = version_components(min_version)
            max_version, _ = version_components(max_version)
            version, _ = version_components(version)

            # Assume compiler versions fit into semver
            tuplify = lambda x: tuple(int(y) for y in x.split('.'))

            version = tuplify(version)
            if min_version:
                min_version = tuplify(min_version)
                if min_version > version:
                    return False

            if max_version:
                max_version = tuplify(max_version)
                if max_version < version:
                    return False

            return True

        for compiler_entry in compiler_info:
            if satisfies_constraint(compiler_entry, version):
                # If there's no field name, use the name of the
                # micro-architecture
                compiler_entry.setdefault('name', self.name)
                return compiler_entry

        return None

    def optimization_flags(self, compiler, version):
        """Returns a string containing the optimization flags that needs
        to be used to produce code optimized for this micro-architecture.

        If there is no information on the compiler passed as argument the
        function returns an empty string. If it is known that the compiler
        version we want to use does not support this architecture the function
        raises an exception.

        Args:
            compiler (str): name of the compiler to be used
            version (str): version of the compiler to be used
        """
        # If we don't have information on compiler return an empty string
        if compiler not in self.compilers:
            return ''

        # Look up the compiler entry
        compiler_entry = self.compiler_entry(compiler, version)

        # If we have information on the compiler, but it isn't compatible with
        # the selected version, emit an error
        if not compiler_entry:
            compiler_info = self.compilers[compiler]
            if not isinstance(compiler_info, Sequence):
                compiler_info = [compiler_info]

            msg = ("cannot produce optimized binary for micro-architecture "
                   "'{0}' with {1}@{2} [supported compiler versions are {3}]")
            msg = msg.format(self.name, compiler, version,
                             ', '.join([x['versions'] for x in compiler_info]))
            raise UnsupportedMicroarchitecture(msg)

        flags_fmt = compiler_entry['flags']

        # Check if we need to emit a warning
        warning_message = compiler_entry.get('warnings', None)
        if warning_message:
            warnings.warn(warning_message)

        flags = flags_fmt.format(**compiler_entry)
        return flags


def generic_microarchitecture(name):
    """Returns a generic micro-architecture with no vendor and no features.

    Args:
        name (str): name of the micro-architecture
    """
    return Microarchitecture(
        name, parents=[], vendor='generic', features=[], compilers={}
    )


def version_components(version):
    """Decomposes the version passed as input in version number and
    suffix and returns them.

    If the version number of the suffix are not present, an empty
    string is returned.

    Args:
        version (str): version to be decomposed into its components
    """
    match = re.match(r'([\d.]*)(-?)(.*)', str(version))
    if not match:
        return '', ''

    version_number = match.group(1)
    suffix = match.group(3)

    return version_number, suffix


def _known_microarchitectures():
    """Returns a dictionary of the known micro-architectures. If the
    current host platform is unknown adds it too as a generic target.
    """

    # TODO: Simplify this logic using object_pairs_hook to OrderedDict
    # TODO: when we stop supporting python2.6

    def fill_target_from_dict(name, data, targets):
        """Recursively fills targets by adding the micro-architecture
        passed as argument and all its ancestors.

        Args:
            name (str): micro-architecture to be added to targets.
            data (dict): raw data loaded from JSON.
            targets (dict): dictionary that maps micro-architecture names
                to ``Microarchitecture`` objects
        """
        values = data[name]

        # Get direct parents of target
        parent_names = values['from']
        if isinstance(parent_names, six.string_types):
            parent_names = [parent_names]
        if parent_names is None:
            parent_names = []
        for p in parent_names:
            # Recursively fill parents so they exist before we add them
            if p in targets:
                continue
            fill_target_from_dict(p, data, targets)
        parents = [targets.get(p) for p in parent_names]

        vendor = values['vendor']
        features = set(values['features'])
        compilers = values.get('compilers', {})
        generation = values.get('generation', 0)

        targets[name] = Microarchitecture(
            name, parents, vendor, features, compilers, generation
        )

    targets = {}
    data = llnl.util.cpu.schema.targets_json['microarchitectures']
    for name in data:
        if name in targets:
            # name was already brought in as ancestor to a target
            continue
        fill_target_from_dict(name, data, targets)

    # Add the host platform if not present
    host_platform = platform.machine()
    targets.setdefault(host_platform, generic_microarchitecture(host_platform))

    return targets


#: Dictionary of known micro-architectures
targets = LazyDictionary(_known_microarchitectures)


class UnsupportedMicroarchitecture(ValueError):
    """Raised if a compiler version does not support optimization for a given
    micro-architecture.
    """<|MERGE_RESOLUTION|>--- conflicted
+++ resolved
@@ -191,32 +191,12 @@
 
         return dict(list_of_items)
 
-<<<<<<< HEAD
     def compiler_entry(self, compiler, version):
         """Returns the best matching compiler info for the provided compiler
         and version. Returns `None` if there is no matching compiler"""
-        # If we don't have information on compiler return an empty string
-        if compiler not in self.compilers:
+        # If we don't have information on compiler at all return None
+        if compiler not in self.family.compilers:
             return None
-=======
-    def optimization_flags(self, compiler, version):
-        """Returns a string containing the optimization flags that needs
-        to be used to produce code optimized for this micro-architecture.
-
-        If there is no information on the compiler passed as argument the
-        function returns an empty string. If it is known that the compiler
-        version we want to use does not support this architecture the function
-        raises an exception.
-
-        Args:
-            compiler (str): name of the compiler to be used
-            version (str): version of the compiler to be used
-        """
-        # If we don't have information on compiler at all
-        # return an empty string
-        if compiler not in self.family.compilers:
-            return ''
->>>>>>> 56db9647
 
         # If we have information but it stops before this
         # microarchitecture, fall back to the best known target
