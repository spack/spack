--- conflicted
+++ resolved
@@ -673,18 +673,16 @@
     return uniq_list
 
 
-<<<<<<< HEAD
 def star(func):
     """Unpacks arguments for use with Multiprocessing mapping functions"""
     def _wrapper(args):
         return func(*args)
     return _wrapper
-=======
+
 class Devnull(object):
     """Null stream with less overhead than ``os.devnull``.
 
     See https://stackoverflow.com/a/2929954.
     """
     def write(self, *_):
-        pass
->>>>>>> 384953da
+        pass