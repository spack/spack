--- conflicted
+++ resolved
@@ -184,18 +184,15 @@
                     if self.child_pipe.poll():
                         break
 
+        sys.stdout.flush()
+
     def __del__(self):
         """Closes the pipes"""
         os.close(self.write)
         os.close(self.read)
 
-<<<<<<< HEAD
-            read_file.flush()
-            read_file.close()
-            sys.stdout.flush()
-=======
+
     class OutputRedirection(object):
->>>>>>> 6f9c8136
 
         def __init__(self, other):
             self.__dict__.update(other.__dict__)
