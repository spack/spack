# flake8: noqa
##############################################################################
# Copyright (c) 2013-2017, Lawrence Livermore National Security, LLC.
# Produced at the Lawrence Livermore National Laboratory.
#
# This file is part of Spack.
# Created by Todd Gamblin, tgamblin@llnl.gov, All rights reserved.
# LLNL-CODE-647188
#
# For details, see https://github.com/llnl/spack
# Please also see the NOTICE and LICENSE files for our notice and the LGPL.
#
# This program is free software; you can redistribute it and/or modify
# it under the terms of the GNU Lesser General Public License (as
# published by the Free Software Foundation) version 2.1, February 1999.
#
# This program is distributed in the hope that it will be useful, but
# WITHOUT ANY WARRANTY; without even the IMPLIED WARRANTY OF
# MERCHANTABILITY or FITNESS FOR A PARTICULAR PURPOSE. See the terms and
# conditions of the GNU Lesser General Public License for more details.
#
# You should have received a copy of the GNU Lesser General Public
# License along with this program; if not, write to the Free Software
# Foundation, Inc., 59 Temple Place, Suite 330, Boston, MA 02111-1307 USA
##############################################################################
import multiprocessing
import os
import sys
import tempfile
import getpass
from llnl.util.filesystem import *
import llnl.util.tty as tty

#-----------------------------------------------------------------------------
# Variables describing how Spack is laid out in its prefix.
#-----------------------------------------------------------------------------
# This file lives in $prefix/lib/spack/spack/__file__
spack_root = ancestor(__file__, 4)

# The spack script itself
spack_file = join_path(spack_root, "bin", "spack")

# spack directory hierarchy
lib_path       = join_path(spack_root, "lib", "spack")
external_path  = join_path(lib_path, "external")
build_env_path = join_path(lib_path, "env")
module_path    = join_path(lib_path, "spack")
platform_path  = join_path(module_path, 'platforms')
compilers_path = join_path(module_path, "compilers")
build_systems_path = join_path(module_path, 'build_systems')
operating_system_path = join_path(module_path, 'operating_systems')
test_path      = join_path(module_path, "test")
hooks_path     = join_path(module_path, "hooks")
var_path       = join_path(spack_root, "var", "spack")
stage_path     = join_path(var_path, "stage")
repos_path     = join_path(var_path, "repos")
share_path     = join_path(spack_root, "share", "spack")

# Paths to built-in Spack repositories.
packages_path      = join_path(repos_path, "builtin")
mock_packages_path = join_path(repos_path, "builtin.mock")

# User configuration location
user_config_path = os.path.expanduser('~/.spack')

prefix = spack_root
opt_path        = join_path(prefix, "opt")
etc_path        = join_path(prefix, "etc")
system_etc_path = '/etc'

# GPG paths.
gpg_keys_path      = join_path(var_path, "gpg")
mock_gpg_data_path = join_path(var_path, "gpg.mock", "data")
mock_gpg_keys_path = join_path(var_path, "gpg.mock", "keys")
gpg_path           = join_path(opt_path, "spack", "gpg")


#-----------------------------------------------------------------------------
# Initial imports (only for use in this file -- see __all__ below.)
#-----------------------------------------------------------------------------
# These imports depend on the paths above, or on each other
# Group them here so it's easy to understand the order.
# TODO: refactor this stuff to be more init order agnostic.
import spack.repository
import spack.error
import spack.config
import spack.fetch_strategy
from spack.file_cache import FileCache
from spack.abi import ABI
from spack.concretize import DefaultConcretizer
from spack.version import Version
from spack.util.path import canonicalize_path


#-----------------------------------------------------------------------------
# Initialize various data structures & objects at the core of Spack.
#-----------------------------------------------------------------------------
# Version information
spack_version = Version("0.10.0")


# Set up the default packages database.
try:
    repo = spack.repository.RepoPath()
    sys.meta_path.append(repo)
except spack.error.SpackError as e:
    tty.die('while initializing Spack RepoPath:', e.message)


# Tests ABI compatibility between packages
abi = ABI()


# This controls how things are concretized in spack.
# Replace it with a subclass if you want different
# policies.
concretizer = DefaultConcretizer()

#-----------------------------------------------------------------------------
# config.yaml options
#-----------------------------------------------------------------------------
_config = spack.config.get_config('config')


# Path where downloaded source code is cached
cache_path = canonicalize_path(
    _config.get('source_cache', join_path(var_path, "cache")))
fetch_cache = spack.fetch_strategy.FsCache(cache_path)


# cache for miscellaneous stuff.
misc_cache_path = canonicalize_path(
    _config.get('misc_cache', join_path(user_config_path, 'cache')))
misc_cache = FileCache(misc_cache_path)


#: Directories where to search for templates
template_dirs = spack.config.get_config('config')['template_dirs']
template_dirs = [canonicalize_path(x) for x in template_dirs]

# If this is enabled, tools that use SSL should not verify
# certifiates. e.g., curl should use the -k option.
insecure = not _config.get('verify_ssl', True)


# Whether spack should allow installation of unsafe versions of software.
# "Unsafe" versions are ones it doesn't have a checksum for.
do_checksum = _config.get('checksum', True)


# If this is True, spack will not clean the environment to remove
# potentially harmful variables before builds.
dirty = _config.get('dirty', False)


# The number of jobs to use when building in parallel.
# By default, use all cores on the machine.
build_jobs = _config.get('build_jobs', multiprocessing.cpu_count())


package_testing = spack.package_prefs.PackageTesting()


#-----------------------------------------------------------------------------
# When packages call 'from spack import *', this extra stuff is brought in.
#
# Spack internal code should call 'import spack' and accesses other
# variables (spack.repo, paths, etc.) directly.
#
# TODO: maybe this should be separated out to build_environment.py?
# TODO: it's not clear where all the stuff that needs to be included in
#       packages should live.  This file is overloaded for spack core vs.
#       for packages.
#
#-----------------------------------------------------------------------------
__all__ = []

from spack.package import Package, run_before, run_after, on_package_attributes
from spack.build_systems.makefile import MakefilePackage
from spack.build_systems.aspell_dict import AspellDictPackage
from spack.build_systems.autotools import AutotoolsPackage
from spack.build_systems.cmake import CMakePackage
<<<<<<< HEAD
from spack.build_systems.bundle import BundlePackage
=======
from spack.build_systems.qmake import QMakePackage
from spack.build_systems.scons import SConsPackage
from spack.build_systems.waf import WafPackage
>>>>>>> 9e95e839
from spack.build_systems.python import PythonPackage
from spack.build_systems.r import RPackage
from spack.build_systems.perl import PerlPackage
from spack.build_systems.intel import IntelPackage

__all__ += [
    'run_before',
    'run_after',
    'on_package_attributes',
    'Package',
<<<<<<< HEAD
    'CMakePackage',
    'BundlePackage',
    'AutotoolsPackage',
=======
>>>>>>> 9e95e839
    'MakefilePackage',
    'AspellDictPackage',
    'AutotoolsPackage',
    'CMakePackage',
    'QMakePackage',
    'SConsPackage',
    'WafPackage',
    'PythonPackage',
    'RPackage',
    'PerlPackage',
    'IntelPackage',
]

from spack.version import Version, ver
__all__ += ['Version', 'ver']

from spack.spec import Spec
__all__ += ['Spec']

from spack.dependency import all_deptypes
__all__ += ['all_deptypes']

from spack.multimethod import when
__all__ += ['when']

import llnl.util.filesystem
from llnl.util.filesystem import *
__all__ += llnl.util.filesystem.__all__

import spack.directives
from spack.directives import *
__all__ += spack.directives.__all__

import spack.util.executable
from spack.util.executable import *
__all__ += spack.util.executable.__all__


# Set up the user's editor
# $EDITOR environment variable has the highest precedence
editor = os.environ.get('EDITOR')

# if editor is not set, use some sensible defaults
if editor is not None:
    editor = Executable(editor)
else:
    editor = which('vim', 'vi', 'emacs', 'nano')

# If there is no editor, only raise an error if we actually try to use it.
if not editor:
    def editor_not_found(*args, **kwargs):
        raise EnvironmentError(
            'No text editor found! Please set the EDITOR environment variable '
            'to your preferred text editor.')
    editor = editor_not_found

from spack.package import \
    install_dependency_symlinks, flatten_dependencies, \
    DependencyConflictError, InstallError, ExternalPackageError
__all__ += [
    'install_dependency_symlinks', 'flatten_dependencies',
    'DependencyConflictError', 'InstallError', 'ExternalPackageError']

# Add default values for attributes that would otherwise be modified from
# Spack main script
debug = False
spack_working_dir = None<|MERGE_RESOLUTION|>--- conflicted
+++ resolved
@@ -180,13 +180,10 @@
 from spack.build_systems.aspell_dict import AspellDictPackage
 from spack.build_systems.autotools import AutotoolsPackage
 from spack.build_systems.cmake import CMakePackage
-<<<<<<< HEAD
 from spack.build_systems.bundle import BundlePackage
-=======
 from spack.build_systems.qmake import QMakePackage
 from spack.build_systems.scons import SConsPackage
 from spack.build_systems.waf import WafPackage
->>>>>>> 9e95e839
 from spack.build_systems.python import PythonPackage
 from spack.build_systems.r import RPackage
 from spack.build_systems.perl import PerlPackage
@@ -197,15 +194,10 @@
     'run_after',
     'on_package_attributes',
     'Package',
-<<<<<<< HEAD
-    'CMakePackage',
-    'BundlePackage',
-    'AutotoolsPackage',
-=======
->>>>>>> 9e95e839
     'MakefilePackage',
     'AspellDictPackage',
     'AutotoolsPackage',
+    'BundlePackage',
     'CMakePackage',
     'QMakePackage',
     'SConsPackage',
