# Copyright 2013-2022 Lawrence Livermore National Security, LLC and other
# Spack Project Developers. See the top-level COPYRIGHT file for details.
#
# SPDX-License-Identifier: (Apache-2.0 OR MIT)

#: PEP440 canonical <major>.<minor>.<micro>.<devN> string
<<<<<<< HEAD
__version__ = "0.19.0"
=======
__version__ = "0.20.0.dev0"
>>>>>>> 9a2fbf37
spack_version = __version__


def __try_int(v):
    try:
        return int(v)
    except ValueError:
        return v


#: (major, minor, micro, dev release) tuple
spack_version_info = tuple([__try_int(v) for v in __version__.split(".")])


__all__ = ["spack_version_info", "spack_version"]<|MERGE_RESOLUTION|>--- conflicted
+++ resolved
@@ -4,11 +4,7 @@
 # SPDX-License-Identifier: (Apache-2.0 OR MIT)
 
 #: PEP440 canonical <major>.<minor>.<micro>.<devN> string
-<<<<<<< HEAD
-__version__ = "0.19.0"
-=======
 __version__ = "0.20.0.dev0"
->>>>>>> 9a2fbf37
 spack_version = __version__
 
 
