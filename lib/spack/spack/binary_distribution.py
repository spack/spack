# Copyright 2013-2022 Lawrence Livermore National Security, LLC and other
# Spack Project Developers. See the top-level COPYRIGHT file for details.
#
# SPDX-License-Identifier: (Apache-2.0 OR MIT)

import codecs
import collections
import hashlib
import json
import os
import shutil
import sys
import tarfile
import tempfile
import traceback
import warnings
from contextlib import closing

import ruamel.yaml as yaml
from six.moves.urllib.error import HTTPError, URLError

import llnl.util.lang
import llnl.util.tty as tty
from llnl.util.filesystem import mkdirp

import spack.cmd
import spack.config as config
import spack.database as spack_db
import spack.fetch_strategy as fs
import spack.hooks
import spack.hooks.sbang
import spack.mirror
import spack.platforms
import spack.relocate as relocate
import spack.repo
import spack.store
import spack.util.file_cache as file_cache
import spack.util.gpg
import spack.util.spack_json as sjson
import spack.util.spack_yaml as syaml
import spack.util.url as url_util
import spack.util.web as web_util
from spack.caches import misc_cache_location
from spack.spec import Spec
from spack.stage import Stage

_build_cache_relative_path = "build_cache"
_build_cache_keys_relative_path = "_pgp"


class FetchCacheError(Exception):
    """Error thrown when fetching the cache failed, usually a composite error list."""

    def __init__(self, errors):
        if not isinstance(errors, list):
            raise TypeError("Expected a list of errors")
        self.errors = errors
        if len(errors) > 1:
            msg = "        Error {0}: {1}: {2}"
            self.message = "Multiple errors during fetching:\n"
            self.message += "\n".join(
                (
                    msg.format(i + 1, err.__class__.__name__, str(err))
                    for (i, err) in enumerate(errors)
                )
            )
        else:
            err = errors[0]
            self.message = "{0}: {1}".format(err.__class__.__name__, str(err))
        super(FetchCacheError, self).__init__(self.message)


class BinaryCacheIndex(object):
    """
    The BinaryCacheIndex tracks what specs are available on (usually remote)
    binary caches.

    This index is "best effort", in the sense that whenever we don't find
    what we're looking for here, we will attempt to fetch it directly from
    configured mirrors anyway.  Thus, it has the potential to speed things
    up, but cache misses shouldn't break any spack functionality.

    At the moment, everything in this class is initialized as lazily as
    possible, so that it avoids slowing anything in spack down until
    absolutely necessary.

    TODO: What's the cost if, e.g., we realize in the middle of a spack
    install that the cache is out of date, and we fetch directly?  Does it
    mean we should have paid the price to update the cache earlier?
    """

    def __init__(self, cache_root):
        self._index_cache_root = cache_root

        # the key associated with the serialized _local_index_cache
        self._index_contents_key = "contents.json"

        # a FileCache instance storing copies of remote binary cache indices
        self._index_file_cache = None

        # stores a map of mirror URL to index hash and cache key (index path)
        self._local_index_cache = None

        # hashes of remote indices already ingested into the concrete spec
        # cache (_mirrors_for_spec)
        self._specs_already_associated = set()

        # _mirrors_for_spec is a dictionary mapping DAG hashes to lists of
        # entries indicating mirrors where that concrete spec can be found.
        # Each entry is a dictionary consisting of:
        #
        #     - the mirror where the spec is, keyed by ``mirror_url``
        #     - the concrete spec itself, keyed by ``spec`` (including the
        #           full hash, since the dag hash may match but we want to
        #           use the updated source if available)
        self._mirrors_for_spec = {}

    def _init_local_index_cache(self):
        if not self._index_file_cache:
            self._index_file_cache = file_cache.FileCache(self._index_cache_root)

            cache_key = self._index_contents_key
            self._index_file_cache.init_entry(cache_key)

            cache_path = self._index_file_cache.cache_path(cache_key)

            self._local_index_cache = {}
            if os.path.isfile(cache_path):
                with self._index_file_cache.read_transaction(cache_key) as cache_file:
                    self._local_index_cache = json.load(cache_file)

    def clear(self):
        """For testing purposes we need to be able to empty the cache and
        clear associated data structures."""
        if self._index_file_cache:
            self._index_file_cache.destroy()
            self._index_file_cache = None
        self._local_index_cache = None
        self._specs_already_associated = set()
        self._mirrors_for_spec = {}

    def _write_local_index_cache(self):
        self._init_local_index_cache()
        cache_key = self._index_contents_key
        with self._index_file_cache.write_transaction(cache_key) as (old, new):
            json.dump(self._local_index_cache, new)

    def regenerate_spec_cache(self, clear_existing=False):
        """Populate the local cache of concrete specs (``_mirrors_for_spec``)
        from the locally cached buildcache index files.  This is essentially a
        no-op if it has already been done, as we keep track of the index
        hashes for which we have already associated the built specs."""
        self._init_local_index_cache()

        if clear_existing:
            self._specs_already_associated = set()
            self._mirrors_for_spec = {}

        for mirror_url in self._local_index_cache:
            cache_entry = self._local_index_cache[mirror_url]
            cached_index_path = cache_entry["index_path"]
            cached_index_hash = cache_entry["index_hash"]
            if cached_index_hash not in self._specs_already_associated:
                self._associate_built_specs_with_mirror(cached_index_path, mirror_url)
                self._specs_already_associated.add(cached_index_hash)

    def _associate_built_specs_with_mirror(self, cache_key, mirror_url):
        tmpdir = tempfile.mkdtemp()

        try:
            db_root_dir = os.path.join(tmpdir, "db_root")
            db = spack_db.Database(None, db_dir=db_root_dir, enable_transaction_locking=False)

            self._index_file_cache.init_entry(cache_key)
            cache_path = self._index_file_cache.cache_path(cache_key)
            with self._index_file_cache.read_transaction(cache_key):
                db._read_from_file(cache_path)

            spec_list = db.query_local(installed=False, in_buildcache=True)

            for indexed_spec in spec_list:
                dag_hash = indexed_spec.dag_hash()

                if dag_hash not in self._mirrors_for_spec:
                    self._mirrors_for_spec[dag_hash] = []

                for entry in self._mirrors_for_spec[dag_hash]:
                    # A binary mirror can only have one spec per DAG hash, so
                    # if we already have an entry under this DAG hash for this
                    # mirror url, we're done.
                    if entry["mirror_url"] == mirror_url:
                        break
                else:
                    self._mirrors_for_spec[dag_hash].append(
                        {
                            "mirror_url": mirror_url,
                            "spec": indexed_spec,
                        }
                    )
        finally:
            shutil.rmtree(tmpdir)

    def get_all_built_specs(self):
        spec_list = []
        for dag_hash in self._mirrors_for_spec:
            # in the absence of further information, all concrete specs
            # with the same DAG hash are equivalent, so we can just
            # return the first one in the list.
            if len(self._mirrors_for_spec[dag_hash]) > 0:
                spec_list.append(self._mirrors_for_spec[dag_hash][0]["spec"])

        return spec_list

    def find_built_spec(self, spec, mirrors_to_check=None):
        """Look in our cache for the built spec corresponding to ``spec``.

        If the spec can be found among the configured binary mirrors, a
        list is returned that contains the concrete spec and the mirror url
        of each mirror where it can be found.  Otherwise, ``None`` is
        returned.

        This method does not trigger reading anything from remote mirrors, but
        rather just checks if the concrete spec is found within the cache.

        The cache can be updated by calling ``update()`` on the cache.

        Args:
            spec (spack.spec.Spec): Concrete spec to find
            mirrors_to_check: Optional mapping containing mirrors to check.  If
                None, just assumes all configured mirrors.

        Returns:
            An list of objects containing the found specs and mirror url where
                each can be found, e.g.:

                .. code-block:: python

                    [
                        {
                            "spec": <concrete-spec>,
                            "mirror_url": <mirror-root-url>
                        }
                    ]
        """
        self.regenerate_spec_cache()
        return self.find_by_hash(spec.dag_hash(), mirrors_to_check=mirrors_to_check)

    def find_by_hash(self, find_hash, mirrors_to_check=None):
        """Same as find_built_spec but uses the hash of a spec.

        Args:
            find_hash (str): hash of the spec to search
            mirrors_to_check: Optional mapping containing mirrors to check.  If
                None, just assumes all configured mirrors.
        """
        if find_hash not in self._mirrors_for_spec:
            return None
        results = self._mirrors_for_spec[find_hash]
        if not mirrors_to_check:
            return results
        mirror_urls = mirrors_to_check.values()
<<<<<<< HEAD
        return [r for r in results if r['mirror_url'] in mirror_urls]
=======
        return [r for r in results if r["mirror_url"] in mirror_urls]
>>>>>>> b1e499d0

    def update_spec(self, spec, found_list):
        """
        Take list of {'mirror_url': m, 'spec': s} objects and update the local
        built_spec_cache
        """
        spec_dag_hash = spec.dag_hash()

        if spec_dag_hash not in self._mirrors_for_spec:
            self._mirrors_for_spec[spec_dag_hash] = found_list
        else:
            current_list = self._mirrors_for_spec[spec_dag_hash]
            for new_entry in found_list:
                for cur_entry in current_list:
                    if new_entry["mirror_url"] == cur_entry["mirror_url"]:
                        cur_entry["spec"] = new_entry["spec"]
                        break
                else:
                    current_list.append = {
                        "mirror_url": new_entry["mirror_url"],
                        "spec": new_entry["spec"],
                    }

    def update(self):
        """Make sure local cache of buildcache index files is up to date.
        If the same mirrors are configured as the last time this was called
        and none of the remote buildcache indices have changed, calling this
        method will only result in fetching the index hash from each mirror
        to confirm it is the same as what is stored locally.  Otherwise, the
        buildcache ``index.json`` and ``index.json.hash`` files are retrieved
        from each configured mirror and stored locally (both in memory and
        on disk under ``_index_cache_root``)."""
        self._init_local_index_cache()

        mirrors = spack.mirror.MirrorCollection()
        configured_mirror_urls = [m.fetch_url for m in mirrors.values()]
        items_to_remove = []
        spec_cache_clear_needed = False
        spec_cache_regenerate_needed = not self._mirrors_for_spec

        # First compare the mirror urls currently present in the cache to the
        # configured mirrors.  If we have a cached index for a mirror which is
        # no longer configured, we should remove it from the cache.  For any
        # cached indices corresponding to currently configured mirrors, we need
        # to check if the cache is still good, or needs to be updated.
        # Finally, if there are configured mirrors for which we don't have a
        # cache entry, we need to fetch and cache the indices from those
        # mirrors.

        # If, during this process, we find that any mirrors for which we
        # already have entries have either been removed, or their index
        # hash has changed, then our concrete spec cache (_mirrors_for_spec)
        # likely has entries that need to be removed, so we will clear it
        # and regenerate that data structure.

        # If, during this process, we find that there are new mirrors for
        # which do not yet have an entry in our index cache, then we simply
        # need to regenerate the concrete spec cache, but do not need to
        # clear it first.

        # Otherwise the concrete spec cache should not need to be updated at
        # all.

        fetch_errors = []
        all_methods_failed = True

        for cached_mirror_url in self._local_index_cache:
            cache_entry = self._local_index_cache[cached_mirror_url]
            cached_index_hash = cache_entry["index_hash"]
            cached_index_path = cache_entry["index_path"]
            if cached_mirror_url in configured_mirror_urls:
                # May need to fetch the index and update the local caches
                try:
                    needs_regen = self._fetch_and_cache_index(
                        cached_mirror_url, expect_hash=cached_index_hash
                    )
                    all_methods_failed = False
                except FetchCacheError as fetch_error:
                    needs_regen = False
                    fetch_errors.extend(fetch_error.errors)
                # The need to regenerate implies a need to clear as well.
                spec_cache_clear_needed |= needs_regen
                spec_cache_regenerate_needed |= needs_regen
            else:
                # No longer have this mirror, cached index should be removed
                items_to_remove.append(
                    {
                        "url": cached_mirror_url,
                        "cache_key": os.path.join(self._index_cache_root, cached_index_path),
                    }
                )
                spec_cache_clear_needed = True
                spec_cache_regenerate_needed = True

        # Clean up items to be removed, identified above
        for item in items_to_remove:
            url = item["url"]
            cache_key = item["cache_key"]
            self._index_file_cache.remove(cache_key)
            del self._local_index_cache[url]

        # Iterate the configured mirrors now.  Any mirror urls we do not
        # already have in our cache must be fetched, stored, and represented
        # locally.
        for mirror_url in configured_mirror_urls:
            if mirror_url not in self._local_index_cache:
                # Need to fetch the index and update the local caches
                try:
                    needs_regen = self._fetch_and_cache_index(mirror_url)
                    all_methods_failed = False
                except FetchCacheError as fetch_error:
                    fetch_errors.extend(fetch_error.errors)
                    needs_regen = False
                # Generally speaking, a new mirror wouldn't imply the need to
                # clear the spec cache, so leave it as is.
                if needs_regen:
                    spec_cache_regenerate_needed = True

        self._write_local_index_cache()

        if all_methods_failed:
            raise FetchCacheError(fetch_errors)
        elif spec_cache_regenerate_needed:
            self.regenerate_spec_cache(clear_existing=spec_cache_clear_needed)

    def _fetch_and_cache_index(self, mirror_url, expect_hash=None):
        """Fetch a buildcache index file from a remote mirror and cache it.

        If we already have a cached index from this mirror, then we first
        check if the hash has changed, and we avoid fetching it if not.

        Args:
            mirror_url (str): Base url of mirror
            expect_hash (str): If provided, this hash will be compared against
                the index hash we retrieve from the mirror, to determine if we
                need to fetch the index or not.

        Returns:
            True if this function thinks the concrete spec cache,
                ``_mirrors_for_spec``, should be regenerated.  Returns False
                otherwise.
        Throws:
            FetchCacheError: a composite exception.
        """
        index_fetch_url = url_util.join(mirror_url, _build_cache_relative_path, "index.json")
        hash_fetch_url = url_util.join(mirror_url, _build_cache_relative_path, "index.json.hash")

        if not web_util.url_exists(index_fetch_url):
            # A binary mirror is not required to have an index, so avoid
            # raising FetchCacheError in that case.
            return False

        old_cache_key = None
        fetched_hash = None

        errors = []

        # Fetch the hash first so we can check if we actually need to fetch
        # the index itself.
        try:
            _, _, fs = web_util.read_from_url(hash_fetch_url)
            fetched_hash = codecs.getreader("utf-8")(fs).read()
        except (URLError, web_util.SpackWebError) as url_err:
            errors.append(
                RuntimeError(
                    "Unable to read index hash {0} due to {1}: {2}".format(
                        hash_fetch_url, url_err.__class__.__name__, str(url_err)
                    )
                )
            )

        # The only case where we'll skip attempting to fetch the buildcache
        # index from the mirror is when we already have a hash for this
        # mirror, we were able to retrieve one from the mirror, and
        # the two hashes are the same.
        if expect_hash and fetched_hash:
            if fetched_hash == expect_hash:
                tty.debug("Cached index for {0} already up to date".format(mirror_url))
                return False
            else:
                # We expected a hash, we fetched a hash, and they were not the
                # same.  If we end up fetching an index successfully and
                # replacing our entry for this mirror, we should clean up the
                # existing cache file
                if mirror_url in self._local_index_cache:
                    existing_entry = self._local_index_cache[mirror_url]
                    old_cache_key = existing_entry["index_path"]

        tty.debug("Fetching index from {0}".format(index_fetch_url))

        # Fetch index itself
        try:
            _, _, fs = web_util.read_from_url(index_fetch_url)
            index_object_str = codecs.getreader("utf-8")(fs).read()
        except (URLError, web_util.SpackWebError) as url_err:
            errors.append(
                RuntimeError(
                    "Unable to read index {0} due to {1}: {2}".format(
                        index_fetch_url, url_err.__class__.__name__, str(url_err)
                    )
                )
            )
            raise FetchCacheError(errors)

        locally_computed_hash = compute_hash(index_object_str)

        if fetched_hash is not None and locally_computed_hash != fetched_hash:
            msg = (
                "Computed hash ({0}) did not match remote ({1}), "
                "indicating error in index transmission"
            ).format(locally_computed_hash, expect_hash)
            errors.append(RuntimeError(msg))
            # We somehow got an index that doesn't match the remote one, maybe
            # the next time we try we'll be successful.
            raise FetchCacheError(errors)

        url_hash = compute_hash(mirror_url)

        cache_key = "{0}_{1}.json".format(url_hash[:10], locally_computed_hash[:10])
        self._index_file_cache.init_entry(cache_key)
        with self._index_file_cache.write_transaction(cache_key) as (old, new):
            new.write(index_object_str)

        self._local_index_cache[mirror_url] = {
            "index_hash": locally_computed_hash,
            "index_path": cache_key,
        }

        # clean up the old cache_key if necessary
        if old_cache_key:
            self._index_file_cache.remove(old_cache_key)

        # We fetched an index and updated the local index cache, we should
        # regenerate the spec cache as a result.
        return True


def binary_index_location():
    """Set up a BinaryCacheIndex for remote buildcache dbs in the user's homedir."""
    cache_root = os.path.join(misc_cache_location(), "indices")
    return spack.util.path.canonicalize_path(cache_root)


def _binary_index():
    """Get the singleton store instance."""
    return BinaryCacheIndex(binary_index_location())


#: Singleton binary_index instance
binary_index = llnl.util.lang.Singleton(_binary_index)


class NoOverwriteException(spack.error.SpackError):
    """
    Raised when a file exists and must be overwritten.
    """

    def __init__(self, file_path):
        err_msg = "\n%s\nexists\n" % file_path
        err_msg += "Use -f option to overwrite."
        super(NoOverwriteException, self).__init__(err_msg)


class NoGpgException(spack.error.SpackError):
    """
    Raised when gpg2 is not in PATH
    """

    def __init__(self, msg):
        super(NoGpgException, self).__init__(msg)


class NoKeyException(spack.error.SpackError):
    """
    Raised when gpg has no default key added.
    """

    def __init__(self, msg):
        super(NoKeyException, self).__init__(msg)


class PickKeyException(spack.error.SpackError):
    """
    Raised when multiple keys can be used to sign.
    """

    def __init__(self, keys):
        err_msg = "Multiple keys available for signing\n%s\n" % keys
        err_msg += "Use spack buildcache create -k <key hash> to pick a key."
        super(PickKeyException, self).__init__(err_msg)


class NoVerifyException(spack.error.SpackError):
    """
    Raised if file fails signature verification.
    """

    pass


class NoChecksumException(spack.error.SpackError):
    """
    Raised if file fails checksum verification.
    """

    pass


class NewLayoutException(spack.error.SpackError):
    """
    Raised if directory layout is different from buildcache.
    """

    def __init__(self, msg):
        super(NewLayoutException, self).__init__(msg)


class UnsignedPackageException(spack.error.SpackError):
    """
    Raised if installation of unsigned package is attempted without
    the use of ``--no-check-signature``.
    """


def compute_hash(data):
    return hashlib.sha256(data.encode("utf-8")).hexdigest()


def build_cache_relative_path():
    return _build_cache_relative_path


def build_cache_keys_relative_path():
    return _build_cache_keys_relative_path


def build_cache_prefix(prefix):
    return os.path.join(prefix, build_cache_relative_path())


def buildinfo_file_name(prefix):
    """
    Filename of the binary package meta-data file
    """
    name = os.path.join(prefix, ".spack/binary_distribution")
    return name


def read_buildinfo_file(prefix):
    """
    Read buildinfo file
    """
    filename = buildinfo_file_name(prefix)
    with open(filename, "r") as inputfile:
        content = inputfile.read()
        buildinfo = yaml.load(content)
    return buildinfo


def get_buildfile_manifest(spec):
    """
    Return a data structure with information about a build, including
    text_to_relocate, binary_to_relocate, binary_to_relocate_fullpath
    link_to_relocate, and other, which means it doesn't fit any of previous
    checks (and should not be relocated). We exclude docs (man) and
    metadata (.spack). This can be used to find a particular kind of file
    in spack, or to generate the build metadata.
    """
    data = {
        "text_to_relocate": [],
        "binary_to_relocate": [],
        "link_to_relocate": [],
        "other": [],
        "binary_to_relocate_fullpath": [],
    }

    exclude_list = (".spack", "man")

    # Do this at during tarball creation to save time when tarball unpacked.
    # Used by make_package_relative to determine binaries to change.
    for root, dirs, files in os.walk(spec.prefix, topdown=True):
        dirs[:] = [d for d in dirs if d not in exclude_list]

        # Directories may need to be relocated too.
        for directory in dirs:
            dir_path_name = os.path.join(root, directory)
            rel_path_name = os.path.relpath(dir_path_name, spec.prefix)
            if os.path.islink(dir_path_name):
                link = os.readlink(dir_path_name)
                if os.path.isabs(link) and link.startswith(spack.store.layout.root):
                    data["link_to_relocate"].append(rel_path_name)

        for filename in files:
            path_name = os.path.join(root, filename)
            m_type, m_subtype = relocate.mime_type(path_name)
            rel_path_name = os.path.relpath(path_name, spec.prefix)
            added = False

            if os.path.islink(path_name):
                link = os.readlink(path_name)
                if os.path.isabs(link):
                    # Relocate absolute links into the spack tree
                    if link.startswith(spack.store.layout.root):
                        data["link_to_relocate"].append(rel_path_name)
                    added = True

            if relocate.needs_binary_relocation(m_type, m_subtype):
                if (
                    (
                        m_subtype in ("x-executable", "x-sharedlib", "x-pie-executable")
                        and sys.platform != "darwin"
                    )
                    or (m_subtype in ("x-mach-binary") and sys.platform == "darwin")
                    or (not filename.endswith(".o"))
                ):
                    data["binary_to_relocate"].append(rel_path_name)
                    data["binary_to_relocate_fullpath"].append(path_name)
                    added = True

            if relocate.needs_text_relocation(m_type, m_subtype):
                data["text_to_relocate"].append(rel_path_name)
                added = True

            if not added:
                data["other"].append(path_name)
    return data


def write_buildinfo_file(spec, workdir, rel=False):
    """
    Create a cache file containing information
    required for the relocation
    """
    manifest = get_buildfile_manifest(spec)

    prefix_to_hash = dict()
    prefix_to_hash[str(spec.package.prefix)] = spec.dag_hash()
    deps = spack.build_environment.get_rpath_deps(spec.package)
    for d in deps:
        prefix_to_hash[str(d.prefix)] = d.dag_hash()

    # Create buildinfo data and write it to disk
    buildinfo = {}
    buildinfo["sbang_install_path"] = spack.hooks.sbang.sbang_install_path()
    buildinfo["relative_rpaths"] = rel
    buildinfo["buildpath"] = spack.store.layout.root
    buildinfo["spackprefix"] = spack.paths.prefix
    buildinfo["relative_prefix"] = os.path.relpath(spec.prefix, spack.store.layout.root)
    buildinfo["relocate_textfiles"] = manifest["text_to_relocate"]
    buildinfo["relocate_binaries"] = manifest["binary_to_relocate"]
    buildinfo["relocate_links"] = manifest["link_to_relocate"]
    buildinfo["prefix_to_hash"] = prefix_to_hash
    filename = buildinfo_file_name(workdir)
    with open(filename, "w") as outfile:
        outfile.write(syaml.dump(buildinfo, default_flow_style=True))


def tarball_directory_name(spec):
    """
    Return name of the tarball directory according to the convention
    <os>-<architecture>/<compiler>/<package>-<version>/
    """
    return "%s/%s/%s-%s" % (
        spec.architecture,
        str(spec.compiler).replace("@", "-"),
        spec.name,
        spec.version,
    )


def tarball_name(spec, ext):
    """
    Return the name of the tarfile according to the convention
    <os>-<architecture>-<package>-<dag_hash><ext>
    """
    return "%s-%s-%s-%s-%s%s" % (
        spec.architecture,
        str(spec.compiler).replace("@", "-"),
        spec.name,
        spec.version,
        spec.dag_hash(),
        ext,
    )


def tarball_path_name(spec, ext):
    """
    Return the full path+name for a given spec according to the convention
    <tarball_directory_name>/<tarball_name>
    """
    return os.path.join(tarball_directory_name(spec), tarball_name(spec, ext))


def checksum_tarball(file):
    # calculate sha256 hash of tar file
    block_size = 65536
    hasher = hashlib.sha256()
    with open(file, "rb") as tfile:
        buf = tfile.read(block_size)
        while len(buf) > 0:
            hasher.update(buf)
            buf = tfile.read(block_size)
    return hasher.hexdigest()


def select_signing_key(key=None):
    if key is None:
        keys = spack.util.gpg.signing_keys()
        if len(keys) == 1:
            key = keys[0]

        if len(keys) > 1:
            raise PickKeyException(str(keys))

        if len(keys) == 0:
            raise NoKeyException(
                "No default key available for signing.\n"
                "Use spack gpg init and spack gpg create"
                " to create a default key."
            )
    return key


def sign_specfile(key, force, specfile_path):
    signed_specfile_path = "%s.sig" % specfile_path
    if os.path.exists(signed_specfile_path):
        if force:
            os.remove(signed_specfile_path)
        else:
            raise NoOverwriteException(signed_specfile_path)

    key = select_signing_key(key)
    spack.util.gpg.sign(key, specfile_path, signed_specfile_path, clearsign=True)


def _fetch_spec_from_mirror(spec_url):
    s = None
    tty.debug("fetching {0}".format(spec_url))
    _, _, spec_file = web_util.read_from_url(spec_url)
    spec_file_contents = codecs.getreader("utf-8")(spec_file).read()
    # Need full spec.json name or this gets confused with index.json.
    if spec_url.endswith(".json.sig"):
        specfile_json = Spec.extract_json_from_clearsig(spec_file_contents)
        s = Spec.from_dict(specfile_json)
    elif spec_url.endswith(".json"):
        s = Spec.from_json(spec_file_contents)
    elif spec_url.endswith(".yaml"):
        s = Spec.from_yaml(spec_file_contents)
    return s


def _read_specs_and_push_index(file_list, cache_prefix, db, db_root_dir):
    for file_path in file_list:
        try:
            s = _fetch_spec_from_mirror(url_util.join(cache_prefix, file_path))
        except (URLError, web_util.SpackWebError) as url_err:
            tty.error("Error reading specfile: {0}".format(file_path))
            tty.error(url_err)

        if s:
            db.add(s, None)
            db.mark(s, "in_buildcache", True)

    # Now generate the index, compute its hash, and push the two files to
    # the mirror.
    index_json_path = os.path.join(db_root_dir, "index.json")
    with open(index_json_path, "w") as f:
        db._write_to_file(f)

    # Read the index back in and compute its hash
    with open(index_json_path) as f:
        index_string = f.read()
        index_hash = compute_hash(index_string)

    # Write the hash out to a local file
    index_hash_path = os.path.join(db_root_dir, "index.json.hash")
    with open(index_hash_path, "w") as f:
        f.write(index_hash)

    # Push the index itself
    web_util.push_to_url(
        index_json_path,
        url_util.join(cache_prefix, "index.json"),
        keep_original=False,
        extra_args={"ContentType": "application/json"},
    )

    # Push the hash
    web_util.push_to_url(
        index_hash_path,
        url_util.join(cache_prefix, "index.json.hash"),
        keep_original=False,
        extra_args={"ContentType": "text/plain"},
    )


def generate_package_index(cache_prefix):
    """Create the build cache index page.

    Creates (or replaces) the "index.json" page at the location given in
    cache_prefix.  This page contains a link for each binary package (.yaml or
    .json) under cache_prefix.
    """
    try:
        file_list = (
            entry
            for entry in web_util.list_url(cache_prefix)
            if entry.endswith(".yaml")
            or entry.endswith("spec.json")
            or entry.endswith("spec.json.sig")
        )
    except KeyError as inst:
        msg = "No packages at {0}: {1}".format(cache_prefix, inst)
        tty.warn(msg)
        return
    except Exception as err:
        # If we got some kind of S3 (access denied or other connection
        # error), the first non boto-specific class in the exception
        # hierarchy is Exception.  Just print a warning and return
        msg = "Encountered problem listing packages at {0}: {1}".format(cache_prefix, err)
        tty.warn(msg)
        return

    tty.debug("Retrieving spec descriptor files from {0} to build index".format(cache_prefix))

    tmpdir = tempfile.mkdtemp()
    db_root_dir = os.path.join(tmpdir, "db_root")
    db = spack_db.Database(
        None,
        db_dir=db_root_dir,
        enable_transaction_locking=False,
        record_fields=["spec", "ref_count", "in_buildcache"],
    )

    try:
        _read_specs_and_push_index(file_list, cache_prefix, db, db_root_dir)
    except Exception as err:
        msg = "Encountered problem pushing package index to {0}: {1}".format(cache_prefix, err)
        tty.warn(msg)
        tty.debug("\n" + traceback.format_exc())
    finally:
        shutil.rmtree(tmpdir)


def generate_key_index(key_prefix, tmpdir=None):
    """Create the key index page.

    Creates (or replaces) the "index.json" page at the location given in
    key_prefix.  This page contains an entry for each key (.pub) under
    key_prefix.
    """

    tty.debug(
        " ".join(
            ("Retrieving key.pub files from", url_util.format(key_prefix), "to build key index")
        )
    )

    try:
        fingerprints = (
            entry[:-4]
            for entry in web_util.list_url(key_prefix, recursive=False)
            if entry.endswith(".pub")
        )
    except KeyError as inst:
        msg = "No keys at {0}: {1}".format(key_prefix, inst)
        tty.warn(msg)
        return
    except Exception as err:
        # If we got some kind of S3 (access denied or other connection
        # error), the first non boto-specific class in the exception
        # hierarchy is Exception.  Just print a warning and return
        msg = "Encountered problem listing keys at {0}: {1}".format(key_prefix, err)
        tty.warn(msg)
        return

    remove_tmpdir = False

    keys_local = url_util.local_file_path(key_prefix)
    if keys_local:
        target = os.path.join(keys_local, "index.json")
    else:
        if not tmpdir:
            tmpdir = tempfile.mkdtemp()
            remove_tmpdir = True
        target = os.path.join(tmpdir, "index.json")

    index = {"keys": dict((fingerprint, {}) for fingerprint in sorted(set(fingerprints)))}
    with open(target, "w") as f:
        sjson.dump(index, f)

    if not keys_local:
        try:
            web_util.push_to_url(
                target,
                url_util.join(key_prefix, "index.json"),
                keep_original=False,
                extra_args={"ContentType": "application/json"},
            )
        except Exception as err:
            msg = "Encountered problem pushing key index to {0}: {1}".format(key_prefix, err)
            tty.warn(msg)
        finally:
            if remove_tmpdir:
                shutil.rmtree(tmpdir)


def _build_tarball(
    spec,
    outdir,
    force=False,
    relative=False,
    unsigned=False,
    allow_root=False,
    key=None,
    regenerate_index=False,
):
    """
    Build a tarball from given spec and put it into the directory structure
    used at the mirror (following <tarball_directory_name>).
    """
    if not spec.concrete:
        raise ValueError("spec must be concrete to build tarball")

    # set up some paths
    tmpdir = tempfile.mkdtemp()
    cache_prefix = build_cache_prefix(tmpdir)

    tarfile_name = tarball_name(spec, ".spack")
    tarfile_dir = os.path.join(cache_prefix, tarball_directory_name(spec))
    tarfile_path = os.path.join(tarfile_dir, tarfile_name)
    spackfile_path = os.path.join(cache_prefix, tarball_path_name(spec, ".spack"))

    remote_spackfile_path = url_util.join(outdir, os.path.relpath(spackfile_path, tmpdir))

    mkdirp(tarfile_dir)
    if web_util.url_exists(remote_spackfile_path):
        if force:
            web_util.remove_url(remote_spackfile_path)
        else:
            raise NoOverwriteException(url_util.format(remote_spackfile_path))

    # need to copy the spec file so the build cache can be downloaded
    # without concretizing with the current spack packages
    # and preferences

    spec_file = spack.store.layout.spec_file_path(spec)
    specfile_name = tarball_name(spec, ".spec.json")
    specfile_path = os.path.realpath(os.path.join(cache_prefix, specfile_name))
    signed_specfile_path = "{0}.sig".format(specfile_path)
    deprecated_specfile_path = specfile_path.replace(".spec.json", ".spec.yaml")

    remote_specfile_path = url_util.join(
        outdir, os.path.relpath(specfile_path, os.path.realpath(tmpdir))
    )
    remote_signed_specfile_path = "{0}.sig".format(remote_specfile_path)
    remote_specfile_path_deprecated = url_util.join(
        outdir, os.path.relpath(deprecated_specfile_path, os.path.realpath(tmpdir))
    )

    # If force and exists, overwrite. Otherwise raise exception on collision.
    if force:
        if web_util.url_exists(remote_specfile_path):
            web_util.remove_url(remote_specfile_path)
        if web_util.url_exists(remote_signed_specfile_path):
            web_util.remove_url(remote_signed_specfile_path)
        if web_util.url_exists(remote_specfile_path_deprecated):
            web_util.remove_url(remote_specfile_path_deprecated)
    elif (
        web_util.url_exists(remote_specfile_path)
        or web_util.url_exists(remote_signed_specfile_path)
        or web_util.url_exists(remote_specfile_path_deprecated)
    ):
        raise NoOverwriteException(url_util.format(remote_specfile_path))

    # make a copy of the install directory to work with
    workdir = os.path.join(tmpdir, os.path.basename(spec.prefix))
    # install_tree copies hardlinks
    # create a temporary tarfile from prefix and exract it to workdir
    # tarfile preserves hardlinks
    temp_tarfile_name = tarball_name(spec, ".tar")
    temp_tarfile_path = os.path.join(tarfile_dir, temp_tarfile_name)
    with closing(tarfile.open(temp_tarfile_path, "w")) as tar:
        tar.add(name="%s" % spec.prefix, arcname=".")
    with closing(tarfile.open(temp_tarfile_path, "r")) as tar:
        tar.extractall(workdir)
    os.remove(temp_tarfile_path)

    # create info for later relocation and create tar
    write_buildinfo_file(spec, workdir, relative)

    # optionally make the paths in the binaries relative to each other
    # in the spack install tree before creating tarball
    if relative:
        try:
            make_package_relative(workdir, spec, allow_root)
        except Exception as e:
            shutil.rmtree(workdir)
            shutil.rmtree(tarfile_dir)
            shutil.rmtree(tmpdir)
            tty.die(e)
    else:
        try:
            check_package_relocatable(workdir, spec, allow_root)
        except Exception as e:
            shutil.rmtree(workdir)
            shutil.rmtree(tarfile_dir)
            shutil.rmtree(tmpdir)
            tty.die(e)

    # create gzip compressed tarball of the install prefix
    with closing(tarfile.open(tarfile_path, "w:gz")) as tar:
        tar.add(name="%s" % workdir, arcname="%s" % os.path.basename(spec.prefix))
    # remove copy of install directory
    shutil.rmtree(workdir)

    # get the sha256 checksum of the tarball
    checksum = checksum_tarball(tarfile_path)

    # add sha256 checksum to spec.json

    with open(spec_file, "r") as inputfile:
        content = inputfile.read()
        if spec_file.endswith(".yaml"):
            spec_dict = yaml.load(content)
        elif spec_file.endswith(".json"):
            spec_dict = sjson.load(content)
        else:
            raise ValueError("{0} not a valid spec file type (json or yaml)".format(spec_file))
    spec_dict["buildcache_layout_version"] = 1
    bchecksum = {}
    bchecksum["hash_algorithm"] = "sha256"
    bchecksum["hash"] = checksum
    spec_dict["binary_cache_checksum"] = bchecksum
    # Add original install prefix relative to layout root to spec.json.
    # This will be used to determine is the directory layout has changed.
    buildinfo = {}
    buildinfo["relative_prefix"] = os.path.relpath(spec.prefix, spack.store.layout.root)
    buildinfo["relative_rpaths"] = relative
    spec_dict["buildinfo"] = buildinfo

    with open(specfile_path, "w") as outfile:
        outfile.write(sjson.dump(spec_dict))

    # sign the tarball and spec file with gpg
    if not unsigned:
        key = select_signing_key(key)
        sign_specfile(key, force, specfile_path)

    # push tarball and signed spec json to remote mirror
    web_util.push_to_url(spackfile_path, remote_spackfile_path, keep_original=False)
    web_util.push_to_url(
        signed_specfile_path if not unsigned else specfile_path,
        remote_signed_specfile_path if not unsigned else remote_specfile_path,
        keep_original=False,
    )

    tty.debug('Buildcache for "{0}" written to \n {1}'.format(spec, remote_spackfile_path))

    try:
        # push the key to the build cache's _pgp directory so it can be
        # imported
        if not unsigned:
            push_keys(outdir, keys=[key], regenerate_index=regenerate_index, tmpdir=tmpdir)

        # create an index.json for the build_cache directory so specs can be
        # found
        if regenerate_index:
            generate_package_index(url_util.join(outdir, os.path.relpath(cache_prefix, tmpdir)))
    finally:
        shutil.rmtree(tmpdir)

    return None


def nodes_to_be_packaged(specs, include_root=True, include_dependencies=True):
    """Return the list of nodes to be packaged, given a list of specs.

    Args:
        specs (List[spack.spec.Spec]): list of root specs to be processed
        include_root (bool): include the root of each spec in the nodes
        include_dependencies (bool): include the dependencies of each
            spec in the nodes
    """
    if not include_root and not include_dependencies:
        return set()

    def skip_node(current_node):
        if current_node.external or current_node.virtual:
            return True
        return spack.store.db.query_one(current_node) is None

    expanded_set = set()
    for current_spec in specs:
        if not include_dependencies:
            nodes = [current_spec]
        else:
            nodes = [
                n
                for n in current_spec.traverse(
                    order="post", root=include_root, deptype=("link", "run")
                )
            ]

        for node in nodes:
            if not skip_node(node):
                expanded_set.add(node)

    return expanded_set


def push(specs, push_url, specs_kwargs=None, **kwargs):
    """Create a binary package for each of the specs passed as input and push them
    to a given push URL.

    Args:
        specs (List[spack.spec.Spec]): installed specs to be packaged
        push_url (str): url where to push the binary package
        specs_kwargs (dict): dictionary with two possible boolean keys, "include_root"
            and "include_dependencies", which determine which part of each spec is
            packaged and pushed to the mirror
        **kwargs: TODO

    """
    specs_kwargs = specs_kwargs or {"include_root": True, "include_dependencies": True}
    nodes = nodes_to_be_packaged(specs, **specs_kwargs)

    # TODO: This seems to be an easy target for task
    # TODO: distribution using a parallel pool
    for node in nodes:
        try:
            _build_tarball(node, push_url, **kwargs)
        except NoOverwriteException as e:
            warnings.warn(str(e))


def try_verify(specfile_path):
    """Utility function to attempt to verify a local file.  Assumes the
    file is a clearsigned signature file.

    Args:
        specfile_path (str): Path to file to be verified.

    Returns:
        ``True`` if the signature could be verified, ``False`` otherwise.
    """
    suppress = config.get("config:suppress_gpg_warnings", False)

    try:
        spack.util.gpg.verify(specfile_path, suppress_warnings=suppress)
    except Exception:
        return False

    return True


def try_fetch(url_to_fetch):
    """Utility function to try and fetch a file from a url, stage it
    locally, and return the path to the staged file.

    Args:
        url_to_fetch (str): Url pointing to remote resource to fetch

    Returns:
        Path to locally staged resource or ``None`` if it could not be fetched.
    """
    stage = Stage(url_to_fetch, keep=True)
    stage.create()

    try:
        stage.fetch()
    except fs.FetchError:
        stage.destroy()
        return None

    return stage


def _delete_staged_downloads(download_result):
    """Clean up stages used to download tarball and specfile"""
    download_result["tarball_stage"].destroy()
    download_result["specfile_stage"].destroy()


def download_tarball(spec, unsigned=False, mirrors_for_spec=None):
    """
    Download binary tarball for given package into stage area, returning
    path to downloaded tarball if successful, None otherwise.

    Args:
        spec (spack.spec.Spec): Concrete spec
        unsigned (bool): Whether or not to require signed binaries
        mirrors_for_spec (list): Optional list of concrete specs and mirrors
            obtained by calling binary_distribution.get_mirrors_for_spec().
            These will be checked in order first before looking in other
            configured mirrors.

    Returns:
        ``None`` if the tarball could not be downloaded (maybe also verified,
        depending on whether new-style signed binary packages were found).
        Otherwise, return an object indicating the path to the downloaded
        tarball, the path to the downloaded specfile (in the case of new-style
        buildcache), and whether or not the tarball is already verified.

    .. code-block:: JSON

       {
           "tarball_path": "path-to-locally-saved-tarfile",
           "specfile_path": "none-or-path-to-locally-saved-specfile",
           "signature_verified": "true-if-binary-pkg-was-already-verified"
       }
    """
    if not spack.mirror.MirrorCollection():
        tty.die("Please add a spack mirror to allow " + "download of pre-compiled packages.")

    tarball = tarball_path_name(spec, ".spack")
    specfile_prefix = tarball_name(spec, ".spec")

    mirrors_to_try = []

    # Note on try_first and try_next:
    # mirrors_for_spec mostly likely came from spack caching remote
    # mirror indices locally and adding their specs to a local data
    # structure supporting quick lookup of concrete specs.  Those
    # mirrors are likely a subset of all configured mirrors, and
    # we'll probably find what we need in one of them.  But we'll
    # look in all configured mirrors if needed, as maybe the spec
    # we need was in an un-indexed mirror.  No need to check any
    # mirror for the spec twice though.
    try_first = [i["mirror_url"] for i in mirrors_for_spec] if mirrors_for_spec else []
    try_next = [
        i.fetch_url
        for i in spack.mirror.MirrorCollection().values()
        if i.fetch_url not in try_first
    ]

    for url in try_first + try_next:
        mirrors_to_try.append(
            {
                "specfile": url_util.join(url, _build_cache_relative_path, specfile_prefix),
                "spackfile": url_util.join(url, _build_cache_relative_path, tarball),
            }
        )

    tried_to_verify_sigs = []

    # Assumes we care more about finding a spec file by preferred ext
    # than by mirrory priority.  This can be made less complicated as
    # we remove support for deprecated spec formats and buildcache layouts.
    for ext in ["json.sig", "json", "yaml"]:
        for mirror_to_try in mirrors_to_try:
            specfile_url = "{0}.{1}".format(mirror_to_try["specfile"], ext)
            spackfile_url = mirror_to_try["spackfile"]
            local_specfile_stage = try_fetch(specfile_url)
            if local_specfile_stage:
                local_specfile_path = local_specfile_stage.save_filename
                signature_verified = False

                if ext.endswith(".sig") and not unsigned:
                    # If we found a signed specfile at the root, try to verify
                    # the signature immediately.  We will not download the
                    # tarball if we could not verify the signature.
                    tried_to_verify_sigs.append(specfile_url)
                    signature_verified = try_verify(local_specfile_path)
                    if not signature_verified:
                        tty.warn("Failed to verify: {0}".format(specfile_url))

                if unsigned or signature_verified or not ext.endswith(".sig"):
                    # We will download the tarball in one of three cases:
                    #     1. user asked for --no-check-signature
                    #     2. user didn't ask for --no-check-signature, but we
                    #     found a spec.json.sig and verified the signature already
                    #     3. neither of the first two cases are true, but this file
                    #     is *not* a signed json (not a spec.json.sig file).  That
                    #     means we already looked at all the mirrors and either didn't
                    #     find any .sig files or couldn't verify any of them.  But it
                    #     is still possible to find an old style binary package where
                    #     the signature is a detached .asc file in the outer archive
                    #     of the tarball, and in that case, the only way to know is to
                    #     download the tarball.  This is a deprecated use case, so if
                    #     something goes wrong during the extraction process (can't
                    #     verify signature, checksum doesn't match) we will fail at
                    #     that point instead of trying to download more tarballs from
                    #     the remaining mirrors, looking for one we can use.
                    tarball_stage = try_fetch(spackfile_url)
                    if tarball_stage:
                        return {
                            "tarball_stage": tarball_stage,
                            "specfile_stage": local_specfile_stage,
                            "signature_verified": signature_verified,
                        }

                local_specfile_stage.destroy()

    # Falling through the nested loops meeans we exhaustively searched
    # for all known kinds of spec files on all mirrors and did not find
    # an acceptable one for which we could download a tarball.

    if tried_to_verify_sigs:
        raise NoVerifyException(
            (
                "Spack found new style signed binary packages, "
                "but was unable to verify any of them.  Please "
                "obtain and trust the correct public key.  If "
                "these are public spack binaries, please see the "
                "spack docs for locations where keys can be found."
            )
        )

    tty.warn(
        "download_tarball() was unable to download "
        + "{0} from any configured mirrors".format(spec)
    )
    return None


def make_package_relative(workdir, spec, allow_root):
    """
    Change paths in binaries to relative paths. Change absolute symlinks
    to relative symlinks.
    """
    prefix = spec.prefix
    buildinfo = read_buildinfo_file(workdir)
    old_layout_root = buildinfo["buildpath"]
    orig_path_names = list()
    cur_path_names = list()
    for filename in buildinfo["relocate_binaries"]:
        orig_path_names.append(os.path.join(prefix, filename))
        cur_path_names.append(os.path.join(workdir, filename))

    platform = spack.platforms.by_name(spec.platform)
    if "macho" in platform.binary_formats:
        relocate.make_macho_binaries_relative(cur_path_names, orig_path_names, old_layout_root)

    if "elf" in platform.binary_formats:
        relocate.make_elf_binaries_relative(cur_path_names, orig_path_names, old_layout_root)

    relocate.raise_if_not_relocatable(cur_path_names, allow_root)
    orig_path_names = list()
    cur_path_names = list()
    for linkname in buildinfo.get("relocate_links", []):
        orig_path_names.append(os.path.join(prefix, linkname))
        cur_path_names.append(os.path.join(workdir, linkname))
    relocate.make_link_relative(cur_path_names, orig_path_names)


def check_package_relocatable(workdir, spec, allow_root):
    """
    Check if package binaries are relocatable.
    Change links to placeholder links.
    """
    buildinfo = read_buildinfo_file(workdir)
    cur_path_names = list()
    for filename in buildinfo["relocate_binaries"]:
        cur_path_names.append(os.path.join(workdir, filename))
    relocate.raise_if_not_relocatable(cur_path_names, allow_root)


def relocate_package(spec, allow_root):
    """
    Relocate the given package
    """
    workdir = str(spec.prefix)
    buildinfo = read_buildinfo_file(workdir)
    new_layout_root = str(spack.store.layout.root)
    new_prefix = str(spec.prefix)
    new_rel_prefix = str(os.path.relpath(new_prefix, new_layout_root))
    new_spack_prefix = str(spack.paths.prefix)

    old_sbang_install_path = None
    if "sbang_install_path" in buildinfo:
        old_sbang_install_path = str(buildinfo["sbang_install_path"])
    old_layout_root = str(buildinfo["buildpath"])
    old_spack_prefix = str(buildinfo.get("spackprefix"))
    old_rel_prefix = buildinfo.get("relative_prefix")
    old_prefix = os.path.join(old_layout_root, old_rel_prefix)
    rel = buildinfo.get("relative_rpaths")
    prefix_to_hash = buildinfo.get("prefix_to_hash", None)
    if old_rel_prefix != new_rel_prefix and not prefix_to_hash:
        msg = "Package tarball was created from an install "
        msg += "prefix with a different directory layout and an older "
        msg += "buildcache create implementation. It cannot be relocated."
        raise NewLayoutException(msg)
    # older buildcaches do not have the prefix_to_hash dictionary
    # need to set an empty dictionary and add one entry to
    # prefix_to_prefix to reproduce the old behavior
    if not prefix_to_hash:
        prefix_to_hash = dict()
    hash_to_prefix = dict()
    hash_to_prefix[spec.format("{hash}")] = str(spec.package.prefix)
    new_deps = spack.build_environment.get_rpath_deps(spec.package)
    for d in new_deps:
        hash_to_prefix[d.format("{hash}")] = str(d.prefix)
    # Spurious replacements (e.g. sbang) will cause issues with binaries
    # For example, the new sbang can be longer than the old one.
    # Hence 2 dictionaries are maintained here.
    prefix_to_prefix_text = collections.OrderedDict()
    prefix_to_prefix_bin = collections.OrderedDict()

    if old_sbang_install_path:
        install_path = spack.hooks.sbang.sbang_install_path()
        prefix_to_prefix_text[old_sbang_install_path] = install_path

    prefix_to_prefix_text[old_prefix] = new_prefix
    prefix_to_prefix_bin[old_prefix] = new_prefix
    prefix_to_prefix_text[old_layout_root] = new_layout_root
    prefix_to_prefix_bin[old_layout_root] = new_layout_root
    for orig_prefix, hash in prefix_to_hash.items():
        prefix_to_prefix_text[orig_prefix] = hash_to_prefix.get(hash, None)
        prefix_to_prefix_bin[orig_prefix] = hash_to_prefix.get(hash, None)
    # This is vestigial code for the *old* location of sbang. Previously,
    # sbang was a bash script, and it lived in the spack prefix. It is
    # now a POSIX script that lives in the install prefix. Old packages
    # will have the old sbang location in their shebangs.
    orig_sbang = "#!/bin/bash {0}/bin/sbang".format(old_spack_prefix)
    new_sbang = spack.hooks.sbang.sbang_shebang_line()
    prefix_to_prefix_text[orig_sbang] = new_sbang

    tty.debug("Relocating package from", "%s to %s." % (old_layout_root, new_layout_root))

    def is_backup_file(file):
        return file.endswith("~")

    # Text files containing the prefix text
    text_names = list()
    for filename in buildinfo["relocate_textfiles"]:
        text_name = os.path.join(workdir, filename)
        # Don't add backup files generated by filter_file during install step.
        if not is_backup_file(text_name):
            text_names.append(text_name)

    # If we are not installing back to the same install tree do the relocation
    if old_prefix != new_prefix:
        files_to_relocate = [
            os.path.join(workdir, filename) for filename in buildinfo.get("relocate_binaries")
        ]
        # If the buildcache was not created with relativized rpaths
        # do the relocation of path in binaries
        platform = spack.platforms.by_name(spec.platform)
        if "macho" in platform.binary_formats:
            relocate.relocate_macho_binaries(
                files_to_relocate,
                old_layout_root,
                new_layout_root,
                prefix_to_prefix_bin,
                rel,
                old_prefix,
                new_prefix,
            )
        if "elf" in platform.binary_formats:
            relocate.relocate_elf_binaries(
                files_to_relocate,
                old_layout_root,
                new_layout_root,
                prefix_to_prefix_bin,
                rel,
                old_prefix,
                new_prefix,
            )
            # Relocate links to the new install prefix
            links = [link for link in buildinfo.get("relocate_links", [])]
            relocate.relocate_links(links, old_layout_root, old_prefix, new_prefix)

        # For all buildcaches
        # relocate the install prefixes in text files including dependencies
        relocate.relocate_text(text_names, prefix_to_prefix_text)

        paths_to_relocate = [old_prefix, old_layout_root]
        paths_to_relocate.extend(prefix_to_hash.keys())
        files_to_relocate = list(
            filter(
                lambda pathname: not relocate.file_is_relocatable(
                    pathname, paths_to_relocate=paths_to_relocate
                ),
                map(
                    lambda filename: os.path.join(workdir, filename),
                    buildinfo["relocate_binaries"],
                ),
            )
        )
        # relocate the install prefixes in binary files including dependencies
        relocate.relocate_text_bin(files_to_relocate, prefix_to_prefix_bin)

    # If we are installing back to the same location
    # relocate the sbang location if the spack directory changed
    else:
        if old_spack_prefix != new_spack_prefix:
            relocate.relocate_text(text_names, prefix_to_prefix_text)


def _extract_inner_tarball(spec, filename, extract_to, unsigned, remote_checksum):
    stagepath = os.path.dirname(filename)
    spackfile_name = tarball_name(spec, ".spack")
    spackfile_path = os.path.join(stagepath, spackfile_name)
    tarfile_name = tarball_name(spec, ".tar.gz")
    tarfile_path = os.path.join(extract_to, tarfile_name)
    deprecated_yaml_name = tarball_name(spec, ".spec.yaml")
    deprecated_yaml_path = os.path.join(extract_to, deprecated_yaml_name)
    json_name = tarball_name(spec, ".spec.json")
    json_path = os.path.join(extract_to, json_name)
    with closing(tarfile.open(spackfile_path, "r")) as tar:
        tar.extractall(extract_to)
    # some buildcache tarfiles use bzip2 compression
    if not os.path.exists(tarfile_path):
        tarfile_name = tarball_name(spec, ".tar.bz2")
        tarfile_path = os.path.join(extract_to, tarfile_name)

    if os.path.exists(json_path):
        specfile_path = json_path
    elif os.path.exists(deprecated_yaml_path):
        specfile_path = deprecated_yaml_path
    else:
        raise ValueError("Cannot find spec file for {0}.".format(extract_to))

    if not unsigned:
        if os.path.exists("%s.asc" % specfile_path):
            suppress = config.get("config:suppress_gpg_warnings", False)
            try:
                spack.util.gpg.verify("%s.asc" % specfile_path, specfile_path, suppress)
            except Exception:
                raise NoVerifyException(
                    "Spack was unable to verify package "
                    "signature, please obtain and trust the "
                    "correct public key."
                )
        else:
            raise UnsignedPackageException(
                "To install unsigned packages, use the --no-check-signature option."
            )
    # get the sha256 checksum of the tarball
    local_checksum = checksum_tarball(tarfile_path)

    # if the checksums don't match don't install
    if local_checksum != remote_checksum["hash"]:
        raise NoChecksumException(
            "Package tarball failed checksum verification.\n" "It cannot be installed."
        )

    return tarfile_path


def extract_tarball(spec, download_result, allow_root=False, unsigned=False, force=False):
    """
    extract binary tarball for given package into install area
    """
    if os.path.exists(spec.prefix):
        if force:
            shutil.rmtree(spec.prefix)
        else:
            raise NoOverwriteException(str(spec.prefix))

    specfile_path = download_result["specfile_stage"].save_filename

    with open(specfile_path, "r") as inputfile:
        content = inputfile.read()
        if specfile_path.endswith(".json.sig"):
            spec_dict = Spec.extract_json_from_clearsig(content)
        elif specfile_path.endswith(".json"):
            spec_dict = sjson.load(content)
        else:
            spec_dict = syaml.load(content)

    bchecksum = spec_dict["binary_cache_checksum"]
    filename = download_result["tarball_stage"].save_filename
    signature_verified = download_result["signature_verified"]
    tmpdir = None

    if (
        "buildcache_layout_version" not in spec_dict
        or int(spec_dict["buildcache_layout_version"]) < 1
    ):
        # Handle the older buildcache layout where the .spack file
        # contains a spec json/yaml, maybe an .asc file (signature),
        # and another tarball containing the actual install tree.
        tmpdir = tempfile.mkdtemp()
        try:
            tarfile_path = _extract_inner_tarball(spec, filename, tmpdir, unsigned, bchecksum)
        except Exception as e:
            _delete_staged_downloads(download_result)
            shutil.rmtree(tmpdir)
            raise e
    else:
        # Newer buildcache layout: the .spack file contains just
        # in the install tree, the signature, if it exists, is
        # wrapped around the spec.json at the root.  If sig verify
        # was required, it was already done before downloading
        # the tarball.
        tarfile_path = filename

        if not unsigned and not signature_verified:
            raise UnsignedPackageException(
                "To install unsigned packages, use the --no-check-signature option."
            )

        # compute the sha256 checksum of the tarball
        local_checksum = checksum_tarball(tarfile_path)

        # if the checksums don't match don't install
        if local_checksum != bchecksum["hash"]:
            _delete_staged_downloads(download_result)
            raise NoChecksumException(
                "Package tarball failed checksum verification.\n" "It cannot be installed."
            )

    new_relative_prefix = str(os.path.relpath(spec.prefix, spack.store.layout.root))
    # if the original relative prefix is in the spec file use it
    buildinfo = spec_dict.get("buildinfo", {})
    old_relative_prefix = buildinfo.get("relative_prefix", new_relative_prefix)
    rel = buildinfo.get("relative_rpaths")
    info = "old relative prefix %s\nnew relative prefix %s\nrelative rpaths %s"
    tty.debug(info % (old_relative_prefix, new_relative_prefix, rel), level=2)

    # Extract the tarball into the store root, presumably on the same filesystem.
    # The directory created is the base directory name of the old prefix.
    # Moving the old prefix name to the new prefix location should preserve
    # hard links and symbolic links.
    extract_tmp = os.path.join(spack.store.layout.root, ".tmp")
    mkdirp(extract_tmp)
    extracted_dir = os.path.join(extract_tmp, old_relative_prefix.split(os.path.sep)[-1])

    with closing(tarfile.open(tarfile_path, "r")) as tar:
        try:
            tar.extractall(path=extract_tmp)
        except Exception as e:
            _delete_staged_downloads(download_result)
            shutil.rmtree(extracted_dir)
            raise e
    try:
        shutil.move(extracted_dir, spec.prefix)
    except Exception as e:
        _delete_staged_downloads(download_result)
        shutil.rmtree(extracted_dir)
        raise e
    os.remove(tarfile_path)
    os.remove(specfile_path)

    try:
        relocate_package(spec, allow_root)
    except Exception as e:
        shutil.rmtree(spec.prefix)
        raise e
    else:
        manifest_file = os.path.join(
            spec.prefix, spack.store.layout.metadata_dir, spack.store.layout.manifest_file_name
        )
        if not os.path.exists(manifest_file):
            spec_id = spec.format("{name}/{hash:7}")
            tty.warn("No manifest file in tarball for spec %s" % spec_id)
    finally:
        if tmpdir:
            shutil.rmtree(tmpdir)
        if os.path.exists(filename):
            os.remove(filename)
        _delete_staged_downloads(download_result)


def install_root_node(spec, allow_root, unsigned=False, force=False, sha256=None):
    """Install the root node of a concrete spec from a buildcache.

    Checking the sha256 sum of a node before installation is usually needed only
    for software installed during Spack's bootstrapping (since we might not have
    a proper signature verification mechanism available).

    Args:
        spec: spec to be installed (note that only the root node will be installed)
        allow_root (bool): allows the root directory to be present in binaries
            (may affect relocation)
        unsigned (bool): if True allows installing unsigned binaries
        force (bool): force installation if the spec is already present in the
            local store
        sha256 (str): optional sha256 of the binary package, to be checked
            before installation
    """
    # Early termination
    if spec.external or spec.virtual:
        warnings.warn("Skipping external or virtual package {0}".format(spec.format()))
        return
    elif spec.concrete and spec.installed and not force:
        warnings.warn("Package for spec {0} already installed.".format(spec.format()))
        return

    download_result = download_tarball(spec, unsigned)
    if not download_result:
        msg = 'download of binary cache file for spec "{0}" failed'
        raise RuntimeError(msg.format(spec.format()))

    if sha256:
        checker = spack.util.crypto.Checker(sha256)
        msg = 'cannot verify checksum for "{0}" [expected={1}]'
        tarball_path = download_result["tarball_stage"].save_filename
        msg = msg.format(tarball_path, sha256)
        if not checker.check(tarball_path):
            _delete_staged_downloads(download_result)
            raise spack.binary_distribution.NoChecksumException(msg)
        tty.debug("Verified SHA256 checksum of the build cache")

    # don't print long padded paths while extracting/relocating binaries
    with spack.util.path.filter_padding():
        tty.msg('Installing "{0}" from a buildcache'.format(spec.format()))
        extract_tarball(spec, download_result, allow_root, unsigned, force)
        spack.hooks.post_install(spec)
        spack.store.db.add(spec, spack.store.layout)


def install_single_spec(spec, allow_root=False, unsigned=False, force=False):
    """Install a single concrete spec from a buildcache.

    Args:
        spec (spack.spec.Spec): spec to be installed
        allow_root (bool): allows the root directory to be present in binaries
            (may affect relocation)
        unsigned (bool): if True allows installing unsigned binaries
        force (bool): force installation if the spec is already present in the
            local store
    """
    for node in spec.traverse(root=True, order="post", deptype=("link", "run")):
        install_root_node(node, allow_root=allow_root, unsigned=unsigned, force=force)


def try_direct_fetch(spec, mirrors=None):
    """
    Try to find the spec directly on the configured mirrors
    """
    deprecated_specfile_name = tarball_name(spec, ".spec.yaml")
    specfile_name = tarball_name(spec, ".spec.json")
    signed_specfile_name = tarball_name(spec, ".spec.json.sig")
    specfile_is_signed = False
    specfile_is_json = True
    found_specs = []

    for mirror in spack.mirror.MirrorCollection(mirrors=mirrors).values():
        buildcache_fetch_url_yaml = url_util.join(
            mirror.fetch_url, _build_cache_relative_path, deprecated_specfile_name
        )
        buildcache_fetch_url_json = url_util.join(
            mirror.fetch_url, _build_cache_relative_path, specfile_name
        )
        buildcache_fetch_url_signed_json = url_util.join(
            mirror.fetch_url, _build_cache_relative_path, signed_specfile_name
        )
        try:
            _, _, fs = web_util.read_from_url(buildcache_fetch_url_signed_json)
            specfile_is_signed = True
        except (URLError, web_util.SpackWebError, HTTPError) as url_err:
            try:
                _, _, fs = web_util.read_from_url(buildcache_fetch_url_json)
            except (URLError, web_util.SpackWebError, HTTPError) as url_err_x:
                try:
                    _, _, fs = web_util.read_from_url(buildcache_fetch_url_yaml)
                    specfile_is_json = False
                except (URLError, web_util.SpackWebError, HTTPError) as url_err_y:
                    tty.debug(
                        "Did not find {0} on {1}".format(
                            specfile_name, buildcache_fetch_url_signed_json
                        ),
                        url_err,
                        level=2,
                    )
                    tty.debug(
                        "Did not find {0} on {1}".format(specfile_name, buildcache_fetch_url_json),
                        url_err_x,
                        level=2,
                    )
                    tty.debug(
                        "Did not find {0} on {1}".format(specfile_name, buildcache_fetch_url_yaml),
                        url_err_y,
                        level=2,
                    )
                    continue
        specfile_contents = codecs.getreader("utf-8")(fs).read()

        # read the spec from the build cache file. All specs in build caches
        # are concrete (as they are built) so we need to mark this spec
        # concrete on read-in.
        if specfile_is_signed:
            specfile_json = Spec.extract_json_from_clearsig(specfile_contents)
            fetched_spec = Spec.from_dict(specfile_json)
        elif specfile_is_json:
            fetched_spec = Spec.from_json(specfile_contents)
        else:
            fetched_spec = Spec.from_yaml(specfile_contents)
        fetched_spec._mark_concrete()

        found_specs.append(
            {
                "mirror_url": mirror.fetch_url,
                "spec": fetched_spec,
            }
        )

    return found_specs


def get_mirrors_for_spec(spec=None, mirrors_to_check=None, index_only=False):
    """
    Check if concrete spec exists on mirrors and return a list
    indicating the mirrors on which it can be found

    Args:
        spec (spack.spec.Spec): The spec to look for in binary mirrors
        mirrors_to_check (dict): Optionally override the configured mirrors
            with the mirrors in this dictionary.
        index_only (bool): Do not attempt direct fetching of ``spec.json``
            files from remote mirrors, only consider the indices.

    Return:
        A list of objects, each containing a ``mirror_url`` and ``spec`` key
            indicating all mirrors where the spec can be found.
    """
    if spec is None:
        return []

    if not spack.mirror.MirrorCollection(mirrors=mirrors_to_check):
        tty.debug("No Spack mirrors are currently configured")
        return {}

    results = binary_index.find_built_spec(spec, mirrors_to_check=mirrors_to_check)

    # Maybe we just didn't have the latest information from the mirror, so
    # try to fetch directly, unless we are only considering the indices.
    if not results and not index_only:
        results = try_direct_fetch(spec, mirrors=mirrors_to_check)
        # We found a spec by the direct fetch approach, we might as well
        # add it to our mapping.
        if results:
            binary_index.update_spec(spec, results)

    return results


def update_cache_and_get_specs():
    """
    Get all concrete specs for build caches available on configured mirrors.
    Initialization of internal cache data structures is done as lazily as
    possible, so this method will also attempt to initialize and update the
    local index cache (essentially a no-op if it has been done already and
    nothing has changed on the configured mirrors.)

    Throws:
        FetchCacheError
    """
    binary_index.update()
    return binary_index.get_all_built_specs()


def clear_spec_cache():
    binary_index.clear()


def get_keys(install=False, trust=False, force=False, mirrors=None):
    """Get pgp public keys available on mirror with suffix .pub"""
    mirror_collection = mirrors or spack.mirror.MirrorCollection()

    if not mirror_collection:
        tty.die("Please add a spack mirror to allow " + "download of build caches.")

    for mirror in mirror_collection.values():
        fetch_url = mirror.fetch_url
        keys_url = url_util.join(
            fetch_url, _build_cache_relative_path, _build_cache_keys_relative_path
        )
        keys_index = url_util.join(keys_url, "index.json")

        tty.debug("Finding public keys in {0}".format(url_util.format(fetch_url)))

        try:
            _, _, json_file = web_util.read_from_url(keys_index)
            json_index = sjson.load(codecs.getreader("utf-8")(json_file))
        except (URLError, web_util.SpackWebError) as url_err:
            if web_util.url_exists(keys_index):
                err_msg = [
                    "Unable to find public keys in {0},",
                    " caught exception attempting to read from {1}.",
                ]

                tty.error(
                    "".join(err_msg).format(
                        url_util.format(fetch_url), url_util.format(keys_index)
                    )
                )

                tty.debug(url_err)

            continue

        for fingerprint, key_attributes in json_index["keys"].items():
            link = os.path.join(keys_url, fingerprint + ".pub")

            with Stage(link, name="build_cache", keep=True) as stage:
                if os.path.exists(stage.save_filename) and force:
                    os.remove(stage.save_filename)
                if not os.path.exists(stage.save_filename):
                    try:
                        stage.fetch()
                    except fs.FetchError:
                        continue

            tty.debug("Found key {0}".format(fingerprint))
            if install:
                if trust:
                    spack.util.gpg.trust(stage.save_filename)
                    tty.debug("Added this key to trusted keys.")
                else:
                    tty.debug(
                        "Will not add this key to trusted keys."
                        "Use -t to install all downloaded keys"
                    )


def push_keys(*mirrors, **kwargs):
    """
    Upload pgp public keys to the given mirrors
    """
    keys = kwargs.get("keys")
    regenerate_index = kwargs.get("regenerate_index", False)
    tmpdir = kwargs.get("tmpdir")
    remove_tmpdir = False

    keys = spack.util.gpg.public_keys(*(keys or []))

    try:
        for mirror in mirrors:
            push_url = getattr(mirror, "push_url", mirror)
            keys_url = url_util.join(
                push_url, _build_cache_relative_path, _build_cache_keys_relative_path
            )
            keys_local = url_util.local_file_path(keys_url)

            verb = "Writing" if keys_local else "Uploading"
            tty.debug("{0} public keys to {1}".format(verb, url_util.format(push_url)))

            if keys_local:  # mirror is local, don't bother with the tmpdir
                prefix = keys_local
                mkdirp(keys_local)
            else:
                # A tmp dir is created for the first mirror that is non-local.
                # On the off-hand chance that all the mirrors are local, then
                # we can avoid the need to create a tmp dir.
                if tmpdir is None:
                    tmpdir = tempfile.mkdtemp()
                    remove_tmpdir = True
                prefix = tmpdir

            for fingerprint in keys:
                tty.debug("    " + fingerprint)
                filename = fingerprint + ".pub"

                export_target = os.path.join(prefix, filename)

                # Export public keys (private is set to False)
                spack.util.gpg.export_keys(export_target, [fingerprint])

                # If mirror is local, the above export writes directly to the
                # mirror (export_target points directly to the mirror).
                #
                # If not, then export_target is a tmpfile that needs to be
                # uploaded to the mirror.
                if not keys_local:
                    spack.util.web.push_to_url(
                        export_target, url_util.join(keys_url, filename), keep_original=False
                    )

            if regenerate_index:
                if keys_local:
                    generate_key_index(keys_url)
                else:
                    generate_key_index(keys_url, tmpdir)
    finally:
        if remove_tmpdir:
            shutil.rmtree(tmpdir)


def needs_rebuild(spec, mirror_url):
    if not spec.concrete:
        raise ValueError("spec must be concrete to check against mirror")

    pkg_name = spec.name
    pkg_version = spec.version
    pkg_hash = spec.dag_hash()

    tty.debug("Checking {0}-{1}, dag_hash = {2}".format(pkg_name, pkg_version, pkg_hash))
    tty.debug(spec.tree())

    # Try to retrieve the specfile directly, based on the known
    # format of the name, in order to determine if the package
    # needs to be rebuilt.
    cache_prefix = build_cache_prefix(mirror_url)
    specfile_name = tarball_name(spec, ".spec.json")
    specfile_path = os.path.join(cache_prefix, specfile_name)

    # Only check for the presence of the json version of the spec.  If the
    # mirror only has the yaml version, or doesn't have the spec at all, we
    # need to rebuild.
    return not web_util.url_exists(specfile_path)


def check_specs_against_mirrors(mirrors, specs, output_file=None):
    """Check all the given specs against buildcaches on the given mirrors and
    determine if any of the specs need to be rebuilt.  Specs need to be rebuilt
    when their hash doesn't exist in the mirror.

    Arguments:
        mirrors (dict): Mirrors to check against
        specs (typing.Iterable): Specs to check against mirrors
        output_file (str): Path to output file to be written.  If provided,
            mirrors with missing or out-of-date specs will be formatted as a
            JSON object and written to this file.

    Returns: 1 if any spec was out-of-date on any mirror, 0 otherwise.

    """
    rebuilds = {}
    for mirror in spack.mirror.MirrorCollection(mirrors).values():
        tty.debug("Checking for built specs at {0}".format(mirror.fetch_url))

        rebuild_list = []

        for spec in specs:
            if needs_rebuild(spec, mirror.fetch_url):
                rebuild_list.append({"short_spec": spec.short_spec, "hash": spec.dag_hash()})

        if rebuild_list:
            rebuilds[mirror.fetch_url] = {
                "mirrorName": mirror.name,
                "mirrorUrl": mirror.fetch_url,
                "rebuildSpecs": rebuild_list,
            }

    if output_file:
        with open(output_file, "w") as outf:
            outf.write(json.dumps(rebuilds))

    return 1 if rebuilds else 0


def _download_buildcache_entry(mirror_root, descriptions):
    for description in descriptions:
        path = description["path"]
        mkdirp(path)
        fail_if_missing = description["required"]
        for url in description["url"]:
            description_url = os.path.join(mirror_root, url)
            stage = Stage(description_url, name="build_cache", path=path, keep=True)
            try:
                stage.fetch()
                break
            except fs.FetchError as e:
                tty.debug(e)
        else:
            if fail_if_missing:
                tty.error("Failed to download required url {0}".format(description_url))
                return False
    return True


def download_buildcache_entry(file_descriptions, mirror_url=None):
    if not mirror_url and not spack.mirror.MirrorCollection():
        tty.die(
            "Please provide or add a spack mirror to allow " + "download of buildcache entries."
        )

    if mirror_url:
        mirror_root = os.path.join(mirror_url, _build_cache_relative_path)
        return _download_buildcache_entry(mirror_root, file_descriptions)

    for mirror in spack.mirror.MirrorCollection().values():
        mirror_root = os.path.join(mirror.fetch_url, _build_cache_relative_path)

        if _download_buildcache_entry(mirror_root, file_descriptions):
            return True
        else:
            continue

    return False


def download_single_spec(concrete_spec, destination, mirror_url=None):
    """Download the buildcache files for a single concrete spec.

    Args:
        concrete_spec: concrete spec to be downloaded
        destination (str): path where to put the downloaded buildcache
        mirror_url (str): url of the mirror from which to download
    """
    tarfile_name = tarball_name(concrete_spec, ".spack")
    tarball_dir_name = tarball_directory_name(concrete_spec)
    tarball_path_name = os.path.join(tarball_dir_name, tarfile_name)
    local_tarball_path = os.path.join(destination, tarball_dir_name)

    files_to_fetch = [
        {
            "url": [tarball_path_name],
            "path": local_tarball_path,
            "required": True,
        },
        {
            "url": [
                tarball_name(concrete_spec, ".spec.json.sig"),
                tarball_name(concrete_spec, ".spec.json"),
                tarball_name(concrete_spec, ".spec.yaml"),
            ],
            "path": destination,
            "required": True,
        },
    ]

    return download_buildcache_entry(files_to_fetch, mirror_url)


class BinaryCacheQuery(object):
    """Callable object to query if a spec is in a binary cache"""

    def __init__(self, all_architectures):
        """
        Args:
            all_architectures (bool): if True consider all the spec for querying,
                otherwise restrict to the current default architecture
        """
        self.all_architectures = all_architectures

        specs = update_cache_and_get_specs()

        if not self.all_architectures:
            arch = spack.spec.Spec.default_arch()
            specs = [s for s in specs if s.satisfies(arch)]

        self.possible_specs = specs

    def __call__(self, spec, **kwargs):
        matches = []
        if spec.startswith("/"):
            # Matching a DAG hash
            query_hash = spec.replace("/", "")
            for candidate_spec in self.possible_specs:
                if candidate_spec.dag_hash().startswith(query_hash):
                    matches.append(candidate_spec)
        else:
            # Matching a spec constraint
            matches = [s for s in self.possible_specs if s.satisfies(spec)]
        return matches<|MERGE_RESOLUTION|>--- conflicted
+++ resolved
@@ -259,11 +259,7 @@
         if not mirrors_to_check:
             return results
         mirror_urls = mirrors_to_check.values()
-<<<<<<< HEAD
-        return [r for r in results if r['mirror_url'] in mirror_urls]
-=======
         return [r for r in results if r["mirror_url"] in mirror_urls]
->>>>>>> b1e499d0
 
     def update_spec(self, spec, found_list):
         """
