# Copyright 2013-2020 Lawrence Livermore National Security, LLC and other
# Spack Project Developers. See the top-level COPYRIGHT file for details.
#
# SPDX-License-Identifier: (Apache-2.0 OR MIT)

import codecs
import os
import re
import tarfile
import shutil
import tempfile
import hashlib
import glob
import platform

from contextlib import closing
import ruamel.yaml as yaml

import json

from six.moves.urllib.error import URLError

import llnl.util.tty as tty
from llnl.util.filesystem import mkdirp

import spack.cmd
import spack.config as config
import spack.database as spack_db
import spack.fetch_strategy as fs
import spack.util.gpg
import spack.relocate as relocate
import spack.util.spack_yaml as syaml
import spack.mirror
import spack.util.url as url_util
import spack.util.web as web_util
from spack.spec import Spec
from spack.stage import Stage
from spack.util.gpg import Gpg
import spack.architecture as architecture

_build_cache_relative_path = 'build_cache'

BUILD_CACHE_INDEX_TEMPLATE = '''
<html>
<head>
  <title>{title}</title>
</head>
<body>
<ul>
{path_list}
</ul>
</body>
</html>
'''

BUILD_CACHE_INDEX_ENTRY_TEMPLATE = '  <li><a href="{path}">{path}</a></li>'


class NoOverwriteException(spack.error.SpackError):
    """
    Raised when a file exists and must be overwritten.
    """

    def __init__(self, file_path):
        err_msg = "\n%s\nexists\n" % file_path
        err_msg += "Use -f option to overwrite."
        super(NoOverwriteException, self).__init__(err_msg)


class NoGpgException(spack.error.SpackError):
    """
    Raised when gpg2 is not in PATH
    """

    def __init__(self, msg):
        super(NoGpgException, self).__init__(msg)


class NoKeyException(spack.error.SpackError):
    """
    Raised when gpg has no default key added.
    """

    def __init__(self, msg):
        super(NoKeyException, self).__init__(msg)


class PickKeyException(spack.error.SpackError):
    """
    Raised when multiple keys can be used to sign.
    """

    def __init__(self, keys):
        err_msg = "Multiple keys available for signing\n%s\n" % keys
        err_msg += "Use spack buildcache create -k <key hash> to pick a key."
        super(PickKeyException, self).__init__(err_msg)


class NoVerifyException(spack.error.SpackError):
    """
    Raised if file fails signature verification.
    """
    pass


class NoChecksumException(spack.error.SpackError):
    """
    Raised if file fails checksum verification.
    """
    pass


class NewLayoutException(spack.error.SpackError):
    """
    Raised if directory layout is different from buildcache.
    """

    def __init__(self, msg):
        super(NewLayoutException, self).__init__(msg)


def build_cache_relative_path():
    return _build_cache_relative_path


def build_cache_prefix(prefix):
    return os.path.join(prefix, build_cache_relative_path())


def buildinfo_file_name(prefix):
    """
    Filename of the binary package meta-data file
    """
    name = os.path.join(prefix, ".spack/binary_distribution")
    return name


def read_buildinfo_file(prefix):
    """
    Read buildinfo file
    """
    filename = buildinfo_file_name(prefix)
    with open(filename, 'r') as inputfile:
        content = inputfile.read()
        buildinfo = yaml.load(content)
    return buildinfo


def write_buildinfo_file(spec, workdir, rel=False):
    """
    Create a cache file containing information
    required for the relocation
    """
    prefix = spec.prefix
    text_to_relocate = []
    binary_to_relocate = []
    link_to_relocate = []
    blacklist = (".spack", "man")
    prefix_to_hash = dict()
    prefix_to_hash[str(spec.package.prefix)] = spec.dag_hash()
    deps = spack.build_environment.get_rpath_deps(spec.package)
    for d in deps:
        prefix_to_hash[str(d.prefix)] = d.dag_hash()
    # Do this at during tarball creation to save time when tarball unpacked.
    # Used by make_package_relative to determine binaries to change.
    for root, dirs, files in os.walk(prefix, topdown=True):
        dirs[:] = [d for d in dirs if d not in blacklist]
        for filename in files:
            path_name = os.path.join(root, filename)
            m_type, m_subtype = relocate.mime_type(path_name)
            if os.path.islink(path_name):
                link = os.readlink(path_name)
                if os.path.isabs(link):
                    # Relocate absolute links into the spack tree
                    if link.startswith(spack.store.layout.root):
                        rel_path_name = os.path.relpath(path_name, prefix)
                        link_to_relocate.append(rel_path_name)
                    else:
                        msg = 'Absolute link %s to %s ' % (path_name, link)
                        msg += 'outside of prefix %s ' % prefix
                        msg += 'should not be relocated.'
                        tty.warn(msg)

            if relocate.needs_binary_relocation(m_type, m_subtype):
                if not filename.endswith('.o'):
                    rel_path_name = os.path.relpath(path_name, prefix)
                    binary_to_relocate.append(rel_path_name)
            if relocate.needs_text_relocation(m_type, m_subtype):
                rel_path_name = os.path.relpath(path_name, prefix)
                text_to_relocate.append(rel_path_name)

    # Create buildinfo data and write it to disk
    buildinfo = {}
    buildinfo['relative_rpaths'] = rel
    buildinfo['buildpath'] = spack.store.layout.root
    buildinfo['spackprefix'] = spack.paths.prefix
    buildinfo['relative_prefix'] = os.path.relpath(
        prefix, spack.store.layout.root)
    buildinfo['relocate_textfiles'] = text_to_relocate
    buildinfo['relocate_binaries'] = binary_to_relocate
    buildinfo['relocate_links'] = link_to_relocate
    buildinfo['prefix_to_hash'] = prefix_to_hash
    filename = buildinfo_file_name(workdir)
    with open(filename, 'w') as outfile:
        outfile.write(syaml.dump(buildinfo, default_flow_style=True))


def tarball_directory_name(spec):
    """
    Return name of the tarball directory according to the convention
    <os>-<architecture>/<compiler>/<package>-<version>/
    """
    return "%s/%s/%s-%s" % (spec.architecture,
                            str(spec.compiler).replace("@", "-"),
                            spec.name, spec.version)


def tarball_name(spec, ext):
    """
    Return the name of the tarfile according to the convention
    <os>-<architecture>-<package>-<dag_hash><ext>
    """
    return "%s-%s-%s-%s-%s%s" % (spec.architecture,
                                 str(spec.compiler).replace("@", "-"),
                                 spec.name,
                                 spec.version,
                                 spec.dag_hash(),
                                 ext)


def tarball_path_name(spec, ext):
    """
    Return the full path+name for a given spec according to the convention
    <tarball_directory_name>/<tarball_name>
    """
    return os.path.join(tarball_directory_name(spec),
                        tarball_name(spec, ext))


def checksum_tarball(file):
    # calculate sha256 hash of tar file
    block_size = 65536
    hasher = hashlib.sha256()
    with open(file, 'rb') as tfile:
        buf = tfile.read(block_size)
        while len(buf) > 0:
            hasher.update(buf)
            buf = tfile.read(block_size)
    return hasher.hexdigest()


def sign_tarball(key, force, specfile_path):
    # Sign the packages if keys available
    if spack.util.gpg.Gpg.gpg() is None:
        raise NoGpgException(
            "gpg2 is not available in $PATH .\n"
            "Use spack install gnupg and spack load gnupg.")

    if key is None:
        keys = Gpg.signing_keys()
        if len(keys) == 1:
            key = keys[0]

        if len(keys) > 1:
            raise PickKeyException(str(keys))

        if len(keys) == 0:
            msg = "No default key available for signing.\n"
            msg += "Use spack gpg init and spack gpg create"
            msg += " to create a default key."
            raise NoKeyException(msg)

    if os.path.exists('%s.asc' % specfile_path):
        if force:
            os.remove('%s.asc' % specfile_path)
        else:
            raise NoOverwriteException('%s.asc' % specfile_path)

    Gpg.sign(key, specfile_path, '%s.asc' % specfile_path)


def generate_package_index(cache_prefix):
    """Create the build cache index page.

    Creates (or replaces) the "index.json" page at the location given in
    cache_prefix.  This page contains a link for each binary package (*.yaml)
    and public key (*.key) under cache_prefix.
    """
    tmpdir = tempfile.mkdtemp()
    db_root_dir = os.path.join(tmpdir, 'db_root')
    db = spack_db.Database(None, db_dir=db_root_dir,
                           enable_transaction_locking=False,
                           record_fields=['spec', 'ref_count'])

    file_list = (
        entry
        for entry in web_util.list_url(cache_prefix)
        if entry.endswith('.yaml'))

    tty.debug('Retrieving spec.yaml files from {0} to build index'.format(
        cache_prefix))
    for file_path in file_list:
        try:
            yaml_url = url_util.join(cache_prefix, file_path)
            tty.debug('fetching {0}'.format(yaml_url))
            _, _, yaml_file = web_util.read_from_url(yaml_url)
            yaml_contents = codecs.getreader('utf-8')(yaml_file).read()
            # yaml_obj = syaml.load(yaml_contents)
            # s = Spec.from_yaml(yaml_obj)
            s = Spec.from_yaml(yaml_contents)
            db.add(s, None)
        except (URLError, web_util.SpackWebError) as url_err:
            tty.error('Error reading spec.yaml: {0}'.format(file_path))
            tty.error(url_err)

    try:
        index_json_path = os.path.join(db_root_dir, 'index.json')
        with open(index_json_path, 'w') as f:
            db._write_to_file(f)

        web_util.push_to_url(
            index_json_path,
            url_util.join(cache_prefix, 'index.json'),
            keep_original=False,
            extra_args={'ContentType': 'application/json'})
    finally:
        shutil.rmtree(tmpdir)


def build_tarball(spec, outdir, force=False, rel=False, unsigned=False,
                  allow_root=False, key=None, regenerate_index=False):
    """
    Build a tarball from given spec and put it into the directory structure
    used at the mirror (following <tarball_directory_name>).
    """
    if not spec.concrete:
        raise ValueError('spec must be concrete to build tarball')

    # set up some paths
    tmpdir = tempfile.mkdtemp()
    cache_prefix = build_cache_prefix(tmpdir)

    tarfile_name = tarball_name(spec, '.tar.gz')
    tarfile_dir = os.path.join(cache_prefix, tarball_directory_name(spec))
    tarfile_path = os.path.join(tarfile_dir, tarfile_name)
    spackfile_path = os.path.join(
        cache_prefix, tarball_path_name(spec, '.spack'))

    remote_spackfile_path = url_util.join(
        outdir, os.path.relpath(spackfile_path, tmpdir))

    mkdirp(tarfile_dir)
    if web_util.url_exists(remote_spackfile_path):
        if force:
            web_util.remove_url(remote_spackfile_path)
        else:
            raise NoOverwriteException(url_util.format(remote_spackfile_path))

    # need to copy the spec file so the build cache can be downloaded
    # without concretizing with the current spack packages
    # and preferences
    spec_file = os.path.join(spec.prefix, ".spack", "spec.yaml")
    specfile_name = tarball_name(spec, '.spec.yaml')
    specfile_path = os.path.realpath(
        os.path.join(cache_prefix, specfile_name))

    remote_specfile_path = url_util.join(
        outdir, os.path.relpath(specfile_path, os.path.realpath(tmpdir)))

    if web_util.url_exists(remote_specfile_path):
        if force:
            web_util.remove_url(remote_specfile_path)
        else:
            raise NoOverwriteException(url_util.format(remote_specfile_path))

    # make a copy of the install directory to work with
    workdir = os.path.join(tmpdir, os.path.basename(spec.prefix))
    # install_tree copies hardlinks
    # create a temporary tarfile from prefix and exract it to workdir
    # tarfile preserves hardlinks
    temp_tarfile_name = tarball_name(spec, '.tar')
    temp_tarfile_path = os.path.join(tarfile_dir, temp_tarfile_name)
    with closing(tarfile.open(temp_tarfile_path, 'w')) as tar:
        tar.add(name='%s' % spec.prefix,
                arcname='.')
    with closing(tarfile.open(temp_tarfile_path, 'r')) as tar:
        tar.extractall(workdir)
    os.remove(temp_tarfile_path)

    # create info for later relocation and create tar
    write_buildinfo_file(spec, workdir, rel)

    # optionally make the paths in the binaries relative to each other
    # in the spack install tree before creating tarball
    if rel:
        try:
            make_package_relative(workdir, spec, allow_root)
        except Exception as e:
            shutil.rmtree(workdir)
            shutil.rmtree(tarfile_dir)
            shutil.rmtree(tmpdir)
            tty.die(e)
    else:
        try:
            check_package_relocatable(workdir, spec, allow_root)
        except Exception as e:
            shutil.rmtree(workdir)
            shutil.rmtree(tarfile_dir)
            shutil.rmtree(tmpdir)
            tty.die(e)

    # create gzip compressed tarball of the install prefix
    with closing(tarfile.open(tarfile_path, 'w:gz')) as tar:
        tar.add(name='%s' % workdir,
                arcname='%s' % os.path.basename(spec.prefix))
    # remove copy of install directory
    shutil.rmtree(workdir)

    # get the sha256 checksum of the tarball
    checksum = checksum_tarball(tarfile_path)

    # add sha256 checksum to spec.yaml
    with open(spec_file, 'r') as inputfile:
        content = inputfile.read()
        spec_dict = yaml.load(content)
    bchecksum = {}
    bchecksum['hash_algorithm'] = 'sha256'
    bchecksum['hash'] = checksum
    spec_dict['binary_cache_checksum'] = bchecksum
    # Add original install prefix relative to layout root to spec.yaml.
    # This will be used to determine is the directory layout has changed.
    buildinfo = {}
    buildinfo['relative_prefix'] = os.path.relpath(
        spec.prefix, spack.store.layout.root)
    buildinfo['relative_rpaths'] = rel
    spec_dict['buildinfo'] = buildinfo
    spec_dict['full_hash'] = spec.full_hash()

    tty.debug('The full_hash ({0}) of {1} will be written into {2}'.format(
        spec_dict['full_hash'],
        spec.name,
        url_util.format(remote_specfile_path)))
    tty.debug(spec.tree())

    with open(specfile_path, 'w') as outfile:
        outfile.write(syaml.dump(spec_dict))

    # sign the tarball and spec file with gpg
    if not unsigned:
        sign_tarball(key, force, specfile_path)
    # put tarball, spec and signature files in .spack archive
    with closing(tarfile.open(spackfile_path, 'w')) as tar:
        tar.add(name=tarfile_path, arcname='%s' % tarfile_name)
        tar.add(name=specfile_path, arcname='%s' % specfile_name)
        if not unsigned:
            tar.add(name='%s.asc' % specfile_path,
                    arcname='%s.asc' % specfile_name)

    # cleanup file moved to archive
    os.remove(tarfile_path)
    if not unsigned:
        os.remove('%s.asc' % specfile_path)

    web_util.push_to_url(
        spackfile_path, remote_spackfile_path, keep_original=False)
    web_util.push_to_url(
        specfile_path, remote_specfile_path, keep_original=False)

<<<<<<< HEAD
    tty.msg('Buildcache for "%s" written to \n %s' %
            (spec, remote_spackfile_path))
=======
    tty.debug('Buildcache for "{0}" written to \n {1}'
              .format(spec, remote_spackfile_path))
>>>>>>> 0f25462e

    try:
        # create an index.html for the build_cache directory so specs can be
        # found
        if regenerate_index:
            generate_package_index(url_util.join(
                outdir, os.path.relpath(cache_prefix, tmpdir)))
    finally:
        shutil.rmtree(tmpdir)

    return None


def download_tarball(spec):
    """
    Download binary tarball for given package into stage area
    Return True if successful
    """
    if not spack.mirror.MirrorCollection():
        tty.die("Please add a spack mirror to allow " +
                "download of pre-compiled packages.")

    tarball = tarball_path_name(spec, '.spack')

    for mirror in spack.mirror.MirrorCollection().values():
        url = url_util.join(
            mirror.fetch_url, _build_cache_relative_path, tarball)

        # stage the tarball into standard place
        stage = Stage(url, name="build_cache", keep=True)
        stage.create()
        try:
            stage.fetch()
            return stage.save_filename
        except fs.FetchError:
            continue

    return None


def make_package_relative(workdir, spec, allow_root):
    """
    Change paths in binaries to relative paths. Change absolute symlinks
    to relative symlinks.
    """
    prefix = spec.prefix
    buildinfo = read_buildinfo_file(workdir)
    old_layout_root = buildinfo['buildpath']
    orig_path_names = list()
    cur_path_names = list()
    for filename in buildinfo['relocate_binaries']:
        orig_path_names.append(os.path.join(prefix, filename))
        cur_path_names.append(os.path.join(workdir, filename))
    if (spec.architecture.platform == 'darwin' or
        spec.architecture.platform == 'test' and
            platform.system().lower() == 'darwin'):
        relocate.make_macho_binaries_relative(cur_path_names, orig_path_names,
                                              old_layout_root)
    if (spec.architecture.platform == 'linux' or
        spec.architecture.platform == 'test' and
            platform.system().lower() == 'linux'):
        relocate.make_elf_binaries_relative(cur_path_names, orig_path_names,
                                            old_layout_root)
    relocate.raise_if_not_relocatable(cur_path_names, allow_root)
    orig_path_names = list()
    cur_path_names = list()
    for linkname in buildinfo.get('relocate_links', []):
        orig_path_names.append(os.path.join(prefix, linkname))
        cur_path_names.append(os.path.join(workdir, linkname))
    relocate.make_link_relative(cur_path_names, orig_path_names)


def check_package_relocatable(workdir, spec, allow_root):
    """
    Check if package binaries are relocatable.
    Change links to placeholder links.
    """
    buildinfo = read_buildinfo_file(workdir)
    cur_path_names = list()
    for filename in buildinfo['relocate_binaries']:
        cur_path_names.append(os.path.join(workdir, filename))
    relocate.raise_if_not_relocatable(cur_path_names, allow_root)


def relocate_package(spec, allow_root):
    """
    Relocate the given package
    """
    workdir = str(spec.prefix)
    buildinfo = read_buildinfo_file(workdir)
    new_layout_root = str(spack.store.layout.root)
    new_prefix = str(spec.prefix)
    new_rel_prefix = str(os.path.relpath(new_prefix, new_layout_root))
    new_spack_prefix = str(spack.paths.prefix)
    old_layout_root = str(buildinfo['buildpath'])
    old_spack_prefix = str(buildinfo.get('spackprefix'))
    old_rel_prefix = buildinfo.get('relative_prefix')
    old_prefix = os.path.join(old_layout_root, old_rel_prefix)
    rel = buildinfo.get('relative_rpaths')
    prefix_to_hash = buildinfo.get('prefix_to_hash', None)
    if (old_rel_prefix != new_rel_prefix and not prefix_to_hash):
        msg = "Package tarball was created from an install "
        msg += "prefix with a different directory layout and an older "
        msg += "buildcache create implementation. It cannot be relocated."
        raise NewLayoutException(msg)
    # older buildcaches do not have the prefix_to_hash dictionary
    # need to set an empty dictionary and add one entry to
    # prefix_to_prefix to reproduce the old behavior
    if not prefix_to_hash:
        prefix_to_hash = dict()
    hash_to_prefix = dict()
    hash_to_prefix[spec.format('{hash}')] = str(spec.package.prefix)
    new_deps = spack.build_environment.get_rpath_deps(spec.package)
    for d in new_deps:
        hash_to_prefix[d.format('{hash}')] = str(d.prefix)
    prefix_to_prefix = dict()
    for orig_prefix, hash in prefix_to_hash.items():
        prefix_to_prefix[orig_prefix] = hash_to_prefix.get(hash, None)
    prefix_to_prefix[old_prefix] = new_prefix
    prefix_to_prefix[old_layout_root] = new_layout_root

    tty.debug("Relocating package from",
              "%s to %s." % (old_layout_root, new_layout_root))

    def is_backup_file(file):
        return file.endswith('~')

    # Text files containing the prefix text
    text_names = list()
    for filename in buildinfo['relocate_textfiles']:
        text_name = os.path.join(workdir, filename)
        # Don't add backup files generated by filter_file during install step.
        if not is_backup_file(text_name):
            text_names.append(text_name)

# If we are not installing back to the same install tree do the relocation
    if old_layout_root != new_layout_root:
        files_to_relocate = [os.path.join(workdir, filename)
                             for filename in buildinfo.get('relocate_binaries')
                             ]
        # If the buildcache was not created with relativized rpaths
        # do the relocation of path in binaries
        if (spec.architecture.platform == 'darwin' or
            spec.architecture.platform == 'test' and
                platform.system().lower() == 'darwin'):
            relocate.relocate_macho_binaries(files_to_relocate,
                                             old_layout_root,
                                             new_layout_root,
                                             prefix_to_prefix, rel,
                                             old_prefix,
                                             new_prefix)
        if (spec.architecture.platform == 'linux' or
            spec.architecture.platform == 'test' and
                platform.system().lower() == 'linux'):
            relocate.relocate_elf_binaries(files_to_relocate,
                                           old_layout_root,
                                           new_layout_root,
                                           prefix_to_prefix, rel,
                                           old_prefix,
                                           new_prefix)
            # Relocate links to the new install prefix
            links = [link for link in buildinfo.get('relocate_links', [])]
            relocate.relocate_links(
                links, old_layout_root, old_prefix, new_prefix
            )

        # For all buildcaches
        # relocate the install prefixes in text files including dependencies
        relocate.relocate_text(text_names,
                               old_layout_root, new_layout_root,
                               old_prefix, new_prefix,
                               old_spack_prefix,
                               new_spack_prefix,
                               prefix_to_prefix)

        paths_to_relocate = [old_prefix, old_layout_root]
        paths_to_relocate.extend(prefix_to_hash.keys())
        files_to_relocate = list(filter(
            lambda pathname: not relocate.file_is_relocatable(
                pathname, paths_to_relocate=paths_to_relocate),
            map(lambda filename: os.path.join(workdir, filename),
                buildinfo['relocate_binaries'])))
        # relocate the install prefixes in binary files including dependencies
        relocate.relocate_text_bin(files_to_relocate,
                                   old_prefix, new_prefix,
                                   old_spack_prefix,
                                   new_spack_prefix,
                                   prefix_to_prefix)

# If we are installing back to the same location
# relocate the sbang location if the spack directory changed
    else:
        if old_spack_prefix != new_spack_prefix:
            relocate.relocate_text(text_names,
                                   old_layout_root, new_layout_root,
                                   old_prefix, new_prefix,
                                   old_spack_prefix,
                                   new_spack_prefix,
                                   prefix_to_prefix)


def extract_tarball(spec, filename, allow_root=False, unsigned=False,
                    force=False):
    """
    extract binary tarball for given package into install area
    """
    if os.path.exists(spec.prefix):
        if force:
            shutil.rmtree(spec.prefix)
        else:
            raise NoOverwriteException(str(spec.prefix))

    tmpdir = tempfile.mkdtemp()
    stagepath = os.path.dirname(filename)
    spackfile_name = tarball_name(spec, '.spack')
    spackfile_path = os.path.join(stagepath, spackfile_name)
    tarfile_name = tarball_name(spec, '.tar.gz')
    tarfile_path = os.path.join(tmpdir, tarfile_name)
    specfile_name = tarball_name(spec, '.spec.yaml')
    specfile_path = os.path.join(tmpdir, specfile_name)

    with closing(tarfile.open(spackfile_path, 'r')) as tar:
        tar.extractall(tmpdir)
    # some buildcache tarfiles use bzip2 compression
    if not os.path.exists(tarfile_path):
        tarfile_name = tarball_name(spec, '.tar.bz2')
        tarfile_path = os.path.join(tmpdir, tarfile_name)
    if not unsigned:
        if os.path.exists('%s.asc' % specfile_path):
            try:
                suppress = config.get('config:suppress_gpg_warnings', False)
                Gpg.verify('%s.asc' % specfile_path, specfile_path, suppress)
            except Exception as e:
                shutil.rmtree(tmpdir)
                raise e
        else:
            shutil.rmtree(tmpdir)
            raise NoVerifyException(
                "Package spec file failed signature verification.\n"
                "Use spack buildcache keys to download "
                "and install a key for verification from the mirror.")
    # get the sha256 checksum of the tarball
    checksum = checksum_tarball(tarfile_path)

    # get the sha256 checksum recorded at creation
    spec_dict = {}
    with open(specfile_path, 'r') as inputfile:
        content = inputfile.read()
        spec_dict = syaml.load(content)
    bchecksum = spec_dict['binary_cache_checksum']

    # if the checksums don't match don't install
    if bchecksum['hash'] != checksum:
        shutil.rmtree(tmpdir)
        raise NoChecksumException(
            "Package tarball failed checksum verification.\n"
            "It cannot be installed.")

    new_relative_prefix = str(os.path.relpath(spec.prefix,
                                              spack.store.layout.root))
    # if the original relative prefix is in the spec file use it
    buildinfo = spec_dict.get('buildinfo', {})
    old_relative_prefix = buildinfo.get('relative_prefix', new_relative_prefix)
    rel = buildinfo.get('relative_rpaths')
    # if the original relative prefix and new relative prefix differ the
    # directory layout has changed and the  buildcache cannot be installed
    # if it was created with relative rpaths
    info = 'old relative prefix %s\nnew relative prefix %s\nrelative rpaths %s'
    tty.debug(info %
              (old_relative_prefix, new_relative_prefix, rel))
#    if (old_relative_prefix != new_relative_prefix and (rel)):
#        shutil.rmtree(tmpdir)
#        msg = "Package tarball was created from an install "
#        msg += "prefix with a different directory layout. "
#        msg += "It cannot be relocated because it "
#        msg += "uses relative rpaths."
#        raise NewLayoutException(msg)

    # extract the tarball in a temp directory
    with closing(tarfile.open(tarfile_path, 'r')) as tar:
        tar.extractall(path=tmpdir)
    # get the parent directory of the file .spack/binary_distribution
    # this should the directory unpacked from the tarball whose
    # name is unknown because the prefix naming is unknown
    bindist_file = glob.glob('%s/*/.spack/binary_distribution' % tmpdir)[0]
    workdir = re.sub('/.spack/binary_distribution$', '', bindist_file)
    tty.debug('workdir %s' % workdir)
    # install_tree copies hardlinks
    # create a temporary tarfile from prefix and exract it to workdir
    # tarfile preserves hardlinks
    temp_tarfile_name = tarball_name(spec, '.tar')
    temp_tarfile_path = os.path.join(tmpdir, temp_tarfile_name)
    with closing(tarfile.open(temp_tarfile_path, 'w')) as tar:
        tar.add(name='%s' % workdir,
                arcname='.')
    with closing(tarfile.open(temp_tarfile_path, 'r')) as tar:
        tar.extractall(spec.prefix)
    os.remove(temp_tarfile_path)

    # cleanup
    os.remove(tarfile_path)
    os.remove(specfile_path)

    try:
        relocate_package(spec, allow_root)
    except Exception as e:
        shutil.rmtree(spec.prefix)
        raise e
    else:
        manifest_file = os.path.join(spec.prefix,
                                     spack.store.layout.metadata_dir,
                                     spack.store.layout.manifest_file_name)
        if not os.path.exists(manifest_file):
            spec_id = spec.format('{name}/{hash:7}')
            tty.warn('No manifest file in tarball for spec %s' % spec_id)
    finally:
        shutil.rmtree(tmpdir)
        if os.path.exists(filename):
            os.remove(filename)


# Internal cache for downloaded specs
_cached_specs = set()


def try_download_specs(urls=None, force=False):
    '''
    Try to download the urls and cache them
    '''
    global _cached_specs
    if urls is None:
        return {}
    for link in urls:
        with Stage(link, name="build_cache", keep=True) as stage:
            if force and os.path.exists(stage.save_filename):
                os.remove(stage.save_filename)
            if not os.path.exists(stage.save_filename):
                try:
                    stage.fetch()
                except fs.FetchError:
                    continue
            with open(stage.save_filename, 'r') as f:
                # read the spec from the build cache file. All specs
                # in build caches are concrete (as they are built) so
                # we need to mark this spec concrete on read-in.
                spec = Spec.from_yaml(f)
                spec._mark_concrete()
                _cached_specs.add(spec)

    return _cached_specs


def get_spec(spec=None, force=False):
    """
    Check if spec.yaml exists on mirrors and return it if it does
    """
    global _cached_specs
    urls = set()
    if spec is None:
        return {}
    specfile_name = tarball_name(spec, '.spec.yaml')

    if not spack.mirror.MirrorCollection():
        tty.debug("No Spack mirrors are currently configured")
        return {}

    if _cached_specs and spec in _cached_specs:
        return _cached_specs

    for mirror in spack.mirror.MirrorCollection().values():
        fetch_url_build_cache = url_util.join(
            mirror.fetch_url, _build_cache_relative_path)

        mirror_dir = url_util.local_file_path(fetch_url_build_cache)
        if mirror_dir:
            tty.debug('Finding buildcaches in {0}'.format(mirror_dir))
            link = url_util.join(fetch_url_build_cache, specfile_name)
            urls.add(link)

        else:
            tty.debug('Finding buildcaches at {0}'
                      .format(url_util.format(fetch_url_build_cache)))
            link = url_util.join(fetch_url_build_cache, specfile_name)
            urls.add(link)

    return try_download_specs(urls=urls, force=force)


def get_specs(allarch=False):
    """
    Get spec.yaml's for build caches available on mirror
    """
    global _cached_specs
    arch = architecture.Arch(architecture.platform(),
                             'default_os', 'default_target')

    if not spack.mirror.MirrorCollection():
        tty.debug("No Spack mirrors are currently configured")
        return {}

    for mirror in spack.mirror.MirrorCollection().values():
        fetch_url_build_cache = url_util.join(
            mirror.fetch_url, _build_cache_relative_path)

        tty.debug('Finding buildcaches at {0}'
                  .format(url_util.format(fetch_url_build_cache)))

        index_url = url_util.join(fetch_url_build_cache, 'index.json')

        try:
            _, _, file_stream = web_util.read_from_url(
                index_url, 'application/json')
            index_object = codecs.getreader('utf-8')(file_stream).read()
        except (URLError, web_util.SpackWebError) as url_err:
            tty.error('Failed to read index {0}'.format(index_url))
            tty.debug(url_err)
            # Continue on to the next mirror
            continue

        tmpdir = tempfile.mkdtemp()
        index_file_path = os.path.join(tmpdir, 'index.json')
        with open(index_file_path, 'w') as fd:
            fd.write(index_object)

        db_root_dir = os.path.join(tmpdir, 'db_root')
        db = spack_db.Database(None, db_dir=db_root_dir,
                               enable_transaction_locking=False)

        db._read_from_file(index_file_path)
        spec_list = db.query_local(installed=False)

        for indexed_spec in spec_list:
            spec_arch = architecture.arch_for_spec(indexed_spec.architecture)
            if (allarch is True or spec_arch == arch):
                _cached_specs.add(indexed_spec)

    return _cached_specs


def get_keys(install=False, trust=False, force=False):
    """
    Get pgp public keys available on mirror
    with suffix .key or .pub
    """
    if not spack.mirror.MirrorCollection():
        tty.die("Please add a spack mirror to allow " +
                "download of build caches.")

    keys = set()

    for mirror in spack.mirror.MirrorCollection().values():
        fetch_url_build_cache = url_util.join(
            mirror.fetch_url, _build_cache_relative_path)

        mirror_dir = url_util.local_file_path(fetch_url_build_cache)
        if mirror_dir:
            tty.debug('Finding public keys in {0}'.format(mirror_dir))
            files = os.listdir(str(mirror_dir))
            for file in files:
                if re.search(r'\.key', file) or re.search(r'\.pub', file):
                    link = url_util.join(fetch_url_build_cache, file)
                    keys.add(link)
        else:
            tty.debug('Finding public keys at {0}'
                      .format(url_util.format(fetch_url_build_cache)))
            # For s3 mirror need to request index.html directly
            p, links = web_util.spider(
                url_util.join(fetch_url_build_cache, 'index.html'))

            for link in links:
                if re.search(r'\.key', link) or re.search(r'\.pub', link):
                    keys.add(link)

        for link in keys:
            with Stage(link, name="build_cache", keep=True) as stage:
                if os.path.exists(stage.save_filename) and force:
                    os.remove(stage.save_filename)
                if not os.path.exists(stage.save_filename):
                    try:
                        stage.fetch()
                    except fs.FetchError:
                        continue
            tty.debug('Found key {0}'.format(link))
            if install:
                if trust:
                    Gpg.trust(stage.save_filename)
                    tty.debug('Added this key to trusted keys.')
                else:
                    tty.debug('Will not add this key to trusted keys.'
                              'Use -t to install all downloaded keys')


def needs_rebuild(spec, mirror_url, rebuild_on_errors=False):
    if not spec.concrete:
        raise ValueError('spec must be concrete to check against mirror')

    pkg_name = spec.name
    pkg_version = spec.version

    pkg_hash = spec.dag_hash()
    pkg_full_hash = spec.full_hash()

    tty.debug('Checking {0}-{1}, dag_hash = {2}, full_hash = {3}'.format(
        pkg_name, pkg_version, pkg_hash, pkg_full_hash))
    tty.debug(spec.tree())

    # Try to retrieve the .spec.yaml directly, based on the known
    # format of the name, in order to determine if the package
    # needs to be rebuilt.
    cache_prefix = build_cache_prefix(mirror_url)
    spec_yaml_file_name = tarball_name(spec, '.spec.yaml')
    file_path = os.path.join(cache_prefix, spec_yaml_file_name)

    result_of_error = 'Package ({0}) will {1}be rebuilt'.format(
        spec.short_spec, '' if rebuild_on_errors else 'not ')

    try:
        _, _, yaml_file = web_util.read_from_url(file_path)
        yaml_contents = codecs.getreader('utf-8')(yaml_file).read()
    except (URLError, web_util.SpackWebError) as url_err:
        err_msg = [
            'Unable to determine whether {0} needs rebuilding,',
            ' caught exception attempting to read from {1}.',
        ]
        tty.error(''.join(err_msg).format(spec.short_spec, file_path))
        tty.debug(url_err)
        tty.warn(result_of_error)
        return rebuild_on_errors

    if not yaml_contents:
        tty.error('Reading {0} returned nothing'.format(file_path))
        tty.warn(result_of_error)
        return rebuild_on_errors

    spec_yaml = syaml.load(yaml_contents)

    # If either the full_hash didn't exist in the .spec.yaml file, or it
    # did, but didn't match the one we computed locally, then we should
    # just rebuild.  This can be simplified once the dag_hash and the
    # full_hash become the same thing.
    if ('full_hash' not in spec_yaml or
            spec_yaml['full_hash'] != pkg_full_hash):
        if 'full_hash' in spec_yaml:
            reason = 'hash mismatch, remote = {0}, local = {1}'.format(
                spec_yaml['full_hash'], pkg_full_hash)
        else:
            reason = 'full_hash was missing from remote spec.yaml'
        tty.msg('Rebuilding {0}, reason: {1}'.format(
            spec.short_spec, reason))
        tty.msg(spec.tree())
        return True

    return False


def check_specs_against_mirrors(mirrors, specs, output_file=None,
                                rebuild_on_errors=False):
    """Check all the given specs against buildcaches on the given mirrors and
    determine if any of the specs need to be rebuilt.  Reasons for needing to
    rebuild include binary cache for spec isn't present on a mirror, or it is
    present but the full_hash has changed since last time spec was built.

    Arguments:
        mirrors (dict): Mirrors to check against
        specs (iterable): Specs to check against mirrors
        output_file (string): Path to output file to be written.  If provided,
            mirrors with missing or out-of-date specs will be formatted as a
            JSON object and written to this file.
        rebuild_on_errors (boolean): Treat any errors encountered while
            checking specs as a signal to rebuild package.

    Returns: 1 if any spec was out-of-date on any mirror, 0 otherwise.

    """
    rebuilds = {}
    for mirror in spack.mirror.MirrorCollection(mirrors).values():
        tty.debug('Checking for built specs at {0}'.format(mirror.fetch_url))

        rebuild_list = []

        for spec in specs:
            if needs_rebuild(spec, mirror.fetch_url, rebuild_on_errors):
                rebuild_list.append({
                    'short_spec': spec.short_spec,
                    'hash': spec.dag_hash()
                })

        if rebuild_list:
            rebuilds[mirror.fetch_url] = {
                'mirrorName': mirror.name,
                'mirrorUrl': mirror.fetch_url,
                'rebuildSpecs': rebuild_list
            }

    if output_file:
        with open(output_file, 'w') as outf:
            outf.write(json.dumps(rebuilds))

    return 1 if rebuilds else 0


def _download_buildcache_entry(mirror_root, descriptions):
    for description in descriptions:
        description_url = os.path.join(mirror_root, description['url'])
        path = description['path']
        fail_if_missing = description['required']

        mkdirp(path)

        stage = Stage(
            description_url, name="build_cache", path=path, keep=True)

        try:
            stage.fetch()
        except fs.FetchError as e:
            tty.debug(e)
            if fail_if_missing:
                tty.error('Failed to download required url {0}'.format(
                    description_url))
                return False

    return True


def download_buildcache_entry(file_descriptions, mirror_url=None):
    if not mirror_url and not spack.mirror.MirrorCollection():
        tty.die("Please provide or add a spack mirror to allow " +
                "download of buildcache entries.")

    if mirror_url:
        mirror_root = os.path.join(
            mirror_url, _build_cache_relative_path)
        return _download_buildcache_entry(mirror_root, file_descriptions)

    for mirror in spack.mirror.MirrorCollection().values():
        mirror_root = os.path.join(
            mirror.fetch_url,
            _build_cache_relative_path)

        if _download_buildcache_entry(mirror_root, file_descriptions):
            return True
        else:
            continue

    return False<|MERGE_RESOLUTION|>--- conflicted
+++ resolved
@@ -466,13 +466,8 @@
     web_util.push_to_url(
         specfile_path, remote_specfile_path, keep_original=False)
 
-<<<<<<< HEAD
-    tty.msg('Buildcache for "%s" written to \n %s' %
-            (spec, remote_spackfile_path))
-=======
     tty.debug('Buildcache for "{0}" written to \n {1}'
               .format(spec, remote_spackfile_path))
->>>>>>> 0f25462e
 
     try:
         # create an index.html for the build_cache directory so specs can be
