--- conflicted
+++ resolved
@@ -24,11 +24,7 @@
 import warnings
 from contextlib import closing, contextmanager
 from gzip import GzipFile
-<<<<<<< HEAD
-from typing import Tuple, Union
-=======
-from typing import List, NamedTuple, Optional, Union
->>>>>>> a94d18ad
+from typing import List, NamedTuple, Optional, Tuple, Union
 from urllib.error import HTTPError, URLError
 
 import ruamel.yaml as yaml
@@ -1381,28 +1377,19 @@
     return None
 
 
-<<<<<<< HEAD
-def nodes_to_be_packaged(
-    specs, deptype: Union[str, Tuple[str, ...]] = dep.default_deptype, root=True, dependencies=True
-):
-    """Return the list of nodes to be packaged, given a list of specs.
-
-    Args:
-        specs (List[spack.spec.Spec]): list of root specs to be processed
-        deptype (str): dependency types to package
-        root (bool): include the root of each spec in the nodes
-        dependencies (bool): include the dependencies of each
-=======
 def specs_to_be_packaged(
-    specs: List[Spec], root: bool = True, dependencies: bool = True
+    specs: List[Spec],
+    deptype: Union[str, Tuple[str, ...]] = dep.default_deptype,
+    root: bool = True,
+    dependencies: bool = True,
 ) -> List[Spec]:
     """Return the list of nodes to be packaged, given a list of specs.
 
     Args:
         specs: list of root specs to be processed
+        deptype: dependency types to package
         root: include the root of each spec in the nodes
         dependencies: include the dependencies of each
->>>>>>> a94d18ad
             spec in the nodes
     """
     if not root and not dependencies:
@@ -1420,27 +1407,6 @@
         return list(filter(packageable, nodes))
 
 
-<<<<<<< HEAD
-def push(
-    specs,
-    push_url,
-    include_root: bool = True,
-    include_dependencies: bool = True,
-    deptype: Union[str, Tuple[str, ...]] = dep.default_deptype,
-    **kwargs,
-):
-    """Create a binary package for each of the specs passed as input and push them
-    to a given push URL.
-
-    Args:
-        specs (List[spack.spec.Spec]): installed specs to be packaged
-        push_url (str): url where to push the binary package
-        include_root (bool): include the root of each spec in the nodes
-        include_dependencies (bool): include the dependencies of each
-            spec in the nodes
-        deptype (str): dependency types to package
-        **kwargs: TODO
-=======
 def push(spec: Spec, mirror_url: str, options: PushOptions):
     """Create and push binary package for a single spec to the specified
     mirror url.
@@ -1449,23 +1415,16 @@
         spec: Spec to package and push
         mirror_url: Desired destination url for binary package
         options:
->>>>>>> a94d18ad
 
     Returns:
         True if package was pushed, False otherwise.
 
-<<<<<<< HEAD
-    nodes = nodes_to_be_packaged(
-        specs, root=include_root, dependencies=include_dependencies, deptype=deptype
-    )
-=======
     """
     try:
         push_or_raise(spec, mirror_url, options)
     except NoOverwriteException as e:
         warnings.warn(str(e))
         return False
->>>>>>> a94d18ad
 
     return True
 
