# "Benedikt Hegner (CERN)"

import os
import platform
import tarfile
import yaml
import shutil

import llnl.util.tty as tty
from llnl.util.filesystem import mkdirp, join_path
from spack.util.web import spider, find_versions_of_archive
import spack.cmd
import spack
from spack.stage import Stage
import spack.fetch_strategy as fs
import spack.relocate
from contextlib import closing
import platform
import re


def prepare():
    """
    Install patchelf as pre-requisite to the
    required relocation of binary packages
    """
    if platform.system() == 'Darwin':
        return
    dir = os.getcwd()
    patchelf_spec = spack.cmd.parse_specs("patchelf", concretize=True)[0]
    if not spack.store.layout.check_installed(patchelf_spec):
        patchelf = spack.repo.get(patchelf_spec)
        patchelf.do_install()
    os.chdir(dir)


def buildinfo_file_name(spec):
    """
    Filename of the binary package meta-data file
    """
    return os.path.join(spec.prefix, ".spack", "binary_distribution")


def read_buildinfo_file(spec):
    """
    Read buildinfo file
    """
    filename = buildinfo_file_name(spec)
    with open(filename, 'r') as inputfile:
        content = inputfile.read()
        buildinfo = yaml.load(content)
    return buildinfo


def write_buildinfo_file(spec):
    """
    Create a cache file containing information
    required for the relocation
    """
    text_to_relocate = []
    binary_to_relocate = []
    blacklist = (".spack", "man")
    for root, dirs, files in os.walk(spec.prefix, topdown=True):
        dirs[:] = [d for d in dirs if d not in blacklist]
        for filename in files:
            path_name = os.path.join(root, filename)
            filetype = spack.relocate.get_filetype(path_name)
            if spack.relocate.needs_binary_relocation(filetype):
                rel_path_name = os.path.relpath(path_name, spec.prefix)
                binary_to_relocate.append(rel_path_name)
            elif spack.relocate.needs_text_relocation(path_name, spec.prefix,
                                                      filetype):
                rel_path_name = os.path.relpath(path_name, spec.prefix)
                text_to_relocate.append(rel_path_name)

    # Create buildinfo data and write it to disk
    buildinfo = {}
    buildinfo['buildpath'] = spack.store.layout.root
    buildinfo['relocate_textfiles'] = text_to_relocate
    buildinfo['relocate_binaries'] = binary_to_relocate
    filename = buildinfo_file_name(spec)
    with open(filename, 'w') as outfile:
        outfile.write(yaml.dump(buildinfo, default_flow_style=True))


def tarball_directory_name(spec):
    """
    Return name of the tarball directory according to the convention
    <os>-<architecture>/<compiler>/<package>/
    """
<<<<<<< HEAD
    return "%s/%s/%s" % (spack.architecture.sys_type(),
=======
    return "%s/%s/%s-%s" % (spack.architecture.sys_type(),
>>>>>>> c1844895
                         str(spec.compiler).replace("@", "-"),
                         spec.name,spec.version)


def tarball_name(spec, ext):
    """
    Return the name of the tarfile according to the convention
    <os>-<architecture>-<package>-<dag_hash><ext>
    """
<<<<<<< HEAD
    return "%s-%s-%s-%s%s" % (spack.architecture.sys_type(),
=======
    return "%s-%s-%s-%s-%s%s" % (spack.architecture.sys_type(),
                              str(spec.compiler).replace("@", "-"),
>>>>>>> c1844895
                              spec.name,
                              spec.version,
                              spec.dag_hash(),
                              ext)


def tarball_path_name(spec, ext):
    """
    Return the full path+name for a given spec according to the convention
    <tarball_directory_name>/<tarball_name>
    """
    return os.path.join(tarball_directory_name(spec),
                        tarball_name(spec, ext))


def build_tarball(spec, outdir, force=False, key=None):
    """
    Build a tarball from given spec and put it into the directory structure
    used at the mirror (following <tarball_directory_name>).
    """
    tarfile_name = tarball_name(spec, '.tar.gz')
    tarfile_dir = join_path(outdir,"build_cache", tarball_directory_name(spec))
    tarfile_path = join_path(tarfile_dir, tarfile_name)
    mkdirp(tarfile_dir)
    spackfile_path = os.path.join(outdir, "build_cache", tarball_path_name(spec, '.spack'))
    if os.path.exists(spackfile_path):
        if force:
            os.remove(spackfile_path)
        else:
            tty.warn("file exists, use -f to force overwrite: %s" %
                     spackfile_path)
            return

    # need to copy the spec file so the build cache can be downloaded
    # without concretizing with the current spack packages
    # and preferences
    spec_file = join_path(spec.prefix, ".spack", "spec.yaml")
    specfile_name = tarball_name(spec, '.spec.yaml')
<<<<<<< HEAD
    specfile_path = join_path(tarfile_dir, specfile_name)
=======
    specfile_path = join_path(outdir, specfile_name)
>>>>>>> c1844895
    if os.path.exists(specfile_path):
        if force:
            os.remove(specfile_path)
        else:
            tty.warn("file exists, use -f to force overwrite: %s" %
                     specfile_path)
            return
    shutil.copyfile(spec_file,specfile_path)

    # create info for later relocation and create tar
    write_buildinfo_file(spec)
    with closing(tarfile.open(tarfile_path, 'w:gz')) as tar:
        tar.add(name='%s' % spec.prefix, arcname='%s' %
                os.path.basename(spec.prefix))

    # Sign the packages.
    # spack gpg sign [--key key] tarfile_path
    # spack gpg sign [--key key] tarfile_path + '/spec.yaml'

    # temporary to test adding and extracting .asc files
    path1 = '%s.asc' % tarfile_path
    with open(path1, 'a'):
        os.utime(path1, None)
    path2 = '%s.asc' % specfile_path
    with open(path2, 'a'):
        os.utime(path2, None)
    # temporary to test adding and extracting .asc files

    with closing(tarfile.open(spackfile_path, 'w')) as tar:
        tar.add(name='%s' % tarfile_path, arcname='%s' % tarfile_name)
        tar.add(name='%s' % specfile_path, arcname='%s' % specfile_name)
        tar.add(name='%s.asc' % tarfile_path, arcname='%s.asc' % tarfile_name)
        tar.add(name='%s.asc' % specfile_path, arcname='%s.asc' % specfile_name)
        os.remove(tarfile_path)

    os.remove(path1)
    os.remove(path2)


def download_tarball(spec):
    """
    Download binary tarball for given package into stage area
    Return True if successful
    """
    mirrors = spack.config.get_config('mirrors')
    if len(mirrors) == 0:
        tty.die("Please add a spack mirror to allow " +
                "download of pre-compiled packages.")
    tarball = tarball_path_name(spec, '.spack')
    for key in mirrors:
        url = mirrors[key] + "/build_cache/" + tarball
        # print url
        # stage the tarball into standard place
        stage=Stage(url, name="build_cache", keep=True)
        try:
            stage.fetch()
            return stage.save_filename
        except fs.FetchError:
            next
    return None


def extract_tarball(spec,filename):
    """
    extract binary tarball for given package into install area
    """
<<<<<<< HEAD
    tarball = tarball_name(package.spec, '.spack')
    local_tarball = package.stage.path + "/" + tarball
    mkdirp(package.prefix)
    tarfile_name = tarball_name(package.spec, '.tar.gz')
    tarfile_path = os.path.join(package.stage.path, tarfile_name)
    specfile_name = tarball_name(package.spec, '.tar.gz')
    specfile_path = os.path.join(package.stage.path, tarfile_name)
    with closing(tarfile.open(local_tarball, 'r')) as tar:
        tar.extract(specfile_name, package.stage.path)
        tar.extract(specfile_name + '.asc', package.stage.path)

=======
    mkdirp(spec.prefix)
    stagepath=os.path.dirname(filename)
    tarfile_name = tarball_name(spec, '.tar.gz')
    tarfile_path = os.path.join(stagepath, tarfile_name)
    specfile_name = tarball_name(spec, '.spec.yaml')
    specfile_path = os.path.join(stagepath, tarfile_name)
    with closing(tarfile.open(filename, 'r')) as tar:
        tar.extract(specfile_name, stagepath)
        tar.extract(specfile_name + '.asc', stagepath)
    
>>>>>>> c1844895
        # spack gpg verify os.path.join(package.prefix, 'spec.yaml')
    
        tar.extract(tarfile_name, stagepath)
        tar.extract(tarfile_name + '.asc', stagepath)
    
        # spack gpg verify tarfile_path
    
    with closing(tarfile.open(tarfile_path, 'r')) as tar:
<<<<<<< HEAD
        tar.extractall(path=os.path.dirname(package.prefix))

    os.remove(tarfile_path)
    os.remove(tarfile_path + '.asc')
    os.remove(specfile_path)
    os.remove(specfile_path + '.asc')
=======
        tar.extractall(path=os.path.dirname(spec.prefix))
    
    #os.remove(tarfile_path)
    #os.remove(tarfile_path + '.asc')
    #os.remove(specfile_path)
    #os.remove(specfile_path + '.asc')
>>>>>>> c1844895


def relocate_package(spec):
    """
    Relocate the given package
    """
    buildinfo = read_buildinfo_file(spec)
    new_path = spack.store.layout.root
    old_path = buildinfo['buildpath']
    if old_path == new_path:
        return True  # No need to relocate

    tty.msg("Relocating package from",
            "%s to %s." % (old_path, new_path))

    # as we may need patchelf, find out where it is
    patchelf_executable = ''
    if platform.system() != 'Darwin':
        patchelf_spec = spack.cmd.parse_specs("patchelf", concretize=True)[0]
        patchelf = spack.repo.get(patchelf_spec)
        patchelf_executable = os.path.join(patchelf.prefix, "bin", "patchelf")

    # now do the actual relocation
    for filename in buildinfo['relocate_binaries']:
        path_name = os.path.join(spec.prefix, filename)
        gcc_prefix=re.sub('/bin/.*$','',spec.compiler.cc)
        spack.relocate.relocate_binary(path_name,
                                       old_path,
                                       new_path,
                                       patchelf_executable,
                                       gcc_prefix)

    for filename in buildinfo['relocate_textfiles']:
        path_name = os.path.join(spec.prefix, filename)
        spack.relocate.relocate_text(path_name, old_path, new_path)

def get_specs():
    """
    Get spec.yaml's for build caches available on mirror
    """
    mirrors = spack.config.get_config('mirrors')
    if len(mirrors) == 0:
        tty.die("Please add a spack mirror to allow " +
                "download of build caches.")
    path=str(spack.architecture.sys_type())
    specs = set()
    from collections import defaultdict
    durls = defaultdict(list)
    for key in mirrors:
        url = mirrors[key]
        tty.msg("Finding buildcaches on %s" % url)
        p, links = spider(url+"/build_cache")
        for link in links:
            if re.search("spec.yaml",link) and re.search(path,link) :
                with Stage(link,name="build_cache",keep=True) as stage:
                    try:
                        stage.fetch()
                    except fs.FetchError:
                        next
                    with open(stage.save_filename,'r') as f:
                        spec = spack.spec.Spec.from_yaml(f)
                        specs.add(spec)
                        durls[spec].append(link)
    return specs,durls<|MERGE_RESOLUTION|>--- conflicted
+++ resolved
@@ -1,4 +1,5 @@
 # "Benedikt Hegner (CERN)"
+# "Patrick Gartung (FNAL)"
 
 import os
 import platform
@@ -68,8 +69,7 @@
             if spack.relocate.needs_binary_relocation(filetype):
                 rel_path_name = os.path.relpath(path_name, spec.prefix)
                 binary_to_relocate.append(rel_path_name)
-            elif spack.relocate.needs_text_relocation(path_name, spec.prefix,
-                                                      filetype):
+            elif spack.relocate.needs_text_relocation(filetype):
                 rel_path_name = os.path.relpath(path_name, spec.prefix)
                 text_to_relocate.append(rel_path_name)
 
@@ -88,11 +88,7 @@
     Return name of the tarball directory according to the convention
     <os>-<architecture>/<compiler>/<package>/
     """
-<<<<<<< HEAD
-    return "%s/%s/%s" % (spack.architecture.sys_type(),
-=======
     return "%s/%s/%s-%s" % (spack.architecture.sys_type(),
->>>>>>> c1844895
                          str(spec.compiler).replace("@", "-"),
                          spec.name,spec.version)
 
@@ -102,12 +98,8 @@
     Return the name of the tarfile according to the convention
     <os>-<architecture>-<package>-<dag_hash><ext>
     """
-<<<<<<< HEAD
-    return "%s-%s-%s-%s%s" % (spack.architecture.sys_type(),
-=======
     return "%s-%s-%s-%s-%s%s" % (spack.architecture.sys_type(),
                               str(spec.compiler).replace("@", "-"),
->>>>>>> c1844895
                               spec.name,
                               spec.version,
                               spec.dag_hash(),
@@ -146,11 +138,7 @@
     # and preferences
     spec_file = join_path(spec.prefix, ".spack", "spec.yaml")
     specfile_name = tarball_name(spec, '.spec.yaml')
-<<<<<<< HEAD
-    specfile_path = join_path(tarfile_dir, specfile_name)
-=======
     specfile_path = join_path(outdir, specfile_name)
->>>>>>> c1844895
     if os.path.exists(specfile_path):
         if force:
             os.remove(specfile_path)
@@ -217,19 +205,6 @@
     """
     extract binary tarball for given package into install area
     """
-<<<<<<< HEAD
-    tarball = tarball_name(package.spec, '.spack')
-    local_tarball = package.stage.path + "/" + tarball
-    mkdirp(package.prefix)
-    tarfile_name = tarball_name(package.spec, '.tar.gz')
-    tarfile_path = os.path.join(package.stage.path, tarfile_name)
-    specfile_name = tarball_name(package.spec, '.tar.gz')
-    specfile_path = os.path.join(package.stage.path, tarfile_name)
-    with closing(tarfile.open(local_tarball, 'r')) as tar:
-        tar.extract(specfile_name, package.stage.path)
-        tar.extract(specfile_name + '.asc', package.stage.path)
-
-=======
     mkdirp(spec.prefix)
     stagepath=os.path.dirname(filename)
     tarfile_name = tarball_name(spec, '.tar.gz')
@@ -240,7 +215,6 @@
         tar.extract(specfile_name, stagepath)
         tar.extract(specfile_name + '.asc', stagepath)
     
->>>>>>> c1844895
         # spack gpg verify os.path.join(package.prefix, 'spec.yaml')
     
         tar.extract(tarfile_name, stagepath)
@@ -249,21 +223,12 @@
         # spack gpg verify tarfile_path
     
     with closing(tarfile.open(tarfile_path, 'r')) as tar:
-<<<<<<< HEAD
-        tar.extractall(path=os.path.dirname(package.prefix))
-
-    os.remove(tarfile_path)
-    os.remove(tarfile_path + '.asc')
-    os.remove(specfile_path)
-    os.remove(specfile_path + '.asc')
-=======
         tar.extractall(path=os.path.dirname(spec.prefix))
     
     #os.remove(tarfile_path)
     #os.remove(tarfile_path + '.asc')
     #os.remove(specfile_path)
     #os.remove(specfile_path + '.asc')
->>>>>>> c1844895
 
 
 def relocate_package(spec):
