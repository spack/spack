--- conflicted
+++ resolved
@@ -1381,38 +1381,12 @@
     return None
 
 
-<<<<<<< HEAD
-def nodes_to_be_packaged(specs, deptype, include_root=True, include_dependencies=True):
-=======
-def nodes_to_be_packaged(specs, root=True, dependencies=True):
->>>>>>> ebffc53b
+def nodes_to_be_packaged(specs, deptype, root=True, dependencies=True):
     """Return the list of nodes to be packaged, given a list of specs.
 
     Args:
         specs (List[spack.spec.Spec]): list of root specs to be processed
-<<<<<<< HEAD
         deptype: dependency types to package
-        include_root (bool): include the root of each spec in the nodes
-        include_dependencies (bool): include the dependencies of each
-            spec in the nodes
-    """
-    if not include_root and not include_dependencies:
-        return set()
-
-    def skip_node(current_node):
-        if current_node.external or current_node.virtual:
-            return True
-        return spack.store.db.query_one(current_node) is None
-
-    expanded_set = set()
-    for current_spec in specs:
-        if not include_dependencies:
-            nodes = [current_spec]
-        else:
-            nodes = [
-                n for n in current_spec.traverse(order="post", root=include_root, deptype=deptype)
-            ]
-=======
         root (bool): include the root of each spec in the nodes
         dependencies (bool): include the dependencies of each
             spec in the nodes
@@ -1420,10 +1394,9 @@
     if not root and not dependencies:
         return []
     elif dependencies:
-        nodes = traverse.traverse_nodes(specs, root=root, deptype="all")
+        nodes = traverse.traverse_nodes(specs, root=root, deptype=deptype)
     else:
         nodes = set(specs)
->>>>>>> ebffc53b
 
     # Limit to installed non-externals.
     packageable = lambda n: not n.external and n.installed
@@ -1433,7 +1406,7 @@
         return list(filter(packageable, nodes))
 
 
-def push(specs, push_url, include_root: bool = True, include_dependencies: bool = True, **kwargs):
+def push(specs, push_url, include_root: bool = True, include_dependencies: bool = True, deptype: str = dep.default_deptype):
     """Create a binary package for each of the specs passed as input and push them
     to a given push URL.
 
@@ -1446,20 +1419,11 @@
         **kwargs: TODO
 
     """
-<<<<<<< HEAD
-    specs_kwargs = specs_kwargs or {
-        "include_root": True,
-        "include_dependencies": True,
-        "deptype": dep.default_deptype,
-    }
-    nodes = nodes_to_be_packaged(specs, **specs_kwargs)
-=======
     # Be explicit about the arugment type
     if type(include_root) != bool or type(include_dependencies) != bool:
         raise ValueError("Expected include_root/include_dependencies to be True/False")
 
-    nodes = nodes_to_be_packaged(specs, root=include_root, dependencies=include_dependencies)
->>>>>>> ebffc53b
+    nodes = nodes_to_be_packaged(specs, root=include_root, dependencies=include_dependencies, deptype=deptype)
 
     # TODO: This seems to be an easy target for task
     # TODO: distribution using a parallel pool
