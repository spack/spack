##############################################################################
# Copyright (c) 2013-2016, Lawrence Livermore National Security, LLC.
# Produced at the Lawrence Livermore National Laboratory.
#
# This file is part of Spack.
# Created by Todd Gamblin, tgamblin@llnl.gov, All rights reserved.
# LLNL-CODE-647188
#
# For details, see https://github.com/llnl/spack
# Please also see the LICENSE file for our notice and the LGPL.
#
# This program is free software; you can redistribute it and/or modify
# it under the terms of the GNU Lesser General Public License (as
# published by the Free Software Foundation) version 2.1, February 1999.
#
# This program is distributed in the hope that it will be useful, but
# WITHOUT ANY WARRANTY; without even the IMPLIED WARRANTY OF
# MERCHANTABILITY or FITNESS FOR A PARTICULAR PURPOSE. See the terms and
# conditions of the GNU Lesser General Public License for more details.
#
# You should have received a copy of the GNU Lesser General Public
# License along with this program; if not, write to the Free Software
# Foundation, Inc., 59 Temple Place, Suite 330, Boston, MA 02111-1307 USA
##############################################################################
"""
This module contains all routines related to setting up the package
build environment.  All of this is set up by package.py just before
install() is called.

There are two parts to the build environment:

1. Python build environment (i.e. install() method)

   This is how things are set up when install() is called.  Spack
   takes advantage of each package being in its own module by adding a
   bunch of command-like functions (like configure(), make(), etc.) in
   the package's module scope.  Ths allows package writers to call
   them all directly in Package.install() without writing 'self.'
   everywhere.  No, this isn't Pythonic.  Yes, it makes the code more
   readable and more like the shell script from which someone is
   likely porting.

2. Build execution environment

   This is the set of environment variables, like PATH, CC, CXX,
   etc. that control the build.  There are also a number of
   environment variables used to pass information (like RPATHs and
   other information about dependencies) to Spack's compiler wrappers.
   All of these env vars are also set up here.

Skimming this module is a nice way to get acquainted with the types of
calls you can make from within the install() function.
"""
import os
import sys
import shutil
import multiprocessing
import platform

import llnl.util.tty as tty
from llnl.util.filesystem import *

import spack
from spack.environment import EnvironmentModifications, validate
from spack.util.environment import *
from spack.util.executable import Executable, which

#
# This can be set by the user to globally disable parallel builds.
#
SPACK_NO_PARALLEL_MAKE = 'SPACK_NO_PARALLEL_MAKE'

#
# These environment variables are set by
# set_build_environment_variables and used to pass parameters to
# Spack's compiler wrappers.
#
SPACK_ENV_PATH = 'SPACK_ENV_PATH'
SPACK_DEPENDENCIES = 'SPACK_DEPENDENCIES'
SPACK_PREFIX = 'SPACK_PREFIX'
SPACK_INSTALL = 'SPACK_INSTALL'
SPACK_DEBUG = 'SPACK_DEBUG'
SPACK_SHORT_SPEC = 'SPACK_SHORT_SPEC'
SPACK_DEBUG_LOG_DIR = 'SPACK_DEBUG_LOG_DIR'


# Platform-specific library suffix.
dso_suffix = 'dylib' if sys.platform == 'darwin' else 'so'


class MakeExecutable(Executable):
    """Special callable executable object for make so the user can
       specify parallel or not on a per-invocation basis.  Using
       'parallel' as a kwarg will override whatever the package's
       global setting is, so you can either default to true or false
       and override particular calls.

       Note that if the SPACK_NO_PARALLEL_MAKE env var is set it overrides
       everything.
    """

    def __init__(self, name, jobs):
        super(MakeExecutable, self).__init__(name)
        self.jobs = jobs

    def __call__(self, *args, **kwargs):
        disable = env_flag(SPACK_NO_PARALLEL_MAKE)
        parallel = not disable and kwargs.get('parallel', self.jobs > 1)

        if parallel:
            jobs = "-j%d" % self.jobs
            args = (jobs,) + args

        return super(MakeExecutable, self).__call__(*args, **kwargs)


def load_module(mod):
    """Takes a module name and removes modules until it is possible to
    load that module. It then loads the provided module. Depends on the
    modulecmd implementation of modules used in cray and lmod.
    """
    # Create an executable of the module command that will output python code
    modulecmd = which('modulecmd')
    modulecmd.add_default_arg('python')

    # Read the module and remove any conflicting modules
    # We do this without checking that they are already installed
    # for ease of programming because unloading a module that is not
    # loaded does nothing.
    text = modulecmd('show', mod, output=str, error=str).split()
    for i, word in enumerate(text):
        if word == 'conflict':
            exec(compile(modulecmd('unload', text[i + 1], output=str,
                                   error=str), '<string>', 'exec'))
    # Load the module now that there are no conflicts
    load = modulecmd('load', mod, output=str, error=str)
    exec(compile(load, '<string>', 'exec'))


def get_path_from_module(mod):
    """Inspects a TCL module for entries that indicate the absolute path
    at which the library supported by said module can be found.
    """
    # Create a modulecmd executable
    modulecmd = which('modulecmd')
    modulecmd.add_default_arg('python')

    # Read the module
    text = modulecmd('show', mod, output=str, error=str).split('\n')
    # If it lists its package directory, return that
    for line in text:
        if line.find(mod.upper() + '_DIR') >= 0:
            words = line.split()
            return words[2]

    # If it lists a -rpath instruction, use that
    for line in text:
        rpath = line.find('-rpath/')
        if rpath >= 0:
            return line[rpath + 6:line.find('/lib')]

    # If it lists a -L instruction, use that
    for line in text:
        L = line.find('-L/')
        if L >= 0:
            return line[L + 2:line.find('/lib')]

    # If it sets the LD_LIBRARY_PATH or CRAY_LD_LIBRARY_PATH, use that
    for line in text:
        if line.find('LD_LIBRARY_PATH') >= 0:
            words = line.split()
            path = words[2]
            return path[:path.find('/lib')]
    # Unable to find module path
    return None


def set_compiler_environment_variables(pkg, env):
    assert(pkg.spec.concrete)
    compiler = pkg.compiler
    flags = pkg.spec.compiler_flags

    # Set compiler variables used by CMake and autotools
    assert all(key in compiler.link_paths for key in (
        'cc', 'cxx', 'f77', 'fc'))

    # Populate an object with the list of environment modifications
    # and return it
    # TODO : add additional kwargs for better diagnostics, like requestor,
    # ttyout, ttyerr, etc.
    link_dir = spack.build_env_path

    # Set SPACK compiler variables so that our wrapper knows what to call
    if compiler.cc:
        env.set('SPACK_CC', compiler.cc)
        env.set('CC', join_path(link_dir, compiler.link_paths['cc']))
    if compiler.cxx:
        env.set('SPACK_CXX', compiler.cxx)
        env.set('CXX', join_path(link_dir, compiler.link_paths['cxx']))
    if compiler.f77:
        env.set('SPACK_F77', compiler.f77)
        env.set('F77', join_path(link_dir, compiler.link_paths['f77']))
    if compiler.fc:
        env.set('SPACK_FC',  compiler.fc)
        env.set('FC', join_path(link_dir, compiler.link_paths['fc']))

    # Set SPACK compiler rpath flags so that our wrapper knows what to use
    env.set('SPACK_CC_RPATH_ARG',  compiler.cc_rpath_arg)
    env.set('SPACK_CXX_RPATH_ARG', compiler.cxx_rpath_arg)
    env.set('SPACK_F77_RPATH_ARG', compiler.f77_rpath_arg)
    env.set('SPACK_FC_RPATH_ARG',  compiler.fc_rpath_arg)

    # Add every valid compiler flag to the environment, prefixed with "SPACK_"
    for flag in spack.spec.FlagMap.valid_compiler_flags():
        # Concreteness guarantees key safety here
        if flags[flag] != []:
            env.set('SPACK_' + flag.upper(), ' '.join(f for f in flags[flag]))

    env.set('SPACK_COMPILER_SPEC', str(pkg.spec.compiler))

    for mod in compiler.modules:
        load_module(mod)

    return env


def set_build_environment_variables(pkg, env, dirty=False):
    """
    This ensures a clean install environment when we build packages.

    Arguments:
    dirty -- skip unsetting the user's environment settings.
    """
    # Add spack build environment path with compiler wrappers first in
    # the path. We add both spack.env_path, which includes default
    # wrappers (cc, c++, f77, f90), AND a subdirectory containing
    # compiler-specific symlinks.  The latter ensures that builds that
    # are sensitive to the *name* of the compiler see the right name
    # when we're building with the wrappers.
    #
    # Conflicts on case-insensitive systems (like "CC" and "cc") are
    # handled by putting one in the <build_env_path>/case-insensitive
    # directory.  Add that to the path too.
    env_paths = []
    compiler_specific = join_path(spack.build_env_path, pkg.compiler.name)
    for item in [spack.build_env_path, compiler_specific]:
        env_paths.append(item)
        ci = join_path(item, 'case-insensitive')
        if os.path.isdir(ci):
            env_paths.append(ci)

    for item in reversed(env_paths):
        env.prepend_path('PATH', item)
    env.set_path(SPACK_ENV_PATH, env_paths)

    # Prefixes of all of the package's dependencies go in SPACK_DEPENDENCIES
    dep_prefixes = [d.prefix
                    for d in pkg.spec.traverse(root=False, deptype='build')]
    env.set_path(SPACK_DEPENDENCIES, dep_prefixes)
    # Add dependencies to CMAKE_PREFIX_PATH
    env.set_path('CMAKE_PREFIX_PATH', dep_prefixes)

    # Install prefix
    env.set(SPACK_PREFIX, pkg.prefix)

    # Install root prefix
    env.set(SPACK_INSTALL, spack.install_path)

<<<<<<< HEAD
    # Remove these vars from the environment during build because they
    # can affect how some packages find libraries.  We want to make
    # sure that builds never pull in unintended external dependencies.
#    env.unset('LD_LIBRARY_PATH')
#    env.unset('LD_RUN_PATH')
#    env.unset('DYLD_LIBRARY_PATH')
=======
    # Stuff in here sanitizes the build environemnt to eliminate
    # anything the user has set that may interfere.
    if not dirty:
        # Remove these vars from the environment during build because they
        # can affect how some packages find libraries.  We want to make
        # sure that builds never pull in unintended external dependencies.
        env.unset('LD_LIBRARY_PATH')
        env.unset('LIBRARY_PATH')
        env.unset('CPATH')
        env.unset('LD_RUN_PATH')
        env.unset('DYLD_LIBRARY_PATH')

        # Remove any macports installs from the PATH.  The macports ld can
        # cause conflicts with the built-in linker on el capitan.  Solves
        # assembler issues, e.g.:
        #    suffix or operands invalid for `movq'"
        path = get_path('PATH')
        for p in path:
            if '/macports/' in p:
                env.remove_path('PATH', p)
>>>>>>> 7f57405e

    # Add bin directories from dependencies to the PATH for the build.
    bin_dirs = reversed(
        filter(os.path.isdir, ['%s/bin' % prefix for prefix in dep_prefixes]))
    for item in bin_dirs:
        env.prepend_path('PATH', item)

    # Working directory for the spack command itself, for debug logs.
    if spack.debug:
        env.set(SPACK_DEBUG, 'TRUE')
    env.set(SPACK_SHORT_SPEC, pkg.spec.short_spec)
    env.set(SPACK_DEBUG_LOG_DIR, spack.spack_working_dir)

    # Add any pkgconfig directories to PKG_CONFIG_PATH
    for pre in dep_prefixes:
        for directory in ('lib', 'lib64', 'share'):
            pcdir = join_path(pre, directory, 'pkgconfig')
            if os.path.isdir(pcdir):
                env.prepend_path('PKG_CONFIG_PATH', pcdir)

    if pkg.spec.architecture.target.module_name:
        load_module(pkg.spec.architecture.target.module_name)

    return env


def set_module_variables_for_package(pkg, module):
    """Populate the module scope of install() with some useful functions.
       This makes things easier for package writers.
    """
    # number of jobs spack will build with.
    jobs = multiprocessing.cpu_count()
    if not pkg.parallel:
        jobs = 1
    elif pkg.make_jobs:
        jobs = pkg.make_jobs

    m = module
    m.make_jobs = jobs

    # TODO: make these build deps that can be installed if not found.
    m.make = MakeExecutable('make', jobs)
    m.gmake = MakeExecutable('gmake', jobs)
    m.scons = MakeExecutable('scons', jobs)

    # easy shortcut to os.environ
    m.env = os.environ

    # Find the configure script in the archive path
    # Don't use which for this; we want to find it in the current dir.
    m.configure = Executable('./configure')

    m.cmake = Executable('cmake')
    m.ctest = Executable('ctest')

    # standard CMake arguments
<<<<<<< HEAD
    m.std_cmake_args = get_std_cmake_args(pkg)
=======
    m.std_cmake_args = ['-DCMAKE_INSTALL_PREFIX=%s' % pkg.prefix,
                        '-DCMAKE_BUILD_TYPE=RelWithDebInfo']
    if platform.mac_ver()[0]:
        m.std_cmake_args.append('-DCMAKE_FIND_FRAMEWORK=LAST')

    # Set up CMake rpath
    m.std_cmake_args.append('-DCMAKE_INSTALL_RPATH_USE_LINK_PATH=FALSE')
    m.std_cmake_args.append('-DCMAKE_INSTALL_RPATH=%s' %
                            ":".join(get_rpaths(pkg)))
>>>>>>> 7f57405e

    # Put spack compiler paths in module scope.
    link_dir = spack.build_env_path
    m.spack_cc = join_path(link_dir, pkg.compiler.link_paths['cc'])
    m.spack_cxx = join_path(link_dir, pkg.compiler.link_paths['cxx'])
    m.spack_f77 = join_path(link_dir, pkg.compiler.link_paths['f77'])
    m.spack_fc = join_path(link_dir, pkg.compiler.link_paths['fc'])

    # Emulate some shell commands for convenience
    m.pwd = os.getcwd
    m.cd = os.chdir
    m.mkdir = os.mkdir
    m.makedirs = os.makedirs
    m.remove = os.remove
    m.removedirs = os.removedirs
    m.symlink = os.symlink

    m.mkdirp = mkdirp
    m.install = install
    m.install_tree = install_tree
    m.rmtree = shutil.rmtree
    m.move = shutil.move

    # Useful directories within the prefix are encapsulated in
    # a Prefix object.
    m.prefix = pkg.prefix

    # Platform-specific library suffix.
    m.dso_suffix = dso_suffix


def get_rpaths(pkg):
    """Get a list of all the rpaths for a package."""
    rpaths = [pkg.prefix.lib, pkg.prefix.lib64]
    deps = pkg.spec.dependencies(deptype='link')
    rpaths.extend(d.prefix.lib for d in deps
                  if os.path.isdir(d.prefix.lib))
    rpaths.extend(d.prefix.lib64 for d in deps
                  if os.path.isdir(d.prefix.lib64))
    # Second module is our compiler mod name. We use that to get rpaths from
    # module show output.
    if pkg.compiler.modules and len(pkg.compiler.modules) > 1:
        rpaths.append(get_path_from_module(pkg.compiler.modules[1]))
    return rpaths

def get_std_cmake_args(cmake_pkg):
    # standard CMake arguments
    ret = ['-DCMAKE_INSTALL_PREFIX=%s' % cmake_pkg.prefix,
        '-DCMAKE_BUILD_TYPE=RelWithDebInfo']
    if platform.mac_ver()[0]:
        ret.append('-DCMAKE_FIND_FRAMEWORK=LAST')

    # Set up CMake rpath
    ret.append('-DCMAKE_INSTALL_RPATH_USE_LINK_PATH=FALSE')
    ret.append('-DCMAKE_INSTALL_RPATH=%s' % ":".join(get_rpaths(cmake_pkg)))

    return ret

def parent_class_modules(cls):
    """
    Get list of super class modules that are all descend from spack.Package
    """
    if not issubclass(cls, spack.Package) or issubclass(spack.Package, cls):
        return []
    result = []
    module = sys.modules.get(cls.__module__)
    if module:
        result = [module]
    for c in cls.__bases__:
        result.extend(parent_class_modules(c))
    return result


def load_external_modules(pkg):
    """ traverse the spec list and find any specs that have external modules.
    """
    for dep in list(pkg.spec.traverse()):
        if dep.external_module:
            load_module(dep.external_module)


def setup_package(pkg, dirty=False):
    """Execute all environment setup routines."""
    spack_env = EnvironmentModifications()
    run_env = EnvironmentModifications()

    # Before proceeding, ensure that specs and packages are consistent
    #
    # This is a confusing behavior due to how packages are
    # constructed.  `setup_dependent_package` may set attributes on
    # specs in the DAG for use by other packages' install
    # method. However, spec.package will look up a package via
    # spack.repo, which defensively copies specs into packages.  This
    # code ensures that all packages in the DAG have pieces of the
    # same spec object at build time.
    #
    # This is safe for the build process, b/c the build process is a
    # throwaway environment, but it is kind of dirty.
    #
    # TODO: Think about how to avoid this fix and do something cleaner.
    for s in pkg.spec.traverse():
        s.package.spec = s

    set_compiler_environment_variables(pkg, spack_env)
    set_build_environment_variables(pkg, spack_env, dirty)
    pkg.spec.architecture.platform.setup_platform_environment(pkg, spack_env)
    load_external_modules(pkg)
    # traverse in postorder so package can use vars from its dependencies
    spec = pkg.spec
    for dspec in pkg.spec.traverse(order='post', root=False, deptype='build'):
        # If a user makes their own package repo, e.g.
        # spack.repos.mystuff.libelf.Libelf, and they inherit from
        # an existing class like spack.repos.original.libelf.Libelf,
        # then set the module variables for both classes so the
        # parent class can still use them if it gets called.
        spkg = dspec.package
        modules = parent_class_modules(spkg.__class__)
        for mod in modules:
            set_module_variables_for_package(spkg, mod)
        set_module_variables_for_package(spkg, spkg.module)

        # Allow dependencies to modify the module
        dpkg = dspec.package
        dpkg.setup_dependent_package(pkg.module, spec)
        dpkg.setup_dependent_environment(spack_env, run_env, spec)

    set_module_variables_for_package(pkg, pkg.module)
    pkg.setup_environment(spack_env, run_env)

    # Make sure nothing's strange about the Spack environment.
    validate(spack_env, tty.warn)
    spack_env.apply_modifications()


def fork(pkg, function, dirty=False):
    """Fork a child process to do part of a spack build.

    Arguments:

    pkg -- pkg whose environemnt we should set up the
           forked process for.
    function -- arg-less function to run in the child process.
    dirty -- If True, do NOT clean the environment before building.

    Usage:
       def child_fun():
           # do stuff
       build_env.fork(pkg, child_fun)

    Forked processes are run with the build environment set up by
    spack.build_environment.  This allows package authors to have
    full control over the environment, etc. without affecting
    other builds that might be executed in the same spack call.

    If something goes wrong, the child process is expected to print
    the error and the parent process will exit with error as
    well. If things go well, the child exits and the parent
    carries on.
    """
    try:
        pid = os.fork()
    except OSError as e:
        raise InstallError("Unable to fork build process: %s" % e)

    if pid == 0:
        # Give the child process the package's build environment.
        setup_package(pkg, dirty=dirty)

        try:
            # call the forked function.
            function()

            # Use os._exit here to avoid raising a SystemExit exception,
            # which interferes with unit tests.
            os._exit(0)

        except spack.error.SpackError as e:
            e.die()

        except:
            # Child doesn't raise or return to main spack code.
            # Just runs default exception handler and exits.
            sys.excepthook(*sys.exc_info())
            os._exit(1)

    else:
        # Parent process just waits for the child to complete.  If the
        # child exited badly, assume it already printed an appropriate
        # message.  Just make the parent exit with an error code.
        pid, returncode = os.waitpid(pid, 0)
        if returncode != 0:
            message = "Installation process had nonzero exit code : {code}"
            strcode = str(returncode)
            raise InstallError(message.format(code=strcode))


class InstallError(spack.error.SpackError):
    """Raised when a package fails to install"""<|MERGE_RESOLUTION|>--- conflicted
+++ resolved
@@ -266,20 +266,13 @@
     # Install root prefix
     env.set(SPACK_INSTALL, spack.install_path)
 
-<<<<<<< HEAD
-    # Remove these vars from the environment during build because they
-    # can affect how some packages find libraries.  We want to make
-    # sure that builds never pull in unintended external dependencies.
-#    env.unset('LD_LIBRARY_PATH')
-#    env.unset('LD_RUN_PATH')
-#    env.unset('DYLD_LIBRARY_PATH')
-=======
     # Stuff in here sanitizes the build environemnt to eliminate
     # anything the user has set that may interfere.
     if not dirty:
         # Remove these vars from the environment during build because they
         # can affect how some packages find libraries.  We want to make
         # sure that builds never pull in unintended external dependencies.
+        # BUT: If things don't work, remove the env.unset() stuff here.
         env.unset('LD_LIBRARY_PATH')
         env.unset('LIBRARY_PATH')
         env.unset('CPATH')
@@ -294,7 +287,6 @@
         for p in path:
             if '/macports/' in p:
                 env.remove_path('PATH', p)
->>>>>>> 7f57405e
 
     # Add bin directories from dependencies to the PATH for the build.
     bin_dirs = reversed(
@@ -351,9 +343,6 @@
     m.ctest = Executable('ctest')
 
     # standard CMake arguments
-<<<<<<< HEAD
-    m.std_cmake_args = get_std_cmake_args(pkg)
-=======
     m.std_cmake_args = ['-DCMAKE_INSTALL_PREFIX=%s' % pkg.prefix,
                         '-DCMAKE_BUILD_TYPE=RelWithDebInfo']
     if platform.mac_ver()[0]:
@@ -363,7 +352,6 @@
     m.std_cmake_args.append('-DCMAKE_INSTALL_RPATH_USE_LINK_PATH=FALSE')
     m.std_cmake_args.append('-DCMAKE_INSTALL_RPATH=%s' %
                             ":".join(get_rpaths(pkg)))
->>>>>>> 7f57405e
 
     # Put spack compiler paths in module scope.
     link_dir = spack.build_env_path
