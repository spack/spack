##############################################################################
# Copyright (c) 2013-2016, Lawrence Livermore National Security, LLC.
# Produced at the Lawrence Livermore National Laboratory.
#
# This file is part of Spack.
# Created by Todd Gamblin, tgamblin@llnl.gov, All rights reserved.
# LLNL-CODE-647188
#
# For details, see https://github.com/llnl/spack
# Please also see the LICENSE file for our notice and the LGPL.
#
# This program is free software; you can redistribute it and/or modify
# it under the terms of the GNU Lesser General Public License (as
# published by the Free Software Foundation) version 2.1, February 1999.
#
# This program is distributed in the hope that it will be useful, but
# WITHOUT ANY WARRANTY; without even the IMPLIED WARRANTY OF
# MERCHANTABILITY or FITNESS FOR A PARTICULAR PURPOSE. See the terms and
# conditions of the GNU Lesser General Public License for more details.
#
# You should have received a copy of the GNU Lesser General Public
# License along with this program; if not, write to the Free Software
# Foundation, Inc., 59 Temple Place, Suite 330, Boston, MA 02111-1307 USA
##############################################################################
"""
This module contains all routines related to setting up the package
build environment.  All of this is set up by package.py just before
install() is called.

There are two parts to the build environment:

1. Python build environment (i.e. install() method)

   This is how things are set up when install() is called.  Spack
   takes advantage of each package being in its own module by adding a
   bunch of command-like functions (like configure(), make(), etc.) in
   the package's module scope.  Ths allows package writers to call
   them all directly in Package.install() without writing 'self.'
   everywhere.  No, this isn't Pythonic.  Yes, it makes the code more
   readable and more like the shell script from which someone is
   likely porting.

2. Build execution environment

   This is the set of environment variables, like PATH, CC, CXX,
   etc. that control the build.  There are also a number of
   environment variables used to pass information (like RPATHs and
   other information about dependencies) to Spack's compiler wrappers.
   All of these env vars are also set up here.

Skimming this module is a nice way to get acquainted with the types of
calls you can make from within the install() function.
"""
import inspect
import itertools
import multiprocessing
import os
import shutil
import sys
import traceback
from six import iteritems
from six import itervalues

import llnl.util.lang as lang
import llnl.util.tty as tty
from llnl.util.filesystem import *

import spack
import spack.store
from spack.environment import EnvironmentModifications, validate
from spack.util.environment import *
from spack.util.executable import Executable, which

#
# This can be set by the user to globally disable parallel builds.
#
SPACK_NO_PARALLEL_MAKE = 'SPACK_NO_PARALLEL_MAKE'

#
# These environment variables are set by
# set_build_environment_variables and used to pass parameters to
# Spack's compiler wrappers.
#
SPACK_ENV_PATH = 'SPACK_ENV_PATH'
SPACK_DEPENDENCIES = 'SPACK_DEPENDENCIES'
SPACK_RPATH_DEPS = 'SPACK_RPATH_DEPS'
SPACK_LINK_DEPS = 'SPACK_LINK_DEPS'
SPACK_PREFIX = 'SPACK_PREFIX'
SPACK_INSTALL = 'SPACK_INSTALL'
SPACK_DEBUG = 'SPACK_DEBUG'
SPACK_SHORT_SPEC = 'SPACK_SHORT_SPEC'
SPACK_DEBUG_LOG_DIR = 'SPACK_DEBUG_LOG_DIR'


# Platform-specific library suffix.
dso_suffix = 'dylib' if sys.platform == 'darwin' else 'so'


class MakeExecutable(Executable):
    """Special callable executable object for make so the user can
       specify parallel or not on a per-invocation basis.  Using
       'parallel' as a kwarg will override whatever the package's
       global setting is, so you can either default to true or false
       and override particular calls.

       Note that if the SPACK_NO_PARALLEL_MAKE env var is set it overrides
       everything.
    """

    def __init__(self, name, jobs):
        super(MakeExecutable, self).__init__(name)
        self.jobs = jobs

    def __call__(self, *args, **kwargs):
        disable = env_flag(SPACK_NO_PARALLEL_MAKE)
        parallel = not disable and kwargs.get('parallel', self.jobs > 1)

        if parallel:
            jobs = "-j%d" % self.jobs
            args = (jobs,) + args

        return super(MakeExecutable, self).__call__(*args, **kwargs)


def load_module(mod):
    """Takes a module name and removes modules until it is possible to
    load that module. It then loads the provided module. Depends on the
    modulecmd implementation of modules used in cray and lmod.
    """
    # Create an executable of the module command that will output python code
    modulecmd = which('modulecmd')
    modulecmd.add_default_arg('python')

    # Read the module and remove any conflicting modules
    # We do this without checking that they are already installed
    # for ease of programming because unloading a module that is not
    # loaded does nothing.
    text = modulecmd('show', mod, output=str, error=str).split()
    for i, word in enumerate(text):
        if word == 'conflict':
            exec(compile(modulecmd('unload', text[i + 1], output=str,
                                   error=str), '<string>', 'exec'))
    # Load the module now that there are no conflicts
    load = modulecmd('load', mod, output=str, error=str)
    exec(compile(load, '<string>', 'exec'))


def get_path_from_module(mod):
    """Inspects a TCL module for entries that indicate the absolute path
    at which the library supported by said module can be found.
    """
    # Create a modulecmd executable
    modulecmd = which('modulecmd')
    modulecmd.add_default_arg('python')

    # Read the module
    text = modulecmd('show', mod, output=str, error=str).split('\n')
    # If it lists its package directory, return that
    for line in text:
        if line.find(mod.upper() + '_DIR') >= 0:
            words = line.split()
            return words[2]

    # If it lists a -rpath instruction, use that
    for line in text:
        rpath = line.find('-rpath/')
        if rpath >= 0:
            return line[rpath + 6:line.find('/lib')]

    # If it lists a -L instruction, use that
    for line in text:
        L = line.find('-L/')
        if L >= 0:
            return line[L + 2:line.find('/lib')]

    # If it sets the LD_LIBRARY_PATH or CRAY_LD_LIBRARY_PATH, use that
    for line in text:
        if line.find('LD_LIBRARY_PATH') >= 0:
            words = line.split()
            path = words[2]
            return path[:path.find('/lib')]
    # Unable to find module path
    return None


def set_compiler_environment_variables(pkg, env):
    assert(pkg.spec.concrete)
    compiler = pkg.compiler
    flags = pkg.spec.compiler_flags

    # Set compiler variables used by CMake and autotools
    assert all(key in compiler.link_paths for key in (
        'cc', 'cxx', 'f77', 'fc'))

    # Populate an object with the list of environment modifications
    # and return it
    # TODO : add additional kwargs for better diagnostics, like requestor,
    # ttyout, ttyerr, etc.
    link_dir = spack.build_env_path

    # Set SPACK compiler variables so that our wrapper knows what to call
    if compiler.cc:
        env.set('SPACK_CC', compiler.cc)
        env.set('CC', join_path(link_dir, compiler.link_paths['cc']))
    if compiler.cxx:
        env.set('SPACK_CXX', compiler.cxx)
        env.set('CXX', join_path(link_dir, compiler.link_paths['cxx']))
    if compiler.f77:
        env.set('SPACK_F77', compiler.f77)
        env.set('F77', join_path(link_dir, compiler.link_paths['f77']))
    if compiler.fc:
        env.set('SPACK_FC',  compiler.fc)
        env.set('FC', join_path(link_dir, compiler.link_paths['fc']))

    # Set SPACK compiler rpath flags so that our wrapper knows what to use
    env.set('SPACK_CC_RPATH_ARG',  compiler.cc_rpath_arg)
    env.set('SPACK_CXX_RPATH_ARG', compiler.cxx_rpath_arg)
    env.set('SPACK_F77_RPATH_ARG', compiler.f77_rpath_arg)
    env.set('SPACK_FC_RPATH_ARG',  compiler.fc_rpath_arg)

    # Add every valid compiler flag to the environment, prefixed with "SPACK_"
    for flag in spack.spec.FlagMap.valid_compiler_flags():
        # Concreteness guarantees key safety here
        if flags[flag] != []:
            env.set('SPACK_' + flag.upper(), ' '.join(f for f in flags[flag]))

    env.set('SPACK_COMPILER_SPEC', str(pkg.spec.compiler))

    for mod in compiler.modules:
        # Fixes issue https://github.com/LLNL/spack/issues/3153
        if os.environ.get("CRAY_CPU_TARGET") == "mic-knl":
            load_module("cce")
        load_module(mod)

    compiler.setup_custom_environment(pkg, env)

    return env


def set_build_environment_variables(pkg, env, dirty=False):
    """Ensure a clean install environment when we build packages.

    This involves unsetting pesky environment variables that may
    affect the build. It also involves setting environment variables
    used by Spack's compiler wrappers.

    Args:
        pkg: The package we are building
        env: The build environment
        dirty (bool): Skip unsetting the user's environment settings
    """
    # Gather information about various types of dependencies
    build_deps      = pkg.spec.traverse(root=False, deptype=('build'))
    link_deps       = pkg.spec.traverse(root=False, deptype=('link'))
    build_link_deps = pkg.spec.traverse(root=False, deptype=('build', 'link'))
    rpath_deps      = get_rpath_deps(pkg)

    build_prefixes      = [dep.prefix for dep in build_deps]
    link_prefixes       = [dep.prefix for dep in link_deps]
    build_link_prefixes = [dep.prefix for dep in build_link_deps]
    rpath_prefixes      = [dep.prefix for dep in rpath_deps]

    # Filter out system paths: ['/', '/usr', '/usr/local']
    # These paths can be introduced into the build when an external package
    # is added as a dependency. The problem with these paths is that they often
    # contain hundreds of other packages installed in the same directory.
    # If these paths come first, they can overshadow Spack installations.
    build_prefixes      = filter_system_paths(build_prefixes)
    link_prefixes       = filter_system_paths(link_prefixes)
    build_link_prefixes = filter_system_paths(build_link_prefixes)
    rpath_prefixes      = filter_system_paths(rpath_prefixes)

    # Prefixes of all of the package's dependencies go in SPACK_DEPENDENCIES
<<<<<<< HEAD
    dep_prefixes = [d.prefix for d in
                    pkg.spec.traverse(root=False, deptype=('include', 'link'))]
    dep_prefixes = filter_system_paths(dep_prefixes)
    env.set_path(SPACK_DEPENDENCIES, dep_prefixes)
=======
    env.set_path(SPACK_DEPENDENCIES, build_link_prefixes)
>>>>>>> 9e4b0eb3

    # These variables control compiler wrapper behavior
    env.set_path(SPACK_RPATH_DEPS, rpath_prefixes)
    env.set_path(SPACK_LINK_DEPS, link_prefixes)

    # Add dependencies to CMAKE_PREFIX_PATH
    env.set_path('CMAKE_PREFIX_PATH', build_link_prefixes)

    # Install prefix
    env.set(SPACK_PREFIX, pkg.prefix)

    # Install root prefix
    env.set(SPACK_INSTALL, spack.store.root)

    # Stuff in here sanitizes the build environemnt to eliminate
    # anything the user has set that may interfere.
    if not dirty:
        # Remove these vars from the environment during build because they
        # can affect how some packages find libraries.  We want to make
        # sure that builds never pull in unintended external dependencies.
        env.unset('LD_LIBRARY_PATH')
        env.unset('LIBRARY_PATH')
        env.unset('CPATH')
        env.unset('LD_RUN_PATH')
        env.unset('DYLD_LIBRARY_PATH')

        # Remove any macports installs from the PATH.  The macports ld can
        # cause conflicts with the built-in linker on el capitan.  Solves
        # assembler issues, e.g.:
        #    suffix or operands invalid for `movq'"
        path = get_path('PATH')
        for p in path:
            if '/macports/' in p:
                env.remove_path('PATH', p)

    # Set environment variables if specified for
    # the given compiler
    compiler = pkg.compiler
    environment = compiler.environment
    if 'set' in environment:
        env_to_set = environment['set']
        for key, value in iteritems(env_to_set):
            env.set('SPACK_ENV_SET_%s' % key, value)
            env.set('%s' % key, value)
        # Let shell know which variables to set
        env_variables = ":".join(env_to_set.keys())
        env.set('SPACK_ENV_TO_SET', env_variables)

    if compiler.extra_rpaths:
        extra_rpaths = ':'.join(compiler.extra_rpaths)
        env.set('SPACK_COMPILER_EXTRA_RPATHS', extra_rpaths)

    # Add bin directories from dependencies to the PATH for the build.
<<<<<<< HEAD
    bin_dirs = reversed(
        [s.prefix.bin for s in pkg.spec.check_and_get_run_deps_for_build()
         if os.path.isdir(s.prefix.bin)])
    bin_dirs = filter_system_bin_paths(bin_dirs)
    for item in bin_dirs:
=======
    for prefix in build_prefixes:
        for dirname in ['bin', 'bin64']:
            bin_dir = os.path.join(prefix, dirname)
            if os.path.isdir(bin_dir):
                env.prepend_path('PATH', bin_dir)

    # Add spack build environment path with compiler wrappers first in
    # the path. We add both spack.env_path, which includes default
    # wrappers (cc, c++, f77, f90), AND a subdirectory containing
    # compiler-specific symlinks.  The latter ensures that builds that
    # are sensitive to the *name* of the compiler see the right name
    # when we're building with the wrappers.
    #
    # Conflicts on case-insensitive systems (like "CC" and "cc") are
    # handled by putting one in the <build_env_path>/case-insensitive
    # directory.  Add that to the path too.
    env_paths = []
    compiler_specific = join_path(spack.build_env_path, pkg.compiler.name)
    for item in [spack.build_env_path, compiler_specific]:
        env_paths.append(item)
        ci = join_path(item, 'case-insensitive')
        if os.path.isdir(ci):
            env_paths.append(ci)

    for item in reversed(env_paths):
>>>>>>> 9e4b0eb3
        env.prepend_path('PATH', item)
    env.set_path(SPACK_ENV_PATH, env_paths)

    # Working directory for the spack command itself, for debug logs.
    if spack.debug:
        env.set(SPACK_DEBUG, 'TRUE')
    env.set(SPACK_SHORT_SPEC, pkg.spec.short_spec)
    env.set(SPACK_DEBUG_LOG_DIR, spack.spack_working_dir)

    # Add any pkgconfig directories to PKG_CONFIG_PATH
<<<<<<< HEAD
    for dep in pkg.spec.check_and_get_pkg_config_deps():
        pre = dep.prefix
=======
    for prefix in build_link_prefixes:
>>>>>>> 9e4b0eb3
        for directory in ('lib', 'lib64', 'share'):
            pcdir = join_path(prefix, directory, 'pkgconfig')
            if os.path.isdir(pcdir):
                env.prepend_path('PKG_CONFIG_PATH', pcdir)

    if pkg.architecture.target.module_name:
        load_module(pkg.architecture.target.module_name)

    return env


def set_module_variables_for_package(pkg, module):
    """Populate the module scope of install() with some useful functions.
       This makes things easier for package writers.
    """
    # number of jobs spack will build with.
    jobs = spack.build_jobs
    if not pkg.parallel:
        jobs = 1
    elif pkg.make_jobs:
        jobs = pkg.make_jobs

    m = module
    m.make_jobs = jobs

    # TODO: make these build deps that can be installed if not found.
    m.make = MakeExecutable('make', jobs)
    m.gmake = MakeExecutable('gmake', jobs)
    m.scons = MakeExecutable('scons', jobs)

    # easy shortcut to os.environ
    m.env = os.environ

    # Find the configure script in the archive path
    # Don't use which for this; we want to find it in the current dir.
    m.configure = Executable('./configure')

    m.cmake = Executable('cmake')
    m.ctest = Executable('ctest')

    # Standard CMake arguments
    m.std_cmake_args = spack.CMakePackage._std_args(pkg)

    # Put spack compiler paths in module scope.
    link_dir = spack.build_env_path
    m.spack_cc = join_path(link_dir, pkg.compiler.link_paths['cc'])
    m.spack_cxx = join_path(link_dir, pkg.compiler.link_paths['cxx'])
    m.spack_f77 = join_path(link_dir, pkg.compiler.link_paths['f77'])
    m.spack_fc = join_path(link_dir, pkg.compiler.link_paths['fc'])

    # Emulate some shell commands for convenience
    m.pwd = os.getcwd
    m.cd = os.chdir
    m.mkdir = os.mkdir
    m.makedirs = os.makedirs
    m.remove = os.remove
    m.removedirs = os.removedirs
    m.symlink = os.symlink

    m.mkdirp = mkdirp
    m.install = install
    m.install_tree = install_tree
    m.rmtree = shutil.rmtree
    m.move = shutil.move

    # Useful directories within the prefix are encapsulated in
    # a Prefix object.
    m.prefix = pkg.prefix

    # Platform-specific library suffix.
    m.dso_suffix = dso_suffix


def get_rpath_deps(pkg):
    """Return immediate or transitive RPATHs depending on the package."""
    if pkg.transitive_rpaths:
        return [d for d in pkg.spec.traverse(root=False, deptype=('link'))]
    else:
        return pkg.spec.dependencies(deptype='link')


def get_rpaths(pkg):
    """Get a list of all the rpaths for a package."""
    rpaths = [pkg.prefix.lib, pkg.prefix.lib64]
    deps = get_rpath_deps(pkg)
    rpaths.extend(d.prefix.lib for d in deps
                  if os.path.isdir(d.prefix.lib))
    rpaths.extend(d.prefix.lib64 for d in deps
                  if os.path.isdir(d.prefix.lib64))
    # Second module is our compiler mod name. We use that to get rpaths from
    # module show output.
    if pkg.compiler.modules and len(pkg.compiler.modules) > 1:
        rpaths.append(get_path_from_module(pkg.compiler.modules[1]))
    return rpaths


def get_std_cmake_args(pkg):
    """List of standard arguments used if a package is a CMakePackage.

    Returns:
        list of str: standard arguments that would be used if this
        package were a CMakePackage instance.

    Args:
        pkg (PackageBase): package under consideration

    Returns:
        list of str: arguments for cmake
    """
    return spack.CMakePackage._std_args(pkg)


def parent_class_modules(cls):
    """
    Get list of super class modules that are all descend from spack.Package
    """
    if (not issubclass(cls, spack.package.Package) or
        issubclass(spack.package.Package, cls)):
        return []
    result = []
    module = sys.modules.get(cls.__module__)
    if module:
        result = [module]
    for c in cls.__bases__:
        result.extend(parent_class_modules(c))
    return result


def load_external_modules(pkg):
    """Traverse a package's spec DAG and load any external modules.

    Traverse a package's dependencies and load any external modules
    associated with them.

    Args:
        pkg (PackageBase): package to load deps for
    """
    for dep in list(pkg.spec.traverse()):
        if dep.external_module:
            load_module(dep.external_module)


def setup_package(pkg, dirty=False):
    """Execute all environment setup routines."""
    spack_env = EnvironmentModifications()
    run_env = EnvironmentModifications()

    # Before proceeding, ensure that specs and packages are consistent
    #
    # This is a confusing behavior due to how packages are
    # constructed.  `setup_dependent_package` may set attributes on
    # specs in the DAG for use by other packages' install
    # method. However, spec.package will look up a package via
    # spack.repo, which defensively copies specs into packages.  This
    # code ensures that all packages in the DAG have pieces of the
    # same spec object at build time.
    #
    # This is safe for the build process, b/c the build process is a
    # throwaway environment, but it is kind of dirty.
    #
    # TODO: Think about how to avoid this fix and do something cleaner.
    for s in pkg.spec.traverse():
        s.package.spec = s

    for dep in spack.spec.traverse_each(itervalues(pkg.spec.build_only_deps)):
        dep.package.spec = dep

    set_compiler_environment_variables(pkg, spack_env)
    set_build_environment_variables(pkg, spack_env, dirty)
    pkg.architecture.platform.setup_platform_environment(pkg, spack_env)
    load_external_modules(pkg)
    # traverse in postorder so package can use vars from its dependencies
    spec = pkg.spec
    for dspec in deps_to_set_up(spec):
        # If a user makes their own package repo, e.g.
        # spack.repos.mystuff.libelf.Libelf, and they inherit from
        # an existing class like spack.repos.original.libelf.Libelf,
        # then set the module variables for both classes so the
        # parent class can still use them if it gets called.
        spkg = dspec.package
        modules = parent_class_modules(spkg.__class__)
        for mod in modules:
            set_module_variables_for_package(spkg, mod)
        set_module_variables_for_package(spkg, spkg.module)

        # Allow dependencies to modify the module
        dpkg = dspec.package
        dpkg.setup_dependent_package(pkg.module, spec)
        dpkg.setup_dependent_environment(spack_env, run_env, spec)

    set_module_variables_for_package(pkg, pkg.module)
    pkg.setup_environment(spack_env, run_env)

    # Make sure nothing's strange about the Spack environment.
    validate(spack_env, tty.warn)
    spack_env.apply_modifications()


def deps_to_set_up(spec):
    from_build_deps = spack.spec.traverse_each(
        itertools.chain(
            spec.dependencies(deptype='build'),
            itervalues(spec.build_only_deps)),
        deptype='run', order='post')

    return from_build_deps


def fork(pkg, function, dirty=False):
    """Fork a child process to do part of a spack build.

    Args:

        pkg (PackageBase): package whose environemnt we should set up the
            forked process for.
        function (callable): argless function to run in the child
            process.
        dirty (bool): If True, do NOT clean the environment before
            building.

    Usage::

        def child_fun():
            # do stuff
        build_env.fork(pkg, child_fun)

    Forked processes are run with the build environment set up by
    spack.build_environment.  This allows package authors to have full
    control over the environment, etc. without affecting other builds
    that might be executed in the same spack call.

    If something goes wrong, the child process is expected to print the
    error and the parent process will exit with error as well. If things
    go well, the child exits and the parent carries on.
    """

    def child_execution(child_connection, input_stream):
        try:
            setup_package(pkg, dirty=dirty)
            function(input_stream)
            child_connection.send(None)
        except StopIteration as e:
            # StopIteration is used to stop installations
            # before the final stage, mainly for debug purposes
            tty.msg(e.message)
            child_connection.send(None)
        except:
            # catch ANYTHING that goes wrong in the child process
            exc_type, exc, tb = sys.exc_info()

            # Need to unwind the traceback in the child because traceback
            # objects can't be sent to the parent.
            tb_string = traceback.format_exc()

            # build up some context from the offending package so we can
            # show that, too.
            package_context = get_package_context(tb)

            build_log = None
            if hasattr(pkg, 'log_path'):
                build_log = pkg.log_path

            # make a pickleable exception to send to parent.
            msg = "%s: %s" % (str(exc_type.__name__), str(exc))

            ce = ChildError(msg, tb_string, build_log, package_context)
            child_connection.send(ce)

        finally:
            child_connection.close()

    parent_connection, child_connection = multiprocessing.Pipe()
    try:
        # Forward sys.stdin to be able to activate / deactivate
        # verbosity pressing a key at run-time
        input_stream = lang.duplicate_stream(sys.stdin)
        p = multiprocessing.Process(
            target=child_execution,
            args=(child_connection, input_stream)
        )
        p.start()
    finally:
        # Close the input stream in the parent process
        input_stream.close()
    child_exc = parent_connection.recv()
    p.join()

    if child_exc is not None:
        raise child_exc


def get_package_context(traceback):
    """Return some context for an error message when the build fails.

    Args:
    traceback -- A traceback from some exception raised during install.

    This function inspects the stack to find where we failed in the
    package file, and it adds detailed context to the long_message
    from there.

    """
    def make_stack(tb, stack=None):
        """Tracebacks come out of the system in caller -> callee order.  Return
        an array in callee -> caller order so we can traverse it."""
        if stack is None:
            stack = []
        if tb is not None:
            make_stack(tb.tb_next, stack)
            stack.append(tb)
        return stack

    stack = make_stack(traceback)

    for tb in stack:
        frame = tb.tb_frame
        if 'self' in frame.f_locals:
            # Find the first proper subclass of PackageBase.
            obj = frame.f_locals['self']
            if isinstance(obj, spack.package.PackageBase):
                break

    # we found obj, the Package implementation we care about.
    # point out the location in the install method where we failed.
    lines = []
    lines.append("%s:%d, in %s:" % (
        inspect.getfile(frame.f_code), frame.f_lineno, frame.f_code.co_name
    ))

    # Build a message showing context in the install method.
    sourcelines, start = inspect.getsourcelines(frame)
    for i, line in enumerate(sourcelines):
        mark = ">> " if start + i == frame.f_lineno else "   "
        lines.append("  %s%-5d%s" % (mark, start + i, line.rstrip()))

    return lines


class InstallError(spack.error.SpackError):
    """Raised by packages when a package fails to install"""


class ChildError(spack.error.SpackError):
    """Special exception class for wrapping exceptions from child processes
       in Spack's build environment.

    The main features of a ChildError are:

    1. They're serializable, so when a child build fails, we can send one
       of these to the parent and let the parent report what happened.

    2. They have a ``traceback`` field containing a traceback generated
       on the child immediately after failure.  Spack will print this on
       failure in lieu of trying to run sys.excepthook on the parent
       process, so users will see the correct stack trace from a child.

    3. They also contain package_context, which shows source code context
       in the Package implementation where the error happened.  To get
       this, Spack searches the stack trace for the deepest frame where
       ``self`` is in scope and is an instance of PackageBase.  This will
       generally find a useful spot in the ``package.py`` file.

    The long_message of a ChildError displays all this stuff to the user,
    and SpackError handles displaying the special traceback if we're in
    debug mode with spack -d.

    """
    def __init__(self, msg, traceback_string, build_log, package_context):
        super(ChildError, self).__init__(msg)
        self.traceback = traceback_string
        self.build_log = build_log
        self.package_context = package_context

    @property
    def long_message(self):
        msg = self._long_message if self._long_message else ''

        if self.package_context:
            if msg:
                msg += "\n\n"
            msg += '\n'.join(self.package_context)

        if msg:
            msg += "\n\n"

        if self.build_log:
            msg += "See build log for details:\n"
            msg += "  %s" % self.build_log

        return msg

    def __reduce__(self):
        """__reduce__ is used to serialize (pickle) ChildErrors.

        Return a function to reconstruct a ChildError, along with the
        salient properties we'll need.
        """
        return _make_child_error, (
            self.message,
            self.traceback,
            self.build_log,
            self.package_context)


def _make_child_error(msg, traceback, build_log, package_context):
    """Used by __reduce__ in ChildError to reconstruct pickled errors."""
    return ChildError(msg, traceback, build_log, package_context)<|MERGE_RESOLUTION|>--- conflicted
+++ resolved
@@ -250,15 +250,18 @@
         dirty (bool): Skip unsetting the user's environment settings
     """
     # Gather information about various types of dependencies
-    build_deps      = pkg.spec.traverse(root=False, deptype=('build'))
+    build_deps      = pkg.spec.check_and_get_run_deps_for_build()
     link_deps       = pkg.spec.traverse(root=False, deptype=('link'))
-    build_link_deps = pkg.spec.traverse(root=False, deptype=('build', 'link'))
+    link_include_deps = pkg.spec.traverse(
+        root=False, deptype=('include', 'link'))
     rpath_deps      = get_rpath_deps(pkg)
+    pkg_config_deps = pkg.spec.check_and_get_pkg_config_deps()
 
     build_prefixes      = [dep.prefix for dep in build_deps]
     link_prefixes       = [dep.prefix for dep in link_deps]
-    build_link_prefixes = [dep.prefix for dep in build_link_deps]
+    link_include_prefixes = [dep.prefix for dep in link_include_deps]
     rpath_prefixes      = [dep.prefix for dep in rpath_deps]
+    pkg_config_prefixes = [dep.prefix for dep in pkg_config_deps]
 
     # Filter out system paths: ['/', '/usr', '/usr/local']
     # These paths can be introduced into the build when an external package
@@ -267,25 +270,19 @@
     # If these paths come first, they can overshadow Spack installations.
     build_prefixes      = filter_system_paths(build_prefixes)
     link_prefixes       = filter_system_paths(link_prefixes)
-    build_link_prefixes = filter_system_paths(build_link_prefixes)
+    link_include_prefixes = filter_system_paths(link_include_prefixes)
     rpath_prefixes      = filter_system_paths(rpath_prefixes)
+    pkg_config_prefixes = filter_system_paths(pkg_config_prefixes)
 
     # Prefixes of all of the package's dependencies go in SPACK_DEPENDENCIES
-<<<<<<< HEAD
-    dep_prefixes = [d.prefix for d in
-                    pkg.spec.traverse(root=False, deptype=('include', 'link'))]
-    dep_prefixes = filter_system_paths(dep_prefixes)
-    env.set_path(SPACK_DEPENDENCIES, dep_prefixes)
-=======
-    env.set_path(SPACK_DEPENDENCIES, build_link_prefixes)
->>>>>>> 9e4b0eb3
+    env.set_path(SPACK_DEPENDENCIES, link_include_prefixes)
 
     # These variables control compiler wrapper behavior
     env.set_path(SPACK_RPATH_DEPS, rpath_prefixes)
     env.set_path(SPACK_LINK_DEPS, link_prefixes)
 
     # Add dependencies to CMAKE_PREFIX_PATH
-    env.set_path('CMAKE_PREFIX_PATH', build_link_prefixes)
+    env.set_path('CMAKE_PREFIX_PATH', link_include_prefixes)
 
     # Install prefix
     env.set(SPACK_PREFIX, pkg.prefix)
@@ -332,13 +329,6 @@
         env.set('SPACK_COMPILER_EXTRA_RPATHS', extra_rpaths)
 
     # Add bin directories from dependencies to the PATH for the build.
-<<<<<<< HEAD
-    bin_dirs = reversed(
-        [s.prefix.bin for s in pkg.spec.check_and_get_run_deps_for_build()
-         if os.path.isdir(s.prefix.bin)])
-    bin_dirs = filter_system_bin_paths(bin_dirs)
-    for item in bin_dirs:
-=======
     for prefix in build_prefixes:
         for dirname in ['bin', 'bin64']:
             bin_dir = os.path.join(prefix, dirname)
@@ -364,7 +354,6 @@
             env_paths.append(ci)
 
     for item in reversed(env_paths):
->>>>>>> 9e4b0eb3
         env.prepend_path('PATH', item)
     env.set_path(SPACK_ENV_PATH, env_paths)
 
@@ -375,12 +364,7 @@
     env.set(SPACK_DEBUG_LOG_DIR, spack.spack_working_dir)
 
     # Add any pkgconfig directories to PKG_CONFIG_PATH
-<<<<<<< HEAD
-    for dep in pkg.spec.check_and_get_pkg_config_deps():
-        pre = dep.prefix
-=======
-    for prefix in build_link_prefixes:
->>>>>>> 9e4b0eb3
+    for prefix in pkg_config_prefixes:
         for directory in ('lib', 'lib64', 'share'):
             pcdir = join_path(prefix, directory, 'pkgconfig')
             if os.path.isdir(pcdir):
