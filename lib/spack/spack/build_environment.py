--- conflicted
+++ resolved
@@ -120,73 +120,6 @@
         return super(MakeExecutable, self).__call__(*args, **kwargs)
 
 
-<<<<<<< HEAD
-def load_module(mod):
-    """Takes a module name and removes modules until it is possible to
-    load that module. It then loads the provided module. Depends on the
-    modulecmd implementation of modules used in cray and lmod.
-    """
-    # Create an executable of the module command that will output python code
-    modulecmd = which('modulecmd')
-    modulecmd.add_default_arg('python')
-
-    # Read the module and remove any conflicting modules
-    # We do this without checking that they are already installed
-    # for ease of programming because unloading a module that is not
-    # loaded does nothing.
-    text = modulecmd('show', mod, output=str, error=str).split()
-    for i, word in enumerate(text):
-        if word == 'conflict':
-            exec(compile(modulecmd('unload', text[i + 1], output=str,
-                                   error=str), '<string>', 'exec'))
-    # Load the module now that there are no conflicts
-    # Intel compiler on viz cluster print message to stderr and that
-    # causes spack to abort! Reported upstream!
-    # load = modulecmd('load', mod, output=str, error=str)
-    load = modulecmd('load', mod, output=str)
-    exec(compile(load, '<string>', 'exec'))
-
-
-def get_path_from_module(mod):
-    """Inspects a TCL module for entries that indicate the absolute path
-    at which the library supported by said module can be found.
-    """
-    # Create a modulecmd executable
-    modulecmd = which('modulecmd')
-    modulecmd.add_default_arg('python')
-
-    # Read the module
-    text = modulecmd('show', mod, output=str, error=str).split('\n')
-    # If it lists its package directory, return that
-    for line in text:
-        if line.find(mod.upper() + '_DIR') >= 0:
-            words = line.split()
-            return words[2]
-
-    # If it lists a -rpath instruction, use that
-    for line in text:
-        rpath = line.find('-rpath/')
-        if rpath >= 0:
-            return line[rpath + 6:line.find('/lib')]
-
-    # If it lists a -L instruction, use that
-    for line in text:
-        L = line.find('-L/')
-        if L >= 0:
-            return line[L + 2:line.find('/lib')]
-
-    # If it sets the LD_LIBRARY_PATH or CRAY_LD_LIBRARY_PATH, use that
-    for line in text:
-        if line.find('LD_LIBRARY_PATH') >= 0:
-            words = line.split()
-            path = words[2]
-            return path[:path.find('/lib')]
-    # Unable to find module path
-    return None
-
-
-=======
->>>>>>> c416983e
 def set_compiler_environment_variables(pkg, env):
     assert(pkg.spec.concrete)
     compiler = pkg.compiler
