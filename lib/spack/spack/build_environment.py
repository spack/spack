##############################################################################
# Copyright (c) 2013-2017, Lawrence Livermore National Security, LLC.
# Produced at the Lawrence Livermore National Laboratory.
#
# This file is part of Spack.
# Created by Todd Gamblin, tgamblin@llnl.gov, All rights reserved.
# LLNL-CODE-647188
#
# For details, see https://github.com/llnl/spack
# Please also see the NOTICE and LICENSE files for our notice and the LGPL.
#
# This program is free software; you can redistribute it and/or modify
# it under the terms of the GNU Lesser General Public License (as
# published by the Free Software Foundation) version 2.1, February 1999.
#
# This program is distributed in the hope that it will be useful, but
# WITHOUT ANY WARRANTY; without even the IMPLIED WARRANTY OF
# MERCHANTABILITY or FITNESS FOR A PARTICULAR PURPOSE. See the terms and
# conditions of the GNU Lesser General Public License for more details.
#
# You should have received a copy of the GNU Lesser General Public
# License along with this program; if not, write to the Free Software
# Foundation, Inc., 59 Temple Place, Suite 330, Boston, MA 02111-1307 USA
##############################################################################
"""
This module contains all routines related to setting up the package
build environment.  All of this is set up by package.py just before
install() is called.

There are two parts to the build environment:

1. Python build environment (i.e. install() method)

   This is how things are set up when install() is called.  Spack
   takes advantage of each package being in its own module by adding a
   bunch of command-like functions (like configure(), make(), etc.) in
   the package's module scope.  Ths allows package writers to call
   them all directly in Package.install() without writing 'self.'
   everywhere.  No, this isn't Pythonic.  Yes, it makes the code more
   readable and more like the shell script from which someone is
   likely porting.

2. Build execution environment

   This is the set of environment variables, like PATH, CC, CXX,
   etc. that control the build.  There are also a number of
   environment variables used to pass information (like RPATHs and
   other information about dependencies) to Spack's compiler wrappers.
   All of these env vars are also set up here.

Skimming this module is a nice way to get acquainted with the types of
calls you can make from within the install() function.
"""
import inspect
import multiprocessing
import os
import shutil
import sys
import traceback
from six import iteritems
from six import StringIO

import llnl.util.tty as tty
from llnl.util.tty.color import colorize
from llnl.util.filesystem import *

import spack
import spack.store
from spack.environment import EnvironmentModifications, validate
from spack.util.environment import *
from spack.util.executable import Executable
from spack.util.module_cmd import (load_module, get_path_from_module,
                                   unload_module)
from spack.util.log_parse import *
#
# This can be set by the user to globally disable parallel builds.
#
SPACK_NO_PARALLEL_MAKE = 'SPACK_NO_PARALLEL_MAKE'

#
# These environment variables are set by
# set_build_environment_variables and used to pass parameters to
# Spack's compiler wrappers.
#
SPACK_ENV_PATH = 'SPACK_ENV_PATH'
SPACK_DEPENDENCIES = 'SPACK_DEPENDENCIES'
SPACK_RPATH_DEPS = 'SPACK_RPATH_DEPS'
SPACK_LINK_DEPS = 'SPACK_LINK_DEPS'
SPACK_PREFIX = 'SPACK_PREFIX'
SPACK_INSTALL = 'SPACK_INSTALL'
SPACK_DEBUG = 'SPACK_DEBUG'
SPACK_SHORT_SPEC = 'SPACK_SHORT_SPEC'
SPACK_DEBUG_LOG_DIR = 'SPACK_DEBUG_LOG_DIR'


# Platform-specific library suffix.
dso_suffix = 'dylib' if sys.platform == 'darwin' else 'so'


class MakeExecutable(Executable):
    """Special callable executable object for make so the user can
       specify parallel or not on a per-invocation basis.  Using
       'parallel' as a kwarg will override whatever the package's
       global setting is, so you can either default to true or false
       and override particular calls.

       Note that if the SPACK_NO_PARALLEL_MAKE env var is set it overrides
       everything.
    """

    def __init__(self, name, jobs):
        super(MakeExecutable, self).__init__(name)
        self.jobs = jobs

    def __call__(self, *args, **kwargs):
        disable = env_flag(SPACK_NO_PARALLEL_MAKE)
        parallel = not disable and kwargs.get('parallel', self.jobs > 1)

        if parallel:
            jobs = "-j%d" % self.jobs
            args = (jobs,) + args

        return super(MakeExecutable, self).__call__(*args, **kwargs)


def set_compiler_environment_variables(pkg, env):
    assert(pkg.spec.concrete)
    compiler = pkg.compiler
    flags = pkg.spec.compiler_flags

    # Set compiler variables used by CMake and autotools
    assert all(key in compiler.link_paths for key in (
        'cc', 'cxx', 'f77', 'fc'))

    # Populate an object with the list of environment modifications
    # and return it
    # TODO : add additional kwargs for better diagnostics, like requestor,
    # ttyout, ttyerr, etc.
    link_dir = spack.build_env_path

    # Set SPACK compiler variables so that our wrapper knows what to call
    if compiler.cc:
        env.set('SPACK_CC', compiler.cc)
        env.set('CC', join_path(link_dir, compiler.link_paths['cc']))
    if compiler.cxx:
        env.set('SPACK_CXX', compiler.cxx)
        env.set('CXX', join_path(link_dir, compiler.link_paths['cxx']))
    if compiler.f77:
        env.set('SPACK_F77', compiler.f77)
        env.set('F77', join_path(link_dir, compiler.link_paths['f77']))
    if compiler.fc:
        env.set('SPACK_FC',  compiler.fc)
        env.set('FC', join_path(link_dir, compiler.link_paths['fc']))

    # Set SPACK compiler rpath flags so that our wrapper knows what to use
    env.set('SPACK_CC_RPATH_ARG',  compiler.cc_rpath_arg)
    env.set('SPACK_CXX_RPATH_ARG', compiler.cxx_rpath_arg)
    env.set('SPACK_F77_RPATH_ARG', compiler.f77_rpath_arg)
    env.set('SPACK_FC_RPATH_ARG',  compiler.fc_rpath_arg)

    # Add every valid compiler flag to the environment, prefixed with "SPACK_"
    for flag in spack.spec.FlagMap.valid_compiler_flags():
        # Concreteness guarantees key safety here
        if flags[flag] != []:
            env.set('SPACK_' + flag.upper(), ' '.join(f for f in flags[flag]))

    env.set('SPACK_COMPILER_SPEC', str(pkg.spec.compiler))

    compiler.setup_custom_environment(pkg, env)

    return env


def set_build_environment_variables(pkg, env, dirty):
    """Ensure a clean install environment when we build packages.

    This involves unsetting pesky environment variables that may
    affect the build. It also involves setting environment variables
    used by Spack's compiler wrappers.

    Args:
        pkg: The package we are building
        env: The build environment
        dirty (bool): Skip unsetting the user's environment settings
    """
    # Gather information about various types of dependencies
    build_deps      = set(pkg.spec.dependencies(deptype=('build', 'test')))
    link_deps       = set(pkg.spec.traverse(root=False, deptype=('link')))
    build_link_deps = build_deps | link_deps
    rpath_deps      = get_rpath_deps(pkg)

    build_prefixes      = [dep.prefix for dep in build_deps]
    link_prefixes       = [dep.prefix for dep in link_deps]
    build_link_prefixes = [dep.prefix for dep in build_link_deps]
    rpath_prefixes      = [dep.prefix for dep in rpath_deps]

    # add run-time dependencies of direct build-time dependencies:
    for build_dep in build_deps:
        for run_dep in build_dep.traverse(deptype='run'):
            build_prefixes.append(run_dep.prefix)

    # Filter out system paths: ['/', '/usr', '/usr/local']
    # These paths can be introduced into the build when an external package
    # is added as a dependency. The problem with these paths is that they often
    # contain hundreds of other packages installed in the same directory.
    # If these paths come first, they can overshadow Spack installations.
    build_prefixes      = filter_system_paths(build_prefixes)
    link_prefixes       = filter_system_paths(link_prefixes)
    build_link_prefixes = filter_system_paths(build_link_prefixes)
    rpath_prefixes      = filter_system_paths(rpath_prefixes)

    # Prefixes of all of the package's dependencies go in SPACK_DEPENDENCIES
    env.set_path(SPACK_DEPENDENCIES, build_link_prefixes)

    # These variables control compiler wrapper behavior
    env.set_path(SPACK_RPATH_DEPS, rpath_prefixes)
    env.set_path(SPACK_LINK_DEPS, link_prefixes)

    # Add dependencies to CMAKE_PREFIX_PATH
    env.set_path('CMAKE_PREFIX_PATH', build_link_prefixes)

    # Install prefix
    env.set(SPACK_PREFIX, pkg.prefix)

    # Install root prefix
    env.set(SPACK_INSTALL, spack.store.root)

    # Stuff in here sanitizes the build environment to eliminate
    # anything the user has set that may interfere.
    if not dirty:
        # Remove these vars from the environment during build because they
        # can affect how some packages find libraries.  We want to make
        # sure that builds never pull in unintended external dependencies.
        env.unset('LD_LIBRARY_PATH')
        env.unset('LIBRARY_PATH')
        env.unset('CPATH')
        env.unset('LD_RUN_PATH')
        env.unset('DYLD_LIBRARY_PATH')

        # Remove any macports installs from the PATH.  The macports ld can
        # cause conflicts with the built-in linker on el capitan.  Solves
        # assembler issues, e.g.:
        #    suffix or operands invalid for `movq'"
        path = get_path('PATH')
        for p in path:
            if '/macports/' in p:
                env.remove_path('PATH', p)

    # Set environment variables if specified for
    # the given compiler
    compiler = pkg.compiler
    environment = compiler.environment
    if 'set' in environment:
        env_to_set = environment['set']
        for key, value in iteritems(env_to_set):
            env.set('SPACK_ENV_SET_%s' % key, value)
            env.set('%s' % key, value)
        # Let shell know which variables to set
        env_variables = ":".join(env_to_set.keys())
        env.set('SPACK_ENV_TO_SET', env_variables)

    if compiler.extra_rpaths:
        extra_rpaths = ':'.join(compiler.extra_rpaths)
        env.set('SPACK_COMPILER_EXTRA_RPATHS', extra_rpaths)

    # Add bin directories from dependencies to the PATH for the build.
    for prefix in build_prefixes:
        for dirname in ['bin', 'bin64']:
            bin_dir = os.path.join(prefix, dirname)
            if os.path.isdir(bin_dir):
                env.prepend_path('PATH', bin_dir)

    # Add spack build environment path with compiler wrappers first in
    # the path. We add both spack.env_path, which includes default
    # wrappers (cc, c++, f77, f90), AND a subdirectory containing
    # compiler-specific symlinks.  The latter ensures that builds that
    # are sensitive to the *name* of the compiler see the right name
    # when we're building with the wrappers.
    #
    # Conflicts on case-insensitive systems (like "CC" and "cc") are
    # handled by putting one in the <build_env_path>/case-insensitive
    # directory.  Add that to the path too.
    env_paths = []
    compiler_specific = join_path(spack.build_env_path, pkg.compiler.name)
    for item in [spack.build_env_path, compiler_specific]:
        env_paths.append(item)
        ci = join_path(item, 'case-insensitive')
        if os.path.isdir(ci):
            env_paths.append(ci)

    for item in reversed(env_paths):
        env.prepend_path('PATH', item)
    env.set_path(SPACK_ENV_PATH, env_paths)

    # Working directory for the spack command itself, for debug logs.
    if spack.debug:
        env.set(SPACK_DEBUG, 'TRUE')
    env.set(SPACK_SHORT_SPEC, pkg.spec.short_spec)
    env.set(SPACK_DEBUG_LOG_DIR, spack.spack_working_dir)

    # Add any pkgconfig directories to PKG_CONFIG_PATH
    for prefix in build_link_prefixes:
        for directory in ('lib', 'lib64', 'share'):
            pcdir = join_path(prefix, directory, 'pkgconfig')
            if os.path.isdir(pcdir):
                env.prepend_path('PKG_CONFIG_PATH', pcdir)

<<<<<<< HEAD
    if pkg.architecture.target.module_name:
        load_module(pkg.architecture.target.module_name)
    if "cray" in pkg.architecture.platform.name:
        # unload the cray-libsci module to prevently silently linking
        # with module.
        unload_module("cray-libsci")
=======
>>>>>>> b9d7903c
    return env


def set_module_variables_for_package(pkg, module):
    """Populate the module scope of install() with some useful functions.
       This makes things easier for package writers.
    """
    # number of jobs spack will build with.
    jobs = spack.build_jobs
    if not pkg.parallel:
        jobs = 1
    elif pkg.make_jobs:
        jobs = pkg.make_jobs

    m = module
    m.make_jobs = jobs

    # TODO: make these build deps that can be installed if not found.
    m.make = MakeExecutable('make', jobs)
    m.gmake = MakeExecutable('gmake', jobs)
    m.scons = MakeExecutable('scons', jobs)
    m.ninja = MakeExecutable('ninja', jobs)

    # easy shortcut to os.environ
    m.env = os.environ

    # Find the configure script in the archive path
    # Don't use which for this; we want to find it in the current dir.
    m.configure = Executable('./configure')

    m.cmake = Executable('cmake')
    m.ctest = Executable('ctest')

    # Standard CMake arguments
    m.std_cmake_args = spack.CMakePackage._std_args(pkg)

    # Put spack compiler paths in module scope.
    link_dir = spack.build_env_path
    m.spack_cc = join_path(link_dir, pkg.compiler.link_paths['cc'])
    m.spack_cxx = join_path(link_dir, pkg.compiler.link_paths['cxx'])
    m.spack_f77 = join_path(link_dir, pkg.compiler.link_paths['f77'])
    m.spack_fc = join_path(link_dir, pkg.compiler.link_paths['fc'])

    # Emulate some shell commands for convenience
    m.pwd = os.getcwd
    m.cd = os.chdir
    m.mkdir = os.mkdir
    m.makedirs = os.makedirs
    m.remove = os.remove
    m.removedirs = os.removedirs
    m.symlink = os.symlink

    m.mkdirp = mkdirp
    m.install = install
    m.install_tree = install_tree
    m.rmtree = shutil.rmtree
    m.move = shutil.move

    # Useful directories within the prefix are encapsulated in
    # a Prefix object.
    m.prefix = pkg.prefix

    # Platform-specific library suffix.
    m.dso_suffix = dso_suffix


def get_rpath_deps(pkg):
    """Return immediate or transitive RPATHs depending on the package."""
    if pkg.transitive_rpaths:
        return [d for d in pkg.spec.traverse(root=False, deptype=('link'))]
    else:
        return pkg.spec.dependencies(deptype='link')


def get_rpaths(pkg):
    """Get a list of all the rpaths for a package."""
    rpaths = [pkg.prefix.lib, pkg.prefix.lib64]
    deps = get_rpath_deps(pkg)
    rpaths.extend(d.prefix.lib for d in deps
                  if os.path.isdir(d.prefix.lib))
    rpaths.extend(d.prefix.lib64 for d in deps
                  if os.path.isdir(d.prefix.lib64))
    # Second module is our compiler mod name. We use that to get rpaths from
    # module show output.
    if pkg.compiler.modules and len(pkg.compiler.modules) > 1:
        rpaths.append(get_path_from_module(pkg.compiler.modules[1]))
    return rpaths


def get_std_cmake_args(pkg):
    """List of standard arguments used if a package is a CMakePackage.

    Returns:
        list of str: standard arguments that would be used if this
        package were a CMakePackage instance.

    Args:
        pkg (PackageBase): package under consideration

    Returns:
        list of str: arguments for cmake
    """
    return spack.CMakePackage._std_args(pkg)


def parent_class_modules(cls):
    """
    Get list of super class modules that are all descend from spack.Package
    """
    if (not issubclass(cls, spack.package.Package) or
        issubclass(spack.package.Package, cls)):
        return []
    result = []
    module = sys.modules.get(cls.__module__)
    if module:
        result = [module]
    for c in cls.__bases__:
        result.extend(parent_class_modules(c))
    return result


def load_external_modules(pkg):
    """Traverse a package's spec DAG and load any external modules.

    Traverse a package's dependencies and load any external modules
    associated with them.

    Args:
        pkg (PackageBase): package to load deps for
    """
    for dep in list(pkg.spec.traverse()):
        if dep.external_module:
            load_module(dep.external_module)


def setup_package(pkg, dirty):
    """Execute all environment setup routines."""
    spack_env = EnvironmentModifications()
    run_env = EnvironmentModifications()

    # Before proceeding, ensure that specs and packages are consistent
    #
    # This is a confusing behavior due to how packages are
    # constructed.  `setup_dependent_package` may set attributes on
    # specs in the DAG for use by other packages' install
    # method. However, spec.package will look up a package via
    # spack.repo, which defensively copies specs into packages.  This
    # code ensures that all packages in the DAG have pieces of the
    # same spec object at build time.
    #
    for s in pkg.spec.traverse():
        assert s.package.spec is s

    # Trap spack-tracked compiler flags as appropriate.
    # Must be before set_compiler_environment_variables
    # Current implementation of default flag handler relies on this being
    # the first thing to affect the spack_env (so there is no appending), or
    # on no other build_environment methods trying to affect these variables
    # (CFLAGS, CXXFLAGS, etc). Currently both are true, either is sufficient.
    for flag in spack.spec.FlagMap.valid_compiler_flags():
        trap_func = getattr(pkg, flag + '_handler',
                            getattr(pkg, 'default_flag_handler',
                                    lambda x, y: y[1]))
        flag_val = pkg.spec.compiler_flags[flag]
        pkg.spec.compiler_flags[flag] = trap_func(spack_env, (flag, flag_val))

    set_compiler_environment_variables(pkg, spack_env)
    set_build_environment_variables(pkg, spack_env, dirty)
    pkg.architecture.platform.setup_platform_environment(pkg, spack_env)

    # traverse in postorder so package can use vars from its dependencies
    spec = pkg.spec
    for dspec in pkg.spec.traverse(order='post', root=False, deptype='build'):
        # If a user makes their own package repo, e.g.
        # spack.repos.mystuff.libelf.Libelf, and they inherit from
        # an existing class like spack.repos.original.libelf.Libelf,
        # then set the module variables for both classes so the
        # parent class can still use them if it gets called.
        spkg = dspec.package
        modules = parent_class_modules(spkg.__class__)
        for mod in modules:
            set_module_variables_for_package(spkg, mod)
        set_module_variables_for_package(spkg, spkg.module)

        # Allow dependencies to modify the module
        dpkg = dspec.package
        dpkg.setup_dependent_package(pkg.module, spec)
        dpkg.setup_dependent_environment(spack_env, run_env, spec)

    set_module_variables_for_package(pkg, pkg.module)
    pkg.setup_environment(spack_env, run_env)

    # Make sure nothing's strange about the Spack environment.
    validate(spack_env, tty.warn)
    spack_env.apply_modifications()

    # All module loads that otherwise would belong in previous functions
    # have to occur after the spack_env object has its modifications applied.
    # Otherwise the environment modifications could undo module changes, such
    # as unsetting LD_LIBRARY_PATH after a module changes it.
    for mod in pkg.compiler.modules:
        # Fixes issue https://github.com/LLNL/spack/issues/3153
        if os.environ.get("CRAY_CPU_TARGET") == "mic-knl":
            load_module("cce")
        load_module(mod)

    if pkg.architecture.target.module_name:
        load_module(pkg.architecture.target.module_name)

    load_external_modules(pkg)


def fork(pkg, function, dirty):
    """Fork a child process to do part of a spack build.

    Args:

        pkg (PackageBase): package whose environment we should set up the
            forked process for.
        function (callable): argless function to run in the child
            process.
        dirty (bool): If True, do NOT clean the environment before
            building.

    Usage::

        def child_fun():
            # do stuff
        build_env.fork(pkg, child_fun)

    Forked processes are run with the build environment set up by
    spack.build_environment.  This allows package authors to have full
    control over the environment, etc. without affecting other builds
    that might be executed in the same spack call.

    If something goes wrong, the child process catches the error and
    passes it to the parent wrapped in a ChildError.  The parent is
    expected to handle (or re-raise) the ChildError.
    """

    def child_process(child_pipe, input_stream):
        # We are in the child process. Python sets sys.stdin to
        # open(os.devnull) to prevent our process and its parent from
        # simultaneously reading from the original stdin. But, we assume
        # that the parent process is not going to read from it till we
        # are done with the child, so we undo Python's precaution.
        if input_stream is not None:
            sys.stdin = input_stream

        try:
            setup_package(pkg, dirty=dirty)
            return_value = function()
            child_pipe.send(return_value)
        except StopIteration as e:
            # StopIteration is used to stop installations
            # before the final stage, mainly for debug purposes
            tty.msg(e.message)
            child_pipe.send(None)

        except:
            # catch ANYTHING that goes wrong in the child process
            exc_type, exc, tb = sys.exc_info()

            # Need to unwind the traceback in the child because traceback
            # objects can't be sent to the parent.
            tb_string = traceback.format_exc()

            # build up some context from the offending package so we can
            # show that, too.
            package_context = get_package_context(tb)

            build_log = None
            if hasattr(pkg, 'log_path'):
                build_log = pkg.log_path

            # make a pickleable exception to send to parent.
            msg = "%s: %s" % (exc_type.__name__, str(exc))

            ce = ChildError(msg,
                            exc_type.__module__,
                            exc_type.__name__,
                            tb_string, build_log, package_context)
            child_pipe.send(ce)

        finally:
            child_pipe.close()

    parent_pipe, child_pipe = multiprocessing.Pipe()
    input_stream = None
    try:
        # Forward sys.stdin when appropriate, to allow toggling verbosity
        if sys.stdin.isatty() and hasattr(sys.stdin, 'fileno'):
            input_stream = os.fdopen(os.dup(sys.stdin.fileno()))

        p = multiprocessing.Process(
            target=child_process, args=(child_pipe, input_stream))
        p.start()

    except InstallError as e:
        e.pkg = pkg
        raise

    finally:
        # Close the input stream in the parent process
        if input_stream is not None:
            input_stream.close()

    child_result = parent_pipe.recv()
    p.join()

    # let the caller know which package went wrong.
    if isinstance(child_result, InstallError):
        child_result.pkg = pkg

    # If the child process raised an error, print its output here rather
    # than waiting until the call to SpackError.die() in main(). This
    # allows exception handling output to be logged from within Spack.
    # see spack.main.SpackCommand.
    if isinstance(child_result, ChildError):
        child_result.print_context()
        raise child_result

    return child_result


def get_package_context(traceback, context=3):
    """Return some context for an error message when the build fails.

    Args:
        traceback (traceback): A traceback from some exception raised during
            install
        context (int): Lines of context to show before and after the line
            where the error happened

    This function inspects the stack to find where we failed in the
    package file, and it adds detailed context to the long_message
    from there.

    """
    def make_stack(tb, stack=None):
        """Tracebacks come out of the system in caller -> callee order.  Return
        an array in callee -> caller order so we can traverse it."""
        if stack is None:
            stack = []
        if tb is not None:
            make_stack(tb.tb_next, stack)
            stack.append(tb)
        return stack

    stack = make_stack(traceback)

    for tb in stack:
        frame = tb.tb_frame
        if 'self' in frame.f_locals:
            # Find the first proper subclass of PackageBase.
            obj = frame.f_locals['self']
            if isinstance(obj, spack.package.PackageBase):
                break

    # we found obj, the Package implementation we care about.
    # point out the location in the install method where we failed.
    lines = []
    lines.append("%s:%d, in %s:" % (
        inspect.getfile(frame.f_code), frame.f_lineno, frame.f_code.co_name
    ))

    # Build a message showing context in the install method.
    sourcelines, start = inspect.getsourcelines(frame)

    l = frame.f_lineno - start
    start_ctx = max(0, l - context)
    sourcelines = sourcelines[start_ctx:l + context + 1]
    for i, line in enumerate(sourcelines):
        is_error = start_ctx + i == l
        mark = ">> " if is_error else "   "
        marked = "  %s%-6d%s" % (mark, start_ctx + i, line.rstrip())
        if is_error:
            marked = colorize('@R{%s}' % marked)
        lines.append(marked)

    return lines


class InstallError(spack.error.SpackError):
    """Raised by packages when a package fails to install.

    Any subclass of InstallError will be annotated by Spack wtih a
    ``pkg`` attribute on failure, which the caller can use to get the
    package for which the exception was raised.
    """


class ChildError(InstallError):
    """Special exception class for wrapping exceptions from child processes
       in Spack's build environment.

    The main features of a ChildError are:

    1. They're serializable, so when a child build fails, we can send one
       of these to the parent and let the parent report what happened.

    2. They have a ``traceback`` field containing a traceback generated
       on the child immediately after failure.  Spack will print this on
       failure in lieu of trying to run sys.excepthook on the parent
       process, so users will see the correct stack trace from a child.

    3. They also contain context, which shows context in the Package
       implementation where the error happened.  This helps people debug
       Python code in their packages.  To get it, Spack searches the
       stack trace for the deepest frame where ``self`` is in scope and
       is an instance of PackageBase.  This will generally find a useful
       spot in the ``package.py`` file.

    The long_message of a ChildError displays one of two things:

      1. If the original error was a ProcessError, indicating a command
         died during the build, we'll show context from the build log.

      2. If the original error was any other type of error, we'll show
         context from the Python code.

    SpackError handles displaying the special traceback if we're in debug
    mode with spack -d.

    """
    # List of errors considered "build errors", for which we'll show log
    # context instead of Python context.
    build_errors = [('spack.util.executable', 'ProcessError')]

    def __init__(self, msg, module, classname, traceback_string, build_log,
                 context):
        super(ChildError, self).__init__(msg)
        self.module = module
        self.name = classname
        self.traceback = traceback_string
        self.build_log = build_log
        self.context = context

    @property
    def long_message(self):
        out = StringIO()
        out.write(self._long_message if self._long_message else '')

        if (self.module, self.name) in ChildError.build_errors:
            # The error happened in some external executed process. Show
            # the build log with errors highlighted.
            if self.build_log:
                errors, warnings = parse_log_events(self.build_log)
                nerr = len(errors)
                if nerr > 0:
                    if nerr == 1:
                        out.write("\n1 error found in build log:\n")
                    else:
                        out.write("\n%d errors found in build log:\n" % nerr)
                    out.write(make_log_context(errors))

        else:
            # The error happened in in the Python code, so try to show
            # some context from the Package itself.
            out.write('%s: %s\n\n' % (self.name, self.message))
            if self.context:
                out.write('\n'.join(self.context))
                out.write('\n')

        if out.getvalue():
            out.write('\n')

        if self.build_log:
            out.write('See build log for details:\n')
            out.write('  %s' % self.build_log)

        return out.getvalue()

    def __str__(self):
        return self.message + self.long_message + self.traceback

    def __reduce__(self):
        """__reduce__ is used to serialize (pickle) ChildErrors.

        Return a function to reconstruct a ChildError, along with the
        salient properties we'll need.
        """
        return _make_child_error, (
            self.message,
            self.module,
            self.name,
            self.traceback,
            self.build_log,
            self.context)


def _make_child_error(msg, module, name, traceback, build_log, context):
    """Used by __reduce__ in ChildError to reconstruct pickled errors."""
    return ChildError(msg, module, name, traceback, build_log, context)<|MERGE_RESOLUTION|>--- conflicted
+++ resolved
@@ -305,15 +305,12 @@
             if os.path.isdir(pcdir):
                 env.prepend_path('PKG_CONFIG_PATH', pcdir)
 
-<<<<<<< HEAD
     if pkg.architecture.target.module_name:
         load_module(pkg.architecture.target.module_name)
     if "cray" in pkg.architecture.platform.name:
         # unload the cray-libsci module to prevently silently linking
         # with module.
         unload_module("cray-libsci")
-=======
->>>>>>> b9d7903c
     return env
 
 
