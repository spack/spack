##############################################################################
# Copyright (c) 2013-2017, Lawrence Livermore National Security, LLC.
# Produced at the Lawrence Livermore National Laboratory.
#
# This file is part of Spack.
# Created by Todd Gamblin, tgamblin@llnl.gov, All rights reserved.
# LLNL-CODE-647188
#
# For details, see https://github.com/llnl/spack
# Please also see the NOTICE and LICENSE files for our notice and the LGPL.
#
# This program is free software; you can redistribute it and/or modify
# it under the terms of the GNU Lesser General Public License (as
# published by the Free Software Foundation) version 2.1, February 1999.
#
# This program is distributed in the hope that it will be useful, but
# WITHOUT ANY WARRANTY; without even the IMPLIED WARRANTY OF
# MERCHANTABILITY or FITNESS FOR A PARTICULAR PURPOSE. See the terms and
# conditions of the GNU Lesser General Public License for more details.
#
# You should have received a copy of the GNU Lesser General Public
# License along with this program; if not, write to the Free Software
# Foundation, Inc., 59 Temple Place, Suite 330, Boston, MA 02111-1307 USA
##############################################################################
"""
This module contains all routines related to setting up the package
build environment.  All of this is set up by package.py just before
install() is called.

There are two parts to the build environment:

1. Python build environment (i.e. install() method)

   This is how things are set up when install() is called.  Spack
   takes advantage of each package being in its own module by adding a
   bunch of command-like functions (like configure(), make(), etc.) in
   the package's module scope.  Ths allows package writers to call
   them all directly in Package.install() without writing 'self.'
   everywhere.  No, this isn't Pythonic.  Yes, it makes the code more
   readable and more like the shell script from which someone is
   likely porting.

2. Build execution environment

   This is the set of environment variables, like PATH, CC, CXX,
   etc. that control the build.  There are also a number of
   environment variables used to pass information (like RPATHs and
   other information about dependencies) to Spack's compiler wrappers.
   All of these env vars are also set up here.

Skimming this module is a nice way to get acquainted with the types of
calls you can make from within the install() function.
"""
import inspect
import multiprocessing
import os
import shutil
import sys
import traceback
from six import iteritems
from six import StringIO

import llnl.util.tty as tty
from llnl.util.tty.color import colorize
from llnl.util.filesystem import *

import spack
import spack.store
from spack.environment import EnvironmentModifications, validate
from spack.util.environment import *
from spack.util.executable import Executable
<<<<<<< HEAD
from spack.util.module_cmd import (load_module, get_path_from_module,
                                   unload_module)
=======
from spack.util.module_cmd import load_module, get_path_from_module
from spack.util.log_parse import *


>>>>>>> c9493334
#
# This can be set by the user to globally disable parallel builds.
#
SPACK_NO_PARALLEL_MAKE = 'SPACK_NO_PARALLEL_MAKE'

#
# These environment variables are set by
# set_build_environment_variables and used to pass parameters to
# Spack's compiler wrappers.
#
SPACK_ENV_PATH = 'SPACK_ENV_PATH'
SPACK_DEPENDENCIES = 'SPACK_DEPENDENCIES'
SPACK_RPATH_DEPS = 'SPACK_RPATH_DEPS'
SPACK_LINK_DEPS = 'SPACK_LINK_DEPS'
SPACK_PREFIX = 'SPACK_PREFIX'
SPACK_INSTALL = 'SPACK_INSTALL'
SPACK_DEBUG = 'SPACK_DEBUG'
SPACK_SHORT_SPEC = 'SPACK_SHORT_SPEC'
SPACK_DEBUG_LOG_DIR = 'SPACK_DEBUG_LOG_DIR'


# Platform-specific library suffix.
dso_suffix = 'dylib' if sys.platform == 'darwin' else 'so'


class MakeExecutable(Executable):
    """Special callable executable object for make so the user can
       specify parallel or not on a per-invocation basis.  Using
       'parallel' as a kwarg will override whatever the package's
       global setting is, so you can either default to true or false
       and override particular calls.

       Note that if the SPACK_NO_PARALLEL_MAKE env var is set it overrides
       everything.
    """

    def __init__(self, name, jobs):
        super(MakeExecutable, self).__init__(name)
        self.jobs = jobs

    def __call__(self, *args, **kwargs):
        disable = env_flag(SPACK_NO_PARALLEL_MAKE)
        parallel = not disable and kwargs.get('parallel', self.jobs > 1)

        if parallel:
            jobs = "-j%d" % self.jobs
            args = (jobs,) + args

        return super(MakeExecutable, self).__call__(*args, **kwargs)


def set_compiler_environment_variables(pkg, env):
    assert(pkg.spec.concrete)
    compiler = pkg.compiler
    flags = pkg.spec.compiler_flags

    # Set compiler variables used by CMake and autotools
    assert all(key in compiler.link_paths for key in (
        'cc', 'cxx', 'f77', 'fc'))

    # Populate an object with the list of environment modifications
    # and return it
    # TODO : add additional kwargs for better diagnostics, like requestor,
    # ttyout, ttyerr, etc.
    link_dir = spack.build_env_path

    # Set SPACK compiler variables so that our wrapper knows what to call
    if compiler.cc:
        env.set('SPACK_CC', compiler.cc)
        env.set('CC', join_path(link_dir, compiler.link_paths['cc']))
    if compiler.cxx:
        env.set('SPACK_CXX', compiler.cxx)
        env.set('CXX', join_path(link_dir, compiler.link_paths['cxx']))
    if compiler.f77:
        env.set('SPACK_F77', compiler.f77)
        env.set('F77', join_path(link_dir, compiler.link_paths['f77']))
    if compiler.fc:
        env.set('SPACK_FC',  compiler.fc)
        env.set('FC', join_path(link_dir, compiler.link_paths['fc']))

    # Set SPACK compiler rpath flags so that our wrapper knows what to use
    env.set('SPACK_CC_RPATH_ARG',  compiler.cc_rpath_arg)
    env.set('SPACK_CXX_RPATH_ARG', compiler.cxx_rpath_arg)
    env.set('SPACK_F77_RPATH_ARG', compiler.f77_rpath_arg)
    env.set('SPACK_FC_RPATH_ARG',  compiler.fc_rpath_arg)

    # Add every valid compiler flag to the environment, prefixed with "SPACK_"
    for flag in spack.spec.FlagMap.valid_compiler_flags():
        # Concreteness guarantees key safety here
        if flags[flag] != []:
            env.set('SPACK_' + flag.upper(), ' '.join(f for f in flags[flag]))

    env.set('SPACK_COMPILER_SPEC', str(pkg.spec.compiler))

    for mod in compiler.modules:
        # Fixes issue https://github.com/LLNL/spack/issues/3153
        if os.environ.get("CRAY_CPU_TARGET") == "mic-knl":
            load_module("cce")
        load_module(mod)

    compiler.setup_custom_environment(pkg, env)

    return env


def set_build_environment_variables(pkg, env, dirty):
    """Ensure a clean install environment when we build packages.

    This involves unsetting pesky environment variables that may
    affect the build. It also involves setting environment variables
    used by Spack's compiler wrappers.

    Args:
        pkg: The package we are building
        env: The build environment
        dirty (bool): Skip unsetting the user's environment settings
    """
    # Gather information about various types of dependencies
    build_deps      = pkg.spec.dependencies(deptype='build')
    link_deps       = pkg.spec.traverse(root=False, deptype=('link'))
    build_link_deps = pkg.spec.traverse(root=False, deptype=('build', 'link'))
    rpath_deps      = get_rpath_deps(pkg)

    build_prefixes      = [dep.prefix for dep in build_deps]
    link_prefixes       = [dep.prefix for dep in link_deps]
    build_link_prefixes = [dep.prefix for dep in build_link_deps]
    rpath_prefixes      = [dep.prefix for dep in rpath_deps]

    # add run-time dependencies of direct build-time dependencies:
    for build_dep in build_deps:
        for run_dep in build_dep.traverse(deptype='run'):
            build_prefixes.append(run_dep.prefix)

    # Filter out system paths: ['/', '/usr', '/usr/local']
    # These paths can be introduced into the build when an external package
    # is added as a dependency. The problem with these paths is that they often
    # contain hundreds of other packages installed in the same directory.
    # If these paths come first, they can overshadow Spack installations.
    build_prefixes      = filter_system_paths(build_prefixes)
    link_prefixes       = filter_system_paths(link_prefixes)
    build_link_prefixes = filter_system_paths(build_link_prefixes)
    rpath_prefixes      = filter_system_paths(rpath_prefixes)

    # Prefixes of all of the package's dependencies go in SPACK_DEPENDENCIES
    env.set_path(SPACK_DEPENDENCIES, build_link_prefixes)

    # These variables control compiler wrapper behavior
    env.set_path(SPACK_RPATH_DEPS, rpath_prefixes)
    env.set_path(SPACK_LINK_DEPS, link_prefixes)

    # Add dependencies to CMAKE_PREFIX_PATH
    env.set_path('CMAKE_PREFIX_PATH', build_link_prefixes)

    # Install prefix
    env.set(SPACK_PREFIX, pkg.prefix)

    # Install root prefix
    env.set(SPACK_INSTALL, spack.store.root)

    # Stuff in here sanitizes the build environment to eliminate
    # anything the user has set that may interfere.
    if not dirty:
        # Remove these vars from the environment during build because they
        # can affect how some packages find libraries.  We want to make
        # sure that builds never pull in unintended external dependencies.
        env.unset('LD_LIBRARY_PATH')
        env.unset('LIBRARY_PATH')
        env.unset('CPATH')
        env.unset('LD_RUN_PATH')
        env.unset('DYLD_LIBRARY_PATH')

        # Remove any macports installs from the PATH.  The macports ld can
        # cause conflicts with the built-in linker on el capitan.  Solves
        # assembler issues, e.g.:
        #    suffix or operands invalid for `movq'"
        path = get_path('PATH')
        for p in path:
            if '/macports/' in p:
                env.remove_path('PATH', p)

    # Set environment variables if specified for
    # the given compiler
    compiler = pkg.compiler
    environment = compiler.environment
    if 'set' in environment:
        env_to_set = environment['set']
        for key, value in iteritems(env_to_set):
            env.set('SPACK_ENV_SET_%s' % key, value)
            env.set('%s' % key, value)
        # Let shell know which variables to set
        env_variables = ":".join(env_to_set.keys())
        env.set('SPACK_ENV_TO_SET', env_variables)

    if compiler.extra_rpaths:
        extra_rpaths = ':'.join(compiler.extra_rpaths)
        env.set('SPACK_COMPILER_EXTRA_RPATHS', extra_rpaths)

    # Add bin directories from dependencies to the PATH for the build.
    for prefix in build_prefixes:
        for dirname in ['bin', 'bin64']:
            bin_dir = os.path.join(prefix, dirname)
            if os.path.isdir(bin_dir):
                env.prepend_path('PATH', bin_dir)

    # Add spack build environment path with compiler wrappers first in
    # the path. We add both spack.env_path, which includes default
    # wrappers (cc, c++, f77, f90), AND a subdirectory containing
    # compiler-specific symlinks.  The latter ensures that builds that
    # are sensitive to the *name* of the compiler see the right name
    # when we're building with the wrappers.
    #
    # Conflicts on case-insensitive systems (like "CC" and "cc") are
    # handled by putting one in the <build_env_path>/case-insensitive
    # directory.  Add that to the path too.
    env_paths = []
    compiler_specific = join_path(spack.build_env_path, pkg.compiler.name)
    for item in [spack.build_env_path, compiler_specific]:
        env_paths.append(item)
        ci = join_path(item, 'case-insensitive')
        if os.path.isdir(ci):
            env_paths.append(ci)

    for item in reversed(env_paths):
        env.prepend_path('PATH', item)
    env.set_path(SPACK_ENV_PATH, env_paths)

    # Working directory for the spack command itself, for debug logs.
    if spack.debug:
        env.set(SPACK_DEBUG, 'TRUE')
    env.set(SPACK_SHORT_SPEC, pkg.spec.short_spec)
    env.set(SPACK_DEBUG_LOG_DIR, spack.spack_working_dir)

    # Add any pkgconfig directories to PKG_CONFIG_PATH
    for prefix in build_link_prefixes:
        for directory in ('lib', 'lib64', 'share'):
            pcdir = join_path(prefix, directory, 'pkgconfig')
            if os.path.isdir(pcdir):
                env.prepend_path('PKG_CONFIG_PATH', pcdir)

    if pkg.architecture.target.module_name:
        load_module(pkg.architecture.target.module_name)
    if "cray" in pkg.architecture.platform.name:
        # unload the cray-libsci module to prevently silently linking
        # with module.
        unload_module("cray-libsci")
    return env


def set_module_variables_for_package(pkg, module):
    """Populate the module scope of install() with some useful functions.
       This makes things easier for package writers.
    """
    # number of jobs spack will build with.
    jobs = spack.build_jobs
    if not pkg.parallel:
        jobs = 1
    elif pkg.make_jobs:
        jobs = pkg.make_jobs

    m = module
    m.make_jobs = jobs

    # TODO: make these build deps that can be installed if not found.
    m.make = MakeExecutable('make', jobs)
    m.gmake = MakeExecutable('gmake', jobs)
    m.scons = MakeExecutable('scons', jobs)
    m.ninja = MakeExecutable('ninja', jobs)

    # easy shortcut to os.environ
    m.env = os.environ

    # Find the configure script in the archive path
    # Don't use which for this; we want to find it in the current dir.
    m.configure = Executable('./configure')

    m.cmake = Executable('cmake')
    m.ctest = Executable('ctest')

    # Standard CMake arguments
    m.std_cmake_args = spack.CMakePackage._std_args(pkg)

    # Put spack compiler paths in module scope.
    link_dir = spack.build_env_path
    m.spack_cc = join_path(link_dir, pkg.compiler.link_paths['cc'])
    m.spack_cxx = join_path(link_dir, pkg.compiler.link_paths['cxx'])
    m.spack_f77 = join_path(link_dir, pkg.compiler.link_paths['f77'])
    m.spack_fc = join_path(link_dir, pkg.compiler.link_paths['fc'])

    # Emulate some shell commands for convenience
    m.pwd = os.getcwd
    m.cd = os.chdir
    m.mkdir = os.mkdir
    m.makedirs = os.makedirs
    m.remove = os.remove
    m.removedirs = os.removedirs
    m.symlink = os.symlink

    m.mkdirp = mkdirp
    m.install = install
    m.install_tree = install_tree
    m.rmtree = shutil.rmtree
    m.move = shutil.move

    # Useful directories within the prefix are encapsulated in
    # a Prefix object.
    m.prefix = pkg.prefix

    # Platform-specific library suffix.
    m.dso_suffix = dso_suffix


def get_rpath_deps(pkg):
    """Return immediate or transitive RPATHs depending on the package."""
    if pkg.transitive_rpaths:
        return [d for d in pkg.spec.traverse(root=False, deptype=('link'))]
    else:
        return pkg.spec.dependencies(deptype='link')


def get_rpaths(pkg):
    """Get a list of all the rpaths for a package."""
    rpaths = [pkg.prefix.lib, pkg.prefix.lib64]
    deps = get_rpath_deps(pkg)
    rpaths.extend(d.prefix.lib for d in deps
                  if os.path.isdir(d.prefix.lib))
    rpaths.extend(d.prefix.lib64 for d in deps
                  if os.path.isdir(d.prefix.lib64))
    # Second module is our compiler mod name. We use that to get rpaths from
    # module show output.
    if pkg.compiler.modules and len(pkg.compiler.modules) > 1:
        rpaths.append(get_path_from_module(pkg.compiler.modules[1]))
    return rpaths


def get_std_cmake_args(pkg):
    """List of standard arguments used if a package is a CMakePackage.

    Returns:
        list of str: standard arguments that would be used if this
        package were a CMakePackage instance.

    Args:
        pkg (PackageBase): package under consideration

    Returns:
        list of str: arguments for cmake
    """
    return spack.CMakePackage._std_args(pkg)


def parent_class_modules(cls):
    """
    Get list of super class modules that are all descend from spack.Package
    """
    if (not issubclass(cls, spack.package.Package) or
        issubclass(spack.package.Package, cls)):
        return []
    result = []
    module = sys.modules.get(cls.__module__)
    if module:
        result = [module]
    for c in cls.__bases__:
        result.extend(parent_class_modules(c))
    return result


def load_external_modules(pkg):
    """Traverse a package's spec DAG and load any external modules.

    Traverse a package's dependencies and load any external modules
    associated with them.

    Args:
        pkg (PackageBase): package to load deps for
    """
    for dep in list(pkg.spec.traverse()):
        if dep.external_module:
            load_module(dep.external_module)


def setup_package(pkg, dirty):
    """Execute all environment setup routines."""
    spack_env = EnvironmentModifications()
    run_env = EnvironmentModifications()

    # Before proceeding, ensure that specs and packages are consistent
    #
    # This is a confusing behavior due to how packages are
    # constructed.  `setup_dependent_package` may set attributes on
    # specs in the DAG for use by other packages' install
    # method. However, spec.package will look up a package via
    # spack.repo, which defensively copies specs into packages.  This
    # code ensures that all packages in the DAG have pieces of the
    # same spec object at build time.
    #
    # This is safe for the build process, b/c the build process is a
    # throwaway environment, but it is kind of dirty.
    #
    # TODO: Think about how to avoid this fix and do something cleaner.
    for s in pkg.spec.traverse():
        s.package.spec = s

    # Trap spack-tracked compiler flags as appropriate.
    # Must be before set_compiler_environment_variables
    # Current implementation of default flag handler relies on this being
    # the first thing to affect the spack_env (so there is no appending), or
    # on no other build_environment methods trying to affect these variables
    # (CFLAGS, CXXFLAGS, etc). Currently both are true, either is sufficient.
    for flag in spack.spec.FlagMap.valid_compiler_flags():
        trap_func = getattr(pkg, flag + '_handler',
                            getattr(pkg, 'default_flag_handler',
                                    lambda x, y: y[1]))
        flag_val = pkg.spec.compiler_flags[flag]
        pkg.spec.compiler_flags[flag] = trap_func(spack_env, (flag, flag_val))

    set_compiler_environment_variables(pkg, spack_env)
    set_build_environment_variables(pkg, spack_env, dirty)
    pkg.architecture.platform.setup_platform_environment(pkg, spack_env)
    load_external_modules(pkg)
    # traverse in postorder so package can use vars from its dependencies
    spec = pkg.spec
    for dspec in pkg.spec.traverse(order='post', root=False, deptype='build'):
        # If a user makes their own package repo, e.g.
        # spack.repos.mystuff.libelf.Libelf, and they inherit from
        # an existing class like spack.repos.original.libelf.Libelf,
        # then set the module variables for both classes so the
        # parent class can still use them if it gets called.
        spkg = dspec.package
        modules = parent_class_modules(spkg.__class__)
        for mod in modules:
            set_module_variables_for_package(spkg, mod)
        set_module_variables_for_package(spkg, spkg.module)

        # Allow dependencies to modify the module
        dpkg = dspec.package
        dpkg.setup_dependent_package(pkg.module, spec)
        dpkg.setup_dependent_environment(spack_env, run_env, spec)

    set_module_variables_for_package(pkg, pkg.module)
    pkg.setup_environment(spack_env, run_env)

    # Make sure nothing's strange about the Spack environment.
    validate(spack_env, tty.warn)
    spack_env.apply_modifications()


def fork(pkg, function, dirty):
    """Fork a child process to do part of a spack build.

    Args:

        pkg (PackageBase): package whose environment we should set up the
            forked process for.
        function (callable): argless function to run in the child
            process.
        dirty (bool): If True, do NOT clean the environment before
            building.

    Usage::

        def child_fun():
            # do stuff
        build_env.fork(pkg, child_fun)

    Forked processes are run with the build environment set up by
    spack.build_environment.  This allows package authors to have full
    control over the environment, etc. without affecting other builds
    that might be executed in the same spack call.

    If something goes wrong, the child process catches the error and
    passes it to the parent wrapped in a ChildError.  The parent is
    expected to handle (or re-raise) the ChildError.
    """

    def child_process(child_pipe, input_stream):
        # We are in the child process. Python sets sys.stdin to
        # open(os.devnull) to prevent our process and its parent from
        # simultaneously reading from the original stdin. But, we assume
        # that the parent process is not going to read from it till we
        # are done with the child, so we undo Python's precaution.
        if input_stream is not None:
            sys.stdin = input_stream

        try:
            setup_package(pkg, dirty=dirty)
            return_value = function()
            child_pipe.send(return_value)
        except StopIteration as e:
            # StopIteration is used to stop installations
            # before the final stage, mainly for debug purposes
            tty.msg(e.message)
            child_pipe.send(None)

        except:
            # catch ANYTHING that goes wrong in the child process
            exc_type, exc, tb = sys.exc_info()

            # Need to unwind the traceback in the child because traceback
            # objects can't be sent to the parent.
            tb_string = traceback.format_exc()

            # build up some context from the offending package so we can
            # show that, too.
            package_context = get_package_context(tb)

            build_log = None
            if hasattr(pkg, 'log_path'):
                build_log = pkg.log_path

            # make a pickleable exception to send to parent.
            msg = "%s: %s" % (exc_type.__name__, str(exc))

            ce = ChildError(msg,
                            exc_type.__module__,
                            exc_type.__name__,
                            tb_string, build_log, package_context)
            child_pipe.send(ce)

        finally:
            child_pipe.close()

    parent_pipe, child_pipe = multiprocessing.Pipe()
    input_stream = None
    try:
        # Forward sys.stdin when appropriate, to allow toggling verbosity
        if sys.stdin.isatty() and hasattr(sys.stdin, 'fileno'):
            input_stream = os.fdopen(os.dup(sys.stdin.fileno()))

        p = multiprocessing.Process(
            target=child_process, args=(child_pipe, input_stream))
        p.start()

    finally:
        # Close the input stream in the parent process
        if input_stream is not None:
            input_stream.close()

    child_result = parent_pipe.recv()
    p.join()

    # If the child process raised an error, print its output here rather
    # than waiting until the call to SpackError.die() in main(). This
    # allows exception handling output to be logged from within Spack.
    # see spack.main.SpackCommand.
    if isinstance(child_result, ChildError):
        child_result.print_context()
        raise child_result

    return child_result


def get_package_context(traceback, context=3):
    """Return some context for an error message when the build fails.

    Args:
        traceback (traceback): A traceback from some exception raised during
            install
        context (int): Lines of context to show before and after the line
            where the error happened

    This function inspects the stack to find where we failed in the
    package file, and it adds detailed context to the long_message
    from there.

    """
    def make_stack(tb, stack=None):
        """Tracebacks come out of the system in caller -> callee order.  Return
        an array in callee -> caller order so we can traverse it."""
        if stack is None:
            stack = []
        if tb is not None:
            make_stack(tb.tb_next, stack)
            stack.append(tb)
        return stack

    stack = make_stack(traceback)

    for tb in stack:
        frame = tb.tb_frame
        if 'self' in frame.f_locals:
            # Find the first proper subclass of PackageBase.
            obj = frame.f_locals['self']
            if isinstance(obj, spack.package.PackageBase):
                break

    # we found obj, the Package implementation we care about.
    # point out the location in the install method where we failed.
    lines = []
    lines.append("%s:%d, in %s:" % (
        inspect.getfile(frame.f_code), frame.f_lineno, frame.f_code.co_name
    ))

    # Build a message showing context in the install method.
    sourcelines, start = inspect.getsourcelines(frame)

    l = frame.f_lineno - start
    start_ctx = max(0, l - context)
    sourcelines = sourcelines[start_ctx:l + context + 1]
    for i, line in enumerate(sourcelines):
        is_error = start_ctx + i == l
        mark = ">> " if is_error else "   "
        marked = "  %s%-6d%s" % (mark, start_ctx + i, line.rstrip())
        if is_error:
            marked = colorize('@R{%s}' % marked)
        lines.append(marked)

    return lines


class InstallError(spack.error.SpackError):
    """Raised by packages when a package fails to install"""


class ChildError(spack.error.SpackError):
    """Special exception class for wrapping exceptions from child processes
       in Spack's build environment.

    The main features of a ChildError are:

    1. They're serializable, so when a child build fails, we can send one
       of these to the parent and let the parent report what happened.

    2. They have a ``traceback`` field containing a traceback generated
       on the child immediately after failure.  Spack will print this on
       failure in lieu of trying to run sys.excepthook on the parent
       process, so users will see the correct stack trace from a child.

    3. They also contain context, which shows context in the Package
       implementation where the error happened.  This helps people debug
       Python code in their packages.  To get it, Spack searches the
       stack trace for the deepest frame where ``self`` is in scope and
       is an instance of PackageBase.  This will generally find a useful
       spot in the ``package.py`` file.

    The long_message of a ChildError displays one of two things:

      1. If the original error was a ProcessError, indicating a command
         died during the build, we'll show context from the build log.

      2. If the original error was any other type of error, we'll show
         context from the Python code.

    SpackError handles displaying the special traceback if we're in debug
    mode with spack -d.

    """
    # List of errors considered "build errors", for which we'll show log
    # context instead of Python context.
    build_errors = [('spack.util.executable', 'ProcessError')]

    def __init__(self, msg, module, classname, traceback_string, build_log,
                 context):
        super(ChildError, self).__init__(msg)
        self.module = module
        self.name = classname
        self.traceback = traceback_string
        self.build_log = build_log
        self.context = context

    @property
    def long_message(self):
        out = StringIO()
        out.write(self._long_message if self._long_message else '')

        if (self.module, self.name) in ChildError.build_errors:
            # The error happened in some external executed process. Show
            # the build log with errors highlighted.
            if self.build_log:
                events = parse_log_events(self.build_log)
                nerr = len(events)
                if nerr > 0:
                    if nerr == 1:
                        out.write("\n1 error found in build log:\n")
                    else:
                        out.write("\n%d errors found in build log:\n" % nerr)
                    out.write(make_log_context(events))

        else:
            # The error happened in in the Python code, so try to show
            # some context from the Package itself.
            out.write('%s: %s\n\n' % (self.name, self.message))
            if self.context:
                out.write('\n'.join(self.context))
                out.write('\n')

        if out.getvalue():
            out.write('\n')

        if self.build_log:
            out.write('See build log for details:\n')
            out.write('  %s' % self.build_log)

        return out.getvalue()

    def __str__(self):
        return self.message + self.long_message + self.traceback

    def __reduce__(self):
        """__reduce__ is used to serialize (pickle) ChildErrors.

        Return a function to reconstruct a ChildError, along with the
        salient properties we'll need.
        """
        return _make_child_error, (
            self.message,
            self.module,
            self.name,
            self.traceback,
            self.build_log,
            self.context)


def _make_child_error(msg, module, name, traceback, build_log, context):
    """Used by __reduce__ in ChildError to reconstruct pickled errors."""
    return ChildError(msg, module, name, traceback, build_log, context)<|MERGE_RESOLUTION|>--- conflicted
+++ resolved
@@ -69,15 +69,9 @@
 from spack.environment import EnvironmentModifications, validate
 from spack.util.environment import *
 from spack.util.executable import Executable
-<<<<<<< HEAD
 from spack.util.module_cmd import (load_module, get_path_from_module,
                                    unload_module)
-=======
-from spack.util.module_cmd import load_module, get_path_from_module
 from spack.util.log_parse import *
-
-
->>>>>>> c9493334
 #
 # This can be set by the user to globally disable parallel builds.
 #
