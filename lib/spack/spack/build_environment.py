--- conflicted
+++ resolved
@@ -30,13 +30,8 @@
 import multiprocessing
 import os
 import platform
-<<<<<<< HEAD
-from llnl.util.filesystem import *
-import llnl.util.tty as tty
-=======
 import shutil
 import sys
->>>>>>> 38ea75e8
 
 import spack
 import llnl.util.tty as tty
