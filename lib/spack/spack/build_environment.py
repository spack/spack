##############################################################################
# Copyright (c) 2013-2016, Lawrence Livermore National Security, LLC.
# Produced at the Lawrence Livermore National Laboratory.
#
# This file is part of Spack.
# Created by Todd Gamblin, tgamblin@llnl.gov, All rights reserved.
# LLNL-CODE-647188
#
# For details, see https://github.com/llnl/spack
# Please also see the LICENSE file for our notice and the LGPL.
#
# This program is free software; you can redistribute it and/or modify
# it under the terms of the GNU Lesser General Public License (as
# published by the Free Software Foundation) version 2.1, February 1999.
#
# This program is distributed in the hope that it will be useful, but
# WITHOUT ANY WARRANTY; without even the IMPLIED WARRANTY OF
# MERCHANTABILITY or FITNESS FOR A PARTICULAR PURPOSE. See the terms and
# conditions of the GNU Lesser General Public License for more details.
#
# You should have received a copy of the GNU Lesser General Public
# License along with this program; if not, write to the Free Software
# Foundation, Inc., 59 Temple Place, Suite 330, Boston, MA 02111-1307 USA
##############################################################################
"""
This module contains all routines related to setting up the package
build environment.  All of this is set up by package.py just before
install() is called.

There are two parts to the build environment:

1. Python build environment (i.e. install() method)

   This is how things are set up when install() is called.  Spack
   takes advantage of each package being in its own module by adding a
   bunch of command-like functions (like configure(), make(), etc.) in
   the package's module scope.  Ths allows package writers to call
   them all directly in Package.install() without writing 'self.'
   everywhere.  No, this isn't Pythonic.  Yes, it makes the code more
   readable and more like the shell script from which someone is
   likely porting.

2. Build execution environment

   This is the set of environment variables, like PATH, CC, CXX,
   etc. that control the build.  There are also a number of
   environment variables used to pass information (like RPATHs and
   other information about dependencies) to Spack's compiler wrappers.
   All of these env vars are also set up here.

Skimming this module is a nice way to get acquainted with the types of
calls you can make from within the install() function.
"""
<<<<<<< HEAD
import glob
import multiprocessing
=======
>>>>>>> edfe2297
import os
import sys
import multiprocessing
import traceback
import inspect
import shutil

import llnl.util.tty as tty
import spack
import spack.store
from llnl.util.filesystem import *
from spack.environment import EnvironmentModifications, validate
from spack.util.environment import *
from spack.util.executable import Executable, which

#
# This can be set by the user to globally disable parallel builds.
#
SPACK_NO_PARALLEL_MAKE = 'SPACK_NO_PARALLEL_MAKE'

#
# These environment variables are set by
# set_build_environment_variables and used to pass parameters to
# Spack's compiler wrappers.
#
SPACK_ENV_PATH = 'SPACK_ENV_PATH'
SPACK_DEPENDENCIES = 'SPACK_DEPENDENCIES'
SPACK_RPATH_DEPS = 'SPACK_RPATH_DEPS'
SPACK_LINK_DEPS = 'SPACK_LINK_DEPS'
SPACK_PREFIX = 'SPACK_PREFIX'
SPACK_INSTALL = 'SPACK_INSTALL'
SPACK_DEBUG = 'SPACK_DEBUG'
SPACK_SHORT_SPEC = 'SPACK_SHORT_SPEC'
SPACK_DEBUG_LOG_DIR = 'SPACK_DEBUG_LOG_DIR'


# Platform-specific library suffix.
dso_suffix = 'dylib' if sys.platform == 'darwin' else 'so'


class MakeExecutable(Executable):
    """Special callable executable object for make so the user can
       specify parallel or not on a per-invocation basis.  Using
       'parallel' as a kwarg will override whatever the package's
       global setting is, so you can either default to true or false
       and override particular calls.

       Note that if the SPACK_NO_PARALLEL_MAKE env var is set it overrides
       everything.
    """

    def __init__(self, name, jobs, destdir=None):
        super(MakeExecutable, self).__init__(name)
        self.jobs = jobs
        self.destdir = destdir

    def __call__(self, *args, **kwargs):
        disable = env_flag(SPACK_NO_PARALLEL_MAKE)
        parallel = not disable and kwargs.get('parallel', self.jobs > 1)

        if parallel:
            jobs = "-j%d" % self.jobs
            args = (jobs,) + args

        if self.destdir and 'install' in args:
            args = ("DESTDIR={0}".format(self.destdir),) + args

        return super(MakeExecutable, self).__call__(*args, **kwargs)


def load_module(mod):
    """Takes a module name and removes modules until it is possible to
    load that module. It then loads the provided module. Depends on the
    modulecmd implementation of modules used in cray and lmod.
    """
    # Create an executable of the module command that will output python code
    modulecmd = which('modulecmd')
    modulecmd.add_default_arg('python')

    # Read the module and remove any conflicting modules
    # We do this without checking that they are already installed
    # for ease of programming because unloading a module that is not
    # loaded does nothing.
    text = modulecmd('show', mod, output=str, error=str).split()
    for i, word in enumerate(text):
        if word == 'conflict':
            exec(compile(modulecmd('unload', text[i + 1], output=str,
                                   error=str), '<string>', 'exec'))
    # Load the module now that there are no conflicts
    load = modulecmd('load', mod, output=str, error=str)
    exec(compile(load, '<string>', 'exec'))


def get_path_from_module(mod):
    """Inspects a TCL module for entries that indicate the absolute path
    at which the library supported by said module can be found.
    """
    # Create a modulecmd executable
    modulecmd = which('modulecmd')
    modulecmd.add_default_arg('python')

    # Read the module
    text = modulecmd('show', mod, output=str, error=str).split('\n')
    # If it lists its package directory, return that
    for line in text:
        if line.find(mod.upper() + '_DIR') >= 0:
            words = line.split()
            return words[2]

    # If it lists a -rpath instruction, use that
    for line in text:
        rpath = line.find('-rpath/')
        if rpath >= 0:
            return line[rpath + 6:line.find('/lib')]

    # If it lists a -L instruction, use that
    for line in text:
        L = line.find('-L/')
        if L >= 0:
            return line[L + 2:line.find('/lib')]

    # If it sets the LD_LIBRARY_PATH or CRAY_LD_LIBRARY_PATH, use that
    for line in text:
        if line.find('LD_LIBRARY_PATH') >= 0:
            words = line.split()
            path = words[2]
            return path[:path.find('/lib')]
    # Unable to find module path
    return None


def set_compiler_environment_variables(pkg, env):
    assert(pkg.spec.concrete)
    compiler = pkg.compiler
    flags = pkg.spec.compiler_flags

    # Set compiler variables used by CMake and autotools
    assert all(key in compiler.link_paths for key in (
        'cc', 'cxx', 'f77', 'fc'))

    # Populate an object with the list of environment modifications
    # and return it
    # TODO : add additional kwargs for better diagnostics, like requestor,
    # ttyout, ttyerr, etc.
    link_dir = spack.build_env_path

    # Set SPACK compiler variables so that our wrapper knows what to call
    if compiler.cc:
        env.set('SPACK_CC', compiler.cc)
        env.set('CC', join_path(link_dir, compiler.link_paths['cc']))
    if compiler.cxx:
        env.set('SPACK_CXX', compiler.cxx)
        env.set('CXX', join_path(link_dir, compiler.link_paths['cxx']))
    if compiler.f77:
        env.set('SPACK_F77', compiler.f77)
        env.set('F77', join_path(link_dir, compiler.link_paths['f77']))
    if compiler.fc:
        env.set('SPACK_FC',  compiler.fc)
        env.set('FC', join_path(link_dir, compiler.link_paths['fc']))

    # Set SPACK compiler rpath flags so that our wrapper knows what to use
    env.set('SPACK_CC_RPATH_ARG',  compiler.cc_rpath_arg)
    env.set('SPACK_CXX_RPATH_ARG', compiler.cxx_rpath_arg)
    env.set('SPACK_F77_RPATH_ARG', compiler.f77_rpath_arg)
    env.set('SPACK_FC_RPATH_ARG',  compiler.fc_rpath_arg)

    # Add every valid compiler flag to the environment, prefixed with "SPACK_"
    for flag in spack.spec.FlagMap.valid_compiler_flags():
        # Concreteness guarantees key safety here
        if flags[flag] != []:
            env.set('SPACK_' + flag.upper(), ' '.join(f for f in flags[flag]))

    env.set('SPACK_COMPILER_SPEC', str(pkg.spec.compiler))

    for mod in compiler.modules:
        load_module(mod)

    compiler.setup_custom_environment(env)

    return env


def set_build_environment_variables(pkg, env, dirty=False):
    """
    This ensures a clean install environment when we build packages.

    Arguments:
    dirty -- skip unsetting the user's environment settings.
    """
    # Add spack build environment path with compiler wrappers first in
    # the path. We add both spack.env_path, which includes default
    # wrappers (cc, c++, f77, f90), AND a subdirectory containing
    # compiler-specific symlinks.  The latter ensures that builds that
    # are sensitive to the *name* of the compiler see the right name
    # when we're building with the wrappers.
    #
    # Conflicts on case-insensitive systems (like "CC" and "cc") are
    # handled by putting one in the <build_env_path>/case-insensitive
    # directory.  Add that to the path too.
    env_paths = []
    compiler_specific = join_path(spack.build_env_path, pkg.compiler.name)
    for item in [spack.build_env_path, compiler_specific]:
        env_paths.append(item)
        ci = join_path(item, 'case-insensitive')
        if os.path.isdir(ci):
            env_paths.append(ci)

    env_paths = filter_system_paths(env_paths)

    for item in reversed(env_paths):
        env.prepend_path('PATH', item)
    env.set_path(SPACK_ENV_PATH, env_paths)

    # Prefixes of all of the package's dependencies go in SPACK_DEPENDENCIES
    dep_prefixes = [d.prefix for d in
                    pkg.spec.traverse(root=False, deptype=('build', 'link'))]
    dep_prefixes = filter_system_paths(dep_prefixes)
    env.set_path(SPACK_DEPENDENCIES, dep_prefixes)

    # These variables control compiler wrapper behavior
    env.set_path(SPACK_RPATH_DEPS, filter_system_paths([
        d.prefix for d in get_rpath_deps(pkg)]))
    env.set_path(SPACK_LINK_DEPS, filter_system_paths([
        d.prefix for d in pkg.spec.traverse(root=False, deptype=('link'))]))

    # Add dependencies to CMAKE_PREFIX_PATH
    env.set_path('CMAKE_PREFIX_PATH', dep_prefixes)

    # Install prefix
    env.set(SPACK_PREFIX, pkg.prefix)

    # Install root prefix
    env.set(SPACK_INSTALL, spack.store.root)

    # Stuff in here sanitizes the build environemnt to eliminate
    # anything the user has set that may interfere.
    if not dirty:
        # Remove these vars from the environment during build because they
        # can affect how some packages find libraries.  We want to make
        # sure that builds never pull in unintended external dependencies.
        env.unset('LD_LIBRARY_PATH')
        env.unset('LIBRARY_PATH')
        env.unset('CPATH')
        env.unset('LD_RUN_PATH')
        env.unset('DYLD_LIBRARY_PATH')

        # Remove any macports installs from the PATH.  The macports ld can
        # cause conflicts with the built-in linker on el capitan.  Solves
        # assembler issues, e.g.:
        #    suffix or operands invalid for `movq'"
        path = get_path('PATH')
        for p in path:
            if '/macports/' in p:
                env.remove_path('PATH', p)

    # Add bin directories from dependencies to the PATH for the build.
    bin_dirs = reversed(filter(os.path.isdir, [
        '%s/bin' % d.prefix for d in pkg.spec.dependencies(deptype='build')]))
    bin_dirs = filter_system_bin_paths(bin_dirs)
    for item in bin_dirs:
        env.prepend_path('PATH', item)

    # Working directory for the spack command itself, for debug logs.
    if spack.debug:
        env.set(SPACK_DEBUG, 'TRUE')
    env.set(SPACK_SHORT_SPEC, pkg.spec.short_spec)
    env.set(SPACK_DEBUG_LOG_DIR, spack.spack_working_dir)

    # Add any pkgconfig directories to PKG_CONFIG_PATH
    for pre in dep_prefixes:
        for directory in ('lib', 'lib64', 'share'):
            pcdir = join_path(pre, directory, 'pkgconfig')
            if os.path.isdir(pcdir):
                env.prepend_path('PKG_CONFIG_PATH', pcdir)

    if pkg.spec.architecture.target.module_name:
        load_module(pkg.spec.architecture.target.module_name)

    return env


class RedirectionInstallContext(object):
    """
    Provides file commands which redirect paths relative to a specified
    directory; furthermore it only redirects paths with a specified prefix.
    For example if the prefix is /x/y/ and the destination directory is
    /redirect/, then creating a file /x/y/z will actually create a file in
    /redirect/x/y/z. For the purposes of matching against the prefix, /x/y
    will be considered a match with /x/y/.

    For commands that return file paths, the provided commands strip off the
    redirect prefix (when it is present), which ensures they are safe to use
    as symlink targets (for example).

    Paths used as locations for file commands (e.g. when copying, moving, or
    deleting) should be redirected (if they target the package prefix).
    """
    def __init__(self, pkgPrefix, destdir):
        if not pkgPrefix.endswith(os.sep):
            pkgPrefix += os.sep
        self.pkgPrefix = pkgPrefix
        self.destdir = destdir

    def redirect_path(self, path):
        path = os.path.abspath(path)
        # Append os.sep so that if self.pkgPrefix = "/x/y/z/", it will be
        # considered a prefix of "/x/y/z".
        if self.destdir and (path + os.sep).startswith(self.pkgPrefix):
            if path.startswith(os.sep):
                path = path[len(os.sep):]
            return join_path(self.destdir, path)
        else:
            return path

    def strip_destdir(self, path):
        path = os.path.abspath(path)
        if self.destdir and path.startswith(self.destdir):
            path = os.sep + path[len(self.destdir):]
        return path

    def install_redirect(self, src, dst):
        install(src, self.redirect_path(dst))

    def mkdirp_redirect(self, *paths):
        paths = list(self.redirect_path(x) for x in paths)
        mkdirp(*paths)

    def symlink_redirect(self, src, dst, force=False):
        # Redirects dst, removes DESTDIR from src. Does not need to assume that
        # src intends pkgPrefix as a prefix but does assume that no intended
        # prefix has DESTDIR as a prefix.
        srcPath = self.strip_destdir(src)
        if force:
            force_symlink(srcPath, self.redirect_path(dst))
        else:
            os.symlink(srcPath, self.redirect_path(dst))

    def pwd_redirect(self):
        return self.strip_destdir(os.getcwd())

    def force_symlink_redirect(self, src, dst):
        self.symlink_redirect(src, dst, force=True)

    def working_dir_redirect(self, dirname, **kwargs):
        return working_dir(self.redirect_path(dirname), **kwargs)

    def glob_redirect(self, pathPattern):
        return list(self.strip_destdir(x) for x in
                    glob.glob(self.redirect_path(pathPattern)))

    def open_redirect(self, path, *args):
        return open(self.redirect_path(path), *args)


class RedirectedCommand(object):
    def __init__(self, fn, redirContext, numPaths=1):
        self.fn = fn
        self.redirCtxt = redirContext
        self.numPaths = numPaths

    def __call__(self, *args, **kwargs):
        newArgs = list(args[:-self.numPaths])
        newArgs.extend(self.redirCtxt.redirect_path(p)
                       for p in args[-self.numPaths:])
        return self.fn(*newArgs, **kwargs)


def set_module_variables_for_package(pkg, module):
    """Populate the module scope of install() with some useful functions.
       This makes things easier for package writers.
    """
    # number of jobs spack will build with.
    jobs = multiprocessing.cpu_count()
    if not pkg.parallel:
        jobs = 1
    elif pkg.make_jobs:
        jobs = pkg.make_jobs

    m = module
    m.make_jobs = jobs

    pkgCtxt = pkg.installCtxt
    destdir = pkgCtxt.destdir

    # TODO: make these build deps that can be installed if not found.
    m.make  = MakeExecutable('make', jobs, destdir)
    m.gmake = MakeExecutable('gmake', jobs, destdir)
    m.make_redir = MakeExecutable('make-redir', jobs, destdir)
    m.scons = MakeExecutable('scons', jobs)

    # easy shortcut to os.environ
    m.env = os.environ

    # Find the configure script in the archive path
    # Don't use which for this; we want to find it in the current dir.
    m.configure = Executable('./configure')

    m.cmake = Executable('cmake')
    m.ctest = Executable('ctest')

    # Standard CMake arguments
    m.std_cmake_args = spack.CMakePackage._std_args(pkg)

    # Put spack compiler paths in module scope.
    link_dir = spack.build_env_path
    m.spack_cc = join_path(link_dir, pkg.compiler.link_paths['cc'])
    m.spack_cxx = join_path(link_dir, pkg.compiler.link_paths['cxx'])
    m.spack_f77 = join_path(link_dir, pkg.compiler.link_paths['f77'])
    m.spack_fc  = join_path(link_dir, pkg.compiler.link_paths['fc'])

    # Emulate some shell commands for convenience
    if pkgCtxt.destdir:
        m.pwd = pkgCtxt.pwd_redirect
        m.symlink = pkgCtxt.symlink_redirect
        m.mkdirp  = pkgCtxt.mkdirp_redirect
        m.glob_redirect = pkgCtxt.glob_redirect

        m.cd = RedirectedCommand(os.chdir, pkgCtxt, 1)
        m.mkdir = RedirectedCommand(os.mkdir, pkgCtxt, 1)
        m.makedirs = RedirectedCommand(os.makedirs, pkgCtxt, 1)
        m.remove = RedirectedCommand(os.remove, pkgCtxt, 1)
        m.removedirs = RedirectedCommand(os.removedirs, pkgCtxt, 1)

        m.install = pkgCtxt.install_redirect
        m.install_tree = RedirectedCommand(install_tree, pkgCtxt, 2)
        m.move = RedirectedCommand(shutil.move, pkgCtxt, 2)
        m.rmtree = RedirectedCommand(shutil.rmtree, pkgCtxt, 1)
        m.cp = RedirectedCommand(which('cp'), pkgCtxt, 2)

        # These are only set for redirected installations of pkg
        m.working_dir  = pkgCtxt.working_dir_redirect
        m.open = pkgCtxt.open_redirect
        m.force_symlink = pkgCtxt.force_symlink_redirect
    else:
        m.glob_redirect = glob.glob
        m.pwd = os.getcwd
        m.cd = os.chdir
        m.mkdir = os.mkdir
        m.makedirs = os.makedirs
        m.remove = os.remove
        m.removedirs = os.removedirs
        m.symlink = os.symlink
        m.cp = which('cp')

        m.mkdirp  = mkdirp
        m.install = install
        m.install_tree = install_tree
        m.move = shutil.move
        m.rmtree = shutil.rmtree

    # Useful directories within the prefix are encapsulated in
    # a Prefix object.
    m.prefix = pkg.prefix

    # Platform-specific library suffix.
    m.dso_suffix = dso_suffix


def get_rpath_deps(pkg):
    """Return immediate or transitive RPATHs depending on the package."""
    if pkg.transitive_rpaths:
        return [d for d in pkg.spec.traverse(root=False, deptype=('link'))]
    else:
        return pkg.spec.dependencies(deptype='link')


def get_rpaths(pkg):
    """Get a list of all the rpaths for a package."""
    rpaths = [pkg.prefix.lib, pkg.prefix.lib64]
    deps = get_rpath_deps(pkg)
    rpaths.extend(d.prefix.lib for d in deps
                  if os.path.isdir(d.prefix.lib))
    rpaths.extend(d.prefix.lib64 for d in deps
                  if os.path.isdir(d.prefix.lib64))
    # Second module is our compiler mod name. We use that to get rpaths from
    # module show output.
    if pkg.compiler.modules and len(pkg.compiler.modules) > 1:
        rpaths.append(get_path_from_module(pkg.compiler.modules[1]))
    return rpaths


def get_std_cmake_args(cmake_pkg):
    # standard CMake arguments
    ret = ['-DCMAKE_INSTALL_PREFIX=%s' % cmake_pkg.prefix,
           '-DCMAKE_BUILD_TYPE=RelWithDebInfo',
           '-DCMAKE_VERBOSE_MAKEFILE=ON']
    if platform.mac_ver()[0]:
        ret.append('-DCMAKE_FIND_FRAMEWORK=LAST')

    # Set up CMake rpath
    ret.append('-DCMAKE_INSTALL_RPATH_USE_LINK_PATH=FALSE')
    ret.append('-DCMAKE_INSTALL_RPATH=%s' % ":".join(get_rpaths(cmake_pkg)))

    return ret


def parent_class_modules(cls):
    """
    Get list of super class modules that are all descend from spack.Package
    """
    if not issubclass(cls, spack.Package) or issubclass(spack.Package, cls):
        return []
    result = []
    module = sys.modules.get(cls.__module__)
    if module:
        result = [module]
    for c in cls.__bases__:
        result.extend(parent_class_modules(c))
    return result


def load_external_modules(pkg):
    """ traverse the spec list and find any specs that have external modules.
    """
    for dep in list(pkg.spec.traverse()):
        if dep.external_module:
            load_module(dep.external_module)


def setup_package(pkg, dirty=False):
    """Execute all environment setup routines."""
    spack_env = EnvironmentModifications()
    run_env = EnvironmentModifications()

    # Before proceeding, ensure that specs and packages are consistent
    #
    # This is a confusing behavior due to how packages are
    # constructed.  `setup_dependent_package` may set attributes on
    # specs in the DAG for use by other packages' install
    # method. However, spec.package will look up a package via
    # spack.repo, which defensively copies specs into packages.  This
    # code ensures that all packages in the DAG have pieces of the
    # same spec object at build time.
    #
    # This is safe for the build process, b/c the build process is a
    # throwaway environment, but it is kind of dirty.
    #
    # TODO: Think about how to avoid this fix and do something cleaner.
    for s in pkg.spec.traverse():
        s.package.spec = s

    set_compiler_environment_variables(pkg, spack_env)
    set_build_environment_variables(pkg, spack_env, dirty)
    pkg.spec.architecture.platform.setup_platform_environment(pkg, spack_env)
    load_external_modules(pkg)
    # traverse in postorder so package can use vars from its dependencies
    spec = pkg.spec
    for dspec in pkg.spec.traverse(order='post', root=False, deptype='build'):
        # If a user makes their own package repo, e.g.
        # spack.repos.mystuff.libelf.Libelf, and they inherit from
        # an existing class like spack.repos.original.libelf.Libelf,
        # then set the module variables for both classes so the
        # parent class can still use them if it gets called.
        spkg = dspec.package
        modules = parent_class_modules(spkg.__class__)
        for mod in modules:
            set_module_variables_for_package(spkg, mod)
        set_module_variables_for_package(spkg, spkg.module)

        # Allow dependencies to modify the module
        dpkg = dspec.package
        dpkg.setup_dependent_package(pkg.module, spec)
        dpkg.setup_dependent_environment(spack_env, run_env, spec)

    set_module_variables_for_package(pkg, pkg.module)
    pkg.setup_environment(spack_env, run_env)

    # Make sure nothing's strange about the Spack environment.
    validate(spack_env, tty.warn)
    spack_env.apply_modifications()


def fork(pkg, function, dirty=False):
    """Fork a child process to do part of a spack build.

    :param pkg: pkg whose environemnt we should set up the forked process for.
    :param function: arg-less function to run in the child process.
    :param dirty: If True, do NOT clean the environment before building.

    Usage::

       def child_fun():
           # do stuff
       build_env.fork(pkg, child_fun)

    Forked processes are run with the build environment set up by
    spack.build_environment.  This allows package authors to have
    full control over the environment, etc. without affecting
    other builds that might be executed in the same spack call.

    If something goes wrong, the child process is expected to print
    the error and the parent process will exit with error as
    well. If things go well, the child exits and the parent
    carries on.
    """

    def child_execution(child_connection):
        try:
            setup_package(pkg, dirty=dirty)
            function()
            child_connection.send(None)
        except:
            # catch ANYTHING that goes wrong in the child process
            exc_type, exc, tb = sys.exc_info()

            # Need to unwind the traceback in the child because traceback
            # objects can't be sent to the parent.
            tb_string = traceback.format_exc()

            # build up some context from the offending package so we can
            # show that, too.
            package_context = get_package_context(tb)

            build_log = None
            if hasattr(pkg, 'log_path'):
                build_log = pkg.log_path

            # make a pickleable exception to send to parent.
            msg = "%s: %s" % (str(exc_type.__name__), str(exc))

            ce = ChildError(msg, tb_string, build_log, package_context)
            child_connection.send(ce)

        finally:
            child_connection.close()

    parent_connection, child_connection = multiprocessing.Pipe()
    p = multiprocessing.Process(
        target=child_execution,
        args=(child_connection,)
    )
    p.start()
    child_exc = parent_connection.recv()
    p.join()

    if child_exc is not None:
        raise child_exc


def get_package_context(traceback):
    """Return some context for an error message when the build fails.

    Args:
    traceback -- A traceback from some exception raised during install.

    This function inspects the stack to find where we failed in the
    package file, and it adds detailed context to the long_message
    from there.

    """
    def make_stack(tb, stack=None):
        """Tracebacks come out of the system in caller -> callee order.  Return
        an array in callee -> caller order so we can traverse it."""
        if stack is None:
            stack = []
        if tb is not None:
            make_stack(tb.tb_next, stack)
            stack.append(tb)
        return stack

    stack = make_stack(traceback)

    for tb in stack:
        frame = tb.tb_frame
        if 'self' in frame.f_locals:
            # Find the first proper subclass of spack.PackageBase.
            obj = frame.f_locals['self']
            if isinstance(obj, spack.PackageBase):
                break

    # we found obj, the Package implementation we care about.
    # point out the location in the install method where we failed.
    lines = []
    lines.append("%s:%d, in %s:" % (
        inspect.getfile(frame.f_code), frame.f_lineno, frame.f_code.co_name
    ))

    # Build a message showing context in the install method.
    sourcelines, start = inspect.getsourcelines(frame)
    for i, line in enumerate(sourcelines):
        mark = ">> " if start + i == frame.f_lineno else "   "
        lines.append("  %s%-5d%s" % (mark, start + i, line.rstrip()))

    return lines


class InstallError(spack.error.SpackError):
    """Raised by packages when a package fails to install"""


class ChildError(spack.error.SpackError):
    """Special exception class for wrapping exceptions from child processes
       in Spack's build environment.

    The main features of a ChildError are:

    1. They're serializable, so when a child build fails, we can send one
       of these to the parent and let the parent report what happened.

    2. They have a ``traceback`` field containing a traceback generated
       on the child immediately after failure.  Spack will print this on
       failure in lieu of trying to run sys.excepthook on the parent
       process, so users will see the correct stack trace from a child.

    3. They also contain package_context, which shows source code context
       in the Package implementation where the error happened.  To get
       this, Spack searches the stack trace for the deepest frame where
       ``self`` is in scope and is an instance of PackageBase.  This will
       generally find a useful spot in the ``package.py`` file.

    The long_message of a ChildError displays all this stuff to the user,
    and SpackError handles displaying the special traceback if we're in
    debug mode with spack -d.

    """
    def __init__(self, msg, traceback_string, build_log, package_context):
        super(ChildError, self).__init__(msg)
        self.traceback = traceback_string
        self.build_log = build_log
        self.package_context = package_context

    @property
    def long_message(self):
        msg = self._long_message if self._long_message else ''

        if self.package_context:
            if msg:
                msg += "\n\n"
            msg += '\n'.join(self.package_context)

        if msg:
            msg += "\n\n"

        if self.build_log:
            msg += "See build log for details:\n"
            msg += "  %s" % self.build_log

        return msg

    def __reduce__(self):
        """__reduce__ is used to serialize (pickle) ChildErrors.

        Return a function to reconstruct a ChildError, along with the
        salient properties we'll need.
        """
        return _make_child_error, (
            self.message,
            self.traceback,
            self.build_log,
            self.package_context)


def _make_child_error(msg, traceback, build_log, package_context):
    """Used by __reduce__ in ChildError to reconstruct pickled errors."""
    return ChildError(msg, traceback, build_log, package_context)<|MERGE_RESOLUTION|>--- conflicted
+++ resolved
@@ -51,11 +51,7 @@
 Skimming this module is a nice way to get acquainted with the types of
 calls you can make from within the install() function.
 """
-<<<<<<< HEAD
 import glob
-import multiprocessing
-=======
->>>>>>> edfe2297
 import os
 import sys
 import multiprocessing
