# Copyright 2013-2022 Lawrence Livermore National Security, LLC and other
# Spack Project Developers. See the top-level COPYRIGHT file for details.
#
# SPDX-License-Identifier: (Apache-2.0 OR MIT)
import glob
import inspect
import os
import re
import sys
import tempfile
import xml.etree.ElementTree as ElementTree

import llnl.util.tty as tty
from llnl.util.filesystem import (
    HeaderList,
    LibraryList,
    ancestor,
    filter_file,
    find_headers,
    find_libraries,
    find_system_libraries,
    install,
)

import spack.error
from spack.build_environment import dso_suffix
from spack.package_base import InstallError
from spack.util.environment import EnvironmentModifications
from spack.util.executable import Executable
from spack.util.prefix import Prefix
from spack.version import Version, ver

from .generic import Package

# A couple of utility functions that might be useful in general. If so, they
# should really be defined elsewhere, unless deemed heretical.
# (Or na"ive on my part).


def debug_print(msg, *args):
    """Prints a message (usu. a variable) and the callers' names for a couple
    of stack frames.
    """
    # https://docs.python.org/2/library/inspect.html#the-interpreter-stack
    stack = inspect.stack()
    _func_name = 3
    tty.debug("%s.%s:\t%s" % (stack[2][_func_name], stack[1][_func_name], msg), *args)


def raise_lib_error(*args):
    """Bails out with an error message. Shows args after the first as one per
    line, tab-indented, useful for long paths to line up and stand out.
    """
    raise InstallError("\n\t".join(str(i) for i in args))


def _expand_fields(s):
    """[Experimental] Expand arch-related fields in a string, typically a
    filename.

    Supported fields and their typical expansions are::

        {platform}  linux, mac
        {arch}      intel64 (including on Mac)
        {libarch}   intel64, empty on Mac
        {bits}      64

    """
    # Python-native string formatting requires arg list counts to match the
    # replacement field count; optional fields are far easier with regexes.

    _bits = "64"
    _arch = "intel64"  # TBD: ia32

    if "linux" in sys.platform:  # NB: linux2 vs. linux
        s = re.sub("{platform}", "linux", s)
        s = re.sub("{libarch}", _arch, s)
    elif "darwin" in sys.platform:
        s = re.sub("{platform}", "mac", s)
        s = re.sub("{libarch}", "", s)  # no arch dirs are used (as of 2018)
    # elif 'win' in sys.platform:            # TBD
    #     s = re.sub('{platform}', 'windows', s)

    s = re.sub("{arch}", _arch, s)
    s = re.sub("{bits}", _bits, s)
    return s


class IntelPackage(Package):
    """Specialized class for licensed Intel software.

    This class provides two phases that can be overridden:

    1. :py:meth:`~.IntelPackage.configure`
    2. :py:meth:`~.IntelPackage.install`

    They both have sensible defaults and for many packages the
    only thing necessary will be to override setup_run_environment
    to set the appropriate environment variables.
    """

    #: This attribute is used in UI queries that need to know the build
    #: system base class
    build_system_class = "IntelPackage"

    #: A dict that maps Spack version specs to release years, needed to infer
    #: the installation directory layout for pre-2016 versions in the family of
    #: Intel packages.
    #
    # Like any property, it can be overridden in client packages, should older
    # versions ever be added there.  The initial dict here contains the
    # packages defined in Spack as of 2018-04.  Keys could conceivably overlap
    # but preferably should not - only the first key in hash traversal order
    # that satisfies self.spec will be used.
    version_years = {
        # intel-daal is versioned 2016 and later, no divining is needed
        "intel-ipp@9.0:9": 2016,
        "intel-mkl@11.3.0:11.3": 2016,
        "intel-mpi@5.1:5": 2016,
    }

    # Below is the list of possible values for setting auto dispatch functions
    # for the Intel compilers. Using these allows for the building of fat
    # binaries that will detect the CPU SIMD capabilities at run time and
    # activate the appropriate extensions.
    auto_dispatch_options = (
        "COMMON-AVX512",
        "MIC-AVX512",
        "CORE-AVX512",
        "CORE-AVX2",
        "CORE-AVX-I",
        "AVX",
        "SSE4.2",
        "SSE4.1",
        "SSSE3",
        "SSE3",
        "SSE2",
    )

    @property
    def license_required(self):
        # The Intel libraries are provided without requiring a license as of
        # version 2017.2. Trying to specify one anyway will fail. See:
        # https://software.intel.com/en-us/articles/free-ipsxe-tools-and-libraries
        return self._has_compilers or self.version < ver("2017.2")

    #: Comment symbol used in the license.lic file
    license_comment = "#"

    #: Environment variables that Intel searches for a license file
    license_vars = ["INTEL_LICENSE_FILE"]

    #: URL providing information on how to acquire a license key
    license_url = "https://software.intel.com/en-us/articles/intel-license-manager-faq"

    #: Location where Intel searches for a license file
    @property
    def license_files(self):
        dirs = ["Licenses"]

        if self._has_compilers:
            dirs.append(self.component_bin_dir("compiler"))

            for variant, component_suite_dir in {
                "+advisor": "advisor",
                "+inspector": "inspector",
                "+itac": "itac",
                "+vtune": "vtune_profiler",
            }.items():
                if variant in self.spec:
                    dirs.append(
                        self.normalize_path("licenses", component_suite_dir, relative=True)
                    )

        files = [os.path.join(d, "license.lic") for d in dirs]
        return files

    #: Components to install (list of name patterns from pset/mediaconfig.xml)
    # NB: Renamed from plain components() for coding and maintainability.
    @property
    def pset_components(self):
        # Do not detail single-purpose client packages.
        if not self._has_compilers:
            return ["ALL"]

        # tty.warn('DEBUG: installing ALL components')
        # return ['ALL']

        # Always include compilers and closely related components.
        # Pre-2016 compiler components have different names - throw in all.
        # Later releases have overlapping minor parts that differ by "edition".
        # NB: The spack package 'intel' is a subset of
        # 'intel-parallel-studio@composer' without the lib variants.
        c = (
            " intel-icc          intel-ifort"
            " intel-ccomp        intel-fcomp        intel-comp-"
            " intel-compilerproc intel-compilerprof intel-compilerpro-"
            " intel-psxe intel-openmp"
        )

        additions_for = {
            "cluster": " intel-icsxe",
            "professional": " intel-ips-",
            "composer": " intel-compxe",
        }
        if self._edition in additions_for:
            c += additions_for[self._edition]

        for variant, components_to_add in {
            "+daal": " intel-daal",  # Data Analytics Acceleration Lib
            "+gdb": " intel-gdb",  # Integrated Performance Primitives
            "+ipp": " intel-ipp intel-crypto-ipp",
            "+mkl": " intel-mkl",  # Math Kernel Library
            "+mpi": " intel-mpi intel-imb",  # MPI runtime, SDK, benchm.
            "+tbb": " intel-tbb",  # Threading Building Blocks
            "+advisor": " intel-advisor",
            "+clck": " intel_clck",  # Cluster Checker
            "+inspector": " intel-inspector",
            "+itac": " intel-itac intel-ta intel-tc" " intel-trace-analyzer intel-trace-collector",
            # Trace Analyzer and Collector
            "+vtune": " intel-vtune"
            # VTune, ..-profiler since 2020, ..-amplifier before
        }.items():
            if variant in self.spec:
                c += components_to_add

        debug_print(c)
        return c.split()

    # ---------------------------------------------------------------------
    # Utilities
    # ---------------------------------------------------------------------
    @property
    def _filtered_components(self):
        """Expands the list of desired component patterns to the exact names
        present in the given download.
        """
        c = self.pset_components
        if "ALL" in c or "DEFAULTS" in c:  # No filter needed
            return c

        # mediaconfig.xml is known to contain duplicate components.
        # If more than one copy of the same component is used, you
        # will get an error message about invalid components.
        # Use sets to prevent duplicates and for efficient traversal.
        requested = set(c)
        confirmed = set()

        # NB: To get a reasonable overview in pretty much the documented way:
        #
        #   grep -E '<Product|<Abbr|<Name>..[a-z]'  pset/mediaconfig.xml
        #
        # https://software.intel.com/en-us/articles/configuration-file-format
        #
        xmltree = ElementTree.parse("pset/mediaconfig.xml")
        for entry in xmltree.getroot().findall(".//Abbr"):  # XPath expression
            name_present = entry.text
            for name_requested in requested:
                if name_present.startswith(name_requested):
                    confirmed.add(name_present)

        return list(confirmed)

    @property
    def intel64_int_suffix(self):
        """Provide the suffix for Intel library names to match a client
        application's desired int size, conveyed by the active spec variant.
        The possible suffixes and their meanings are:

          ``ilp64``  all of int, long, and pointer are 64 bit,
          `` lp64``  only long and pointer are 64 bit; int will be 32bit.
        """
        if "+ilp64" in self.spec:
            return "ilp64"
        else:
            return "lp64"

    @property
    def _has_compilers(self):
        return self.name in ["intel", "intel-parallel-studio"]

    @property
    def _edition(self):
        if self.name == "intel-parallel-studio":
            return self.version[0]  # clearer than .up_to(1), I think.
        elif self.name == "intel":
            return "composer"
        else:
            return ""

    @property
    def version_yearlike(self):
        """Return the version in a unified style, suitable for Version class
        conditionals.
        """
        # Input data for this routine:  self.version
        # Returns:                      YYYY.Nupdate[.Buildseq]
        #
        # Specifics by package:
        #
        #   Package                     Format of self.version
        #   ------------------------------------------------------------
        #   'intel-parallel-studio'     <edition>.YYYY.Nupdate
        #   'intel'                     YY.0.Nupdate (some assigned ad-hoc)
        #   Recent lib packages         YYYY.Nupdate.Buildseq
        #   Early lib packages          Major.Minor.Patch.Buildseq
        #   ------------------------------------------------------------
        #
        #   Package                     Output
        #   ------------------------------------------------------------
        #   'intel-parallel-studio'     YYYY.Nupdate
        #   'intel'                     YYYY.Nupdate
        #   Recent lib packages         YYYY.Nupdate.Buildseq
        #   Known early lib packages    YYYY.Minor.Patch.Buildseq (*)
        #   Unknown early lib packages  (2000 + Major).Minor.Patch.Buildseq
        #   ----------------------------------------------------------------
        #
        #   (*) YYYY is taken from @property "version_years" (a dict of specs)
        #
        try:
            if self.name == "intel":
                # Has a "Minor" version element, but it is always set as 0. To
                # be useful for comparisons, drop it and get YYYY.Nupdate.
                v_tail = self.version[2:]  # coerced just fine via __getitem__
            else:
                v_tail = self.version[1:]
        except IndexError:
            # Hmm - this happens on "spack install intel-mkl@11".
            # I thought concretization picks an actual version??
            return self.version  # give up

        if self.name == "intel-parallel-studio":
            return v_tail

        v_year = self.version[0]
        if v_year < 2000:
            # Shoehorn Major into release year until we know better.
            v_year += 2000
            for spec, year in self.version_years.items():
                if self.spec.satisfies(spec):
                    v_year = year
                    break

        return ver("%s.%s" % (v_year, v_tail))

    # ---------------------------------------------------------------------
    # Directory handling common to all Intel components
    # ---------------------------------------------------------------------
    # For reference: classes using IntelPackage, as of Spack-0.11:
    #
    #  intel/               intel-ipp/          intel-mpi/
    #  intel-daal/          intel-mkl/          intel-parallel-studio/
    #
    # Not using class IntelPackage:
    #  intel-gpu-tools/        intel-mkl-dnn/          intel-tbb/
    #
    def normalize_suite_dir(self, suite_dir_name, version_globs=["*.*.*"]):
        """Returns the version-specific and absolute path to the directory of
        an Intel product or a suite of product components.

        Parameters:

            suite_dir_name (str):
                Name of the product directory, without numeric version.

                - Examples::

                    composer_xe, parallel_studio_xe, compilers_and_libraries

                The following will work as well, even though they are not
                directly targets for Spack installation::

                    advisor_xe, inspector_xe, vtune_amplifier_xe,
                    performance_snapshots (new name for vtune as of 2018)

                These are single-component products without subordinate
                components and are normally made available to users by a
                toplevel psxevars.sh or equivalent file to source (and thus by
                the modulefiles that Spack produces).

            version_globs (list): Suffix glob patterns (most specific
                first) expected to qualify suite_dir_name to its fully
                version-specific install directory (as opposed to a
                compatibility directory or symlink).
        """
        # See ./README-intel.rst for background and analysis of dir layouts.

        d = self.prefix

        # Distinguish between product installations that were done external to
        # Spack (integrated via packages.yaml) and Spack-internal ones. The
        # resulting prefixes may differ in directory depth and specificity.
        unversioned_dirname = ""
        if suite_dir_name and suite_dir_name in d:
            # If e.g. MKL was installed outside of Spack, it is likely just one
            # product or product component among possibly many other Intel
            # products and their releases that were installed in sibling or
            # cousin directories.  In such cases, the prefix given to Spack
            # will inevitably be a highly product-specific and preferably fully
            # version-specific directory.  This is what we want and need, and
            # nothing more specific than that, i.e., if needed, convert, e.g.:
            #   .../compilers_and_libraries*/* -> .../compilers_and_libraries*
            d = re.sub("(%s%s.*?)%s.*" % (os.sep, re.escape(suite_dir_name), os.sep), r"\1", d)

            # The Intel installer scripts try hard to place compatibility links
            # named like this in the install dir to convey upgrade benefits to
            # traditional client apps. But such a generic name can be trouble
            # when given to Spack: the link target is bound to change outside
            # of Spack's purview and when it does, the outcome of subsequent
            # builds of dependent packages may be affected. (Though Intel has
            # been remarkably good at backward compatibility.)
            # I'm not sure if Spack's package hashing includes link targets.
            if d.endswith(suite_dir_name):
                # NB: This could get tiresome without a seen++ test.
                # tty.warn('Intel product found in a version-neutral directory'
                #          ' - future builds may not be reproducible.')
                #
                # Simply doing realpath() would not be enough, because:
                #   compilers_and_libraries -> compilers_and_libraries_2018
                # which is mostly a staging directory for symlinks (see next).
                unversioned_dirname = d
        else:
            # By contrast, a Spack-internal MKL installation will inherit its
            # prefix from install.sh of Intel's package distribution, where it
            # means the high-level installation directory that is specific to
            # the *vendor* (think of the default "/opt/intel"). We must now
            # step down into the *product* directory to get the usual
            # hierarchy. But let's not do that in haste ...
            #
            # For a Spack-born install, the fully-qualified release directory
            # desired above may seem less important since product upgrades
            # won't land in the same parent. However, only the fully qualified
            # directory contains the regular files for the compiler commands:
            #
            # $ ls -lF <HASH>/compilers_and_libraries*/linux/bin/intel64/icc
            #
            # <HASH>/compilers_and_libraries_2018.1.163/linux/bin/intel64/icc*
            #   A regular file in the actual release directory. Bingo!
            #
            # <HASH>/compilers_and_libraries_2018/linux/bin/intel64/icc -> ...
            #   A symlink - no good. Note that "compilers_and_libraries_2018/"
            #   is itself a directory (not symlink) but it merely holds a
            #   compatibility dir hierarchy with lots of symlinks into the
            #   release dir.
            #
            # <HASH>/compilers_and_libraries/linux/bin/intel64/icc -> ...
            #   Ditto.
            #
            #  Now, the Spack packages for MKL and MPI packges use version
            #  triplets, but the one for intel-parallel-studio does not.
            #  So, we can't have it quite as easy as:
            # d = Prefix(d.append('compilers_and_libraries_' + self.version))
            #  Alright, let's see what we can find instead:
            unversioned_dirname = os.path.join(d, suite_dir_name)

        if unversioned_dirname:
            for g in version_globs:
                try_glob = unversioned_dirname + g
                debug_print("trying %s" % try_glob)

                matching_dirs = sorted(glob.glob(try_glob))
                # NB: Python glob() returns results in arbitrary order - ugh!
                # NB2: sorted() is a shortcut that is NOT number-aware.

                if matching_dirs:
                    debug_print("found %d:" % len(matching_dirs), matching_dirs)
                    # Take the highest and thus presumably newest match, which
                    # better be the sole one anyway.
                    d = matching_dirs[-1]
                    break

            if not matching_dirs:
                # No match -- return a sensible value anyway.
                d = unversioned_dirname

        debug_print(d)
        return Prefix(d)

    def normalize_path(self, component_path, component_suite_dir=None, relative=False):
        """Returns the absolute or relative path to a component or file under a
        component suite directory.

        Intel's product names, scope, and directory layout changed over the
        years.  This function provides a unified interface to their directory
        names.

        Parameters:

            component_path (str): a component name like 'mkl', or 'mpi', or a
                deeper relative path.

            component_suite_dir (str): _Unversioned_ name of the expected
                parent directory of component_path.  When absent or `None`, an
                appropriate default will be used.  A present but empty string
                `""` requests that `component_path` refer to `self.prefix`
                directly.

                Typical values: `compilers_and_libraries`, `composer_xe`,
                `parallel_studio_xe`.

                Also supported: `advisor`, `inspector`, `vtune`. The actual
                directory name for these suites varies by release year. The
                name will be corrected as needed for use in the return value.

            relative (bool): When True, return path relative to self.prefix,
                otherwise, return an absolute path (the default).
        """
        # Design note: Choosing the default for `component_suite_dir` was a bit
        # tricky since there better be a sensible means to specify direct
        # parentage under self.prefix (even though you normally shouldn't need
        # a function for that).  I chose "" to allow that case be represented,
        # and 'None' or the absence of the kwarg to represent the most relevant
        # case for the time of writing.
        #
        # In the 2015 releases (the earliest in Spack as of 2018), there were
        # nominally two separate products that provided the compilers:
        # "Composer" as lower tier, and "Parallel Studio" as upper tier. In
        # Spack, we justifiably retcon both as "intel-parallel-studio@composer"
        # and "...@cluster", respectively.  Both of these use the older
        # "composer_xe" dir layout, as do their virtual package personas.
        #
        # All other "intel-foo" packages in Spack as of 2018-04 use the
        # "compilers_and_libraries" layout, including the 2016 releases that
        # are not natively versioned by year.

        cs = component_suite_dir
        if cs is None and component_path.startswith("ism"):
            cs = "parallel_studio_xe"

        v = self.version_yearlike

        # Glob variants to complete component_suite_dir.
        # Helper var for older MPI versions - those are reparented, with each
        # version in their own version-named dir.
        standalone_glob = "[1-9]*.*.*"

        # Most other components; try most specific glob first.
        # flake8 is far too opinionated about lists - ugh.
        normalize_kwargs = {
            "version_globs": [
                "_%s" % self.version,
                "_%s.*" % v.up_to(2),  # should be: YYYY.Nupdate
                "_*.*.*",  # last resort
            ]
        }
        for rename_rule in [
            # cs given as arg, in years, dir actually used, [version_globs]
            [None, ":2015", "composer_xe"],
            [None, "2016:", "compilers_and_libraries"],
            ["advisor", ":2016", "advisor_xe"],
            ["inspector", ":2016", "inspector_xe"],
            ["vtune_profiler", ":2017", "vtune_amplifier_xe"],
            ["vtune", ":2017", "vtune_amplifier_xe"],  # alt.
            ["vtune_profiler", ":2019", "vtune_amplifier"],
            ["itac", ":", "itac", [os.sep + standalone_glob]],
        ]:
            if cs == rename_rule[0] and v.satisfies(ver(rename_rule[1])):
                cs = rename_rule[2]
                if len(rename_rule) > 3:
                    normalize_kwargs = {"version_globs": rename_rule[3]}
                break

        d = self.normalize_suite_dir(cs, **normalize_kwargs)

        # Help find components not located directly under d.
        # NB: ancestor() not well suited if version_globs may contain os.sep .
        parent_dir = re.sub(os.sep + re.escape(cs) + ".*", "", d)

        reparent_as = {}
        if cs == "compilers_and_libraries":  # must qualify further
            d = os.path.join(d, _expand_fields("{platform}"))
        elif cs == "composer_xe":
            reparent_as = {"mpi": "impi"}
            # ignore 'imb' (MPI Benchmarks)

        for nominal_p, actual_p in reparent_as.items():
            if component_path.startswith(nominal_p):
                dirs = glob.glob(os.path.join(parent_dir, actual_p, standalone_glob))
                debug_print("reparent dirs: %s" % dirs)
                # Brazenly assume last match is the most recent version;
                # convert back to relative of parent_dir, and re-assemble.
                rel_dir = dirs[-1].split(parent_dir + os.sep, 1)[-1]
                component_path = component_path.replace(nominal_p, rel_dir, 1)
                d = parent_dir

        d = os.path.join(d, component_path)

        if relative:
            d = os.path.relpath(os.path.realpath(d), parent_dir)

        debug_print(d)
        return d

    def component_bin_dir(self, component, **kwargs):
        d = self.normalize_path(component, **kwargs)

        if component == "compiler":  # bin dir is always under PARENT
            d = os.path.join(ancestor(d), "bin", _expand_fields("{libarch}"))
            d = d.rstrip(os.sep)  # cosmetics, when {libarch} is empty
            # NB: Works fine even with relative=True, e.g.:
            #   composer_xe/compiler -> composer_xe/bin/intel64
        elif component == "mpi":
            d = os.path.join(d, _expand_fields("{libarch}"), "bin")
        else:
            d = os.path.join(d, "bin")
        debug_print(d)
        return d

    def component_lib_dir(self, component, **kwargs):
        """Provide directory suitable for find_libraries() and
        SPACK_COMPILER_EXTRA_RPATHS.
        """
        d = self.normalize_path(component, **kwargs)

        if component == "mpi":
            d = os.path.join(d, _expand_fields("{libarch}"), "lib")
        else:
            d = os.path.join(d, "lib", _expand_fields("{libarch}"))
            d = d.rstrip(os.sep)  # cosmetics, when {libarch} is empty

        if component == "tbb":  # must qualify further for abi
            d = os.path.join(d, self._tbb_abi)

        debug_print(d)
        return d

    def component_include_dir(self, component, **kwargs):
        d = self.normalize_path(component, **kwargs)

        if component == "mpi":
            d = os.path.join(d, _expand_fields("{libarch}"), "include")
        else:
            d = os.path.join(d, "include")

        debug_print(d)
        return d

    @property
    def file_to_source(self):
        """Full path of file to source for initializing an Intel package.
        A client package could override as follows:
        `    @property`
        `    def file_to_source(self):`
        `        return self.normalize_path("apsvars.sh", "vtune_amplifier")`
        """
        vars_file_info_for = {
            # key (usu. spack package name) -> [rel_path, component_suite_dir]
            # Extension note: handle additions by Spack name or ad-hoc keys.
            "@early_compiler": ["bin/compilervars", None],
            "intel-parallel-studio": ["bin/psxevars", "parallel_studio_xe"],
            "intel": ["bin/compilervars", None],
            "intel-daal": ["daal/bin/daalvars", None],
            "intel-ipp": ["ipp/bin/ippvars", None],
            "intel-mkl": ["mkl/bin/mklvars", None],
            "intel-mpi": ["mpi/{libarch}/bin/mpivars", None],
        }
        key = self.name
        if self.version_yearlike.satisfies(ver(":2015")):
            # Same file as 'intel' but 'None' for component_suite_dir will
            # resolve differently. Listed as a separate entry to serve as
            # example and to avoid pitfalls upon possible refactoring.
            key = "@early_compiler"

        f, component_suite_dir = vars_file_info_for[key]
        f = _expand_fields(f) + ".sh"
        # TODO?? win32 would have to handle os.sep, '.bat' (unless POSIX??)

        f = self.normalize_path(f, component_suite_dir)
        return f

    # ---------------------------------------------------------------------
    # Threading, including (WIP) support for virtual 'tbb'
    # ---------------------------------------------------------------------
    @property
    def openmp_libs(self):
        """Supply LibraryList for linking OpenMP"""

        if "%intel" in self.spec:
            # NB: Hunting down explicit library files may be the Spack way of
            # doing things, but be aware that "{icc|ifort} --help openmp"
            # steers us towards options instead: -qopenmp-link={dynamic,static}

            omp_libnames = ["libiomp5"]
            omp_libs = find_libraries(
                omp_libnames,
                root=self.component_lib_dir("compiler"),
                shared=("+shared" in self.spec),
            )
            # Note about search root here: For MKL, the directory
            # "$MKLROOT/../compiler" will be present even for an MKL-only
            # product installation (as opposed to one being ghosted via
            # packages.yaml), specificially to provide the 'iomp5' libs.

        elif "%gcc" in self.spec:
            with self.compiler.compiler_environment():
                omp_lib_path = Executable(self.compiler.cc)(
                    "--print-file-name", "libgomp.%s" % dso_suffix, output=str
                )
            omp_libs = LibraryList(omp_lib_path.strip())

        elif "%clang" in self.spec:
            with self.compiler.compiler_environment():
                omp_lib_path = Executable(self.compiler.cc)(
                    "--print-file-name", "libomp.%s" % dso_suffix, output=str
                )
            omp_libs = LibraryList(omp_lib_path.strip())

        if len(omp_libs) < 1:
            raise_lib_error("Cannot locate OpenMP libraries:", omp_libnames)

        debug_print(omp_libs)
        return omp_libs

    @property
    def _gcc_executable(self):
        """Return GCC executable"""
        # Match the available gcc, as it's done in tbbvars.sh.
        gcc_name = "gcc"
        # but first check if -gcc-name is specified in cflags
        for flag in self.spec.compiler_flags["cflags"]:
            if flag.startswith("-gcc-name="):
                gcc_name = flag.split("-gcc-name=")[1]
                break
        debug_print(gcc_name)
        return Executable(gcc_name)

    @property
    def tbb_headers(self):
        # Note: TBB is included as
        # #include <tbb/task_scheduler_init.h>
        return HeaderList([self.component_include_dir("tbb") + "/dummy.h"])

    @property
    def tbb_libs(self):
        """Supply LibraryList for linking TBB"""

        # TODO: When is 'libtbbmalloc' needed?
        tbb_lib = find_libraries(["libtbb"], root=self.component_lib_dir("tbb"))
        # NB: Like icc with -qopenmp, so does icpc steer us towards using an
        # option: "icpc -tbb"

        # TODO: clang(?)
        gcc = self._gcc_executable  # must be gcc, not self.compiler.cc
        with self.compiler.compiler_environment():
            cxx_lib_path = gcc("--print-file-name", "libstdc++.%s" % dso_suffix, output=str)

        libs = tbb_lib + LibraryList(cxx_lib_path.rstrip())
        debug_print(libs)
        return libs

    @property
    def _tbb_abi(self):
        """Select the ABI needed for linking TBB"""
        gcc = self._gcc_executable
        with self.compiler.compiler_environment():
            matches = re.search(
                r"(gcc|LLVM).* ([0-9]+\.[0-9]+\.[0-9]+).*",
                gcc("--version", output=str),
                re.I | re.M,
            )
        abi = ""
        if sys.platform == "darwin":
            pass
        elif matches:
            # TODO: Confirm that this covers clang (needed on Linux only)
            gcc_version = Version(matches.groups()[1])
            if gcc_version >= ver("4.7"):
                abi = "gcc4.7"
            elif gcc_version >= ver("4.4"):
                abi = "gcc4.4"
            else:
                abi = "gcc4.1"  # unlikely, one hopes.

        # Alrighty then ...
        debug_print(abi)
        return abi

    # ---------------------------------------------------------------------
    # Support for virtual 'blas/lapack/scalapack'
    # ---------------------------------------------------------------------
    @property
    def blas_libs(self):
        # Main magic here.
        # For reference, see The Intel Math Kernel Library Link Line Advisor:
        # https://software.intel.com/en-us/articles/intel-mkl-link-line-advisor/

        mkl_integer = "libmkl_intel_" + self.intel64_int_suffix

        if self.spec.satisfies("threads=openmp"):
            if "%intel" in self.spec:
                mkl_threading = "libmkl_intel_thread"
            elif "%gcc" in self.spec or "%clang" in self.spec:
                mkl_threading = "libmkl_gnu_thread"
            threading_engine_libs = self.openmp_libs
        elif self.spec.satisfies("threads=tbb"):
            mkl_threading = "libmkl_tbb_thread"
            threading_engine_libs = self.tbb_libs
        elif self.spec.satisfies("threads=none"):
            mkl_threading = "libmkl_sequential"
            threading_engine_libs = LibraryList([])
        else:
            raise_lib_error("Cannot determine MKL threading libraries.")

        mkl_libnames = [mkl_integer, mkl_threading, "libmkl_core"]
        mkl_libs = find_libraries(
            mkl_libnames, root=self.component_lib_dir("mkl"), shared=("+shared" in self.spec)
        )
        debug_print(mkl_libs)

        if len(mkl_libs) < 3:
            raise_lib_error(
                "Cannot locate core MKL libraries:",
                mkl_libnames,
                "in:",
                self.component_lib_dir("mkl"),
            )

        # The Intel MKL link line advisor recommends these system libraries
        system_libs = find_system_libraries(
            "libpthread libm libdl".split(), shared=("+shared" in self.spec)
        )
        debug_print(system_libs)

        return mkl_libs + threading_engine_libs + system_libs

    @property
    def lapack_libs(self):
        return self.blas_libs

    @property
    def scalapack_libs(self):
        # Intel MKL does not directly depend on MPI but the BLACS library
        # which underlies ScaLapack does. It comes in several personalities;
        # we must supply a personality matching the MPI implementation that
        # is active for the root package that asked for ScaLapack.
        spec_root = self.spec.root
        if sys.platform == "darwin" and "^mpich" in spec_root:
            # The only supported choice for MKL 2018 on Mac.
            blacs_lib = "libmkl_blacs_mpich"
        elif "^openmpi" in spec_root:
            blacs_lib = "libmkl_blacs_openmpi"
        elif "^mpich@1" in spec_root:
            # Was supported only up to 2015.
<<<<<<< HEAD
            blacs_lib = 'libmkl_blacs'
        elif ('^mpich@2:' in spec_root or
              '^cray-mpich' in spec_root or
              '^mvapich2' in spec_root or
              '^intel-mpi' in spec_root or
              '^intel-parallel-studio' in spec_root):
            blacs_lib = 'libmkl_blacs_intelmpi'
        elif ('^mpt' in spec_root or
              '^hpe-mpi' in spec_root or
              '^intel-mpi-external' in spec_root):
            blacs_lib = 'libmkl_blacs_sgimpt'
=======
            blacs_lib = "libmkl_blacs"
        elif (
            "^mpich@2:" in spec_root
            or "^cray-mpich" in spec_root
            or "^mvapich2" in spec_root
            or "^intel-mpi" in spec_root
            or "^intel-oneapi-mpi" in spec_root
            or "^intel-parallel-studio" in spec_root
        ):
            blacs_lib = "libmkl_blacs_intelmpi"
        elif "^mpt" in spec_root:
            blacs_lib = "libmkl_blacs_sgimpt"
>>>>>>> a8691124
        else:
            raise_lib_error("Cannot find a BLACS library for the given MPI.")

        int_suff = "_" + self.intel64_int_suffix
        scalapack_libnames = [
            "libmkl_scalapack" + int_suff,
            blacs_lib + int_suff,
        ]
        sca_libs = find_libraries(
            scalapack_libnames, root=self.component_lib_dir("mkl"), shared=("+shared" in self.spec)
        )
        debug_print(sca_libs)

        if len(sca_libs) < 2:
            raise_lib_error("Cannot locate ScaLapack/BLACS libraries:", scalapack_libnames)
        # NB: ScaLapack is installed as "cluster" components within MKL or
        # MKL-encompassing products.  But those were *optional* for the ca.
        # 2015/2016 product releases, which was easy to overlook, and I have
        # been bitten by that.  Thus, complain early because it'd be a sore
        # disappointment to have missing ScaLapack libs show up as a link error
        # near the end phase of a client package's build phase.

        return sca_libs

    # ---------------------------------------------------------------------
    # Support for virtual 'mpi'
    # ---------------------------------------------------------------------
    @property
    def mpi_compiler_wrappers(self):
        """Return paths to compiler wrappers as a dict of env-like names"""
        # Intel comes with 2 different flavors of MPI wrappers:
        #
        # * mpiicc, mpiicpc, and mpiifort are hardcoded to wrap around
        #   the Intel compilers.
        # * mpicc, mpicxx, mpif90, and mpif77 allow you to set which
        #   compilers to wrap using I_MPI_CC and friends. By default,
        #   wraps around the GCC compilers.
        #
        # In theory, these should be equivalent as long as I_MPI_CC
        # and friends are set to point to the Intel compilers, but in
        # practice, mpicc fails to compile some applications while
        # mpiicc works.
        bindir = self.component_bin_dir("mpi")
        if self.compiler.name == "intel":
            wrapper_vars = {
                # eschew Prefix objects -- emphasize the command strings.
                "MPICC": os.path.join(bindir, "mpiicc"),
                "MPICXX": os.path.join(bindir, "mpiicpc"),
                "MPIF77": os.path.join(bindir, "mpiifort"),
                "MPIF90": os.path.join(bindir, "mpiifort"),
                "MPIFC": os.path.join(bindir, "mpiifort"),
            }
        else:
            wrapper_vars = {
                "MPICC": os.path.join(bindir, "mpicc"),
                "MPICXX": os.path.join(bindir, "mpicxx"),
                "MPIF77": os.path.join(bindir, "mpif77"),
                "MPIF90": os.path.join(bindir, "mpif90"),
                "MPIFC": os.path.join(bindir, "mpif90"),
            }
        # debug_print("wrapper_vars =", wrapper_vars)
        return wrapper_vars

    def mpi_setup_dependent_build_environment(self, env, dependent_spec, compilers_of_client={}):
        """Unified back-end for setup_dependent_build_environment() of
        Intel packages that provide 'mpi'.

        Parameters:

            env, dependent_spec: same as in
                setup_dependent_build_environment().

            compilers_of_client (dict): Conveys spack_cc, spack_cxx, etc.,
                from the scope of dependent packages; constructed in caller.
        """
        # See also: setup_dependent_package()
        wrapper_vars = {
            "I_MPI_CC": compilers_of_client["CC"],
            "I_MPI_CXX": compilers_of_client["CXX"],
            "I_MPI_F77": compilers_of_client["F77"],
            "I_MPI_F90": compilers_of_client["F90"],
            "I_MPI_FC": compilers_of_client["FC"],
            # NB: Normally set by the modulefile, but that is not active here:
            "I_MPI_ROOT": self.normalize_path("mpi"),
        }

        # CAUTION - SIMILAR code in:
        #   var/spack/repos/builtin/packages/mpich/package.py
        #   var/spack/repos/builtin/packages/openmpi/package.py
        #   var/spack/repos/builtin/packages/mvapich2/package.py
        #
        # On Cray, the regular compiler wrappers *are* the MPI wrappers.
        if "platform=cray" in self.spec:
            # TODO: Confirm
            wrapper_vars.update(
                {
                    "MPICC": compilers_of_client["CC"],
                    "MPICXX": compilers_of_client["CXX"],
                    "MPIF77": compilers_of_client["F77"],
                    "MPIF90": compilers_of_client["F90"],
                }
            )
        else:
            compiler_wrapper_commands = self.mpi_compiler_wrappers
            wrapper_vars.update(
                {
                    "MPICC": compiler_wrapper_commands["MPICC"],
                    "MPICXX": compiler_wrapper_commands["MPICXX"],
                    "MPIF77": compiler_wrapper_commands["MPIF77"],
                    "MPIF90": compiler_wrapper_commands["MPIF90"],
                }
            )

        # Ensure that the directory containing the compiler wrappers is in the
        # PATH. Spack packages add `prefix.bin` to their dependents' paths,
        # but because of the intel directory hierarchy that is insufficient.
        env.prepend_path("PATH", os.path.dirname(wrapper_vars["MPICC"]))

        for key, value in wrapper_vars.items():
            env.set(key, value)

        debug_print("adding to build env:", wrapper_vars)

    # ---------------------------------------------------------------------
    # General support for child packages
    # ---------------------------------------------------------------------
    @property
    def headers(self):
        result = HeaderList([])
        if "+mpi" in self.spec or self.provides("mpi"):
            result += find_headers(
                ["mpi"], root=self.component_include_dir("mpi"), recursive=False
            )
        if "+mkl" in self.spec or self.provides("mkl"):
            result += find_headers(
                ["mkl_cblas", "mkl_lapacke"],
                root=self.component_include_dir("mkl"),
                recursive=False,
            )
        if "+tbb" in self.spec or self.provides("tbb"):
            result += self.tbb_headers

        debug_print(result)
        return result

    @property
    def libs(self):
        result = LibraryList([])
        if "+tbb" in self.spec or self.provides("tbb"):
            result = self.tbb_libs + result
        if "+mkl" in self.spec or self.provides("blas"):
            result = self.blas_libs + result
        if "+mkl" in self.spec or self.provides("lapack"):
            result = self.lapack_libs + result
        if "+mpi" in self.spec or self.provides("mpi"):
            # If prefix is too general, recursive searches may get files from
            # supported but inappropriate sub-architectures like 'mic'.
            libnames = ["libmpifort", "libmpi"]
            if "cxx" in self.spec.last_query.extra_parameters:
                libnames = ["libmpicxx"] + libnames
            result = (
                find_libraries(
                    libnames, root=self.component_lib_dir("mpi"), shared=True, recursive=True
                )
                + result
            )
            # Intel MPI since 2019 depends on libfabric which is not in the
            # lib directory but in a directory of its own which should be
            # included in the rpath
            if self.version_yearlike >= ver("2019"):
                d = ancestor(self.component_lib_dir("mpi"))
                if "+external-libfabric" in self.spec:
                    result += self.spec["libfabric"].libs
                else:
                    result += find_libraries(["libfabric"], os.path.join(d, "libfabric", "lib"))

        if "^mpi" in self.spec.root and ("+mkl" in self.spec or self.provides("scalapack")):
            result = self.scalapack_libs + result

        debug_print(result)
        return result

    def setup_run_environment(self, env):
        """Adds environment variables to the generated module file.

        These environment variables come from running:

        .. code-block:: console

           $ source parallel_studio_xe_2017/bin/psxevars.sh intel64
           [and likewise for MKL, MPI, and other components]
        """
        f = self.file_to_source
        tty.debug("sourcing " + f)

        # All Intel packages expect at least the architecture as argument.
        # Some accept more args, but those are not (yet?) handled here.
        args = (_expand_fields("{arch}"),)

        # On Mac, the platform is *also required*, at least as of 2018.
        # I am not sure about earlier versions.
        # if sys.platform == 'darwin':
        #     args = ()

        env.extend(
            EnvironmentModifications.from_sourcing_file(f, *args, clean=True)
        )

        if self.spec.name in ("intel", "intel-parallel-studio"):
            # this package provides compilers
            # TODO: fix check above when compilers are dependencies
            env.set("CC", self.prefix.bin.icc)
            env.set("CXX", self.prefix.bin.icpc)
            env.set("FC", self.prefix.bin.ifort)
            env.set("F77", self.prefix.bin.ifort)
            env.set("F90", self.prefix.bin.ifort)

    def setup_dependent_build_environment(self, env, dependent_spec):
        # NB: This function is overwritten by 'mpi' provider packages:
        #
        # var/spack/repos/builtin/packages/intel-mpi/package.py
        # var/spack/repos/builtin/packages/intel-parallel-studio/package.py
        #
        # They call _setup_dependent_env_callback() as well, but with the
        # dictionary kwarg compilers_of_client{} present and populated.

        # Handle everything in a callback version.
        self._setup_dependent_env_callback(env, dependent_spec)

    def _setup_dependent_env_callback(self, env, dependent_spec, compilers_of_client={}):
        # Expected to be called from a client's
        # setup_dependent_build_environment(),
        # with args extended to convey the client's compilers as needed.

        if "+mkl" in self.spec or self.provides("mkl"):
            # Spack's env philosophy demands that we replicate some of the
            # settings normally handled by file_to_source ...
            #
            # TODO: Why is setup_run_environment()
            # [which uses file_to_source()]
            # not called as a matter of course upon entering the current
            # function? (guarding against multiple calls notwithstanding)
            #
            # Use a local dict to facilitate debug_print():
            env_mods = {
                "MKLROOT": self.normalize_path("mkl"),
                "SPACK_COMPILER_EXTRA_RPATHS": self.component_lib_dir("mkl"),
                "CMAKE_PREFIX_PATH": self.normalize_path("mkl"),
                "CMAKE_LIBRARY_PATH": self.component_lib_dir("mkl"),
                "CMAKE_INCLUDE_PATH": self.component_include_dir("mkl"),
            }

            env.set("MKLROOT", env_mods["MKLROOT"])
            env.append_path("SPACK_COMPILER_EXTRA_RPATHS", env_mods["SPACK_COMPILER_EXTRA_RPATHS"])
            env.append_path("CMAKE_PREFIX_PATH", env_mods["CMAKE_PREFIX_PATH"])
            env.append_path("CMAKE_LIBRARY_PATH", env_mods["CMAKE_LIBRARY_PATH"])
            env.append_path("CMAKE_INCLUDE_PATH", env_mods["CMAKE_INCLUDE_PATH"])

            debug_print("adding/modifying build env:", env_mods)

        if "+mpi" in self.spec or self.provides("mpi"):
            if compilers_of_client:
                self.mpi_setup_dependent_build_environment(
                    env, dependent_spec, compilers_of_client
                )
                # We could forego this nonce function and inline its code here,
                # but (a) it sisters mpi_compiler_wrappers() [needed twice]
                # which performs dizzyingly similar but necessarily different
                # actions, and (b) function code leaves a bit more breathing
                # room within the suffocating corset of flake8 line length.
            else:
                raise InstallError("compilers_of_client arg required for MPI")

    def setup_dependent_package(self, module, dep_spec):
        # https://spack.readthedocs.io/en/latest/spack.html#spack.package_base.PackageBase.setup_dependent_package
        # Reminder: "module" refers to Python module.
        # Called before the install() method of dependents.

        if "+mpi" in self.spec or self.provides("mpi"):
            compiler_wrapper_commands = self.mpi_compiler_wrappers
            self.spec.mpicc = compiler_wrapper_commands["MPICC"]
            self.spec.mpicxx = compiler_wrapper_commands["MPICXX"]
            self.spec.mpif77 = compiler_wrapper_commands["MPIF77"]
            self.spec.mpifc = compiler_wrapper_commands["MPIFC"]
            debug_print(
                ("spec '%s' received .mpi* properties:" % self.spec), compiler_wrapper_commands
            )

    # ---------------------------------------------------------------------
    # Specifics for installation phase
    # ---------------------------------------------------------------------
    @property
    def global_license_file(self):
        """Returns the path where a Spack-global license file should be stored.

        All Intel software shares the same license, so we store it in a
        common 'intel' directory."""
        return os.path.join(self.global_license_dir, "intel", "license.lic")

    @property
    def _determine_license_type(self):
        """Provide appropriate license tokens for the installer (silent.cfg)."""
        # See:
        #   ./README-intel.rst, section "Details for licensing tokens".
        #   ./build_systems/README-intel.rst, section "Licenses"
        #
        # Ideally, we just tell the installer to look around on the system.
        # Thankfully, we neither need to care nor emulate where it looks:
        license_type = {
            "ACTIVATION_TYPE": "exist_lic",
        }

        # However (and only), if the spack-internal Intel license file has been
        # populated beyond its templated explanatory comments, proffer it to
        # the installer instead:
        f = self.global_license_file
        if os.path.isfile(f):
            # The file will have been created upon self.license_required AND
            # self.license_files having been populated, so the "if" is usually
            # true by the time the present function runs; ../hooks/licensing.py
            with open(f) as fh:
                if re.search(r"^[ \t]*[^" + self.license_comment + "\n]", fh.read(), re.MULTILINE):
                    license_type = {
                        "ACTIVATION_TYPE": "license_file",
                        "ACTIVATION_LICENSE_FILE": f,
                    }

        debug_print(license_type)
        return license_type

    @spack.builder.run_before("install")
    def configure(self):
        """Generates the silent.cfg file to pass to installer.sh.

        See https://software.intel.com/en-us/articles/configuration-file-format
        """
        prefix = self.prefix
        # Both tokens AND values of the configuration file are validated during
        # the run of the underlying binary installer. Any unknown token or
        # unacceptable value will cause that installer to fail.  Notably, this
        # applies to trying to specify a license for a product that does not
        # require one.
        #
        # Fortunately, the validator is a script from a solid code base that is
        # only lightly adapted to the token vocabulary of each product and
        # release.  Let's get that script so we can preempt its objections.
        #
        # Rather than running the script on a trial file and dissecting its
        # pronouncements, let's brazenly skim it for supported tokens and build
        # our configuration accordingly. We can do this because the tokens are
        # quite long and specific.

        validator_code = open("pset/check.awk", "r").read()
        # Let's go a little further and distill the tokens (plus some noise).
        tokenlike_words = set(re.findall(r"[A-Z_]{4,}", validator_code))

        # NB: .cfg files generated with the "--duplicate filename" option have
        # the COMPONENTS string begin with a separator - do not worry about it.
        components_joined = ";".join(self._filtered_components)
        nonrpm_db_dir = os.path.join(prefix, "nonrpm-db")

        config_draft = {
            # Basics first - these should be accepted in all products.
            "ACCEPT_EULA": "accept",
            "PSET_MODE": "install",
            "CONTINUE_WITH_OPTIONAL_ERROR": "yes",
            "CONTINUE_WITH_INSTALLDIR_OVERWRITE": "yes",
            "SIGNING_ENABLED": "no",
            # Highly variable package specifics:
            "PSET_INSTALL_DIR": prefix,
            "NONRPM_DB_DIR": nonrpm_db_dir,
            "COMPONENTS": components_joined,
            # Conditional tokens; the first is supported post-2015 only.
            # Ignore ia32; most recent products don't even provide it.
            "ARCH_SELECTED": "INTEL64",  # was: 'ALL'
            # 'ism' component -- see uninstall_ism(); also varies by release.
            "PHONEHOME_SEND_USAGE_DATA": "no",
            # Ah, as of 2018.2, that somewhat loaded term got replaced by one
            # in business-speak. We uphold our preference, both out of general
            # principles and for technical reasons like overhead and non-routed
            # compute nodes.
            "INTEL_SW_IMPROVEMENT_PROGRAM_CONSENT": "no",
        }
        # Deal with licensing only if truly needed.
        # NB: Token was 'ACTIVATION' pre ~2013, so basically irrelevant here.
        if "ACTIVATION_TYPE" in tokenlike_words:
            config_draft.update(self._determine_license_type)

        # Write sorted *by token* so the file looks less like a hash dump.
        f = open("silent.cfg", "w")
        for token, value in sorted(config_draft.items()):
            if token in tokenlike_words:
                f.write("%s=%s\n" % (token, value))
        f.close()

    def install(self, spec, prefix):
        """Runs Intel's install.sh installation script. Afterwards, save the
        installer config and logs to <prefix>/.spack
        """
        # prepare
        tmpdir = tempfile.mkdtemp(prefix="spack-intel-")

        install_script = Executable("./install.sh")
        install_script.add_default_env("TMPDIR", tmpdir)

        # Need to set HOME to avoid using ~/intel
        install_script.add_default_env("HOME", prefix)

        # perform
        install_script("--silent", "silent.cfg")

        # preserve config and logs
        dst = os.path.join(self.prefix, ".spack")
        install("silent.cfg", dst)
        for f in glob.glob("%s/intel*log" % tmpdir):
            install(f, dst)

    @spack.builder.run_after("install")
    def validate_install(self):
        # Sometimes the installer exits with an error but doesn't pass a
        # non-zero exit code to spack. Check for the existence of a 'bin'
        # directory to catch this error condition.
        if not os.path.exists(self.prefix.bin):
            raise InstallError("The installer has failed to install anything.")

    @spack.builder.run_after("install")
    def configure_rpath(self):
        if "+rpath" not in self.spec:
            return

        # https://software.intel.com/en-us/cpp-compiler-18.0-developer-guide-and-reference-using-configuration-files
        compilers_bin_dir = self.component_bin_dir("compiler")
        compilers_lib_dir = self.component_lib_dir("compiler")

        for compiler_name in "icc icpc ifort".split():
            f = os.path.join(compilers_bin_dir, compiler_name)
            if not os.path.isfile(f):
                raise InstallError("Cannot find compiler command to configure rpath:\n\t" + f)

            compiler_cfg = os.path.abspath(f + ".cfg")
            with open(compiler_cfg, "w") as fh:
                fh.write("-Xlinker -rpath={0}\n".format(compilers_lib_dir))

    @spack.builder.run_after("install")
    def configure_auto_dispatch(self):
        if self._has_compilers:
            if "auto_dispatch=none" in self.spec:
                return

            compilers_bin_dir = self.component_bin_dir("compiler")

            for compiler_name in "icc icpc ifort".split():
                f = os.path.join(compilers_bin_dir, compiler_name)
                if not os.path.isfile(f):
                    raise InstallError(
                        "Cannot find compiler command to configure " "auto_dispatch:\n\t" + f
                    )

                ad = []
                for x in IntelPackage.auto_dispatch_options:
                    if "auto_dispatch={0}".format(x) in self.spec:
                        ad.append(x)

                compiler_cfg = os.path.abspath(f + ".cfg")
                with open(compiler_cfg, "a") as fh:
                    fh.write("-ax{0}\n".format(",".join(ad)))

    @spack.builder.run_after("install")
    def filter_compiler_wrappers(self):
        if ("+mpi" in self.spec or self.provides("mpi")) and "~newdtags" in self.spec:
            bin_dir = self.component_bin_dir("mpi")
            for f in "mpif77 mpif90 mpigcc mpigxx mpiicc mpiicpc " "mpiifort".split():
                f = os.path.join(bin_dir, f)
                filter_file("-Xlinker --enable-new-dtags", " ", f, string=True)

    @spack.builder.run_after("install")
    def uninstall_ism(self):
        # The "Intel(R) Software Improvement Program" [ahem] gets installed,
        # apparently regardless of PHONEHOME_SEND_USAGE_DATA.
        #
        # https://software.intel.com/en-us/articles/software-improvement-program
        # https://software.intel.com/en-us/forums/intel-c-compiler/topic/506959
        # Hubert H. (Intel)  Mon, 03/10/2014 - 03:02 wrote:
        #  "... you can also uninstall the Intel(R) Software Manager
        #  completely: <installdir>/intel/ism/uninstall.sh"

        f = os.path.join(self.normalize_path("ism"), "uninstall.sh")
        if os.path.isfile(f):
            tty.warn('Uninstalling "Intel Software Improvement Program"' "component")
            uninstall = Executable(f)
            uninstall("--silent")

        # TODO? also try
        #   ~/intel/ism/uninstall --silent

        debug_print(os.getcwd())
        return

    @property
    def base_lib_dir(self):
        """Provide the library directory located in the base of Intel installation."""
        d = self.normalize_path("")
        d = os.path.join(d, "lib")

        debug_print(d)
        return d

    @spack.builder.run_after("install")
    def modify_LLVMgold_rpath(self):
        """Add libimf.so and other required libraries to the RUNPATH of LLVMgold.so.

        These are needed explicitly at dependent link time when
        `ld -plugin LLVMgold.so` is called by the compiler.
        """
        if self._has_compilers:
            LLVMgold_libs = find_libraries(
                "LLVMgold", self.base_lib_dir, shared=True, recursive=True
            )
            # Ignore ia32 entries as they mostly ignore throughout the rest
            # of the file.
            # The first entry in rpath preserves the original, the seconds entry
            # is the location of libimf.so. If this relative location is changed
            # in compiler releases, then we need to search for libimf.so instead
            # of this static path.
            for lib in LLVMgold_libs:
                if not self.spec.satisfies("^patchelf"):
                    raise spack.error.SpackError(
                        "Attempting to patch RPATH in LLVMgold.so."
                        + "`patchelf` dependency should be set in package.py"
                    )
                patchelf = Executable("patchelf")
                rpath = ":".join(
                    [
                        patchelf("--print-rpath", lib, output=str).strip(),
                        "$ORIGIN/../compiler/lib/intel64_lin",
                    ]
                )
                patchelf("--set-rpath", rpath, lib)<|MERGE_RESOLUTION|>--- conflicted
+++ resolved
@@ -841,19 +841,6 @@
             blacs_lib = "libmkl_blacs_openmpi"
         elif "^mpich@1" in spec_root:
             # Was supported only up to 2015.
-<<<<<<< HEAD
-            blacs_lib = 'libmkl_blacs'
-        elif ('^mpich@2:' in spec_root or
-              '^cray-mpich' in spec_root or
-              '^mvapich2' in spec_root or
-              '^intel-mpi' in spec_root or
-              '^intel-parallel-studio' in spec_root):
-            blacs_lib = 'libmkl_blacs_intelmpi'
-        elif ('^mpt' in spec_root or
-              '^hpe-mpi' in spec_root or
-              '^intel-mpi-external' in spec_root):
-            blacs_lib = 'libmkl_blacs_sgimpt'
-=======
             blacs_lib = "libmkl_blacs"
         elif (
             "^mpich@2:" in spec_root
@@ -864,9 +851,9 @@
             or "^intel-parallel-studio" in spec_root
         ):
             blacs_lib = "libmkl_blacs_intelmpi"
-        elif "^mpt" in spec_root:
+        elif ("^mpt" in spec_root or
+              "^hpe-mpi" in spec_root):
             blacs_lib = "libmkl_blacs_sgimpt"
->>>>>>> a8691124
         else:
             raise_lib_error("Cannot find a BLACS library for the given MPI.")
 
