--- conflicted
+++ resolved
@@ -6,16 +6,11 @@
 import os
 import re
 
-<<<<<<< HEAD
-from spack.directives import extends
-from spack.hooks.sbang import filter_shebang
-from spack.package_base import PackageBase, run_after
-=======
 import spack.builder
 import spack.package_base
 from spack.directives import build_system, extends
+from spack.hooks.sbang import filter_shebang
 from spack.package_base import PackageBase
->>>>>>> 8b202769
 from spack.util.executable import Executable
 from spack.version import ver
 
@@ -121,14 +116,9 @@
 
     # It is possible that the shebang in the Build script that is created from
     # Build.PL may be too long causing the build to fail. Patching the shebang
-<<<<<<< HEAD
-    # does not happen until after install so do it here manually.
-    @run_after("configure")
-=======
     # does not happen until after install so set '/usr/bin/env perl' here in
     # the Build script.
     @spack.builder.run_after("configure")
->>>>>>> 8b202769
     def fix_shebang(self):
         if self.build_method == "Build.PL":
             filter_shebang("Build")
