--- conflicted
+++ resolved
@@ -52,23 +52,12 @@
 
 class MirrorCache(object):
     def __init__(self, root):
-<<<<<<< HEAD
         self.root = os.path.abspath(root)
-=======
-        self.root = url_util.local_file_path(root)
-        if not self.root:
-            raise spack.error.SpackError(
-                'MirrorCaches only work with file:// URLs')
-
-        self.new_resources = set()
-        self.existing_resources = set()
->>>>>>> ab5135db
 
     def store(self, fetcher, relative_dest, cosmetic_path=None):
         # Note this will archive package sources even if they would not
         # normally be cached (e.g. the current tip of an hg/git branch)
         dst = os.path.join(self.root, relative_dest)
-<<<<<<< HEAD
         mkdirp(os.path.dirname(dst))
         fetcher.archive(dst)
 
@@ -82,15 +71,6 @@
         if not os.path.exists(cosmetic_path):
             mkdirp(os.path.dirname(cosmetic_path))
             os.symlink(relative_dst, cosmetic_path)
-=======
-
-        if os.path.exists(dst):
-            self.existing_resources.add(relative_dest)
-        else:
-            self.new_resources.add(relative_dest)
-            mkdirp(os.path.dirname(dst))
-            fetcher.archive(dst)
->>>>>>> ab5135db
 
 
 #: Spack's local cache for downloaded source archives
