# Copyright 2013-2023 Lawrence Livermore National Security, LLC and other
# Spack Project Developers. See the top-level COPYRIGHT file for details.
#
# SPDX-License-Identifier: (Apache-2.0 OR MIT)
import argparse
import glob
import json
import os
import shutil
import sys
import tempfile
from typing import List

import llnl.util.tty as tty
import llnl.util.tty.color as clr
from llnl.util.lang import elide_list

import spack.binary_distribution as bindist
import spack.cmd
import spack.cmd.common.arguments as arguments
import spack.config
import spack.dependency as dep
import spack.environment as ev
import spack.error
import spack.mirror
import spack.relocate
import spack.repo
import spack.spec
import spack.store
import spack.util.crypto
import spack.util.url as url_util
import spack.util.web as web_util
from spack.cmd import display_specs
from spack.spec import Spec, save_dependency_specfiles
from spack.stage import Stage
from spack.util.pattern import Args
from spack.util.string import plural

description = "create, download and install binary packages"
section = "packaging"
level = "long"


<<<<<<< HEAD
@arguments.arg
def deptype_default_default_deptype():
    return Args(
        "--deptype",
        action=arguments.DeptypeAction,
        metavar="deptype",
        default=dep.default_deptype,
        help="comma-separated list of deptypes to traverse\ndefault=%s"
        % ",".join(dep.default_deptype),
    )


def setup_parser(subparser):
    setup_parser.parser = subparser
=======
def setup_parser(subparser: argparse.ArgumentParser):
    setattr(setup_parser, "parser", subparser)
>>>>>>> 59fc09e9
    subparsers = subparser.add_subparsers(help="buildcache sub-commands")

    push = subparsers.add_parser("push", aliases=["create"], help=push_fn.__doc__)
    push.add_argument("-f", "--force", action="store_true", help="overwrite tarball if it exists")
    push.add_argument(
        "--allow-root",
        "-a",
        action="store_true",
        help="allow install root string in binary files after RPATH substitution",
    )
    push_sign = push.add_mutually_exclusive_group(required=False)
    push_sign.add_argument(
        "--unsigned", "-u", action="store_true", help="push unsigned buildcache tarballs"
    )
    push_sign.add_argument(
        "--key", "-k", metavar="key", type=str, default=None, help="key for signing"
    )
    push.add_argument("mirror", type=str, help="mirror name, path, or URL")
    push.add_argument(
        "--update-index",
        "--rebuild-index",
        action="store_true",
        default=False,
        help="regenerate buildcache index after building package(s)",
    )
    push.add_argument(
        "--spec-file", default=None, help="create buildcache entry for spec from json or yaml file"
    )
    push.add_argument(
        "--only",
        default="package,dependencies",
        dest="things_to_install",
        choices=["package", "dependencies"],
        help="select the buildcache mode. "
        "The default is to build a cache for the package along with all its dependencies. "
        "Alternatively, one can decide to build a cache for only the package or only the "
        "dependencies",
    )
    push.add_argument(
        "--fail-fast",
        action="store_true",
        help="stop pushing on first failure (default is best effort)",
    )
    arguments.add_common_arguments(push, ["specs", "deptype_default_default_deptype"])
    push.set_defaults(func=push_fn)

    install = subparsers.add_parser("install", help=install_fn.__doc__)
    install.add_argument(
        "-f", "--force", action="store_true", help="overwrite install directory if it exists"
    )
    install.add_argument(
        "-m", "--multiple", action="store_true", help="allow all matching packages"
    )
    install.add_argument(
        "-u",
        "--unsigned",
        action="store_true",
        help="install unsigned buildcache tarballs for testing",
    )
    install.add_argument(
        "-o",
        "--otherarch",
        action="store_true",
        help="install specs from other architectures instead of default platform and OS",
    )

    arguments.add_common_arguments(install, ["specs"])
    install.set_defaults(func=install_fn)

    listcache = subparsers.add_parser("list", help=list_fn.__doc__)
    arguments.add_common_arguments(listcache, ["long", "very_long", "namespaces"])
    listcache.add_argument(
        "-v",
        "--variants",
        action="store_true",
        dest="variants",
        help="show variants in output (can be long)",
    )
    listcache.add_argument(
        "-a",
        "--allarch",
        action="store_true",
        help="list specs for all available architectures instead of default platform and OS",
    )
    arguments.add_common_arguments(listcache, ["specs"])
    listcache.set_defaults(func=list_fn)

    keys = subparsers.add_parser("keys", help=keys_fn.__doc__)
    keys.add_argument(
        "-i", "--install", action="store_true", help="install Keys pulled from mirror"
    )
    keys.add_argument("-t", "--trust", action="store_true", help="trust all downloaded keys")
    keys.add_argument("-f", "--force", action="store_true", help="force new download of keys")
    keys.set_defaults(func=keys_fn)

    preview = subparsers.add_parser("preview", help=preview_fn.__doc__)
    arguments.add_common_arguments(preview, ["installed_specs"])
    preview.set_defaults(func=preview_fn)

    # Check if binaries need to be rebuilt on remote mirror
    check = subparsers.add_parser("check", help=check_fn.__doc__)
    check.add_argument(
        "-m",
        "--mirror-url",
        default=None,
        help="override any configured mirrors with this mirror URL",
    )

    check.add_argument(
        "-o", "--output-file", default=None, help="file where rebuild info should be written"
    )

    # used to construct scope arguments below
    scopes = spack.config.scopes()

    check.add_argument(
        "--scope",
        choices=scopes,
        metavar=spack.config.SCOPES_METAVAR,
        default=spack.config.default_modify_scope(),
        help="configuration scope containing mirrors to check",
    )
    check_spec_or_specfile = check.add_mutually_exclusive_group(required=True)
    check_spec_or_specfile.add_argument(
        "-s", "--spec", help="check single spec instead of release specs file"
    )
    check_spec_or_specfile.add_argument(
        "--spec-file",
        help="check single spec from json or yaml file instead of release specs file",
    )

    check.set_defaults(func=check_fn)

    # Download tarball and specfile
    download = subparsers.add_parser("download", help=download_fn.__doc__)
    download_spec_or_specfile = download.add_mutually_exclusive_group(required=True)
    download_spec_or_specfile.add_argument(
        "-s", "--spec", help="download built tarball for spec from mirror"
    )
    download_spec_or_specfile.add_argument(
        "--spec-file", help="download built tarball for spec (from json or yaml file) from mirror"
    )
    download.add_argument(
        "-p",
        "--path",
        required=True,
        default=None,
        help="path to directory where tarball should be downloaded",
    )
    download.set_defaults(func=download_fn)

    # Get buildcache name
    getbuildcachename = subparsers.add_parser(
        "get-buildcache-name", help=get_buildcache_name_fn.__doc__
    )
    getbuildcachename_spec_or_specfile = getbuildcachename.add_mutually_exclusive_group(
        required=True
    )
    getbuildcachename_spec_or_specfile.add_argument(
        "-s", "--spec", help="spec string for which buildcache name is desired"
    )
    getbuildcachename_spec_or_specfile.add_argument(
        "--spec-file", help="path to spec json or yaml file for which buildcache name is desired"
    )
    getbuildcachename.set_defaults(func=get_buildcache_name_fn)

    # Given the root spec, save the yaml of the dependent spec to a file
    savespecfile = subparsers.add_parser("save-specfile", help=save_specfile_fn.__doc__)
    savespecfile_spec_or_specfile = savespecfile.add_mutually_exclusive_group(required=True)
    savespecfile_spec_or_specfile.add_argument("--root-spec", help="root spec of dependent spec")
    savespecfile_spec_or_specfile.add_argument(
        "--root-specfile", help="path to json or yaml file containing root spec of dependent spec"
    )
    savespecfile.add_argument(
        "-s",
        "--specs",
        required=True,
        help="list of dependent specs for which saved yaml is desired",
    )
    savespecfile.add_argument(
        "--specfile-dir", required=True, help="path to directory where spec yamls should be saved"
    )
    savespecfile.set_defaults(func=save_specfile_fn)

    # Sync buildcache entries from one mirror to another
    sync = subparsers.add_parser("sync", help=sync_fn.__doc__)
    sync.add_argument(
        "--manifest-glob", help="a quoted glob pattern identifying copy manifest files"
    )
    sync.add_argument(
        "src_mirror",
        metavar="source mirror",
        type=arguments.mirror_name_or_url,
        nargs="?",
        help="source mirror name, path, or URL",
    )
    sync.add_argument(
        "dest_mirror",
        metavar="destination mirror",
        type=arguments.mirror_name_or_url,
        nargs="?",
        help="destination mirror name, path, or URL",
    )
    sync.set_defaults(func=sync_fn)

    # Update buildcache index without copying any additional packages
    update_index = subparsers.add_parser(
        "update-index", aliases=["rebuild-index"], help=update_index_fn.__doc__
    )
    update_index.add_argument(
        "mirror", type=arguments.mirror_name_or_url, help="destination mirror name, path, or URL"
    )
    update_index.add_argument(
        "-k",
        "--keys",
        default=False,
        action="store_true",
        help="if provided, key index will be updated as well as package index",
    )
    update_index.set_defaults(func=update_index_fn)


def _matching_specs(specs: List[Spec]) -> List[Spec]:
    """Disambiguate specs and return a list of matching specs"""
    return [spack.cmd.disambiguate_spec(s, ev.active_environment(), installed=any) for s in specs]


def push_fn(args):
    """create a binary package and push it to a mirror"""
    if args.spec_file:
        tty.warn(
            "The flag `--spec-file` is deprecated and will be removed in Spack 0.22. "
            "Use positional arguments instead."
        )

    if args.specs or args.spec_file:
        specs = _matching_specs(spack.cmd.parse_specs(args.specs or args.spec_file))
    else:
        specs = spack.cmd.require_active_env("buildcache push").all_specs()

    mirror = arguments.mirror_name_or_url(args.mirror)

    if args.allow_root:
        tty.warn(
            "The flag `--allow-root` is the default in Spack 0.21, will be removed in Spack 0.22"
        )

    url = mirror.push_url

    specs = bindist.specs_to_be_packaged(
        specs,
        root="package" in args.things_to_install,
        dependencies="dependencies" in args.things_to_install,
        deptype=args.deptype,
    )

    # When pushing multiple specs, print the url once ahead of time, as well as how
    # many specs are being pushed.
    if len(specs) > 1:
        tty.info(f"Selected {len(specs)} specs to push to {url}")

    skipped = []
    failed = []

    # tty printing
    color = clr.get_color_when()
    format_spec = lambda s: s.format("{name}{@version}{/hash:7}", color=color)
    total_specs = len(specs)
    digits = len(str(total_specs))

    for i, spec in enumerate(specs):
        try:
            bindist.push_or_raise(
                spec,
                url,
                bindist.PushOptions(
                    force=args.force,
                    unsigned=args.unsigned,
                    key=args.key,
                    regenerate_index=args.update_index,
                ),
            )

            if total_specs > 1:
                msg = f"[{i+1:{digits}}/{total_specs}] Pushed {format_spec(spec)}"
            else:
                msg = f"Pushed {format_spec(spec)} to {url}"

            tty.info(msg)

        except bindist.NoOverwriteException:
            skipped.append(format_spec(spec))

        # Catch any other exception unless the fail fast option is set
        except Exception as e:
            if args.fail_fast or isinstance(e, (bindist.PickKeyException, bindist.NoKeyException)):
                raise
            failed.append((format_spec(spec), e))

    if skipped:
        if len(specs) == 1:
            tty.info("The spec is already in the buildcache. Use --force to overwrite it.")
        elif len(skipped) == len(specs):
            tty.info("All specs are already in the buildcache. Use --force to overwrite them.")
        else:
            tty.info(
                "The following {} specs were skipped as they already exist in the buildcache:\n"
                "    {}\n"
                "    Use --force to overwrite them.".format(
                    len(skipped), ", ".join(elide_list(skipped, 5))
                )
            )

    if failed:
        if len(failed) == 1:
            raise failed[0][1]

        raise spack.error.SpackError(
            f"The following {len(failed)} errors occurred while pushing specs to the buildcache",
            "\n".join(
                elide_list([f"    {spec}: {e.__class__.__name__}: {e}" for spec, e in failed], 5)
            ),
        )


def install_fn(args):
    """install from a binary package"""
    if not args.specs:
        tty.die("a spec argument is required to install from a buildcache")

    query = bindist.BinaryCacheQuery(all_architectures=args.otherarch)
    matches = spack.store.find(args.specs, multiple=args.multiple, query_fn=query)
    for match in matches:
        bindist.install_single_spec(match, unsigned=args.unsigned, force=args.force)


def list_fn(args):
    """list binary packages available from mirrors"""
    try:
        specs = bindist.update_cache_and_get_specs()
    except bindist.FetchCacheError as e:
        tty.die(e)

    if not args.allarch:
        arch = spack.spec.Spec.default_arch()
        specs = [s for s in specs if s.intersects(arch)]

    if args.specs:
        constraints = set(args.specs)
        specs = [s for s in specs if any(s.intersects(c) for c in constraints)]
    if sys.stdout.isatty():
        builds = len(specs)
        tty.msg("%s." % plural(builds, "cached build"))
        if not builds and not args.allarch:
            tty.msg(
                "You can query all available architectures with:",
                "spack buildcache list --allarch",
            )
    display_specs(specs, args, all_headers=True)


def keys_fn(args):
    """get public keys available on mirrors"""
    bindist.get_keys(args.install, args.trust, args.force)


def preview_fn(args):
    """analyze an installed spec and reports whether executables and libraries are relocatable"""
    tty.warn(
        "`spack buildcache preview` is deprecated since `spack buildcache push --allow-root` is "
        "now the default. This command will be removed in Spack 0.22"
    )


def check_fn(args):
    """check specs against remote binary mirror(s) to see if any need to be rebuilt

    this command uses the process exit code to indicate its result, specifically, if the
    exit code is non-zero, then at least one of the indicated specs needs to be rebuilt
    """
    if args.spec_file:
        tty.warn(
            "The flag `--spec-file` is deprecated and will be removed in Spack 0.22. "
            "Use --spec instead."
        )

    specs = spack.cmd.parse_specs(args.spec or args.spec_file)

    if specs:
        specs = _matching_specs(specs, specs)
    else:
        specs = spack.cmd.require_active_env("buildcache check").all_specs()

    if not specs:
        tty.msg("No specs provided, exiting.")
        return

    for spec in specs:
        spec.concretize()

    # Next see if there are any configured binary mirrors
    configured_mirrors = spack.config.get("mirrors", scope=args.scope)

    if args.mirror_url:
        configured_mirrors = {"additionalMirrorUrl": args.mirror_url}

    if not configured_mirrors:
        tty.msg("No mirrors provided, exiting.")
        return

    if bindist.check_specs_against_mirrors(configured_mirrors, specs, args.output_file) == 1:
        sys.exit(1)


def download_fn(args):
    """download buildcache entry from a remote mirror to local folder

    this command uses the process exit code to indicate its result, specifically, a non-zero exit
    code indicates that the command failed to download at least one of the required buildcache
    components
    """
    if args.spec_file:
        tty.warn(
            "The flag `--spec-file` is deprecated and will be removed in Spack 0.22. "
            "Use --spec instead."
        )

    specs = _matching_specs(spack.cmd.parse_specs(args.spec or args.spec_file))

    if len(specs) != 1:
        tty.die("a single spec argument is required to download from a buildcache")

    if not bindist.download_single_spec(specs[0], args.path):
        sys.exit(1)


def get_buildcache_name_fn(args):
    """get name (prefix) of buildcache entries for this spec"""
    tty.warn("This command is deprecated and will be removed in Spack 0.22.")
    specs = _matching_specs(spack.cmd.parse_specs(args.spec or args.spec_file))
    if len(specs) != 1:
        tty.die("a single spec argument is required to get buildcache name")
    print(bindist.tarball_name(specs[0], ""))


def save_specfile_fn(args):
    """get full spec for dependencies and write them to files in the specified output directory

    uses exit code to signal success or failure. an exit code of zero means the command was likely
    successful. if any errors or exceptions are encountered, or if expected command-line arguments
    are not provided, then the exit code will be non-zero
    """
    if args.root_specfile:
        tty.warn(
            "The flag `--root-specfile` is deprecated and will be removed in Spack 0.22. "
            "Use --root-spec instead."
        )

    specs = spack.cmd.parse_specs(args.root_spec or args.root_specfile)

    if len(specs) != 1:
        tty.die("a single spec argument is required to save specfile")

    root = specs[0]

    if not root.concrete:
        root.concretize()

    save_dependency_specfiles(
        root, args.specfile_dir, dependencies=spack.cmd.parse_specs(args.specs)
    )


def copy_buildcache_file(src_url, dest_url, local_path=None):
    """Copy from source url to destination url"""
    tmpdir = None

    if not local_path:
        tmpdir = tempfile.mkdtemp()
        local_path = os.path.join(tmpdir, os.path.basename(src_url))

    try:
        temp_stage = Stage(src_url, path=os.path.dirname(local_path))
        try:
            temp_stage.create()
            temp_stage.fetch()
            web_util.push_to_url(local_path, dest_url, keep_original=True)
        except spack.error.FetchError as e:
            # Expected, since we have to try all the possible extensions
            tty.debug("no such file: {0}".format(src_url))
            tty.debug(e)
        finally:
            temp_stage.destroy()
    finally:
        if tmpdir and os.path.exists(tmpdir):
            shutil.rmtree(tmpdir)


def sync_fn(args):
    """sync binaries (and associated metadata) from one mirror to another

    requires an active environment in order to know which specs to sync
    """
    if args.manifest_glob:
        manifest_copy(glob.glob(args.manifest_glob))
        return 0

    if args.src_mirror is None or args.dest_mirror is None:
        tty.die("Provide mirrors to sync from and to.")

    src_mirror = args.src_mirror
    dest_mirror = args.dest_mirror

    src_mirror_url = src_mirror.fetch_url
    dest_mirror_url = dest_mirror.push_url

    # Get the active environment
    env = spack.cmd.require_active_env(cmd_name="buildcache sync")

    tty.msg(
        "Syncing environment buildcache files from {0} to {1}".format(
            src_mirror_url, dest_mirror_url
        )
    )

    build_cache_dir = bindist.build_cache_relative_path()
    buildcache_rel_paths = []

    tty.debug("Syncing the following specs:")
    for s in env.all_specs():
        tty.debug("  {0}{1}: {2}".format("* " if s in env.roots() else "  ", s.name, s.dag_hash()))

        buildcache_rel_paths.extend(
            [
                os.path.join(build_cache_dir, bindist.tarball_path_name(s, ".spack")),
                os.path.join(build_cache_dir, bindist.tarball_name(s, ".spec.json.sig")),
                os.path.join(build_cache_dir, bindist.tarball_name(s, ".spec.json")),
                os.path.join(build_cache_dir, bindist.tarball_name(s, ".spec.yaml")),
            ]
        )

    tmpdir = tempfile.mkdtemp()

    try:
        for rel_path in buildcache_rel_paths:
            src_url = url_util.join(src_mirror_url, rel_path)
            local_path = os.path.join(tmpdir, rel_path)
            dest_url = url_util.join(dest_mirror_url, rel_path)

            tty.debug("Copying {0} to {1} via {2}".format(src_url, dest_url, local_path))
            copy_buildcache_file(src_url, dest_url, local_path=local_path)
    finally:
        shutil.rmtree(tmpdir)


def manifest_copy(manifest_file_list):
    """Read manifest files containing information about specific specs to copy
    from source to destination, remove duplicates since any binary packge for
    a given hash should be the same as any other, and copy all files specified
    in the manifest files."""
    deduped_manifest = {}

    for manifest_path in manifest_file_list:
        with open(manifest_path) as fd:
            manifest = json.loads(fd.read())
            for spec_hash, copy_list in manifest.items():
                # Last duplicate hash wins
                deduped_manifest[spec_hash] = copy_list

    for spec_hash, copy_list in deduped_manifest.items():
        for copy_file in copy_list:
            tty.debug("copying {0} to {1}".format(copy_file["src"], copy_file["dest"]))
            copy_buildcache_file(copy_file["src"], copy_file["dest"])


def update_index(mirror: spack.mirror.Mirror, update_keys=False):
    url = mirror.push_url

    bindist.generate_package_index(url_util.join(url, bindist.build_cache_relative_path()))

    if update_keys:
        keys_url = url_util.join(
            url, bindist.build_cache_relative_path(), bindist.build_cache_keys_relative_path()
        )

        bindist.generate_key_index(keys_url)


def update_index_fn(args):
    """update a buildcache index"""
    update_index(args.mirror, update_keys=args.keys)


def buildcache(parser, args):
    if args.func:
        args.func(args)<|MERGE_RESOLUTION|>--- conflicted
+++ resolved
@@ -41,7 +41,6 @@
 level = "long"
 
 
-<<<<<<< HEAD
 @arguments.arg
 def deptype_default_default_deptype():
     return Args(
@@ -54,12 +53,8 @@
     )
 
 
-def setup_parser(subparser):
-    setup_parser.parser = subparser
-=======
 def setup_parser(subparser: argparse.ArgumentParser):
     setattr(setup_parser, "parser", subparser)
->>>>>>> 59fc09e9
     subparsers = subparser.add_subparsers(help="buildcache sub-commands")
 
     push = subparsers.add_parser("push", aliases=["create"], help=push_fn.__doc__)
