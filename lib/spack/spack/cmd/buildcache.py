# Copyright 2013-2019 Lawrence Livermore National Security, LLC and other
# Spack Project Developers. See the top-level COPYRIGHT file for details.
#
# SPDX-License-Identifier: (Apache-2.0 OR MIT)

import argparse

import llnl.util.tty as tty

import spack.cmd
<<<<<<< HEAD
import spack.cmd.common.arguments as arguments
=======
import spack.environment as ev
import spack.repo
import spack.store
import spack.spec
>>>>>>> f9967d2f
import spack.binary_distribution as bindist

description = "create, download and install binary packages"
section = "packaging"
level = "long"


def setup_parser(subparser):
    setup_parser.parser = subparser
    subparsers = subparser.add_subparsers(help='buildcache sub-commands')

    create = subparsers.add_parser('create', help=createtarball.__doc__)
    create.add_argument('-r', '--rel', action='store_true',
                        help="make all rpaths relative" +
                             " before creating tarballs.")
    create.add_argument('-f', '--force', action='store_true',
                        help="overwrite tarball if it exists.")
    create.add_argument('-u', '--unsigned', action='store_true',
                        help="create unsigned buildcache" +
                             " tarballs for testing")
    create.add_argument('-a', '--allow-root', action='store_true',
                        help="allow install root string in binary files " +
                             "after RPATH substitution")
    create.add_argument('-k', '--key', metavar='key',
                        type=str, default=None,
                        help="Key for signing.")
    create.add_argument('-d', '--directory', metavar='directory',
                        type=str, default='.',
                        help="directory in which to save the tarballs.")
    create.add_argument(
        'packages', nargs=argparse.REMAINDER,
        help="specs of packages to create buildcache for")
    create.set_defaults(func=createtarball)

    install = subparsers.add_parser('install', help=installtarball.__doc__)
    install.add_argument('-f', '--force', action='store_true',
                         help="overwrite install directory if it exists.")
    install.add_argument('-m', '--multiple', action='store_true',
                         help="allow all matching packages ")
    install.add_argument('-a', '--allow-root', action='store_true',
                         help="allow install root string in binary files " +
                              "after RPATH substitution")
    install.add_argument('-u', '--unsigned', action='store_true',
                         help="install unsigned buildcache" +
                              " tarballs for testing")
    install.add_argument(
        'packages', nargs=argparse.REMAINDER,
        help="specs of packages to install buildcache for")
    install.set_defaults(func=installtarball)

<<<<<<< HEAD
    listcache = subparsers.add_parser('list')
    arguments.add_common_arguments(listcache,
                                   ['long',
                                    'very_long',
                                    'show_flags',
                                    'show_full_compiler',
                                    'tags',
                                    'variants'])
=======
    listcache = subparsers.add_parser('list', help=listspecs.__doc__)
>>>>>>> f9967d2f
    listcache.add_argument('-f', '--force', action='store_true',
                           help="force new download of specs")
    listcache.add_argument('packages', nargs=argparse.REMAINDER,
                           help="specs of packages to search for")


    listcache.set_defaults(func=listspecs)

    dlkeys = subparsers.add_parser('keys', help=getkeys.__doc__)
    dlkeys.add_argument(
        '-i', '--install', action='store_true',
        help="install Keys pulled from mirror")
    dlkeys.add_argument(
        '-t', '--trust', action='store_true',
        help="trust all downloaded keys")
    dlkeys.add_argument('-f', '--force', action='store_true',
                        help="force new download of keys")
    dlkeys.set_defaults(func=getkeys)


def find_matching_specs(
        pkgs, allow_multiple_matches=False, force=False, env=None):
    """Returns a list of specs matching the not necessarily
       concretized specs given from cli

    Args:
        specs: list of specs to be matched against installed packages
        allow_multiple_matches : if True multiple matches are admitted

    Return:
        list of specs
    """
    hashes = env.all_hashes() if env else None

    # List of specs that match expressions given via command line
    specs_from_cli = []
    has_errors = False
    specs = spack.cmd.parse_specs(pkgs)
    for spec in specs:
        matching = spack.store.db.query(spec, hashes=hashes)
        # For each spec provided, make sure it refers to only one package.
        # Fail and ask user to be unambiguous if it doesn't
        if not allow_multiple_matches and len(matching) > 1:
            tty.error('%s matches multiple installed packages:' % spec)
            for match in matching:
                tty.msg('"%s"' % match.format())
            has_errors = True

        # No installed package matches the query
        if len(matching) == 0 and spec is not any:
            tty.error('{0} does not match any installed packages.'.format(
                spec))
            has_errors = True

        specs_from_cli.extend(matching)
    if has_errors:
        tty.die('use one of the matching specs above')

    return specs_from_cli


def match_downloaded_specs(pkgs, allow_multiple_matches=False, force=False):
    """Returns a list of specs matching the not necessarily
       concretized specs given from cli

    Args:
        specs: list of specs to be matched against buildcaches on mirror
        allow_multiple_matches : if True multiple matches are admitted

    Return:
        list of specs
    """
    # List of specs that match expressions given via command line
    specs_from_cli = []
    has_errors = False
    specs = bindist.get_specs(force)
    for pkg in pkgs:
        matches = []
        tty.msg("buildcache spec(s) matching %s \n" % pkg)
        for spec in sorted(specs):
            if pkg.startswith('/'):
                pkghash = pkg.replace('/', '')
                if spec.dag_hash().startswith(pkghash):
                    matches.append(spec)
            else:
                if spec.satisfies(pkg):
                    matches.append(spec)
        # For each pkg provided, make sure it refers to only one package.
        # Fail and ask user to be unambiguous if it doesn't
        if not allow_multiple_matches and len(matches) > 1:
            tty.error('%s matches multiple downloaded packages:' % pkg)
            for match in matches:
                tty.msg('"%s"' % match.format())
            has_errors = True

        # No downloaded package matches the query
        if len(matches) == 0:
            tty.error('%s does not match any downloaded packages.' % pkg)
            has_errors = True

        specs_from_cli.extend(matches)
    if has_errors:
        tty.die('use one of the matching specs above')

    return specs_from_cli


def createtarball(args):
    """create a binary package from an existing install"""
    if not args.packages:
        tty.die("build cache file creation requires at least one" +
                " installed package argument")
    pkgs = set(args.packages)
    specs = set()
    outdir = '.'
    if args.directory:
        outdir = args.directory
    signkey = None
    if args.key:
        signkey = args.key

    # restrict matching to current environment if one is active
    env = ev.get_env(args, 'buildcache create')

    matches = find_matching_specs(pkgs, False, False, env=env)
    for match in matches:
        if match.external or match.virtual:
            tty.msg('skipping external or virtual spec %s' %
                    match.format())
        else:
            tty.msg('adding matching spec %s' % match.format())
            specs.add(match)
            tty.msg('recursing dependencies')
            for d, node in match.traverse(order='post',
                                          depth=True,
                                          deptype=('link', 'run')):
                if node.external or node.virtual:
                    tty.msg('skipping external or virtual dependency %s' %
                            node.format())
                else:
                    tty.msg('adding dependency %s' % node.format())
                    specs.add(node)

    tty.msg('writing tarballs to %s/build_cache' % outdir)

    for spec in specs:
        tty.msg('creating binary cache file for package %s ' % spec.format())
        bindist.build_tarball(spec, outdir, args.force, args.rel,
                              args.unsigned, args.allow_root, signkey)


def installtarball(args):
    """install from a binary package"""
    if not args.packages:
        tty.die("build cache file installation requires" +
                " at least one package spec argument")
    pkgs = set(args.packages)
    matches = match_downloaded_specs(pkgs, args.multiple, args.force)

    for match in matches:
        install_tarball(match, args)


def install_tarball(spec, args):
    s = spack.spec.Spec(spec)
    if s.external or s.virtual:
        tty.warn("Skipping external or virtual package %s" % spec.format())
        return
    for d in s.dependencies(deptype=('link', 'run')):
        tty.msg("Installing buildcache for dependency spec %s" % d)
        install_tarball(d, args)
    package = spack.repo.get(spec)
    if s.concrete and package.installed and not args.force:
        tty.warn("Package for spec %s already installed." % spec.format())
    else:
        tarball = bindist.download_tarball(spec)
        if tarball:
            tty.msg('Installing buildcache for spec %s' % spec.format())
            bindist.extract_tarball(spec, tarball, args.allow_root,
                                    args.unsigned, args.force)
            spack.hooks.post_install(spec)
            spack.store.store.reindex()
        else:
            tty.die('Download of binary cache file for spec %s failed.' %
                    spec.format())


def listspecs(args):
    """list binary packages available from mirrors"""
    specs = bindist.get_specs(args.force)

    # The user may give one or more specs
    if args.packages:
        pkgs = set(args.packages)
        tty.msg("buildcache spec(s) matching '%s'" % "', '".join(pkgs))
        filtered_specs = set([s for pkg in pkgs
                             for s in specs if s.satisfies(pkg)])
        spack.cmd.display_specs(filtered_specs, args)
    else:
        tty.msg("buildcache specs")
        spack.cmd.display_specs(specs, args)


def getkeys(args):
    """get public keys available on mirrors"""
    bindist.get_keys(args.install, args.trust, args.force)


def buildcache(parser, args):
    if args.func:
        args.func(args)<|MERGE_RESOLUTION|>--- conflicted
+++ resolved
@@ -8,14 +8,11 @@
 import llnl.util.tty as tty
 
 import spack.cmd
-<<<<<<< HEAD
 import spack.cmd.common.arguments as arguments
-=======
 import spack.environment as ev
 import spack.repo
 import spack.store
 import spack.spec
->>>>>>> f9967d2f
 import spack.binary_distribution as bindist
 
 description = "create, download and install binary packages"
@@ -66,7 +63,6 @@
         help="specs of packages to install buildcache for")
     install.set_defaults(func=installtarball)
 
-<<<<<<< HEAD
     listcache = subparsers.add_parser('list')
     arguments.add_common_arguments(listcache,
                                    ['long',
@@ -75,9 +71,6 @@
                                     'show_full_compiler',
                                     'tags',
                                     'variants'])
-=======
-    listcache = subparsers.add_parser('list', help=listspecs.__doc__)
->>>>>>> f9967d2f
     listcache.add_argument('-f', '--force', action='store_true',
                            help="force new download of specs")
     listcache.add_argument('packages', nargs=argparse.REMAINDER,
