--- conflicted
+++ resolved
@@ -131,13 +131,8 @@
             " or only the dependencies"
         ),
     )
-<<<<<<< HEAD
-    arguments.add_common_arguments(create, ["specs", "deptype_default_default_deptype"])
-    create.set_defaults(func=create_fn)
-=======
-    arguments.add_common_arguments(push, ["specs"])
+    arguments.add_common_arguments(push, ["specs", "deptype_default_default_deptype"])
     push.set_defaults(func=push_fn)
->>>>>>> c0f020d0
 
     install = subparsers.add_parser("install", help=install_fn.__doc__)
     install.add_argument(
