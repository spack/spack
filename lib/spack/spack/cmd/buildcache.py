--- conflicted
+++ resolved
@@ -471,32 +471,11 @@
 
     url = mirror.push_url
 
-<<<<<<< HEAD
-    matches = _matching_specs(specs, args.spec_file)
-
-    msg = "Pushing binary packages to {0}/build_cache".format(url)
-    tty.msg(msg)
-    kwargs = {
-        "key": args.key,
-        "force": args.force,
-        "relative": args.rel,
-        "unsigned": args.unsigned,
-        "allow_root": args.allow_root,
-        "regenerate_index": args.rebuild_index,
-    }
-    bindist.push(
-        matches,
-        url,
-        include_root="package" in args.things_to_install,
-        include_dependencies="dependencies" in args.things_to_install,
-        deptype=args.deptype,
-        **kwargs,
-=======
     specs = bindist.specs_to_be_packaged(
         _matching_specs(input_specs, args.spec_file),
         root="package" in args.things_to_install,
         dependencies="dependencies" in args.things_to_install,
->>>>>>> a94d18ad
+        deptype=args.deptype,
     )
 
     # When pushing multiple specs, print the url once ahead of time, as well as how
