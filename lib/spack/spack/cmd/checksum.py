# Copyright 2013-2020 Lawrence Livermore National Security, LLC and other
# Spack Project Developers. See the top-level COPYRIGHT file for details.
#
# SPDX-License-Identifier: (Apache-2.0 OR MIT)

from __future__ import print_function

import argparse

import llnl.util.tty as tty

import spack.cmd
import spack.cmd.common.arguments as arguments
import spack.repo
import spack.stage
import spack.util.crypto
from spack.util.naming import valid_fully_qualified_module_name
from spack.version import ver, Version

description = "checksum available versions of a package"
section = "packaging"
level = "long"


def setup_parser(subparser):
    subparser.add_argument(
        '--keep-stage', action='store_true',
        help="don't clean up staging area when command completes")
    subparser.add_argument(
        '-b', '--batch', action='store_true',
        help="don't ask which versions to checksum")
    arguments.add_common_arguments(subparser, ['package'])
    subparser.add_argument(
        'versions', nargs=argparse.REMAINDER,
        help='versions to generate checksums for')


def checksum(parser, args):
    # Did the user pass 'package@version' string?
    if len(args.versions) == 0 and '@' in args.package:
        args.versions = [args.package.split('@')[1]]
        args.package = args.package.split('@')[0]

    # Make sure the user provided a package and not a URL
    if not valid_fully_qualified_module_name(args.package):
        tty.die("`spack checksum` accepts package names, not URLs.")

    # Get the package we're going to generate checksums for
    pkg = spack.repo.get(args.package)

    if args.versions:
        # If the user asked for specific versions, use those
        url_dict = {}
        for version in args.versions:
            version = ver(version)
            if not isinstance(version, Version):
                tty.die("Cannot generate checksums for version lists or "
                        "version ranges. Use unambiguous versions.")
            url_dict[version] = pkg.url_for_version(version)
    else:
        # Otherwise, see what versions we can find online
        url_dict = pkg.fetch_remote_versions()
        if not url_dict:
            tty.die("Could not find any versions for {0}".format(pkg.name))

    version_lines = spack.stage.get_checksums_for_versions(
        url_dict, pkg.name, keep_stage=args.keep_stage,
<<<<<<< HEAD
        batch=(args.batch or len(args.versions) > 0))
=======
        fetch_options=pkg.fetch_options)
>>>>>>> db67b78f

    print()
    print(version_lines)
    print()<|MERGE_RESOLUTION|>--- conflicted
+++ resolved
@@ -65,11 +65,8 @@
 
     version_lines = spack.stage.get_checksums_for_versions(
         url_dict, pkg.name, keep_stage=args.keep_stage,
-<<<<<<< HEAD
-        batch=(args.batch or len(args.versions) > 0))
-=======
+        batch=(args.batch or len(args.versions) > 0),
         fetch_options=pkg.fetch_options)
->>>>>>> db67b78f
 
     print()
     print(version_lines)
