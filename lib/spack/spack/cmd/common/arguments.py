# Copyright 2013-2020 Lawrence Livermore National Security, LLC and other
# Spack Project Developers. See the top-level COPYRIGHT file for details.
#
# SPDX-License-Identifier: (Apache-2.0 OR MIT)


import argparse
import multiprocessing

import spack.cmd
import spack.config
import spack.dependency as dep
import spack.environment as ev
import spack.modules
import spack.spec
import spack.store
from spack.util.pattern import Args

__all__ = ['add_common_arguments']

#: dictionary of argument-generating functions, keyed by name
_arguments = {}


def arg(fn):
    """Decorator for a function that generates a common argument.

    This ensures that argument bunches are created lazily. Decorate
    argument-generating functions below with @arg so that
    ``add_common_arguments()`` can find them.

    """
    _arguments[fn.__name__] = fn
    return fn


def add_common_arguments(parser, list_of_arguments):
    """Extend a parser with extra arguments

    Args:
        parser: parser to be extended
        list_of_arguments: arguments to be added to the parser
    """
    for argument in list_of_arguments:
        if argument not in _arguments:
            message = 'Trying to add non existing argument "{0}" to a command'
            raise KeyError(message.format(argument))

        x = _arguments[argument]()
        parser.add_argument(*x.flags, **x.kwargs)


class ConstraintAction(argparse.Action):
    """Constructs a list of specs based on constraints from the command line

    An instance of this class is supposed to be used as an argument action
    in a parser. It will read a constraint and will attach a function to the
    arguments that accepts optional keyword arguments.

    To obtain the specs from a command the function must be called.
    """
    def __call__(self, parser, namespace, values, option_string=None):
        # Query specs from command line
        self.values = values
        namespace.constraint = values
        namespace.specs = self._specs

    def _specs(self, **kwargs):
        qspecs = spack.cmd.parse_specs(self.values)

        # If an environment is provided, we'll restrict the search to
        # only its installed packages.
        env = ev._active_environment
        if env:
            kwargs['hashes'] = set(env.all_hashes())

        # return everything for an empty query.
        if not qspecs:
            return spack.store.db.query(**kwargs)

        # Return only matching stuff otherwise.
        specs = {}
        for spec in qspecs:
            for s in spack.store.db.query(spec, **kwargs):
                # This is fast for already-concrete specs
                specs[s.dag_hash()] = s

        return sorted(specs.values())


class SetParallelJobs(argparse.Action):
    """Sets the correct value for parallel build jobs.

    The value is is set in the command line configuration scope so that
    it can be retrieved using the spack.config API.
    """
    def __call__(self, parser, namespace, jobs, option_string):
        # Jobs is a single integer, type conversion is already applied
        # see https://docs.python.org/3/library/argparse.html#action-classes
        if jobs < 1:
            msg = 'invalid value for argument "{0}" '\
                  '[expected a positive integer, got "{1}"]'
            raise ValueError(msg.format(option_string, jobs))

        jobs = min(jobs, multiprocessing.cpu_count())
        spack.config.set('config:build_jobs', jobs, scope='command_line')

        setattr(namespace, 'jobs', jobs)

    @property
    def default(self):
        # This default is coded as a property so that look-up
        # of this value is done only on demand
        return min(spack.config.get('config:build_jobs', 16),
                   multiprocessing.cpu_count())

    @default.setter
    def default(self, value):
        pass


class DeptypeAction(argparse.Action):
    """Creates a tuple of valid dependency types from a deptype argument."""
    def __call__(self, parser, namespace, values, option_string=None):
        deptype = dep.all_deptypes
        if values:
            deptype = tuple(x.strip() for x in values.split(','))
            if deptype == ('all',):
                deptype = 'all'
            deptype = dep.canonical_deptype(deptype)

        setattr(namespace, self.dest, deptype)


<<<<<<< HEAD
_arguments['constraint'] = Args(
    'constraint', nargs=argparse.REMAINDER, action=ConstraintAction,
    help='constraint to select a subset of installed packages')

_arguments['yes_to_all'] = Args(
    '-y', '--yes-to-all', action='store_true', dest='yes_to_all',
    help='assume "yes" is the answer to every confirmation request')

_arguments['recurse_dependencies'] = Args(
    '-r', '--dependencies', action='store_true', dest='recurse_dependencies',
    help='recursively traverse spec dependencies')

_arguments['recurse_dependents'] = Args(
    '-R', '--dependents', action='store_true', dest='dependents',
    help='also uninstall any packages that depend on the ones given '
    'via command line')

_arguments['clean'] = Args(
    '--clean',
    action='store_false',
    default=spack.config.get('config:dirty'),
    dest='dirty',
    help='unset harmful variables in the build environment (default)')

_arguments['deptype'] = Args(
    '--deptype', action=DeptypeAction, default=dep.all_deptypes,
    help="comma-separated list of deptypes to traverse\ndefault=%s"
    % ','.join(dep.all_deptypes))

_arguments['dirty'] = Args(
    '--dirty',
    action='store_true',
    default=spack.config.get('config:dirty'),
    dest='dirty',
    help='preserve user environment in the spack build environment (danger!)')

_arguments['long'] = Args(
    '-l', '--long', action='store_true',
    help='show dependency hashes as well as versions')

_arguments['very_long'] = Args(
    '-L', '--very-long', action='store_true',
    help='show full dependency hashes as well as versions')

_arguments['tags'] = Args(
    '-t', '--tags', action='append',
    help='filter a package query by tags')

_arguments['test'] = Args(
    '--test', default=None, choices=['root', 'all'],
    help="If 'root' is chosen, run package tests during installation for "
         "top-level packages (but skip tests for dependencies).  if 'all' "
         "is chosen, run package tests during installation for all packages. "
         "If neither are chosen, don't run tests for any packages.")

_arguments['jobs'] = Args(
    '-j', '--jobs', action=SetParallelJobs, type=int, dest='jobs',
    help='explicitly set number of parallel jobs')

_arguments['install_status'] = Args(
    '-I', '--install-status', action='store_true', default=False,
    help='show install status of packages. packages can be: '
         'installed [+], missing and needed by an installed package [-], '
         'or not installed (no annotation)')

_arguments['no_checksum'] = Args(
    '-n', '--no-checksum', action='store_true', default=False,
    help="do not use checksums to verify downloaded files (unsafe)")

_arguments['overwrite'] = Args(
    '--overwrite', action='store_true',
    help="reinstall an existing spec, even if it has dependents")
=======
# TODO: merge constraint and installed_specs
@arg
def constraint():
    return Args(
        'constraint', nargs=argparse.REMAINDER, action=ConstraintAction,
        help='constraint to select a subset of installed packages',
        metavar='installed_specs')


@arg
def package():
    return Args('package', help='package name')


@arg
def packages():
    return Args(
        'packages', nargs='+', help='one or more package names',
        metavar='package')


# Specs must use `nargs=argparse.REMAINDER` because a single spec can
# contain spaces, and contain variants like '-mpi' that argparse thinks
# are a collection of optional flags.
@arg
def spec():
    return Args('spec', nargs=argparse.REMAINDER, help='package spec')


@arg
def specs():
    return Args(
        'specs', nargs=argparse.REMAINDER, help='one or more package specs')


@arg
def installed_spec():
    return Args(
        'spec', nargs=argparse.REMAINDER, help='installed package spec',
        metavar='installed_spec')


@arg
def installed_specs():
    return Args(
        'specs', nargs=argparse.REMAINDER,
        help='one or more installed package specs', metavar='installed_specs')


@arg
def yes_to_all():
    return Args(
        '-y', '--yes-to-all', action='store_true', dest='yes_to_all',
        help='assume "yes" is the answer to every confirmation request')


@arg
def recurse_dependencies():
    return Args(
        '-r', '--dependencies', action='store_true',
        dest='recurse_dependencies',
        help='recursively traverse spec dependencies')


@arg
def recurse_dependents():
    return Args(
        '-R', '--dependents', action='store_true', dest='dependents',
        help='also uninstall any packages that depend on the ones given '
        'via command line')


@arg
def clean():
    return Args(
        '--clean',
        action='store_false',
        default=spack.config.get('config:dirty'),
        dest='dirty',
        help='unset harmful variables in the build environment (default)')


@arg
def deptype():
    return Args(
        '--deptype', action=DeptypeAction, default=dep.all_deptypes,
        help="comma-separated list of deptypes to traverse\ndefault=%s"
        % ','.join(dep.all_deptypes))


@arg
def dirty():
    return Args(
        '--dirty',
        action='store_true',
        default=spack.config.get('config:dirty'),
        dest='dirty',
        help="preserve user environment in spack's build environment (danger!)"
    )


@arg
def long():
    return Args(
        '-l', '--long', action='store_true',
        help='show dependency hashes as well as versions')


@arg
def very_long():
    return Args(
        '-L', '--very-long', action='store_true',
        help='show full dependency hashes as well as versions')


@arg
def tags():
    return Args(
        '-t', '--tags', action='append',
        help='filter a package query by tags')


@arg
def jobs():
    return Args(
        '-j', '--jobs', action=SetParallelJobs, type=int, dest='jobs',
        help='explicitly set number of parallel jobs')


@arg
def install_status():
    return Args(
        '-I', '--install-status', action='store_true', default=False,
        help='show install status of packages. packages can be: '
        'installed [+], missing and needed by an installed package [-], '
        'or not installed (no annotation)')


@arg
def no_checksum():
    return Args(
        '-n', '--no-checksum', action='store_true', default=False,
        help="do not use checksums to verify downloaded files (unsafe)")
>>>>>>> 1741279f
<|MERGE_RESOLUTION|>--- conflicted
+++ resolved
@@ -132,80 +132,6 @@
         setattr(namespace, self.dest, deptype)
 
 
-<<<<<<< HEAD
-_arguments['constraint'] = Args(
-    'constraint', nargs=argparse.REMAINDER, action=ConstraintAction,
-    help='constraint to select a subset of installed packages')
-
-_arguments['yes_to_all'] = Args(
-    '-y', '--yes-to-all', action='store_true', dest='yes_to_all',
-    help='assume "yes" is the answer to every confirmation request')
-
-_arguments['recurse_dependencies'] = Args(
-    '-r', '--dependencies', action='store_true', dest='recurse_dependencies',
-    help='recursively traverse spec dependencies')
-
-_arguments['recurse_dependents'] = Args(
-    '-R', '--dependents', action='store_true', dest='dependents',
-    help='also uninstall any packages that depend on the ones given '
-    'via command line')
-
-_arguments['clean'] = Args(
-    '--clean',
-    action='store_false',
-    default=spack.config.get('config:dirty'),
-    dest='dirty',
-    help='unset harmful variables in the build environment (default)')
-
-_arguments['deptype'] = Args(
-    '--deptype', action=DeptypeAction, default=dep.all_deptypes,
-    help="comma-separated list of deptypes to traverse\ndefault=%s"
-    % ','.join(dep.all_deptypes))
-
-_arguments['dirty'] = Args(
-    '--dirty',
-    action='store_true',
-    default=spack.config.get('config:dirty'),
-    dest='dirty',
-    help='preserve user environment in the spack build environment (danger!)')
-
-_arguments['long'] = Args(
-    '-l', '--long', action='store_true',
-    help='show dependency hashes as well as versions')
-
-_arguments['very_long'] = Args(
-    '-L', '--very-long', action='store_true',
-    help='show full dependency hashes as well as versions')
-
-_arguments['tags'] = Args(
-    '-t', '--tags', action='append',
-    help='filter a package query by tags')
-
-_arguments['test'] = Args(
-    '--test', default=None, choices=['root', 'all'],
-    help="If 'root' is chosen, run package tests during installation for "
-         "top-level packages (but skip tests for dependencies).  if 'all' "
-         "is chosen, run package tests during installation for all packages. "
-         "If neither are chosen, don't run tests for any packages.")
-
-_arguments['jobs'] = Args(
-    '-j', '--jobs', action=SetParallelJobs, type=int, dest='jobs',
-    help='explicitly set number of parallel jobs')
-
-_arguments['install_status'] = Args(
-    '-I', '--install-status', action='store_true', default=False,
-    help='show install status of packages. packages can be: '
-         'installed [+], missing and needed by an installed package [-], '
-         'or not installed (no annotation)')
-
-_arguments['no_checksum'] = Args(
-    '-n', '--no-checksum', action='store_true', default=False,
-    help="do not use checksums to verify downloaded files (unsafe)")
-
-_arguments['overwrite'] = Args(
-    '--overwrite', action='store_true',
-    help="reinstall an existing spec, even if it has dependents")
-=======
 # TODO: merge constraint and installed_specs
 @arg
 def constraint():
@@ -349,4 +275,18 @@
     return Args(
         '-n', '--no-checksum', action='store_true', default=False,
         help="do not use checksums to verify downloaded files (unsafe)")
->>>>>>> 1741279f
+
+@arg
+def test():
+    return Args(
+        '--test', default=None, choices=['root', 'all'],
+        help="If 'root' is chosen, run package tests during installation for "
+        "top-level packages (but skip tests for dependencies).  if 'all' "
+        "is chosen, run package tests during installation for all packages. "
+        "If neither are chosen, don't run tests for any packages.")
+
+@arg
+def overwrite():
+    return Args(
+        '--overwrite', action='store_true',
+        help="reinstall an existing spec, even if it has dependents")