# Copyright 2013-2022 Lawrence Livermore National Security, LLC and other
# Spack Project Developers. See the top-level COPYRIGHT file for details.
#
# SPDX-License-Identifier: (Apache-2.0 OR MIT)

from __future__ import print_function

import os
import re

import llnl.util.tty as tty
from llnl.util.filesystem import mkdirp

import spack.repo
import spack.stage
import spack.util.web
from spack.spec import Spec
from spack.url import (
    UndetectableNameError,
    UndetectableVersionError,
    parse_name,
    parse_version,
)
from spack.util.editor import editor
from spack.util.executable import ProcessError, which
from spack.util.naming import (
    mod_to_class,
    simplify_name,
    valid_fully_qualified_module_name,
)

description = "create a new package file"
section = "packaging"
level = "short"


package_template = '''\
# Copyright 2013-2022 Lawrence Livermore National Security, LLC and other
# Spack Project Developers. See the top-level COPYRIGHT file for details.
#
# SPDX-License-Identifier: (Apache-2.0 OR MIT)

# ----------------------------------------------------------------------------
# If you submit this package back to Spack as a pull request,
# please first remove this boilerplate and all FIXME comments.
#
# This is a template package file for Spack.  We've put "FIXME"
# next to all the things you'll want to change. Once you've handled
# them, you can save this file and test your package like this:
#
#     spack install {name}
#
# You can edit this file again by typing:
#
#     spack edit {name}
#
# See the Spack documentation for more information on packaging.
# ----------------------------------------------------------------------------

from spack import *


class {class_name}({base_class_name}):
    """FIXME: Put a proper description of your package here."""

    # FIXME: Add a proper url for your package's homepage here.
    homepage = "https://www.example.com"
{url_def}

    # FIXME: Add a list of GitHub accounts to
    # notify when the package is updated.
    # maintainers = ['github_user1', 'github_user2']

{versions}

{dependencies}

{body_def}
'''


class BundlePackageTemplate(object):
    """
    Provides the default values to be used for a bundle package file template.
    """

    base_class_name = 'BundlePackage'

    dependencies = """\
    # FIXME: Add dependencies if required.
    # depends_on('foo')"""

    url_def = "    # There is no URL since there is no code to download."
    body_def = "    # There is no need for install() since there is no code."

    def __init__(self, name, versions):
        self.name       = name
        self.class_name = mod_to_class(name)
        self.versions   = versions

    def write(self, pkg_path):
        """Writes the new package file."""

        # Write out a template for the file
        with open(pkg_path, "w") as pkg_file:
            pkg_file.write(package_template.format(
                name=self.name,
                class_name=self.class_name,
                base_class_name=self.base_class_name,
                url_def=self.url_def,
                versions=self.versions,
                dependencies=self.dependencies,
                body_def=self.body_def))


class PackageTemplate(BundlePackageTemplate):
    """Provides the default values to be used for the package file template"""

    base_class_name = 'Package'

    body_def = """\
    def install(self, spec, prefix):
        # FIXME: Unknown build system
        make()
        make('install')"""

    url_line = '    url      = "{url}"'
    git_line = '    git      = "{url}"'

    def __init__(self, name, url, versions):
        super(PackageTemplate, self).__init__(name, versions)

        if not is_git_url(url):
            self.url_def = self.url_line.format(url=url)
        else:
            self.url_def = self.git_line.format(url=url)


class AutotoolsPackageTemplate(PackageTemplate):
    """Provides appropriate overrides for Autotools-based packages
    that *do* come with a ``configure`` script"""

    base_class_name = 'AutotoolsPackage'

    body_def = """\
    def configure_args(self):
        # FIXME: Add arguments other than --prefix
        # FIXME: If not needed delete this function
        args = []
        return args"""


class AutoreconfPackageTemplate(PackageTemplate):
    """Provides appropriate overrides for Autotools-based packages
    that *do not* come with a ``configure`` script"""

    base_class_name = 'AutotoolsPackage'

    dependencies = """\
    depends_on('autoconf', type='build')
    depends_on('automake', type='build')
    depends_on('libtool',  type='build')
    depends_on('m4',       type='build')

    # FIXME: Add additional dependencies if required.
    # depends_on('foo')"""

    body_def = """\
    def autoreconf(self, spec, prefix):
        # FIXME: Modify the autoreconf method as necessary
        autoreconf('--install', '--verbose', '--force')

    def configure_args(self):
        # FIXME: Add arguments other than --prefix
        # FIXME: If not needed delete this function
        args = []
        return args"""


class CMakePackageTemplate(PackageTemplate):
    """Provides appropriate overrides for CMake-based packages"""

    base_class_name = 'CMakePackage'

    body_def = """\
    def cmake_args(self):
        # FIXME: Add arguments other than
        # FIXME: CMAKE_INSTALL_PREFIX and CMAKE_BUILD_TYPE
        # FIXME: If not needed delete this function
        args = []
        return args"""


class MesonPackageTemplate(PackageTemplate):
    """Provides appropriate overrides for meson-based packages"""

    base_class_name = 'MesonPackage'

    body_def = """\
    def meson_args(self):
        # FIXME: If not needed delete this function
        args = []
        return args"""


class QMakePackageTemplate(PackageTemplate):
    """Provides appropriate overrides for QMake-based packages"""

    base_class_name = 'QMakePackage'

    body_def = """\
    def qmake_args(self):
        # FIXME: If not needed delete this function
        args = []
        return args"""


class MavenPackageTemplate(PackageTemplate):
    """Provides appropriate overrides for Maven-based packages"""

    base_class_name = 'MavenPackage'

    body_def = """\
    def build(self, spec, prefix):
        # FIXME: If not needed delete this function
        pass"""


class SconsPackageTemplate(PackageTemplate):
    """Provides appropriate overrides for SCons-based packages"""

    base_class_name = 'SConsPackage'

    body_def = """\
    def build_args(self, spec, prefix):
        # FIXME: Add arguments to pass to build.
        # FIXME: If not needed delete this function
        args = []
        return args"""


class WafPackageTemplate(PackageTemplate):
    """Provides appropriate override for Waf-based packages"""

    base_class_name = 'WafPackage'

    body_def = """\
    # FIXME: Override configure_args(), build_args(),
    # or install_args() if necessary."""


class BazelPackageTemplate(PackageTemplate):
    """Provides appropriate overrides for Bazel-based packages"""

    dependencies = """\
    # FIXME: Add additional dependencies if required.
    depends_on('bazel', type='build')"""

    body_def = """\
    def install(self, spec, prefix):
        # FIXME: Add logic to build and install here.
        bazel()"""


class PythonPackageTemplate(PackageTemplate):
    """Provides appropriate overrides for python extensions"""
    base_class_name = 'PythonPackage'

    dependencies = """\
    # FIXME: Only add the python/pip/wheel dependencies if you need specific versions
    # or need to change the dependency type. Generic python/pip/wheel dependencies are
    # added implicity by the PythonPackage base class.
    # depends_on('python@2.X:2.Y,3.Z:', type=('build', 'run'))
    # depends_on('py-pip@X.Y:', type='build')
    # depends_on('py-wheel@X.Y:', type='build')

    # FIXME: Add a build backend, usually defined in pyproject.toml. If no such file
    # exists, use setuptools.
    # depends_on('py-setuptools', type='build')
    # depends_on('py-flit-core', type='build')
    # depends_on('py-poetry-core', type='build')

    # FIXME: Add additional dependencies if required.
    # depends_on('py-foo', type=('build', 'run'))"""

    body_def = """\
    def global_options(self, spec, prefix):
        # FIXME: Add options to pass to setup.py
        # FIXME: If not needed, delete this function
        options = []
        return options

    def install_options(self, spec, prefix):
        # FIXME: Add options to pass to setup.py install
        # FIXME: If not needed, delete this function
        options = []
        return options"""

    def __init__(self, name, url, *args, **kwargs):
        # If the user provided `--name py-numpy`, don't rename it py-py-numpy
        if not name.startswith('py-'):
            # Make it more obvious that we are renaming the package
            tty.msg("Changing package name from {0} to py-{0}".format(name))
            name = 'py-{0}'.format(name)

        # Simple PyPI URLs:
        # https://<hostname>/packages/<type>/<first character of project>/<project>/<download file>
        # e.g. https://pypi.io/packages/source/n/numpy/numpy-1.19.4.zip
        # e.g. https://www.pypi.io/packages/source/n/numpy/numpy-1.19.4.zip
        # e.g. https://pypi.org/packages/source/n/numpy/numpy-1.19.4.zip
        # e.g. https://pypi.python.org/packages/source/n/numpy/numpy-1.19.4.zip
        # e.g. https://files.pythonhosted.org/packages/source/n/numpy/numpy-1.19.4.zip

        # PyPI URLs containing hash:
        # https://<hostname>/packages/<two character hash>/<two character hash>/<longer hash>/<download file>
        # e.g. https://pypi.io/packages/c5/63/a48648ebc57711348420670bb074998f79828291f68aebfff1642be212ec/numpy-1.19.4.zip
        # e.g. https://files.pythonhosted.org/packages/c5/63/a48648ebc57711348420670bb074998f79828291f68aebfff1642be212ec/numpy-1.19.4.zip
        # e.g. https://files.pythonhosted.org/packages/c5/63/a48648ebc57711348420670bb074998f79828291f68aebfff1642be212ec/numpy-1.19.4.zip#sha256=141ec3a3300ab89c7f2b0775289954d193cc8edb621ea05f99db9cb181530512

        # PyPI URLs for wheels:
        # https://pypi.io/packages/py3/a/azureml_core/azureml_core-1.11.0-py3-none-any.whl
        # https://pypi.io/packages/py3/d/dotnetcore2/dotnetcore2-2.1.14-py3-none-macosx_10_9_x86_64.whl
        # https://pypi.io/packages/py3/d/dotnetcore2/dotnetcore2-2.1.14-py3-none-manylinux1_x86_64.whl
        # https://files.pythonhosted.org/packages/cp35.cp36.cp37.cp38.cp39/s/shiboken2/shiboken2-5.15.2-5.15.2-cp35.cp36.cp37.cp38.cp39-abi3-manylinux1_x86_64.whl
        # https://files.pythonhosted.org/packages/f4/99/ad2ef1aeeb395ee2319bb981ea08dbbae878d30dd28ebf27e401430ae77a/azureml_core-1.36.0.post2-py3-none-any.whl#sha256=60bcad10b4380d78a8280deb7365de2c2cd66527aacdcb4a173f613876cbe739

        match = re.search(
            r'(?:pypi|pythonhosted)[^/]+/packages' + '/([^/#]+)' * 4,
            url
        )
        if match:
            # PyPI URLs for wheels are too complicated, ignore them for now
            # https://www.python.org/dev/peps/pep-0427/#file-name-convention
            if not match.group(4).endswith('.whl'):
                if len(match.group(2)) == 1:
                    # Simple PyPI URL
                    url = '/'.join(match.group(3, 4))
                else:
                    # PyPI URL containing hash
                    # Project name doesn't necessarily match download name, but it
                    # usually does, so this is the best we can do
                    project = parse_name(url)
                    url = '/'.join([project, match.group(4)])

                self.url_line = '    pypi     = "{url}"'
        else:
            # Add a reminder about spack preferring PyPI URLs
            self.url_line = '''
    # FIXME: ensure the package is not available through PyPI. If it is,
    # re-run `spack create --force` with the PyPI URL.
''' + self.url_line

        super(PythonPackageTemplate, self).__init__(name, url, *args, **kwargs)


class RPackageTemplate(PackageTemplate):
    """Provides appropriate overrides for R extensions"""
    base_class_name = 'RPackage'

    dependencies = """\
    # FIXME: Add dependencies if required.
    # depends_on('r-foo', type=('build', 'run'))"""

    body_def = """\
    def configure_args(self):
        # FIXME: Add arguments to pass to install via --configure-args
        # FIXME: If not needed delete this function
        args = []
        return args"""

    def __init__(self, name, url, *args, **kwargs):
        # If the user provided `--name r-rcpp`, don't rename it r-r-rcpp
        if not name.startswith('r-'):
            # Make it more obvious that we are renaming the package
            tty.msg("Changing package name from {0} to r-{0}".format(name))
            name = 'r-{0}'.format(name)

        r_name = parse_name(url)

        cran = re.search(
            r'(?:r-project|rstudio)[^/]+/src' + '/([^/]+)' * 2,
            url
        )

        if cran:
            url = r_name
            self.url_line = '    cran     = "{url}"'

        bioc = re.search(
            r'(?:bioconductor)[^/]+/packages' + '/([^/]+)' * 5,
            url
        )

        if bioc:
            self.url_line = '    url      = "{0}"\n'\
                '    bioc     = "{1}"'.format(url, r_name)

        super(RPackageTemplate, self).__init__(name, url, *args, **kwargs)


class PerlmakePackageTemplate(PackageTemplate):
    """Provides appropriate overrides for Perl extensions
    that come with a Makefile.PL"""
    base_class_name = 'PerlPackage'

    dependencies = """\
    # FIXME: Add dependencies if required:
    # depends_on('perl-foo', type=('build', 'run'))"""

    body_def = """\
    def configure_args(self):
        # FIXME: Add non-standard arguments
        # FIXME: If not needed delete this function
        args = []
        return args"""

    def __init__(self, name, *args, **kwargs):
        # If the user provided `--name perl-cpp`, don't rename it perl-perl-cpp
        if not name.startswith('perl-'):
            # Make it more obvious that we are renaming the package
            tty.msg("Changing package name from {0} to perl-{0}".format(name))
            name = 'perl-{0}'.format(name)

        super(PerlmakePackageTemplate, self).__init__(name, *args, **kwargs)


class PerlbuildPackageTemplate(PerlmakePackageTemplate):
    """Provides appropriate overrides for Perl extensions
    that come with a Build.PL instead of a Makefile.PL"""
    dependencies = """\
    depends_on('perl-module-build', type='build')

    # FIXME: Add additional dependencies if required:
    # depends_on('perl-foo', type=('build', 'run'))"""


class OctavePackageTemplate(PackageTemplate):
    """Provides appropriate overrides for octave packages"""

    base_class_name = 'OctavePackage'

    dependencies = """\
    extends('octave')

    # FIXME: Add additional dependencies if required.
    # depends_on('octave-foo', type=('build', 'run'))"""

    def __init__(self, name, *args, **kwargs):
        # If the user provided `--name octave-splines`, don't rename it
        # octave-octave-splines
        if not name.startswith('octave-'):
            # Make it more obvious that we are renaming the package
            tty.msg("Changing package name from {0} to octave-{0}".format(name))  # noqa
            name = 'octave-{0}'.format(name)

        super(OctavePackageTemplate, self).__init__(name, *args, **kwargs)


class RubyPackageTemplate(PackageTemplate):
    """Provides appropriate overrides for Ruby packages"""

    base_class_name = 'RubyPackage'

    dependencies = """\
    # FIXME: Add dependencies if required. Only add the ruby dependency
    # if you need specific versions. A generic ruby dependency is
    # added implicity by the RubyPackage class.
    # depends_on('ruby@X.Y.Z:', type=('build', 'run'))
    # depends_on('ruby-foo', type=('build', 'run'))"""

    body_def = """\
    def build(self, spec, prefix):
        # FIXME: If not needed delete this function
        pass"""

    def __init__(self, name, *args, **kwargs):
        # If the user provided `--name ruby-numpy`, don't rename it
        # ruby-ruby-numpy
        if not name.startswith('ruby-'):
            # Make it more obvious that we are renaming the package
            tty.msg("Changing package name from {0} to ruby-{0}".format(name))
            name = 'ruby-{0}'.format(name)

        super(RubyPackageTemplate, self).__init__(name, *args, **kwargs)


class MakefilePackageTemplate(PackageTemplate):
    """Provides appropriate overrides for Makefile packages"""

    base_class_name = 'MakefilePackage'

    body_def = """\
    def edit(self, spec, prefix):
        # FIXME: Edit the Makefile if necessary
        # FIXME: If not needed delete this function
        # makefile = FileFilter('Makefile')
        # makefile.filter('CC = .*', 'CC = cc')"""


class IntelPackageTemplate(PackageTemplate):
    """Provides appropriate overrides for licensed Intel software"""

    base_class_name = 'IntelPackage'

    body_def = """\
    # FIXME: Override `setup_environment` if necessary."""


class SIPPackageTemplate(PackageTemplate):
    """Provides appropriate overrides for SIP packages."""

    base_class_name = 'SIPPackage'

    body_def = """\
    def configure_args(self, spec, prefix):
        # FIXME: Add arguments other than --bindir and --destdir
        # FIXME: If not needed delete this function
        args = []
        return args"""

    def __init__(self, name, *args, **kwargs):
        # If the user provided `--name py-pyqt4`, don't rename it py-py-pyqt4
        if not name.startswith('py-'):
            # Make it more obvious that we are renaming the package
            tty.msg("Changing package name from {0} to py-{0}".format(name))
            name = 'py-{0}'.format(name)

        super(SIPPackageTemplate, self).__init__(name, *args, **kwargs)


templates = {
    'autotools':  AutotoolsPackageTemplate,
    'autoreconf': AutoreconfPackageTemplate,
    'cmake':      CMakePackageTemplate,
    'bundle':     BundlePackageTemplate,
    'qmake':      QMakePackageTemplate,
    'maven':      MavenPackageTemplate,
    'scons':      SconsPackageTemplate,
    'waf':        WafPackageTemplate,
    'bazel':      BazelPackageTemplate,
    'python':     PythonPackageTemplate,
    'r':          RPackageTemplate,
    'perlmake':   PerlmakePackageTemplate,
    'perlbuild':  PerlbuildPackageTemplate,
    'octave':     OctavePackageTemplate,
    'ruby':       RubyPackageTemplate,
    'makefile':   MakefilePackageTemplate,
    'intel':      IntelPackageTemplate,
    'meson':      MesonPackageTemplate,
    'sip':        SIPPackageTemplate,
    'generic':    PackageTemplate,
}


def setup_parser(subparser):
    subparser.add_argument(
        'url', nargs='?',
        help="url of package archive or git repository")
    subparser.add_argument(
        '--keep-stage', action='store_true',
        help="don't clean up staging area when command completes")
    subparser.add_argument(
        '-n', '--name',
        help="name of the package to create")
    subparser.add_argument(
        '-t', '--template', metavar='TEMPLATE',
        choices=sorted(templates.keys()),
        help="build system template to use. options: %(choices)s")
    subparser.add_argument(
        '-r', '--repo',
        help="path to a repository where the package should be created")
    subparser.add_argument(
        '-N', '--namespace',
        help="specify a namespace for the package. must be the namespace of "
        "a repository registered with Spack")
    subparser.add_argument(
        '-f', '--force', action='store_true',
        help="overwrite any existing package file with the same name")
    subparser.add_argument(
        '--skip-editor', action='store_true',
        help="skip the edit session for the package (e.g., automation)")
    subparser.add_argument(
        '-b', '--batch', action='store_true',
        help="don't ask which versions to checksum")
    subparser.add_argument(
        '-g', '--git', action='store_true',
        help="use git to download source from repository passed in url argument")
    subparser.add_argument(
        '-V', '--version',
        help='Force package version')
    group = subparser.add_mutually_exclusive_group()
    group.add_argument('-B', '--branch',
                       help='specify branch of git repository. Not recommended,'
                       ' use `--commit` instead. Only used for git URLs')
    group.add_argument('-T', '--tag',
                       help='specify tag of git repository. Not recommended,'
                       ' use `--commit` instead. Only used for git URLs')
    group.add_argument('-C', '--commit',
                       help='specify commit of git repository. Only used for git URLs')


class BuildSystemGuesser:
    """An instance of BuildSystemGuesser provides a callable object to be used
    during ``spack create``. By passing this object to ``spack checksum``, we
    can take a peek at the fetched tarball and discern the build system it uses
    """

    def __init__(self):
        """Sets the default build system."""
        self.build_system = 'generic'

    def __call__(self, stage, url):
        """Try to guess the type of build system used by a project based on
        the contents of its archive or the URL it was downloaded from."""

        if url is not None:
            # Most octave extensions are hosted on Octave-Forge:
            #     https://octave.sourceforge.net/index.html
            # They all have the same base URL.
            if 'downloads.sourceforge.net/octave/' in url:
                self.build_system = 'octave'
                return
            if url.endswith('.gem'):
                self.build_system = 'ruby'
                return
            if url.endswith('.whl') or '.whl#' in url:
                self.build_system = 'python'
                return

        # A list of clues that give us an idea of the build system a package
        # uses. If the regular expression matches a file contained in the
        # archive, the corresponding build system is assumed.
        # NOTE: Order is important here. If a package supports multiple
        # build systems, we choose the first match in this list.
        clues = [
            (r'/CMakeLists\.txt$',    'cmake'),
            (r'/NAMESPACE$',          'r'),
            (r'/configure$',          'autotools'),
            (r'/configure\.(in|ac)$', 'autoreconf'),
            (r'/Makefile\.am$',       'autoreconf'),
            (r'/pom\.xml$',           'maven'),
            (r'/SConstruct$',         'scons'),
            (r'/waf$',                'waf'),
            (r'/pyproject.toml',      'python'),
            (r'/setup\.(py|cfg)$',    'python'),
            (r'/WORKSPACE$',          'bazel'),
            (r'/Build\.PL$',          'perlbuild'),
            (r'/Makefile\.PL$',       'perlmake'),
            (r'/.*\.gemspec$',        'ruby'),
            (r'/Rakefile$',           'ruby'),
            (r'/setup\.rb$',          'ruby'),
            (r'/.*\.pro$',            'qmake'),
            (r'/(GNU)?[Mm]akefile$',  'makefile'),
            (r'/DESCRIPTION$',        'octave'),
            (r'/meson\.build$',       'meson'),
            (r'/configure\.py$',      'sip'),
        ]

        # Peek inside the compressed file.
        if (stage.archive_file.endswith('.zip') or
                '.zip#' in stage.archive_file):
            try:
                unzip  = which('unzip')
                output = unzip('-lq', stage.archive_file, output=str)
            except ProcessError:
                output = ''
        else:
            try:
                tar    = which('tar')
                output = tar('--exclude=*/*/*', '-tf',
                             stage.archive_file, output=str)
            except ProcessError:
                output = ''
        lines = output.split('\n')

        # Determine the build system based on the files contained
        # in the archive.
        for pattern, bs in clues:
            if any(re.search(pattern, line) for line in lines):
                self.build_system = bs
                break


def get_name(args):
    """Get the name of the package based on the supplied arguments.

    If a name was provided, always use that. Otherwise, if a URL was
    provided, extract the name from that. Otherwise, use a default.

    Args:
        args (argparse.Namespace): The arguments given to
            ``spack create``

    Returns:
        str: The name of the package
    """

    # Default package name
    name = 'example'

    if args.name is not None:
        # Use a user-supplied name if one is present
        name = args.name
        if len(args.name.strip()) > 0:
            tty.msg("Using specified package name: '{0}'".format(name))
        else:
            tty.die("A package name must be provided when using the option.")
    elif args.url is not None:
        # Try to guess the package name based on the URL
        try:
            name = parse_name(args.url)
            if name != args.url:
                desc = 'URL'
            else:
                desc = 'package name'
            tty.msg("This looks like a {0} for {1}".format(desc, name))
        except UndetectableNameError:
            tty.die("Couldn't guess a name for this package.",
                    "  Please report this bug. In the meantime, try running:",
                    "  `spack create --name <name> <url>`")

    name = simplify_name(name)

    if not valid_fully_qualified_module_name(name):
        tty.die("Package name can only contain a-z, 0-9, and '-'")

    return name


def get_url(args):
    """Get the URL to use.

    Use a default URL if none is provided.

    Args:
        args (argparse.Namespace): The arguments given to ``spack create``

    Returns:
        str: The URL of the package
    """

    # Default URL
    url = 'https://www.example.com/example-1.2.3.tar.gz'

    if args.url:
        # Use a user-supplied URL if one is present
        url = args.url

    return url


def is_git_url(url):
    """Check if the URL is likely to be a git repository. The code doesn't attempt
    to clone the repository!

    Args:
        url (str): The url to check

    Returns:
        bool: True if it seems to be a git repository
    """

    return url.startswith('git://') or url.startswith('git@') or url.endswith('.git')

def force_git_url(url):
    """ Dummy function to replace is_git_url if --git argument is used"""
    return True

def get_versions(args, name):
    """Returns a list of versions and hashes for a package.

    Also returns a BuildSystemGuesser object.

    Returns default values if no URL is provided.

    Args:
        args (argparse.Namespace): The arguments given to ``spack create``
        name (str): The name of the package

    Returns:
        tuple: versions and hashes, and a BuildSystemGuesser object
    """

    # Default version with hash
    hashed_versions = """\
    # FIXME: Add proper versions and checksums here.
    # version('1.2.3', '0123456789abcdef0123456789abcdef')"""

    # Default version without hash
    unhashed_versions = """\
    # FIXME: Add proper versions here.
    # version('1.2.4')"""

    # Default git-based version
    git_versions = """
    # FIXME: Add proper versions referencing branch/tag/commit here
    # version('1.2.4', tag='1.2.4')
    """

    # Default guesser
    guesser = BuildSystemGuesser()

<<<<<<< HEAD
    has_git_option = args.commit is not None or \
        args.tag is not None or \
        args.branch is not None

    if is_git_url(args.url) and has_git_option:
        _version = "    version('{0}', {1}='{2}')"
        if args.commit is not None:
            if args.version is not None:
                _version = _version.format(args.version, 'commit', args.commit)
            else:
                _version = '    #FIXME: add proper version\n' + \
                    _version.format(args.commit, 'commit', args.commit)
        if args.tag is not None:
            _version = _version.format(args.version or args.tag, 'tag', args.tag)
        if args.branch is not None:
            _version = _version.format(args.version or args.branch,
                                       'branch', args.branch)

        return _version, guesser

    if args.url is not None and args.template != 'bundle':
=======
    valid_url = True
    try:
        spack.util.url.require_url_format(args.url)
        if args.url.startswith('file://'):
            valid_url = False  # No point in spidering these
    except AssertionError:
        valid_url = False

    if args.url is not None and args.template != 'bundle' and valid_url:
>>>>>>> 8fdc2ff4
        # Find available versions
        try:
            url_dict = spack.util.web.find_versions_of_archive(args.url)
        except UndetectableVersionError:
            # Use fake versions
            tty.warn("Couldn't detect version in: {0}".format(args.url))
            return hashed_versions, guesser

        if not url_dict:
            # If no versions were found, revert to what the user provided
            version = parse_version(args.url)
            url_dict = {version: args.url}
        else:
            if args.version is not None:
                # Replace autodetected version with user-provided one
                for ver, url in url_dict.items():
                    if url == args.url:
                        del url_dict[ver]
                        url_dict[args.version] = args.url
                        break

        versions = spack.stage.get_checksums_for_versions(
            url_dict, name, first_stage_function=guesser,
            keep_stage=args.keep_stage,
            batch=(args.batch or len(url_dict) == 1))
    else:
        if is_git_url(args.url):
            versions = git_versions
        else:
            versions = unhashed_versions

    return versions, guesser


def get_build_system(args, guesser):
    """Determine the build system template.

    If a template is specified, always use that. Otherwise, if a URL
    is provided, download the tarball and peek inside to guess what
    build system it uses. Otherwise, use a generic template by default.

    Args:
        args (argparse.Namespace): The arguments given to ``spack create``
        guesser (BuildSystemGuesser): The first_stage_function given to
            ``spack checksum`` which records the build system it detects

    Returns:
        str: The name of the build system template to use
    """
    # Default template
    template = 'generic'

    if args.template is not None:
        # Use a user-supplied template if one is present
        template = args.template
        tty.msg("Using specified package template: '{0}'".format(template))
    elif args.url is not None:
        # Use whatever build system the guesser detected
        template = guesser.build_system
        if template == 'generic':
            tty.warn("Unable to detect a build system. "
                     "Using a generic package template.")
        else:
            msg = "This package looks like it uses the {0} build system"
            tty.msg(msg.format(template))

    return template


def get_repository(args, name):
    """Returns a Repo object that will allow us to determine the path where
    the new package file should be created.

    Args:
        args (argparse.Namespace): The arguments given to ``spack create``
        name (str): The name of the package to create

    Returns:
        spack.repo.Repo: A Repo object capable of determining the path to the
            package file
    """
    spec = Spec(name)
    # Figure out namespace for spec
    if spec.namespace and args.namespace and spec.namespace != args.namespace:
        tty.die("Namespaces '{0}' and '{1}' do not match.".format(
            spec.namespace, args.namespace))

    if not spec.namespace and args.namespace:
        spec.namespace = args.namespace

    # Figure out where the new package should live
    repo_path = args.repo
    if repo_path is not None:
        repo = spack.repo.Repo(repo_path)
        if spec.namespace and spec.namespace != repo.namespace:
            tty.die("Can't create package with namespace {0} in repo with "
                    "namespace {1}".format(spec.namespace, repo.namespace))
    else:
        if spec.namespace:
            repo = spack.repo.path.get_repo(spec.namespace, None)
            if not repo:
                tty.die("Unknown namespace: '{0}'".format(spec.namespace))
        else:
            repo = spack.repo.path.first_repo()

    # Set the namespace on the spec if it's not there already
    if not spec.namespace:
        spec.namespace = repo.namespace

    return repo


def create(parser, args):
    # Handle `--git` argument
    if args.git:        
        is_git_url = force_git_url

    # Gather information about the package to be created
    name = get_name(args)        
    url = get_url(args)
    versions, guesser = get_versions(args, name)
    build_system = get_build_system(args, guesser)

    # Create the package template object
    constr_args = {'name': name, 'versions': versions}
    package_class = templates[build_system]
    if package_class != BundlePackageTemplate:
        constr_args['url'] = url
    package = package_class(**constr_args)
    tty.msg("Created template for {0} package".format(package.name))

    # Create a directory for the new package
    repo = get_repository(args, name)
    pkg_path = repo.filename_for_package_name(package.name)
    if os.path.exists(pkg_path) and not args.force:
        tty.die('{0} already exists.'.format(pkg_path),
                '  Try running `spack create --force` to overwrite it.')
    else:
        mkdirp(os.path.dirname(pkg_path))

    # Write the new package file
    package.write(pkg_path)
    tty.msg("Created package file: {0}".format(pkg_path))

    # Optionally open up the new package file in your $EDITOR
    if not args.skip_editor:
        editor(pkg_path)<|MERGE_RESOLUTION|>--- conflicted
+++ resolved
@@ -760,11 +760,18 @@
         bool: True if it seems to be a git repository
     """
 
-    return url.startswith('git://') or url.startswith('git@') or url.endswith('.git')
+    try:
+        spack.util.url.parse_git_url(url)
+    except ValueError:
+        return False
+    else:
+        return True
+
 
 def force_git_url(url):
     """ Dummy function to replace is_git_url if --git argument is used"""
     return True
+
 
 def get_versions(args, name):
     """Returns a list of versions and hashes for a package.
@@ -800,7 +807,8 @@
     # Default guesser
     guesser = BuildSystemGuesser()
 
-<<<<<<< HEAD
+    valid_url = True
+
     has_git_option = args.commit is not None or \
         args.tag is not None or \
         args.branch is not None
@@ -820,10 +828,7 @@
                                        'branch', args.branch)
 
         return _version, guesser
-
-    if args.url is not None and args.template != 'bundle':
-=======
-    valid_url = True
+    
     try:
         spack.util.url.require_url_format(args.url)
         if args.url.startswith('file://'):
@@ -832,7 +837,6 @@
         valid_url = False
 
     if args.url is not None and args.template != 'bundle' and valid_url:
->>>>>>> 8fdc2ff4
         # Find available versions
         try:
             url_dict = spack.util.web.find_versions_of_archive(args.url)
