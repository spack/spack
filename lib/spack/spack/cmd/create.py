# Copyright 2013-2022 Lawrence Livermore National Security, LLC and other
# Spack Project Developers. See the top-level COPYRIGHT file for details.
#
# SPDX-License-Identifier: (Apache-2.0 OR MIT)

from __future__ import print_function

import os
import re

import llnl.util.tty as tty
from llnl.util.filesystem import mkdirp

import spack.repo
import spack.stage
import spack.util.url
import spack.util.web
from spack.spec import Spec
from spack.url import (
    UndetectableNameError,
    UndetectableVersionError,
    parse_name,
    parse_version,
)
from spack.util.editor import editor
from spack.util.executable import ProcessError, which
from spack.util.naming import (
    mod_to_class,
    simplify_name,
    valid_fully_qualified_module_name,
)

description = "create a new package file"
section = "packaging"
level = "short"


package_template = '''\
# Copyright 2013-2022 Lawrence Livermore National Security, LLC and other
# Spack Project Developers. See the top-level COPYRIGHT file for details.
#
# SPDX-License-Identifier: (Apache-2.0 OR MIT)

# ----------------------------------------------------------------------------
# If you submit this package back to Spack as a pull request,
# please first remove this boilerplate and all FIXME comments.
#
# This is a template package file for Spack.  We've put "FIXME"
# next to all the things you'll want to change. Once you've handled
# them, you can save this file and test your package like this:
#
#     spack install {name}
#
# You can edit this file again by typing:
#
#     spack edit {name}
#
# See the Spack documentation for more information on packaging.
# ----------------------------------------------------------------------------

from spack.package import *


class {class_name}({base_class_name}):
    """FIXME: Put a proper description of your package here."""

    # FIXME: Add a proper url for your package's homepage here.
    homepage = "https://www.example.com"
{url_def}
{git_def}

    # FIXME: Add a list of GitHub accounts to
    # notify when the package is updated.
    # maintainers = ["github_user1", "github_user2"]

{versions}

{dependencies}

{body_def}
'''


class BundlePackageTemplate(object):
    """
    Provides the default values to be used for a bundle package file template.
    """

    base_class_name = "BundlePackage"

    dependencies = """\
    # FIXME: Add dependencies if required.
    # depends_on("foo")"""

    url_def  = "    # There is no URL since there is no code to download."
    git_def  = "    # There is no git since there is no code to download"
    body_def = "    # There is no need for install() since there is no code."

    def __init__(self, name, versions):
        self.name = name
        self.class_name = mod_to_class(name)
        self.versions = versions

    def write(self, pkg_path):
        """Writes the new package file."""

        # Write out a template for the file
        with open(pkg_path, "w") as pkg_file:
<<<<<<< HEAD
            pkg_file.write(package_template.format(
                name=self.name,
                class_name=self.class_name,
                base_class_name=self.base_class_name,
                url_def=self.url_def,
                git_def=self.git_def,
                versions=self.versions,
                dependencies=self.dependencies,
                body_def=self.body_def))
=======
            pkg_file.write(
                package_template.format(
                    name=self.name,
                    class_name=self.class_name,
                    base_class_name=self.base_class_name,
                    url_def=self.url_def,
                    versions=self.versions,
                    dependencies=self.dependencies,
                    body_def=self.body_def,
                )
            )
>>>>>>> 7f81a0a2


class PackageTemplate(BundlePackageTemplate):
    """Provides the default values to be used for the package file template"""

    base_class_name = "Package"

    body_def = """\
    def install(self, spec, prefix):
        # FIXME: Unknown build system
        make()
        make("install")"""

<<<<<<< HEAD
    url_line = '    url      = "{url}"'
    git_line = '    git      = "{git_url}"'
=======
    url_line = '    url = "{url}"'
>>>>>>> 7f81a0a2

    def __init__(self, name, url, versions, git_url=None):
        super(PackageTemplate, self).__init__(name, versions)

        self.url_def = self.url_line.format(url=url)
        if git_url:
            self.git_def = self.git_line.format(git_url=git_url)
        else:
            self.git_def = '    # FIXME: add git repository if it exists\n'\
                           '    # git = "https://github.com/example/example.git"'


class AutotoolsPackageTemplate(PackageTemplate):
    """Provides appropriate overrides for Autotools-based packages
    that *do* come with a ``configure`` script"""

    base_class_name = "AutotoolsPackage"

    body_def = """\
    def configure_args(self):
        # FIXME: Add arguments other than --prefix
        # FIXME: If not needed delete this function
        args = []
        return args"""


class AutoreconfPackageTemplate(PackageTemplate):
    """Provides appropriate overrides for Autotools-based packages
    that *do not* come with a ``configure`` script"""

    base_class_name = "AutotoolsPackage"

    dependencies = """\
    depends_on("autoconf", type="build")
    depends_on("automake", type="build")
    depends_on("libtool", type="build")
    depends_on("m4", type="build")

    # FIXME: Add additional dependencies if required.
    # depends_on("foo")"""

    body_def = """\
    def autoreconf(self, spec, prefix):
        # FIXME: Modify the autoreconf method as necessary
        autoreconf("--install", "--verbose", "--force")

    def configure_args(self):
        # FIXME: Add arguments other than --prefix
        # FIXME: If not needed delete this function
        args = []
        return args"""


class CMakePackageTemplate(PackageTemplate):
    """Provides appropriate overrides for CMake-based packages"""

    base_class_name = "CMakePackage"

    body_def = """\
    def cmake_args(self):
        # FIXME: Add arguments other than
        # FIXME: CMAKE_INSTALL_PREFIX and CMAKE_BUILD_TYPE
        # FIXME: If not needed delete this function
        args = []
        return args"""


class LuaPackageTemplate(PackageTemplate):
    """Provides appropriate overrides for LuaRocks-based packages"""

    base_class_name = "LuaPackage"

    body_def = """\
    def luarocks_args(self):
        # FIXME: Add arguments to `luarocks make` other than rockspec path
        # FIXME: If not needed delete this function
        args = []
        return args"""

    def __init__(self, name, url, *args, **kwargs):
        # If the user provided `--name lua-lpeg`, don't rename it lua-lua-lpeg
        if not name.startswith("lua-"):
            # Make it more obvious that we are renaming the package
            tty.msg("Changing package name from {0} to lua-{0}".format(name))
            name = "lua-{0}".format(name)
        super(LuaPackageTemplate, self).__init__(name, url, *args, **kwargs)


class MesonPackageTemplate(PackageTemplate):
    """Provides appropriate overrides for meson-based packages"""

    base_class_name = "MesonPackage"

    body_def = """\
    def meson_args(self):
        # FIXME: If not needed delete this function
        args = []
        return args"""


class QMakePackageTemplate(PackageTemplate):
    """Provides appropriate overrides for QMake-based packages"""

    base_class_name = "QMakePackage"

    body_def = """\
    def qmake_args(self):
        # FIXME: If not needed delete this function
        args = []
        return args"""


class MavenPackageTemplate(PackageTemplate):
    """Provides appropriate overrides for Maven-based packages"""

    base_class_name = "MavenPackage"

    body_def = """\
    def build(self, spec, prefix):
        # FIXME: If not needed delete this function
        pass"""


class SconsPackageTemplate(PackageTemplate):
    """Provides appropriate overrides for SCons-based packages"""

    base_class_name = "SConsPackage"

    body_def = """\
    def build_args(self, spec, prefix):
        # FIXME: Add arguments to pass to build.
        # FIXME: If not needed delete this function
        args = []
        return args"""


class WafPackageTemplate(PackageTemplate):
    """Provides appropriate override for Waf-based packages"""

    base_class_name = "WafPackage"

    body_def = """\
    # FIXME: Override configure_args(), build_args(),
    # or install_args() if necessary."""


class BazelPackageTemplate(PackageTemplate):
    """Provides appropriate overrides for Bazel-based packages"""

    dependencies = """\
    # FIXME: Add additional dependencies if required.
    depends_on("bazel", type="build")"""

    body_def = """\
    def install(self, spec, prefix):
        # FIXME: Add logic to build and install here.
        bazel()"""


class RacketPackageTemplate(PackageTemplate):
    """Provides approriate overrides for Racket extensions"""

    base_class_name = "RacketPackage"

<<<<<<< HEAD
    url_line = "    # FIXME: set the proper location from which to fetch your package"
    git_line = "    git      = 'https://github.com/example/example.git'"
=======
    url_line = """\
    # FIXME: set the proper location from which to fetch your package
    git = "git@github.com:example/example.git"
    """
>>>>>>> 7f81a0a2

    dependencies = """\
    # FIXME: Add dependencies if required. Only add the racket dependency
    # if you need specific versions. A generic racket dependency is
    # added implicity by the RacketPackage class.
    # depends_on("racket@8.3:", type=("build", "run"))"""

    body_def = """\
    # FIXME: specify the name of the package,
    # as it should appear to ``raco pkg install``
    name = "{0}"
    # FIXME: set to true if published on pkgs.racket-lang.org
    # pkgs = False
    # FIXME: specify path to the root directory of the
    # package, if not the base directory
    # subdirectory = None
    """

    def __init__(self, name, url, *args, **kwargs):
        # If the user provided `--name rkt-scribble`, don't rename it rkt-rkt-scribble
        if not name.startswith("rkt-"):
            # Make it more obvious that we are renaming the package
            tty.msg("Changing package name from {0} to rkt-{0}".format(name))
            name = "rkt-{0}".format(name)
        self.body_def = self.body_def.format(name[4:])
        super(RacketPackageTemplate, self).__init__(name, url, *args, **kwargs)


class PythonPackageTemplate(PackageTemplate):
    """Provides appropriate overrides for python extensions"""

    base_class_name = "PythonPackage"

    dependencies = """\
    # FIXME: Only add the python/pip/wheel dependencies if you need specific versions
    # or need to change the dependency type. Generic python/pip/wheel dependencies are
    # added implicity by the PythonPackage base class.
    # depends_on("python@2.X:2.Y,3.Z:", type=("build", "run"))
    # depends_on("py-pip@X.Y:", type="build")
    # depends_on("py-wheel@X.Y:", type="build")

    # FIXME: Add a build backend, usually defined in pyproject.toml. If no such file
    # exists, use setuptools.
    # depends_on("py-setuptools", type="build")
    # depends_on("py-flit-core", type="build")
    # depends_on("py-poetry-core", type="build")

    # FIXME: Add additional dependencies if required.
    # depends_on("py-foo", type=("build", "run"))"""

    body_def = """\
    def global_options(self, spec, prefix):
        # FIXME: Add options to pass to setup.py
        # FIXME: If not needed, delete this function
        options = []
        return options

    def install_options(self, spec, prefix):
        # FIXME: Add options to pass to setup.py install
        # FIXME: If not needed, delete this function
        options = []
        return options"""

    def __init__(self, name, url, *args, **kwargs):
        # If the user provided `--name py-numpy`, don't rename it py-py-numpy
        if not name.startswith("py-"):
            # Make it more obvious that we are renaming the package
            tty.msg("Changing package name from {0} to py-{0}".format(name))
            name = "py-{0}".format(name)

        # Simple PyPI URLs:
        # https://<hostname>/packages/<type>/<first character of project>/<project>/<download file>
        # e.g. https://pypi.io/packages/source/n/numpy/numpy-1.19.4.zip
        # e.g. https://www.pypi.io/packages/source/n/numpy/numpy-1.19.4.zip
        # e.g. https://pypi.org/packages/source/n/numpy/numpy-1.19.4.zip
        # e.g. https://pypi.python.org/packages/source/n/numpy/numpy-1.19.4.zip
        # e.g. https://files.pythonhosted.org/packages/source/n/numpy/numpy-1.19.4.zip

        # PyPI URLs containing hash:
        # https://<hostname>/packages/<two character hash>/<two character hash>/<longer hash>/<download file>
        # e.g. https://pypi.io/packages/c5/63/a48648ebc57711348420670bb074998f79828291f68aebfff1642be212ec/numpy-1.19.4.zip
        # e.g. https://files.pythonhosted.org/packages/c5/63/a48648ebc57711348420670bb074998f79828291f68aebfff1642be212ec/numpy-1.19.4.zip
        # e.g. https://files.pythonhosted.org/packages/c5/63/a48648ebc57711348420670bb074998f79828291f68aebfff1642be212ec/numpy-1.19.4.zip#sha256=141ec3a3300ab89c7f2b0775289954d193cc8edb621ea05f99db9cb181530512

        # PyPI URLs for wheels:
        # https://pypi.io/packages/py3/a/azureml_core/azureml_core-1.11.0-py3-none-any.whl
        # https://pypi.io/packages/py3/d/dotnetcore2/dotnetcore2-2.1.14-py3-none-macosx_10_9_x86_64.whl
        # https://pypi.io/packages/py3/d/dotnetcore2/dotnetcore2-2.1.14-py3-none-manylinux1_x86_64.whl
        # https://files.pythonhosted.org/packages/cp35.cp36.cp37.cp38.cp39/s/shiboken2/shiboken2-5.15.2-5.15.2-cp35.cp36.cp37.cp38.cp39-abi3-manylinux1_x86_64.whl
        # https://files.pythonhosted.org/packages/f4/99/ad2ef1aeeb395ee2319bb981ea08dbbae878d30dd28ebf27e401430ae77a/azureml_core-1.36.0.post2-py3-none-any.whl#sha256=60bcad10b4380d78a8280deb7365de2c2cd66527aacdcb4a173f613876cbe739

        match = re.search(r"(?:pypi|pythonhosted)[^/]+/packages" + "/([^/#]+)" * 4, url)
        if match:
            # PyPI URLs for wheels are too complicated, ignore them for now
            # https://www.python.org/dev/peps/pep-0427/#file-name-convention
            if not match.group(4).endswith(".whl"):
                if len(match.group(2)) == 1:
                    # Simple PyPI URL
                    url = "/".join(match.group(3, 4))
                else:
                    # PyPI URL containing hash
                    # Project name doesn't necessarily match download name, but it
                    # usually does, so this is the best we can do
                    project = parse_name(url)
                    url = "/".join([project, match.group(4)])

                self.url_line = '    pypi = "{url}"'
        else:
            # Add a reminder about spack preferring PyPI URLs
            self.url_line = (
                """
    # FIXME: ensure the package is not available through PyPI. If it is,
    # re-run `spack create --force` with the PyPI URL.
"""
                + self.url_line
            )

        super(PythonPackageTemplate, self).__init__(name, url, *args, **kwargs)


class RPackageTemplate(PackageTemplate):
    """Provides appropriate overrides for R extensions"""

    base_class_name = "RPackage"

    dependencies = """\
    # FIXME: Add dependencies if required.
    # depends_on("r-foo", type=("build", "run"))"""

    body_def = """\
    def configure_args(self):
        # FIXME: Add arguments to pass to install via --configure-args
        # FIXME: If not needed delete this function
        args = []
        return args"""

    def __init__(self, name, url, *args, **kwargs):
        # If the user provided `--name r-rcpp`, don't rename it r-r-rcpp
        if not name.startswith("r-"):
            # Make it more obvious that we are renaming the package
            tty.msg("Changing package name from {0} to r-{0}".format(name))
            name = "r-{0}".format(name)

        r_name = parse_name(url)

        cran = re.search(r"(?:r-project|rstudio)[^/]+/src" + "/([^/]+)" * 2, url)

        if cran:
            url = r_name
            self.url_line = '    cran = "{url}"'

        bioc = re.search(r"(?:bioconductor)[^/]+/packages" + "/([^/]+)" * 5, url)

        if bioc:
            self.url_line = '    url = "{0}"\n' '    bioc = "{1}"'.format(url, r_name)

        super(RPackageTemplate, self).__init__(name, url, *args, **kwargs)


class PerlmakePackageTemplate(PackageTemplate):
    """Provides appropriate overrides for Perl extensions
    that come with a Makefile.PL"""

    base_class_name = "PerlPackage"

    dependencies = """\
    # FIXME: Add dependencies if required:
    # depends_on("perl-foo", type=("build", "run"))"""

    body_def = """\
    def configure_args(self):
        # FIXME: Add non-standard arguments
        # FIXME: If not needed delete this function
        args = []
        return args"""

    def __init__(self, name, *args, **kwargs):
        # If the user provided `--name perl-cpp`, don't rename it perl-perl-cpp
        if not name.startswith("perl-"):
            # Make it more obvious that we are renaming the package
            tty.msg("Changing package name from {0} to perl-{0}".format(name))
            name = "perl-{0}".format(name)

        super(PerlmakePackageTemplate, self).__init__(name, *args, **kwargs)


class PerlbuildPackageTemplate(PerlmakePackageTemplate):
    """Provides appropriate overrides for Perl extensions
    that come with a Build.PL instead of a Makefile.PL"""

    dependencies = """\
    depends_on("perl-module-build", type="build")

    # FIXME: Add additional dependencies if required:
    # depends_on("perl-foo", type=("build", "run"))"""


class OctavePackageTemplate(PackageTemplate):
    """Provides appropriate overrides for octave packages"""

    base_class_name = "OctavePackage"

    dependencies = """\
    extends("octave")

    # FIXME: Add additional dependencies if required.
    # depends_on("octave-foo", type=("build", "run"))"""

    def __init__(self, name, *args, **kwargs):
        # If the user provided `--name octave-splines`, don't rename it
        # octave-octave-splines
        if not name.startswith("octave-"):
            # Make it more obvious that we are renaming the package
            tty.msg("Changing package name from {0} to octave-{0}".format(name))
            name = "octave-{0}".format(name)

        super(OctavePackageTemplate, self).__init__(name, *args, **kwargs)


class RubyPackageTemplate(PackageTemplate):
    """Provides appropriate overrides for Ruby packages"""

    base_class_name = "RubyPackage"

    dependencies = """\
    # FIXME: Add dependencies if required. Only add the ruby dependency
    # if you need specific versions. A generic ruby dependency is
    # added implicity by the RubyPackage class.
    # depends_on("ruby@X.Y.Z:", type=("build", "run"))
    # depends_on("ruby-foo", type=("build", "run"))"""

    body_def = """\
    def build(self, spec, prefix):
        # FIXME: If not needed delete this function
        pass"""

    def __init__(self, name, *args, **kwargs):
        # If the user provided `--name ruby-numpy`, don't rename it
        # ruby-ruby-numpy
        if not name.startswith("ruby-"):
            # Make it more obvious that we are renaming the package
            tty.msg("Changing package name from {0} to ruby-{0}".format(name))
            name = "ruby-{0}".format(name)

        super(RubyPackageTemplate, self).__init__(name, *args, **kwargs)


class MakefilePackageTemplate(PackageTemplate):
    """Provides appropriate overrides for Makefile packages"""

    base_class_name = "MakefilePackage"

    body_def = """\
    def edit(self, spec, prefix):
        # FIXME: Edit the Makefile if necessary
        # FIXME: If not needed delete this function
        # makefile = FileFilter("Makefile")
        # makefile.filter("CC = .*", "CC = cc")
        pass"""


class IntelPackageTemplate(PackageTemplate):
    """Provides appropriate overrides for licensed Intel software"""

    base_class_name = "IntelPackage"

    body_def = """\
    # FIXME: Override `setup_environment` if necessary."""


class SIPPackageTemplate(PackageTemplate):
    """Provides appropriate overrides for SIP packages."""

    base_class_name = "SIPPackage"

    body_def = """\
    def configure_args(self, spec, prefix):
        # FIXME: Add arguments other than --bindir and --destdir
        # FIXME: If not needed delete this function
        args = []
        return args"""

    def __init__(self, name, *args, **kwargs):
        # If the user provided `--name py-pyqt4`, don't rename it py-py-pyqt4
        if not name.startswith("py-"):
            # Make it more obvious that we are renaming the package
            tty.msg("Changing package name from {0} to py-{0}".format(name))
            name = "py-{0}".format(name)

        super(SIPPackageTemplate, self).__init__(name, *args, **kwargs)


templates = {
    "autotools": AutotoolsPackageTemplate,
    "autoreconf": AutoreconfPackageTemplate,
    "cmake": CMakePackageTemplate,
    "bundle": BundlePackageTemplate,
    "qmake": QMakePackageTemplate,
    "maven": MavenPackageTemplate,
    "scons": SconsPackageTemplate,
    "waf": WafPackageTemplate,
    "bazel": BazelPackageTemplate,
    "python": PythonPackageTemplate,
    "r": RPackageTemplate,
    "racket": RacketPackageTemplate,
    "perlmake": PerlmakePackageTemplate,
    "perlbuild": PerlbuildPackageTemplate,
    "octave": OctavePackageTemplate,
    "ruby": RubyPackageTemplate,
    "makefile": MakefilePackageTemplate,
    "intel": IntelPackageTemplate,
    "meson": MesonPackageTemplate,
    "lua": LuaPackageTemplate,
    "sip": SIPPackageTemplate,
    "generic": PackageTemplate,
}


def setup_parser(subparser):
    subparser.add_argument("url", nargs="?", help="url of package archive")
    subparser.add_argument(
        "--keep-stage",
        action="store_true",
        help="don't clean up staging area when command completes",
    )
    subparser.add_argument("-n", "--name", help="name of the package to create")
    subparser.add_argument(
        "-t",
        "--template",
        metavar="TEMPLATE",
        choices=sorted(templates.keys()),
        help="build system template to use. options: %(choices)s",
    )
    subparser.add_argument(
        "-r", "--repo", help="path to a repository where the package should be created"
    )
    subparser.add_argument(
        "-N",
        "--namespace",
        help="specify a namespace for the package. must be the namespace of "
        "a repository registered with Spack",
    )
    subparser.add_argument(
        "-f",
        "--force",
        action="store_true",
        help="overwrite any existing package file with the same name",
    )
    subparser.add_argument(
        "--skip-editor",
        action="store_true",
        help="skip the edit session for the package (e.g., automation)",
    )
    subparser.add_argument(
<<<<<<< HEAD
        '-b', '--batch', action='store_true',
        help="don't ask which versions to checksum")
    subparser.add_argument(
        '-g', '--git', action='store', nargs='?', default='#AUTO-GIT-URL#',
        help="use git to download source from repository passed in url argument")
    subparser.add_argument(
        '-V', '--version',
        help='override derived package version')
    subparser.add_argument('-B', '--branch',
                           help="specify branch(es) of git repository. "
                                "Separate multiple branches with space. "
                                "Not guaranteed to be reproducible, use "
                                "`--commit` when possible. "
                                "Only used for git URLs.",
                           action="append")
    subparser.add_argument('-T', '--tag',
                           help="specify tag(s) of git repository. "
                                "Separate multiple tags with space.",
                           action="append")
    subparser.add_argument('-C', '--commit',
                           help="specify commit id(s) of git repository. "
                                "Separate multiple commit ids with space. "
                                "Only used for git URLs.",
                           action="append")
=======
        "-b", "--batch", action="store_true", help="don't ask which versions to checksum"
    )
>>>>>>> 7f81a0a2


class BuildSystemGuesser:
    """An instance of BuildSystemGuesser provides a callable object to be used
    during ``spack create``. By passing this object to ``spack checksum``, we
    can take a peek at the fetched tarball and discern the build system it uses
    """

    def __init__(self):
        """Sets the default build system."""
        self.build_system = "generic"

    def __call__(self, stage, url):
        """Try to guess the type of build system used by a project based on
        the contents of its archive or the URL it was downloaded from."""

        if url is not None:
            # Most octave extensions are hosted on Octave-Forge:
            #     https://octave.sourceforge.net/index.html
            # They all have the same base URL.
            if "downloads.sourceforge.net/octave/" in url:
                self.build_system = "octave"
                return
            if url.endswith(".gem"):
                self.build_system = "ruby"
                return
            if url.endswith(".whl") or ".whl#" in url:
                self.build_system = "python"
                return
            if url.endswith(".rock"):
                self.build_system = "lua"
                return

        # A list of clues that give us an idea of the build system a package
        # uses. If the regular expression matches a file contained in the
        # archive, the corresponding build system is assumed.
        # NOTE: Order is important here. If a package supports multiple
        # build systems, we choose the first match in this list.
        clues = [
            (r"/CMakeLists\.txt$", "cmake"),
            (r"/NAMESPACE$", "r"),
            (r"/configure$", "autotools"),
            (r"/configure\.(in|ac)$", "autoreconf"),
            (r"/Makefile\.am$", "autoreconf"),
            (r"/pom\.xml$", "maven"),
            (r"/SConstruct$", "scons"),
            (r"/waf$", "waf"),
            (r"/pyproject.toml", "python"),
            (r"/setup\.(py|cfg)$", "python"),
            (r"/WORKSPACE$", "bazel"),
            (r"/Build\.PL$", "perlbuild"),
            (r"/Makefile\.PL$", "perlmake"),
            (r"/.*\.gemspec$", "ruby"),
            (r"/Rakefile$", "ruby"),
            (r"/setup\.rb$", "ruby"),
            (r"/.*\.pro$", "qmake"),
            (r"/.*\.rockspec$", "lua"),
            (r"/(GNU)?[Mm]akefile$", "makefile"),
            (r"/DESCRIPTION$", "octave"),
            (r"/meson\.build$", "meson"),
            (r"/configure\.py$", "sip"),
        ]

        # Peek inside the compressed file.
        if stage.archive_file.endswith(".zip") or ".zip#" in stage.archive_file:
            try:
                unzip = which("unzip")
                output = unzip("-lq", stage.archive_file, output=str)
            except ProcessError:
                output = ""
        else:
            try:
                tar = which("tar")
                output = tar("--exclude=*/*/*", "-tf", stage.archive_file, output=str)
            except ProcessError:
                output = ""
        lines = output.split("\n")

        # Determine the build system based on the files contained
        # in the archive.
        for pattern, bs in clues:
            if any(re.search(pattern, line) for line in lines):
                self.build_system = bs
                break


def get_name(name, url):
    """Get the name of the package based on the supplied arguments.

    If a name was provided, always use that. Otherwise, if a URL was
    provided, extract the name from that. Otherwise, use a default.

    Args:
        name (str): explicit ``--name`` argument given to ``spack create``
        url (str): ``url`` argument given to ``spack create``

    Returns:
        str: The name of the package
    """

    # Default package name
    result = "example"

    if name is not None:
        # Use a user-supplied name if one is present
        result = name
        if len(name.strip()) > 0:
            tty.msg("Using specified package name: '{0}'".format(result))
        else:
            tty.die("A package name must be provided when using the option.")
    elif url is not None:
        # Try to guess the package name based on the URL
        try:
            result = parse_name(url)
            if result != url:
                desc = "URL"
            else:
                desc = "package name"
            tty.msg("This looks like a {0} for {1}".format(desc, result))
        except UndetectableNameError:
            tty.die(
                "Couldn't guess a name for this package.",
                "  Please report this bug. In the meantime, try running:",
                "  `spack create --name <name> <url>`",
            )

    result = simplify_name(result)

    if not valid_fully_qualified_module_name(result):
        tty.die("Package name can only contain a-z, 0-9, and '-'")

    return result


<<<<<<< HEAD
def is_git_url(url):
    """Check if the URL is likely to be a git repository. The code doesn't attempt
    to clone the repository!

    Args:
        url (str): The url to check

    Returns:
        bool: True if it seems to be a git repository
    """

    if url is None:
        return False

    try:
        schema, user, host, port, path = spack.util.url.parse_git_url(url)
    except ValueError:
        # While /srv/git/project.git is a valid Git url,
        # let's be pessimistic and assume that this is not
        # what the user wants
        return False
    else:
        try:
            path = path.rsplit('/', 1)[1]
        except (IndexError, AttributeError):
            # path is None or doesn't contain '/'
            return False

        if path.endswith('.git'):
            return True
=======
def get_url(url):
    """Get the URL to use.
>>>>>>> 7f81a0a2

        if (schema is None or schema == 'ssh://') and user == 'git':
            return True

        return False


def get_url_and_git(args):
    """Get the source and git URLs to use.

    Use defaults if none is provided.

    Args:
        url (str): ``url`` argument to ``spack create``

    Returns:
        tuple(str, Optional[str]): The source and git URLs of the package
    """

<<<<<<< HEAD
    # Possible flag combinations:
    # spack create or spack create -g -> args.git is None, args.url is None
    # spack create <url> -> args.git = '#AUTO-GIT-URL#', args.url = <url>
    #       -- in this case, url is checked to be git-like
    # spack create -g <url> -> args.git = <url>, args.url is None
    # spack create -g [some other flag that consumes argument] <url>
    #               -> args.git is None, args.url = <url>
    # spack create -g <git_url> <url> -> args.git = <git_url>, args.url = <url>

    # Default URLs
    url = 'https://www.example.com/example-1.2.3.tar.gz'
    git = None

    # No source and no git urls were provided
    if args.url is None and args.git is None:
        return url, git

    # Git url not set explicitly
    if (args.git == '#AUTO-GIT-URL#' and is_git_url(args.url)) or args.git is None:
        git = args.url
        return args.url, git
    else:
        url = args.url or url

    # Git is forced
    if args.git != '#AUTO-GIT-URL#':
        git = args.git

    return url, git
=======
    # Use the user-supplied URL or a default URL if none is present.
    return url or "https://www.example.com/example-1.2.3.tar.gz"
>>>>>>> 7f81a0a2


def get_versions(args, name):
    """Returns a list of versions and hashes for a package.

    Also returns a BuildSystemGuesser object.

    Returns default values if no URL is provided.

    Args:
        args (argparse.Namespace): The arguments given to ``spack create``
        name (str): The name of the package

    Returns:
        tuple: versions and hashes, and a BuildSystemGuesser object
    """

    # Default version with hash
    hashed_versions = """\
    # FIXME: Add proper versions and checksums here.
    # version("1.2.3", "0123456789abcdef0123456789abcdef")"""

    # Default version without hash
    unhashed_versions = """\
    # FIXME: Add proper versions here.
    # version("1.2.4")"""

    # Default git-based version
    git_versions = """\
    # FIXME: Add proper versions referencing branch/tag/commit here
    # version('main', branch='main)"""

    # Default guesser
    guesser = BuildSystemGuesser()

    valid_url = True

    url, git = get_url_and_git(args)

    has_git_option = args.commit or args.tag or args.branch

    git_single_version = (len(args.branch or []) +
                          len(args.commit or []) +
                          len(args.tag or [])) == 1
    git_single_version = git_single_version and (args.version is not None)

    if git:
        if has_git_option:
            versions = []
            version_tpl = "    version('{0}', {1}='{2}')"

            if args.branch is not None:
                for br in args.branch:
                    versions.append(version_tpl.format(args.version
                                                       if git_single_version
                                                       else br, 'branch', br))
            if args.tag is not None:
                for tag in args.tag:
                    versions.append(version_tpl.format(args.version
                                                       if git_single_version
                                                       else tag, 'tag', tag))
            if args.commit is not None:
                if not git_single_version:
                    versions.append('    # FIXME: add proper version(s) here')
                for commit in args.commit:
                    # Use short commit id if version not specified
                    versions.append(version_tpl.format(args.version
                                                       if git_single_version
                                                       else commit[:7],
                                                       'commit', commit))
        else:
            versions = [git_versions]

        return "\n".join(versions), guesser

    try:
        spack.util.url.require_url_format(args.url)
        if args.url.startswith("file://"):
            valid_url = False  # No point in spidering these
    except (ValueError, TypeError):
        valid_url = False

    if args.url is not None and args.template != "bundle" and valid_url:
        # Find available versions
        try:
            url_dict = spack.util.web.find_versions_of_archive(args.url)
        except UndetectableVersionError:
            # Use fake versions
            tty.warn("Couldn't detect version in: {0}".format(args.url))
            return hashed_versions, guesser

        if not url_dict:
            # If no versions were found, revert to what the user provided
            version = parse_version(args.url)
            url_dict = {version: args.url}
        else:
            if args.version is not None:
                # Replace autodetected version with user-provided one
                for ver, url in url_dict.items():
                    if url == args.url:
                        del url_dict[ver]
                        url_dict[args.version] = args.url
                        break

        versions = spack.stage.get_checksums_for_versions(
            url_dict,
            name,
            first_stage_function=guesser,
            keep_stage=args.keep_stage,
            batch=(args.batch or len(url_dict) == 1),
        )
    else:
        versions = unhashed_versions

    return versions, guesser


def get_build_system(template, url, guesser):
    """Determine the build system template.

    If a template is specified, always use that. Otherwise, if a URL
    is provided, download the tarball and peek inside to guess what
    build system it uses. Otherwise, use a generic template by default.

    Args:
        template (str): ``--template`` argument given to ``spack create``
        url (str): ``url`` argument given to ``spack create``
        args (argparse.Namespace): The arguments given to ``spack create``
        guesser (BuildSystemGuesser): The first_stage_function given to
            ``spack checksum`` which records the build system it detects

    Returns:
        str: The name of the build system template to use
    """
    # Default template
    selected_template = "generic"

    if template is not None:
        selected_template = template
        # Use a user-supplied template if one is present
        tty.msg("Using specified package template: '{0}'".format(selected_template))
    elif url is not None:
        # Use whatever build system the guesser detected
        selected_template = guesser.build_system
        if selected_template == "generic":
            tty.warn("Unable to detect a build system. " "Using a generic package template.")
        else:
            msg = "This package looks like it uses the {0} build system"
            tty.msg(msg.format(selected_template))

    return selected_template


def get_repository(args, name):
    """Returns a Repo object that will allow us to determine the path where
    the new package file should be created.

    Args:
        args (argparse.Namespace): The arguments given to ``spack create``
        name (str): The name of the package to create

    Returns:
        spack.repo.Repo: A Repo object capable of determining the path to the
            package file
    """
    spec = Spec(name)
    # Figure out namespace for spec
    if spec.namespace and args.namespace and spec.namespace != args.namespace:
        tty.die("Namespaces '{0}' and '{1}' do not match.".format(spec.namespace, args.namespace))

    if not spec.namespace and args.namespace:
        spec.namespace = args.namespace

    # Figure out where the new package should live
    repo_path = args.repo
    if repo_path is not None:
        repo = spack.repo.Repo(repo_path)
        if spec.namespace and spec.namespace != repo.namespace:
            tty.die(
                "Can't create package with namespace {0} in repo with "
                "namespace {1}".format(spec.namespace, repo.namespace)
            )
    else:
        if spec.namespace:
            repo = spack.repo.path.get_repo(spec.namespace, None)
            if not repo:
                tty.die("Unknown namespace: '{0}'".format(spec.namespace))
        else:
            repo = spack.repo.path.first_repo()

    # Set the namespace on the spec if it's not there already
    if not spec.namespace:
        spec.namespace = repo.namespace

    return repo


def create(parser, args):
    # Gather information about the package to be created
<<<<<<< HEAD
    name = get_name(args)
    url, git = get_url_and_git(args)
=======
    name = get_name(args.name, args.url)
    url = get_url(args.url)
>>>>>>> 7f81a0a2
    versions, guesser = get_versions(args, name)
    build_system = get_build_system(args.template, url, guesser)

    # Create the package template object
    constr_args = {"name": name, "versions": versions}
    package_class = templates[build_system]
    if package_class != BundlePackageTemplate:
<<<<<<< HEAD
        constr_args['url'] = url
        constr_args['git_url'] = git
=======
        constr_args["url"] = url
>>>>>>> 7f81a0a2
    package = package_class(**constr_args)
    tty.msg("Created template for {0} package".format(package.name))

    # Create a directory for the new package
    repo = get_repository(args, name)
    pkg_path = repo.filename_for_package_name(package.name)
    if os.path.exists(pkg_path) and not args.force:
        tty.die(
            "{0} already exists.".format(pkg_path),
            "  Try running `spack create --force` to overwrite it.",
        )
    else:
        mkdirp(os.path.dirname(pkg_path))

    # Write the new package file
    package.write(pkg_path)
    tty.msg("Created package file: {0}".format(pkg_path))

    # Optionally open up the new package file in your $EDITOR
    if not args.skip_editor:
        editor(pkg_path)<|MERGE_RESOLUTION|>--- conflicted
+++ resolved
@@ -106,29 +106,18 @@
 
         # Write out a template for the file
         with open(pkg_path, "w") as pkg_file:
-<<<<<<< HEAD
-            pkg_file.write(package_template.format(
-                name=self.name,
-                class_name=self.class_name,
-                base_class_name=self.base_class_name,
-                url_def=self.url_def,
-                git_def=self.git_def,
-                versions=self.versions,
-                dependencies=self.dependencies,
-                body_def=self.body_def))
-=======
-            pkg_file.write(
+           pkg_file.write(
                 package_template.format(
                     name=self.name,
                     class_name=self.class_name,
                     base_class_name=self.base_class_name,
                     url_def=self.url_def,
+                    git_def=self.git_def,
                     versions=self.versions,
                     dependencies=self.dependencies,
-                    body_def=self.body_def,
+                    body_def=self.body_def
                 )
             )
->>>>>>> 7f81a0a2
 
 
 class PackageTemplate(BundlePackageTemplate):
@@ -142,12 +131,8 @@
         make()
         make("install")"""
 
-<<<<<<< HEAD
-    url_line = '    url      = "{url}"'
-    git_line = '    git      = "{git_url}"'
-=======
     url_line = '    url = "{url}"'
->>>>>>> 7f81a0a2
+    git_line = '    git = "{git_url}"'
 
     def __init__(self, name, url, versions, git_url=None):
         super(PackageTemplate, self).__init__(name, versions)
@@ -312,15 +297,10 @@
 
     base_class_name = "RacketPackage"
 
-<<<<<<< HEAD
-    url_line = "    # FIXME: set the proper location from which to fetch your package"
-    git_line = "    git      = 'https://github.com/example/example.git'"
-=======
     url_line = """\
-    # FIXME: set the proper location from which to fetch your package
-    git = "git@github.com:example/example.git"
-    """
->>>>>>> 7f81a0a2
+    # FIXME: set the proper location from which to fetch your package"""
+    git_line = """\
+    git      = 'https://github.com/example/example.git'"""
 
     dependencies = """\
     # FIXME: Add dependencies if required. Only add the racket dependency
@@ -675,35 +655,30 @@
         help="skip the edit session for the package (e.g., automation)",
     )
     subparser.add_argument(
-<<<<<<< HEAD
-        '-b', '--batch', action='store_true',
+        "-b", "--batch", action="store_true",
         help="don't ask which versions to checksum")
     subparser.add_argument(
-        '-g', '--git', action='store', nargs='?', default='#AUTO-GIT-URL#',
+        "-g", "--git", action="store", nargs="?", default="#AUTO-GIT-URL#",
         help="use git to download source from repository passed in url argument")
     subparser.add_argument(
-        '-V', '--version',
-        help='override derived package version')
-    subparser.add_argument('-B', '--branch',
+        "-V", "--version",
+        help="override derived package version")
+    subparser.add_argument("-B", "--branch",
                            help="specify branch(es) of git repository. "
                                 "Separate multiple branches with space. "
                                 "Not guaranteed to be reproducible, use "
-                                "`--commit` when possible. "
+                                "`--commit` or `--tag` when possible. "
                                 "Only used for git URLs.",
                            action="append")
-    subparser.add_argument('-T', '--tag',
+    subparser.add_argument("-T", "--tag",
                            help="specify tag(s) of git repository. "
                                 "Separate multiple tags with space.",
                            action="append")
-    subparser.add_argument('-C', '--commit',
+    subparser.add_argument("-C", "--commit",
                            help="specify commit id(s) of git repository. "
                                 "Separate multiple commit ids with space. "
                                 "Only used for git URLs.",
                            action="append")
-=======
-        "-b", "--batch", action="store_true", help="don't ask which versions to checksum"
-    )
->>>>>>> 7f81a0a2
 
 
 class BuildSystemGuesser:
@@ -838,7 +813,6 @@
     return result
 
 
-<<<<<<< HEAD
 def is_git_url(url):
     """Check if the URL is likely to be a git repository. The code doesn't attempt
     to clone the repository!
@@ -869,10 +843,6 @@
 
         if path.endswith('.git'):
             return True
-=======
-def get_url(url):
-    """Get the URL to use.
->>>>>>> 7f81a0a2
 
         if (schema is None or schema == 'ssh://') and user == 'git':
             return True
@@ -892,7 +862,6 @@
         tuple(str, Optional[str]): The source and git URLs of the package
     """
 
-<<<<<<< HEAD
     # Possible flag combinations:
     # spack create or spack create -g -> args.git is None, args.url is None
     # spack create <url> -> args.git = '#AUTO-GIT-URL#', args.url = <url>
@@ -922,10 +891,6 @@
         git = args.git
 
     return url, git
-=======
-    # Use the user-supplied URL or a default URL if none is present.
-    return url or "https://www.example.com/example-1.2.3.tar.gz"
->>>>>>> 7f81a0a2
 
 
 def get_versions(args, name):
@@ -1125,13 +1090,8 @@
 
 def create(parser, args):
     # Gather information about the package to be created
-<<<<<<< HEAD
     name = get_name(args)
     url, git = get_url_and_git(args)
-=======
-    name = get_name(args.name, args.url)
-    url = get_url(args.url)
->>>>>>> 7f81a0a2
     versions, guesser = get_versions(args, name)
     build_system = get_build_system(args.template, url, guesser)
 
@@ -1139,12 +1099,9 @@
     constr_args = {"name": name, "versions": versions}
     package_class = templates[build_system]
     if package_class != BundlePackageTemplate:
-<<<<<<< HEAD
-        constr_args['url'] = url
-        constr_args['git_url'] = git
-=======
         constr_args["url"] = url
->>>>>>> 7f81a0a2
+        constr_args["git_url"] = git
+
     package = package_class(**constr_args)
     tty.msg("Created template for {0} package".format(package.name))
 
