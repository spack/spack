# Copyright 2013-2023 Lawrence Livermore National Security, LLC and other
# Spack Project Developers. See the top-level COPYRIGHT file for details.
#
# SPDX-License-Identifier: (Apache-2.0 OR MIT)

import argparse
import os
import shlex
import shutil
import sys
import tempfile
from typing import Optional

import llnl.string as string
import llnl.util.filesystem as fs
import llnl.util.tty as tty
from llnl.util.tty.colify import colify
from llnl.util.tty.color import colorize

import spack.cmd
import spack.cmd.common
import spack.cmd.common.arguments
import spack.cmd.common.arguments as arguments
import spack.cmd.install
import spack.cmd.modules
import spack.cmd.uninstall
import spack.config
import spack.environment as ev
import spack.environment.depfile as depfile
import spack.environment.shell
import spack.schema.env
import spack.spec
import spack.tengine
from spack.util.environment import EnvironmentModifications

description = "manage virtual environments"
section = "environments"
level = "short"


#: List of subcommands of `spack env`
subcommands = [
    "activate",
    "deactivate",
    "create",
    ["remove", "rm"],
    ["list", "ls"],
    ["status", "st"],
    "loads",
    "view",
    "update",
    "revert",
    "depfile",
]


#
# env create
#
def env_create_setup_parser(subparser):
    """create a new environment"""
    subparser.add_argument("env_name", metavar="env", help="name of environment to create")
    subparser.add_argument(
        "-d", "--dir", action="store_true", help="create an environment in a specific directory"
    )
    subparser.add_argument(
        "--keep-relative",
        action="store_true",
        help="copy relative develop paths verbatim into the new environment"
        " when initializing from envfile",
    )
    view_opts = subparser.add_mutually_exclusive_group()
    view_opts.add_argument(
        "--without-view", action="store_true", help="do not maintain a view for this environment"
    )
    view_opts.add_argument(
        "--with-view",
        help="specify that this environment should maintain a view at the"
        " specified path (by default the view is maintained in the"
        " environment directory)",
    )
    subparser.add_argument(
        "envfile",
        nargs="?",
        default=None,
        help="either a lockfile (must end with '.json' or '.lock') or a manifest file",
    )


def env_create(args):
    if args.with_view:
        # Expand relative paths provided on the command line to the current working directory
        # This way we interpret `spack env create --with-view ./view --dir ./env` as
        # a view in $PWD/view, not $PWD/env/view. This is different from specifying a relative
        # path in the manifest, which is resolved relative to the manifest file's location.
        with_view = os.path.abspath(args.with_view)
    elif args.without_view:
        with_view = False
    else:
        # Note that 'None' means unspecified, in which case the Environment
        # object could choose to enable a view by default. False means that
        # the environment should not include a view.
        with_view = None

    env = _env_create(
        args.env_name,
        init_file=args.envfile,
        dir=args.dir,
        with_view=with_view,
        keep_relative=args.keep_relative,
    )

    # Generate views, only really useful for environments created from spack.lock files.
    env.regenerate_views()


def _env_create(name_or_path, *, init_file=None, dir=False, with_view=None, keep_relative=False):
    """Create a new environment, with an optional yaml description.

    Arguments:
        name_or_path (str): name of the environment to create, or path to it
        init_file (str or file): optional initialization file -- can be
            a JSON lockfile (*.lock, *.json) or YAML manifest file
        dir (bool): if True, create an environment in a directory instead
            of a named environment
        keep_relative (bool): if True, develop paths are copied verbatim into
            the new environment file, otherwise they may be made absolute if the
            new environment is in a different location
    """
    if not dir:
        env = ev.create(
            name_or_path, init_file=init_file, with_view=with_view, keep_relative=keep_relative
        )
        tty.msg("Created environment '%s' in %s" % (name_or_path, env.path))
        tty.msg("You can activate this environment with:")
        tty.msg("  spack env activate %s" % (name_or_path))
        return env

    env = ev.create_in_dir(
        name_or_path, init_file=init_file, with_view=with_view, keep_relative=keep_relative
    )
    tty.msg("Created environment in %s" % env.path)
    tty.msg("You can activate this environment with:")
    tty.msg("  spack env activate %s" % env.path)
    return env


#
# env activate
#
def env_activate_setup_parser(subparser):
    """set the current environment"""
    shells = subparser.add_mutually_exclusive_group()
    shells.add_argument(
        "--sh",
        action="store_const",
        dest="shell",
        const="sh",
        help="print sh commands to activate the environment",
    )
    shells.add_argument(
        "--csh",
        action="store_const",
        dest="shell",
        const="csh",
        help="print csh commands to activate the environment",
    )
    shells.add_argument(
        "--fish",
        action="store_const",
        dest="shell",
        const="fish",
        help="print fish commands to activate the environment",
    )
    shells.add_argument(
        "--bat",
        action="store_const",
        dest="shell",
        const="bat",
        help="print bat commands to activate the environment",
    )
    shells.add_argument(
        "--pwsh",
        action="store_const",
        dest="shell",
        const="pwsh",
        help="print powershell commands to activate environment",
    )

    view_options = subparser.add_mutually_exclusive_group()
    view_options.add_argument(
        "--with-view",
        "-v",
        metavar="name",
        help="set runtime environment variables for specific view",
    )
    view_options.add_argument(
        "--without-view",
        "-V",
        action="store_true",
        help="do not set runtime environment variables for any view",
    )

    subparser.add_argument(
        "-p",
        "--prompt",
        action="store_true",
        default=False,
        help="decorate the command line prompt when activating",
    )

    env_options = subparser.add_mutually_exclusive_group()
    env_options.add_argument(
        "--temp",
        action="store_true",
        default=False,
        help="create and activate an environment in a temporary directory",
    )
    persistent_options = env_options.add_argument_group()
    persistent_options.add_argument(
        "--create",
        action="store_true",
        default=False,
        help="if the environment doesn't exist, create it before activating",
    )
    persistent_options.add_argument(
        "--envfile",
        nargs="?",
        default=None,
        help="either a lockfile (must end with '.json' or '.lock') or a manifest file",
    )
    subparser.add_argument(
        "--keep-relative",
        action="store_true",
        help="copy relative develop paths verbatim into the new environment"
        " when initializing from envfile",
    )
    persistent_options.add_argument(
        "-d",
        "--dir",
        default=False,
        action="store_true",
        help="activate environment based on the directory",
    )
    persistent_options.add_argument(
        metavar="env",
        dest="env_name",
        nargs="?",
        default=None,
        help="name of environment to activate",
    )


def create_temp_env_directory():
    """
    Returns the path of a temporary directory in which to
    create an environment
    """
    return tempfile.mkdtemp(prefix="spack-")


<<<<<<< HEAD
def env_activate(args):
    if not args.env_name and not args.dir and not args.temp:
        tty.die("spack env activate requires an environment name, directory, or --temp")
=======
def _tty_info(msg):
    """tty.info like function that prints the equivalent printf statement for eval."""
    decorated = f'{colorize("@*b{==>}")} {msg}\n'
    print(f"printf {shlex.quote(decorated)};")

>>>>>>> abdac36f

def env_activate(args):
    if not args.shell:
        spack.cmd.common.shell_init_instructions(
            "spack env activate", "    eval `spack env activate {sh_arg} [...]`"
        )
        return 1

    # Error out when -e, -E, -D flags are given, cause they are ambiguous.
    if args.env or args.no_env or args.env_dir:
        tty.die("Calling spack env activate with --env, --env-dir and --no-env is ambiguous")

    env_name_or_dir = args.env_name

    # When executing `spack env activate` without further arguments, activate
    # the default environment. It's created when it doesn't exist yet.
    if not env_name_or_dir and not args.temp:
        short_name = "default"
        if not ev.exists(short_name):
            ev.create(short_name)
            action = "Created and activated"
        else:
            action = "Activated"
        env_path = ev.root(short_name)
        _tty_info(f"{action} default environment in {env_path}")

    # Temporary environment
    elif args.temp:
        env = create_temp_env_directory()
        env_path = os.path.abspath(env)
        short_name = os.path.basename(env_path)
        ev.create_in_dir(env).write(regenerate=False)
        _tty_info(f"Created and activated temporary environment in {env_path}")

    # Managed environment
    elif ev.exists(env_name_or_dir) and not args.dir:
        env_path = ev.root(env_name_or_dir)
        short_name = env_name_or_dir

    # Environment directory
    elif ev.is_env_dir(env_name_or_dir):
        env_path = os.path.abspath(env_name_or_dir)
        short_name = os.path.basename(env_path)

    # create if user requested, and then recall recursively
    elif args.create:
        env_create(args)
        env_activate(args)
        return

    else:
        tty.die("No such environment: '%s'" % env_name_or_dir)

    env_prompt = "[%s]" % short_name

    # We only support one active environment at a time, so deactivate the current one.
    if ev.active_environment() is None:
        cmds = ""
        env_mods = EnvironmentModifications()
    else:
        cmds = spack.environment.shell.deactivate_header(shell=args.shell)
        env_mods = spack.environment.shell.deactivate()

    # Activate new environment
    active_env = ev.Environment(env_path)

    # Check if runtime environment variables are requested, and if so, for what view.
    view: Optional[str] = None
    if args.with_view:
        view = args.with_view
        if not active_env.has_view(view):
            tty.die(f"The environment does not have a view named '{view}'")
    elif not args.without_view and active_env.has_view(ev.default_view_name):
        view = ev.default_view_name

    cmds += spack.environment.shell.activate_header(
        env=active_env, shell=args.shell, prompt=env_prompt if args.prompt else None, view=view
    )
    env_mods.extend(spack.environment.shell.activate(env=active_env, view=view))
    cmds += env_mods.shell_modifications(args.shell)
    sys.stdout.write(cmds)


#
# env deactivate
#
def env_deactivate_setup_parser(subparser):
    """deactivate any active environment in the shell"""
    shells = subparser.add_mutually_exclusive_group()
    shells.add_argument(
        "--sh",
        action="store_const",
        dest="shell",
        const="sh",
        help="print sh commands to deactivate the environment",
    )
    shells.add_argument(
        "--csh",
        action="store_const",
        dest="shell",
        const="csh",
        help="print csh commands to deactivate the environment",
    )
    shells.add_argument(
        "--fish",
        action="store_const",
        dest="shell",
        const="fish",
        help="print fish commands to activate the environment",
    )
    shells.add_argument(
        "--bat",
        action="store_const",
        dest="shell",
        const="bat",
        help="print bat commands to activate the environment",
    )
    shells.add_argument(
        "--pwsh",
        action="store_const",
        dest="shell",
        const="pwsh",
        help="print pwsh commands to activate the environment",
    )


def env_deactivate(args):
    if not args.shell:
        spack.cmd.common.shell_init_instructions(
            "spack env deactivate", "    eval `spack env deactivate {sh_arg}`"
        )
        return 1

    # Error out when -e, -E, -D flags are given, cause they are ambiguous.
    if args.env_name or args.no_env or args.env_dir:
        tty.die("Calling spack env deactivate with --env, --env-dir and --no-env is ambiguous")

    if ev.active_environment() is None:
        tty.die("No environment is currently active.")

    cmds = spack.environment.shell.deactivate_header(args.shell)
    env_mods = spack.environment.shell.deactivate()
    cmds += env_mods.shell_modifications(args.shell)
    sys.stdout.write(cmds)


#
# env remove
#
def env_remove_setup_parser(subparser):
    """remove an existing environment"""
    subparser.add_argument("rm_env", metavar="env", nargs="+", help="environment(s) to remove")
    arguments.add_common_arguments(subparser, ["yes_to_all"])


def env_remove(args):
    """Remove a *named* environment.

    This removes an environment managed by Spack. Directory environments
    and manifests embedded in repositories should be removed manually.
    """
    read_envs = []
    bad_envs = []
    for env_name in args.rm_env:
        try:
            env = ev.read(env_name)
            read_envs.append(env)
        except spack.config.ConfigFormatError:
            bad_envs.append(env_name)

    if not args.yes_to_all:
        environments = string.plural(len(args.rm_env), "environment", show_n=False)
        envs = string.comma_and(args.rm_env)
        answer = tty.get_yes_or_no(f"Really remove {environments} {envs}?", default=False)
        if not answer:
            tty.die("Will not remove any environments")

    for env in read_envs:
        name = env.name
        if env.active:
            tty.die(f"Environment {name} can't be removed while activated.")
        env.destroy()
        tty.msg(f"Successfully removed environment '{name}'")

    for bad_env_name in bad_envs:
        shutil.rmtree(
            spack.environment.environment.environment_dir_from_name(bad_env_name, exists_ok=True)
        )
        tty.msg(f"Successfully removed environment '{bad_env_name}'")


#
# env list
#
def env_list_setup_parser(subparser):
    """list available environments"""


def env_list(args):
    names = ev.all_environment_names()

    color_names = []
    for name in names:
        if ev.active(name):
            name = colorize("@*g{%s}" % name)
        color_names.append(name)

    # say how many there are if writing to a tty
    if sys.stdout.isatty():
        if not names:
            tty.msg("No environments")
        else:
            tty.msg("%d environments" % len(names))

    colify(color_names, indent=4)


class ViewAction:
    regenerate = "regenerate"
    enable = "enable"
    disable = "disable"

    @staticmethod
    def actions():
        return [ViewAction.regenerate, ViewAction.enable, ViewAction.disable]


#
# env view
#
def env_view_setup_parser(subparser):
    """manage a view associated with the environment"""
    subparser.add_argument(
        "action", choices=ViewAction.actions(), help="action to take for the environment's view"
    )
    subparser.add_argument(
        "view_path", nargs="?", help="when enabling a view, optionally set the path manually"
    )


def env_view(args):
    env = ev.active_environment()

    if not env:
        tty.msg("No active environment")
        return

    if args.action == ViewAction.regenerate:
        env.regenerate_views()
    elif args.action == ViewAction.enable:
        if args.view_path:
            view_path = args.view_path
        else:
            view_path = env.view_path_default
        env.update_default_view(view_path)
        env.write()
    elif args.action == ViewAction.disable:
        env.update_default_view(path_or_bool=False)
        env.write()


#
# env status
#
def env_status_setup_parser(subparser):
    """print whether there is an active environment"""


def env_status(args):
    env = ev.active_environment()
    if env:
        if env.path == os.getcwd():
            tty.msg("Using %s in current directory: %s" % (ev.manifest_name, env.path))
        else:
            tty.msg("In environment %s" % env.name)

        # Check if environment views can be safely activated
        env.check_views()
    else:
        tty.msg("No active environment")


#
# env loads
#
def env_loads_setup_parser(subparser):
    """list modules for an installed environment '(see spack module loads)'"""
    subparser.add_argument(
        "-n",
        "--module-set-name",
        default="default",
        help="module set for which to generate load operations",
    )
    subparser.add_argument(
        "-m",
        "--module-type",
        choices=("tcl", "lmod"),
        help="type of module system to generate loads for",
    )
    spack.cmd.modules.add_loads_arguments(subparser)


def env_loads(args):
    env = spack.cmd.require_active_env(cmd_name="env loads")

    # Set the module types that have been selected
    module_type = args.module_type
    if module_type is None:
        # If no selection has been made select all of them
        module_type = "tcl"

    recurse_dependencies = args.recurse_dependencies
    args.recurse_dependencies = False

    loads_file = fs.join_path(env.path, "loads")
    with open(loads_file, "w") as f:
        specs = env._get_environment_specs(recurse_dependencies=recurse_dependencies)

        spack.cmd.modules.loads(module_type, specs, args, f)

    print("To load this environment, type:")
    print("   source %s" % loads_file)


def env_update_setup_parser(subparser):
    """update environments to the latest format"""
    subparser.add_argument(
        metavar="env", dest="update_env", help="name or directory of the environment to activate"
    )
    spack.cmd.common.arguments.add_common_arguments(subparser, ["yes_to_all"])


def env_update(args):
    manifest_file = ev.manifest_file(args.update_env)
    backup_file = manifest_file + ".bkp"
    needs_update = not ev.is_latest_format(manifest_file)

    if not needs_update:
        tty.msg('No update needed for the environment "{0}"'.format(args.update_env))
        return

    proceed = True
    if not args.yes_to_all:
        msg = (
            'The environment "{0}" is going to be updated to the latest '
            "schema format.\nIf the environment is updated, versions of "
            "Spack that are older than this version may not be able to "
            "read it. Spack stores backups of the updated environment "
            'which can be retrieved with "spack env revert"'
        )
        tty.msg(msg.format(args.update_env))
        proceed = tty.get_yes_or_no("Do you want to proceed?", default=False)

    if not proceed:
        tty.die("Operation aborted.")

    ev.update_yaml(manifest_file, backup_file=backup_file)
    msg = 'Environment "{0}" has been updated [backup={1}]'
    tty.msg(msg.format(args.update_env, backup_file))


def env_revert_setup_parser(subparser):
    """restore environments to their state before update"""
    subparser.add_argument(
        metavar="env", dest="revert_env", help="name or directory of the environment to activate"
    )
    spack.cmd.common.arguments.add_common_arguments(subparser, ["yes_to_all"])


def env_revert(args):
    manifest_file = ev.manifest_file(args.revert_env)
    backup_file = manifest_file + ".bkp"

    # Check that both the spack.yaml and the backup exist, the inform user
    # on what is going to happen and ask for confirmation
    if not os.path.exists(manifest_file):
        msg = "cannot find the manifest file of the environment [file={0}]"
        tty.die(msg.format(manifest_file))
    if not os.path.exists(backup_file):
        msg = "cannot find the old manifest file to be restored [file={0}]"
        tty.die(msg.format(backup_file))

    proceed = True
    if not args.yes_to_all:
        msg = (
            "Spack is going to overwrite the current manifest file"
            " with a backup copy [manifest={0}, backup={1}]"
        )
        tty.msg(msg.format(manifest_file, backup_file))
        proceed = tty.get_yes_or_no("Do you want to proceed?", default=False)

    if not proceed:
        tty.die("Operation aborted.")

    shutil.copy(backup_file, manifest_file)
    os.remove(backup_file)
    msg = 'Environment "{0}" reverted to old state'
    tty.msg(msg.format(manifest_file))


def env_depfile_setup_parser(subparser):
    """generate a depfile from the concrete environment specs"""
    subparser.add_argument(
        "--make-prefix",
        "--make-target-prefix",
        default=None,
        metavar="TARGET",
        help="prefix Makefile targets (and variables) with <TARGET>/<name>\n\nby default "
        "the absolute path to the directory makedeps under the environment metadata dir is "
        "used. can be set to an empty string --make-prefix ''",
    )
    subparser.add_argument(
        "--make-disable-jobserver",
        default=True,
        action="store_false",
        dest="jobserver",
        help="disable POSIX jobserver support",
    )
    subparser.add_argument(
        "--use-buildcache",
        dest="use_buildcache",
        type=arguments.use_buildcache,
        default="package:auto,dependencies:auto",
        metavar="[{auto,only,never},][package:{auto,only,never},][dependencies:{auto,only,never}]",
        help="when using `only`, redundant build dependencies are pruned from the DAG\n\n"
        "this flag is passed on to the generated spack install commands",
    )
    subparser.add_argument(
        "-o",
        "--output",
        default=None,
        metavar="FILE",
        help="write the depfile to FILE rather than to stdout",
    )
    subparser.add_argument(
        "-G",
        "--generator",
        default="make",
        choices=("make",),
        help="specify the depfile type\n\ncurrently only make is supported",
    )
    subparser.add_argument(
        metavar="specs",
        dest="specs",
        nargs=argparse.REMAINDER,
        default=None,
        help="generate a depfile only for matching specs in the environment",
    )


def env_depfile(args):
    # Currently only make is supported.
    spack.cmd.require_active_env(cmd_name="env depfile")

    env = ev.active_environment()

    # What things do we build when running make? By default, we build the
    # root specs. If specific specs are provided as input, we build those.
    filter_specs = spack.cmd.parse_specs(args.specs) if args.specs else None
    template = spack.tengine.make_environment().get_template(os.path.join("depfile", "Makefile"))
    model = depfile.MakefileModel.from_env(
        env,
        filter_specs=filter_specs,
        pkg_buildcache=depfile.UseBuildCache.from_string(args.use_buildcache[0]),
        dep_buildcache=depfile.UseBuildCache.from_string(args.use_buildcache[1]),
        make_prefix=args.make_prefix,
        jobserver=args.jobserver,
    )

    # Warn in case we're generating a depfile for an empty environment. We don't automatically
    # concretize; the user should do that explicitly. Could be changed in the future if requested.
    if model.empty:
        if not env.user_specs:
            tty.warn("no specs in the environment")
        elif filter_specs is not None:
            tty.warn("no concrete matching specs found in environment")
        else:
            tty.warn("environment is not concretized. Run `spack concretize` first")

    makefile = template.render(model.to_dict())

    # Finally write to stdout/file.
    if args.output:
        with open(args.output, "w") as f:
            f.write(makefile)
    else:
        sys.stdout.write(makefile)


#: Dictionary mapping subcommand names and aliases to functions
subcommand_functions = {}


#
# spack env
#
def setup_parser(subparser):
    sp = subparser.add_subparsers(metavar="SUBCOMMAND", dest="env_command")

    for name in subcommands:
        if isinstance(name, (list, tuple)):
            name, aliases = name[0], name[1:]
        else:
            aliases = []

        # add commands to subcommands dict
        function_name = "env_%s" % name
        function = globals()[function_name]
        for alias in [name] + aliases:
            subcommand_functions[alias] = function

        # make a subparser and run the command's setup function on it
        setup_parser_cmd_name = "env_%s_setup_parser" % name
        setup_parser_cmd = globals()[setup_parser_cmd_name]

        subsubparser = sp.add_parser(name, aliases=aliases, help=setup_parser_cmd.__doc__)
        setup_parser_cmd(subsubparser)


def env(parser, args):
    """Look for a function called environment_<name> and call it."""
    action = subcommand_functions[args.env_command]
    action(args)<|MERGE_RESOLUTION|>--- conflicted
+++ resolved
@@ -259,17 +259,11 @@
     return tempfile.mkdtemp(prefix="spack-")
 
 
-<<<<<<< HEAD
-def env_activate(args):
-    if not args.env_name and not args.dir and not args.temp:
-        tty.die("spack env activate requires an environment name, directory, or --temp")
-=======
 def _tty_info(msg):
     """tty.info like function that prints the equivalent printf statement for eval."""
     decorated = f'{colorize("@*b{==>}")} {msg}\n'
     print(f"printf {shlex.quote(decorated)};")
 
->>>>>>> abdac36f
 
 def env_activate(args):
     if not args.shell:
