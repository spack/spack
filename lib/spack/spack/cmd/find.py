# Copyright 2013-2019 Lawrence Livermore National Security, LLC and other
# Spack Project Developers. See the top-level COPYRIGHT file for details.
#
# SPDX-License-Identifier: (Apache-2.0 OR MIT)
from __future__ import print_function

import llnl.util.tty as tty
import llnl.util.tty.color as color
import llnl.util.lang

import spack.environment as ev
import spack.repo
import spack.cmd.common.arguments as arguments
from spack.cmd import display_specs
from spack.util.string import plural

description = "list and search installed packages"
section = "basic"
level = "short"


def setup_parser(subparser):
    format_group = subparser.add_mutually_exclusive_group()
    format_group.add_argument('-s', '--short',
                              action='store_const',
                              dest='mode',
                              const='short',
                              default='short',
                              help='show only specs (default)')
    format_group.add_argument('-p', '--paths',
                              action='store_const',
                              dest='mode',
                              const='paths',
                              help='show paths to package install directories')
    format_group.add_argument(
        '-d', '--deps',
        action='store_const',
        dest='mode',
        const='deps',
        help='show full dependency DAG of installed packages')

<<<<<<< HEAD
    arguments.add_common_arguments(subparser, ['long', 'very_long',
                                               'show_flags',
                                               'show_full_compiler',
                                               'tags', 'variants'])

=======
    arguments.add_common_arguments(
        subparser, ['long', 'very_long', 'tags'])

    subparser.add_argument('-c', '--show-concretized',
                           action='store_true',
                           help='show concretized specs in an environment')
    subparser.add_argument('-f', '--show-flags',
                           action='store_true',
                           dest='show_flags',
                           help='show spec compiler flags')
    subparser.add_argument('--show-full-compiler',
                           action='store_true',
                           dest='show_full_compiler',
                           help='show full compiler specs')
>>>>>>> f9967d2f
    implicit_explicit = subparser.add_mutually_exclusive_group()
    implicit_explicit.add_argument(
        '-x', '--explicit',
        action='store_true',
        help='show only specs that were installed explicitly')
    implicit_explicit.add_argument(
        '-X', '--implicit',
        action='store_true',
        help='show only specs that were installed as dependencies')
    subparser.add_argument(
        '-u', '--unknown',
        action='store_true',
        dest='unknown',
        help='show only specs Spack does not have a package for')
    subparser.add_argument(
        '-m', '--missing',
        action='store_true',
        dest='missing',
        help='show missing dependencies as well as installed specs')
    subparser.add_argument('-M', '--only-missing',
                           action='store_true',
                           dest='only_missing',
                           help='show only missing dependencies')
    subparser.add_argument('-N', '--namespace',
                           action='store_true',
                           help='show fully qualified package names')

    subparser.add_argument(
        '--start-date',
        help='earliest date of installation [YYYY-MM-DD]'
    )
    subparser.add_argument(
        '--end-date', help='latest date of installation [YYYY-MM-DD]'
    )

    arguments.add_common_arguments(subparser, ['constraint'])


def query_arguments(args):
    # Set up query arguments.
    installed, known = True, any
    if args.only_missing:
        installed = False
    elif args.missing:
        installed = any
    if args.unknown:
        known = False
    explicit = any
    if args.explicit:
        explicit = True
    if args.implicit:
        explicit = False
    q_args = {'installed': installed, 'known': known, "explicit": explicit}

    # Time window of installation
    for attribute in ('start_date', 'end_date'):
        date = getattr(args, attribute)
        if date:
            q_args[attribute] = llnl.util.lang.pretty_string_to_date(date)

    return q_args


def setup_env(env):
    """Create a function for decorating specs when in an environment."""

    def strip_build(seq):
        return set(s.copy(deps=('link', 'run')) for s in seq)

    added = set(strip_build(env.added_specs()))
    roots = set(strip_build(env.roots()))
    removed = set(strip_build(env.removed_specs()))

    def decorator(spec, fmt):
        # add +/-/* to show added/removed/root specs
        if any(spec.dag_hash() == r.dag_hash() for r in roots):
            return color.colorize('@*{%s}' % fmt)
        elif spec in removed:
            return color.colorize('@K{%s}' % fmt)
        else:
            return '%s' % fmt

    return decorator, added, roots, removed


def find(parser, args):
    q_args = query_arguments(args)
    results = args.specs(**q_args)

    decorator = lambda s, f: f
    added = set()
    removed = set()

    env = ev.get_env(args, 'find')
    if env:
        decorator, added, roots, removed = setup_env(env)

    # Exit early if no package matches the constraint
    if not results and args.constraint:
        msg = "No package matches the query: {0}"
        msg = msg.format(' '.join(args.constraint))
        tty.msg(msg)
        return

    # If tags have been specified on the command line, filter by tags
    if args.tags:
        packages_with_tags = spack.repo.path.packages_with_tags(*args.tags)
        results = [x for x in results if x.name in packages_with_tags]

    # Display the result
    if env:
        tty.msg('In environment %s' % env.name)

        if not env.user_specs:
            tty.msg('No root specs')
        else:
            tty.msg('Root specs')
            display_specs(
                env.user_specs, args,
                decorator=lambda s, f: color.colorize('@*{%s}' % f))
        print()

        if args.show_concretized:
            tty.msg('Concretized roots')
            display_specs(
                env.specs_by_hash.values(), args, decorator=decorator)
            print()

    tty.msg("%s" % plural(len(results), 'installed package'))

    display_specs(results, args, decorator=decorator, all_headers=True)<|MERGE_RESOLUTION|>--- conflicted
+++ resolved
@@ -39,13 +39,7 @@
         const='deps',
         help='show full dependency DAG of installed packages')
 
-<<<<<<< HEAD
-    arguments.add_common_arguments(subparser, ['long', 'very_long',
-                                               'show_flags',
-                                               'show_full_compiler',
-                                               'tags', 'variants'])
 
-=======
     arguments.add_common_arguments(
         subparser, ['long', 'very_long', 'tags'])
 
@@ -60,7 +54,7 @@
                            action='store_true',
                            dest='show_full_compiler',
                            help='show full compiler specs')
->>>>>>> f9967d2f
+
     implicit_explicit = subparser.add_mutually_exclusive_group()
     implicit_explicit.add_argument(
         '-x', '--explicit',
