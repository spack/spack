# Copyright 2013-2024 Lawrence Livermore National Security, LLC and other
# Spack Project Developers. See the top-level COPYRIGHT file for details.
#
# SPDX-License-Identifier: (Apache-2.0 OR MIT)

import io
import json
import sys
import textwrap
from argparse import ArgumentParser, Namespace
from typing import Any, Dict, List, Optional, Tuple, Union

import llnl.util.tty as tty
import llnl.util.tty.color as color
from llnl.util.tty.colify import colify

import spack.deptypes as dt
import spack.fetch_strategy as fs
import spack.install_test
import spack.repo
import spack.spec
import spack.version
from spack.cmd.common import arguments
from spack.package_base import preferred_version, PackageBase

description = "get detailed information on a particular package"
section = "basic"
level = "short"

header_color = "@*b"
plain_format = "@."

isatty = sys.stdout.isatty()

OutputList = List[Tuple[str, str]]


def padder(str_list: List[str], extra: int = 0) -> str:
    """Return a function to pad elements of a list."""
    length = max(len(str(s)) for s in str_list) + extra

    def pad(string):
        string = str(string)
        padding = max(0, length - len(string))
        return string + (padding * " ")

    return pad


def setup_parser(subparser: ArgumentParser) -> None:
    subparser.add_argument(
        "-a", "--all", action="store_true", default=False, help="output all package information"
    )

    options = [
        ("--detectable", detectable.__doc__),
        ("--maintainers", maintainers.__doc__),
        ("--no-dependencies", "do not " + dependencies.__doc__),
        ("--no-variants", "do not " + variants.__doc__),
        ("--no-versions", "do not " + versions.__doc__),
        ("--phases", phases.__doc__),
        ("--tags", tags.__doc__),
        ("--tests", tests.__doc__),
        ("--virtuals", virtuals.__doc__),
        ("--variants-by-name", "list variants in strict name order; don't group by condition"),
    ]
    for opt, help_comment in options:
        subparser.add_argument(opt, action="store_true", help=help_comment)

    subparser.add_argument(
        "-j", "--json", action="store_true", default=False, dest="json", help="print as JSON"
    )

    arguments.add_common_arguments(subparser, ["package"])


def section_title(s: str) -> str:
    return header_color + s + plain_format


def version(s: str) -> str:
    return spack.spec.VERSION_COLOR + s + plain_format


def license(s: str) -> str:
    return spack.spec.VERSION_COLOR + s + plain_format


def _dump(args: Namespace, data: Optional[Any], separator: Optional[str] = None) -> str:
    """format the data for output"""
    if args.json:
        return json.dumps(data)

    if isinstance(data, (str, bool, type(None))):
        return _fmt_value(data)

    if isinstance(data, (list, tuple)):
        if separator is None:
            buffer = io.StringIO()
            colify(data, output=buffer, tty=isatty, indent=4)
            values = buffer.getvalue()
        else:
            values = separator.join([d for d in data])
        return values

    raise RuntimeError(f"Unsupported type ({type(data)}) for {data}")


def _heading(args: Namespace, text: str) -> str:
    return (f'"{text.lower()}"').replace(" ", "_") if args.json else section_title(f"{text}:  ")


def dependencies(pkg: type[PackageBase], args: Namespace) -> OutputList:
    """output build, link, and run package dependencies"""
    output = []
    for deptype in ("build", "link", "run"):
        heading = _heading(args, f"{deptype.capitalize()} Dependencies")
        deps = sorted(pkg.dependencies_of_type(dt.flag_from_string(deptype)))

        output.extend(_add_section(args, heading, deps, blank=False))

    return output


def externally_detectable(pkg: type[PackageBase]) -> Tuple[bool, List[str]]:
    """returns external detection information"""
    can_detect = False
    find_attributes = []

    # If the package has an 'executables' or 'libraries' field, it
    # can detect an installation.
    if hasattr(pkg, "executables") or hasattr(pkg, "libraries"):
        find_attributes = []
        if hasattr(pkg, "determine_version"):
            find_attributes.append("version")

        if hasattr(pkg, "determine_variants"):
            find_attributes.append("variants")

        # If the package does not define 'determine_version' nor
        # 'determine_variants', then it must use some custom detection
        # mechanism. In this case, just inform the user it's detectable somehow.
        can_detect = True

    return can_detect, find_attributes


def detectable(pkg: type[PackageBase], args: Namespace) -> OutputList:
    """output information on external detection"""

    can_detect, find_attributes = externally_detectable(pkg)
    heading = _heading(args, "Externally Detectable")
    values = find_attributes if can_detect else False

    if args.json:
        return [(heading, _dump(args, values))]

    output = [("", ""), (heading, "")]
    if isinstance(values, list):
        values = "True{0}".format(
            " (" + ", ".join(find_attributes) + ")" if find_attributes else ""
        )
    else:
        values = str(values).capitalize()
    output.append(("    ", _dump(args, values)))
    return output


def maintainers(pkg: type[PackageBase], args: Namespace) -> OutputList:
    """output package maintainers"""
    output = []
    if len(pkg.maintainers) > 0:
        heading = _heading(args, "Maintainers")
        mnt = pkg.maintainers if args.json else " ".join(["@@" + m for m in pkg.maintainers])
        output.extend([("", ""), (heading, _dump(args, mnt))])

    return output


def phases(pkg: type[PackageBase], args: Namespace) -> OutputList:
    """output installation phases"""

    output = []
    if hasattr(pkg.builder, "phases") and pkg.builder.phases:
        heading = _heading(args, "Installation Phases")
        output.extend(_add_section(args, heading, pkg.builder.phases, blank=False))
    return output


def tags(pkg: type[PackageBase], args: Namespace) -> OutputList:
    """output package tags"""
    heading = _heading(args, "Tags")
    none = None if args.json else "    None"
    tags = sorted(pkg.tags) if hasattr(pkg, "tags") else none
    return _add_section(args, heading, tags)


def tests(pkg: type[PackageBase], args: Namespace) -> OutputList:
    """output relevant build-time and stand-alone tests"""
    output = []
    none = None if args.json else "    None"

    # Some built-in base packages (e.g., Autotools) define callback (e.g.,
    # check) inherited by descendant packages. These checks may not result
    # in build-time testing if the package's build does not implement the
    # expected functionality (e.g., a 'check' or 'test' targets).
    #
    # So the presence of a callback in Spack does not necessarily correspond
    # to the actual presence of built-time tests for a package.
    for callbacks, phase in [
        (getattr(pkg, "build_time_test_callbacks", None), "Build"),
        (getattr(pkg, "install_time_test_callbacks", None), "Install"),
    ]:
        heading = _heading(args, f"{phase.capitalize()} Phase Test Methods")
        names = []
        if callbacks:
            for name in callbacks:
                if getattr(pkg, name, False):
                    names.append(name)

        names = sorted(names) if names else none
        output.extend(_add_section(args, heading, names))

    blank = len(names) == 0

    # PackageBase defines an empty install/smoke test but we want to know
    # if it has been overridden and, therefore, assumed to be implemented.
    heading = _heading(args, "Stand-Alone Test Methods")
    tests = spack.install_test.test_function_names(pkg, add_virtuals=True)
    output.extend(_add_section(args, heading, tests, blank=blank))

    return output


def _fmt_value(v: Any) -> str:
    if v is None or isinstance(v, bool):
        return str(v).lower()
    else:
        return str(v)


def _fmt_name_and_default(variant: "spack.variant.Variant") -> str:
    """Print colorized name [default] for a variant."""
    # TODO/TLD: Resolve @ format issue
    # return color.colorize(f"@c{{{variant.name}}} @C{{[{_fmt_value(variant.default)}]}}")
    return color.colorize(f"@@c{{{variant.name}}} @@C{{[{_fmt_value(variant.default)}]}}")


def _fmt_when(when: "spack.spec.Spec", indent: int) -> str:
    # TODO/TLD: Resolve @ format issue
    return color.colorize(f"{indent * ' '}@B{{when}} {color.cescape(str(when))}")


def _fmt_variant_description(variant: "spack.variant.Variant", width: int, indent: int) -> str:
    """Format a variant's description, preserving explicit line breaks."""
    # TODO/TLD: shouldn't this be separate lines?
    return "\n".join(
        textwrap.fill(
            line, width=width, initial_indent=indent * " ", subsequent_indent=indent * " "
        )
        for line in variant.description.split("\n")
    )


def _fmt_variant(
    variant: Any, max_name_default_len: int, indent: int, when: Optional["spack.spec.Spec"] = None
) -> List[str]:
    lines = []

    _, cols = tty.terminal_size()

    name_and_default = _fmt_name_and_default(variant)
    name_default_len = color.clen(name_and_default)

    values = variant.values
    if not isinstance(variant.values, (tuple, list, spack.variant.DisjointSetsOfValues)):
        values = [variant.values]

    # put 'none' first, sort the rest by value
    sorted_values = sorted(values, key=lambda v: (v != "none", v))

    pad = 4  # min padding between 'name [default]' and values
    value_indent = (indent + max_name_default_len + pad) * " "  # left edge of values

    # This preserves any formatting (i.e., newlines) from how the description was
    # written in package.py, but still wraps long lines for small terminals.
    # This allows some packages to provide detailed help on their variants (see, e.g., gasnet).
    # TLD/TODO: fix this .. should be adding one line at a time
    formatted_values = "\n".join(
        textwrap.wrap(
            f"{', '.join(_fmt_value(v) for v in sorted_values)}",
            width=cols - 2,
            initial_indent=value_indent,
            subsequent_indent=value_indent,
        )
    )
    formatted_values = formatted_values[indent + name_default_len + pad :]

    # name [default]   value1, value2, value3, ...
    padding = pad * " "
    lines.append(f"{indent * ' '}{name_and_default}{padding}@c{{{formatted_values}}}")

    # when <spec>
    description_indent = indent + 4
    if when is not None and when != spack.spec.Spec():
        lines.append(_fmt_when(when, description_indent - 2))

    # description, preserving explicit line breaks from the way it's written in the package file
    # TODO/TLD: shouldn't this be an extension of separate lines?
    lines.append(_fmt_variant_description(variant, cols - 2, description_indent))
    return lines


def _variants_by_name_when(pkg: type[PackageBase]) -> Dict[str, Any]:
    """Adaptor to get variants keyed by { name: { when: { [Variant...] } }."""
    # TODO: replace with pkg.variants_by_name(when=True) when unified directive dicts are merged.
    variants = {}
    for name, (variant, whens) in sorted(pkg.variants.items()):
        for when in whens:
            variants.setdefault(name, {}).setdefault(when, []).append(variant)
    return variants


def _variants_by_when_name(pkg: type[PackageBase]) -> Dict[str, Any]:
    """Adaptor to get variants keyed by { when: { name: Variant } }"""
    # TODO: replace with pkg.variants when unified directive dicts are merged.
    variants = {}
    for name, (variant, whens) in pkg.variants.items():
        for when in whens:
            variants.setdefault(when, {})[name] = variant
    return variants


def variants_default_heading_len(pkg: type[PackageBase]) -> Tuple[Dict[str, Any], int]:
    """Retrieves variants by name and calculate max length of the 'name [default]' output

    Args:
        pkg: package being queried

    Returns: (variants_by_name, max_name_length)
    """
    variants_by_name = _variants_by_name_when(pkg)

    # Calculate the max length of the "name [default]" part of the variant display
    # This lets us know where to print variant values.
    max_name_default_len = max(
        color.clen(_fmt_name_and_default(variant))
        for name, when_variants in variants_by_name.items()
        for variants in when_variants.values()
        for variant in variants
    )

    return variants_by_name, max_name_default_len


def _unconstrained_ver_first(item):
    """sort key that puts specs with open version ranges first"""
    spec, _ = item
    return (spack.version.any_version not in spec.versions, spec)


class VariantInfo:
    """Essentially a data class for variant info so json reports the property"""

    def __init__(self, when: str, name: str, default: str):
        self.when = when
        self.name = name
        self.default = default


def variants_grouped_by_when(
    pkg: type[PackageBase], args: Namespace
) -> List[Union["VariantInfo", str]]:
    """return variants grouped by when"""
    variants = _variants_by_when_name(pkg)

    if args.json:
        data = []
        for when, variants_by_name in sorted(variants.items(), key=_unconstrained_ver_first):
            for name, variant in sorted(variants_by_name.items()):
                assert name == variant.name
                data.append(VariantInfo(str(when), name, _fmt_value(variant.default)))
        return data

    lines = []
    _, max_name_len = variants_default_heading_len(pkg)
    indent = 4
    for when, variants_by_name in sorted(variants.items(), key=_unconstrained_ver_first):
        padded_values = max_name_len + 4
        start_indent = indent

        if when != spack.spec.Spec():
            lines.append("")
            lines.append(_fmt_when(when, indent))
            lines.append("")

            # indent names slightly inside 'when', but line up values
            padded_values -= 2
            start_indent += 2

        for name, variant in sorted(variants_by_name.items()):
            lines.extend(_fmt_variant(variant, padded_values, start_indent, None))

    return lines


def variants_by_name(pkg: type[PackageBase], args: Namespace) -> List[str]:
    """output variants already sorted by name"""
    variants, max_name_len = variants_default_heading_len(pkg)

    if args.json:
        return variants

    indent = 4
    lines = []
    for name, when_variants in variants.items():
        for when, variants in sorted(when_variants.items(), key=_unconstrained_ver_first):
            for variant in variants:
                lines.append(_fmt_variant(variant, max_name_len, indent, when))
                # lines.append("")
    return lines


def variants(pkg: type[PackageBase], args: Namespace) -> OutputList:
    """output variants"""
    heading = _heading(args, "Variants")
    none = None if args.json else "    None"

    if not pkg.variants:
        return [(heading, _dump(args, none))]

    output = []
    if not args.json:
        output.extend([("", ""), (heading, "")])

    if args.variants_by_name:
        variants = variants_by_name(pkg, args)
    else:
        variants = variants_grouped_by_when(pkg, args)

    if args.json:
        output.append((heading, _dump(args, variants)))
    else:
        for info in variants:
            output.append(("", info))

    return output


def _add_section(args, heading: str, values, blank: bool = True):
    """Add section output for a single set of values that can be output together.

    Args:
        heading: heading, formatted appropriately if on its own line
        values: values that can be output together (json dump or on the line following the heading)
        blank: add a blank line to non-JSON output only if ``True``


    Returns: a list of tuples representing (heading, values) lines
    """
    output = []
    if args.json:
        output.append((heading, _dump(args, values)))
    else:
        if blank:
            output.append(("", ""))
        output.extend([(heading, ""), ("", _dump(args, values))])
    return output


class VersionInfo:
    """Essentially a data class for version info so json reports the property"""

    def __init__(self, version: str, url: str):
        self.version = version
        self.url = url


def versions(pkg: type[PackageBase], args: Namespace) -> OutputList:
    """output versions"""
    output = []

    headings = [
        _heading(args, "Preferred version(s)"),
        _heading(args, "Safe versions"),
        _heading(args, "Deprecated versions"),
    ]

    none = None if args.json else version("    None")
    if not pkg.versions:
        for heading in headings:
            output.extend(_add_section(args, heading, none))
        return output

    pad = padder(pkg.versions, 4)

    def get_url(version):
        try:
            return fs.for_package_version(pkg, version)
        except spack.fetch_strategy.InvalidArgsError:
            return "No URL"

    calc_preferred = preferred_version(pkg)
    calc_url = get_url(calc_preferred) if pkg.has_code else ""

    safe = []
    deprecated = []
    preferred = []
    for v in reversed(sorted(pkg.versions)):
        if pkg.has_code:
            url = get_url(v)
        if pkg.versions[v].get("deprecated", False):
            deprecated.append((v, url))
        elif pkg.versions[v].get("preferred", False):
            preferred.append((v, url))
        else:
            safe.append((v, url))

    if len(preferred) == 0:
        preferred.append((calc_preferred, calc_url))

    for i, vers in enumerate([preferred, safe, deprecated]):
        if not vers:
            output.extend(_add_section(args, headings[i], none))
            continue

        if args.json:
            data = []
            for v, url in vers:
                data.append(VersionInfo(str(v), str(url)))
            output.extend(_add_section(args, headings[i], data))
            continue

        if i > 0:
            output.append(("", ""))
        output.append((headings[i], ""))

        for v, url in vers:
            output.append(("", "    " + version(pad(v)) + color.cescape(str(url))))

    return output


def virtuals(pkg: type[PackageBase], args: Namespace) -> OutputList:
    """output virtual packages"""

    heading = _heading(args, "Virtual Packages")
    if not pkg.provided or len(pkg.provided) == 0:
        none = None if args.json else "    None"
        return _add_section(args, heading, none, blank=False)

    if args.json:
        provides = []
        for when, specs in reversed(sorted(pkg.provided.items())):
            fspecs = ",".join(s for s in specs)
            provides.append(f"{when} provides {fspecs}")
        return [(heading, _dump(args, provides))]

    provides = []
    for when, specs in provides:
        fspecs = ", ".join(s.cformat() for s in specs)
        provides.append(f"{when.cformat()} provides {fspecs}")

    output = [("", ""), (heading, "")]
    for p in provides:
        output.append(("    ", p))
    return output


def licenses(pkg: type[PackageBase], args: Namespace) -> OutputList:
    """output project licenses."""

    heading = _heading(args, "Licenses")
    if not pkg.licenses:
        return [(heading, _dump(args, None))]

    lics = []
    for when_spec in pkg.licenses:
        lics.append((pkg.licenses[when_spec], when_spec))

<<<<<<< HEAD
def info(parser, args):
    spec = spack.spec.Spec(args.package)
    pkg_cls = spack.repo.PATH.get_pkg_class(spec.fullname)
    pkg = pkg_cls(spec)
=======
    if args.json:
        return [(heading, _dump(args, lics))]

    pad = padder(pkg.licenses, 4)
    output = [(heading, "")]
    for license_id, when_spec in lics:
        output.append(("", license(f"    {pad(license_id)}{color.cescape(str(when_spec))}")))

    return output
>>>>>>> c7d8a6bc


def _description(pkg) -> str:
    """The description of the package or `None`"""
    return color.cescape(pkg.format_doc(indent=4)) if pkg.__doc__ else "None"


def content(pkg: type[PackageBase], args: Namespace) -> OutputList:
    """Extract the relevant info content to be output.

    Args:
        pkg: the package whose info is being returned
        args: parsed command line arguments

    Returns:
        list of (key, value(s)) content
    """
    output = []

    if args.json:
        output.extend(
            [('"name"', f'"{pkg.name}"'), ('"build_system"', f'"{pkg.build_system_class}"')]
        )
    else:
        # Text output ties the build system (as heading) to the package name.
        # Also want to output the potentially multi-line description.
        output.extend(
            [
                (_heading(args, pkg.build_system_class), pkg.name),
                ("", ""),  # a blank line between title/package and description
                (_heading(args, "Description"), ""),
                ("", _description(pkg)),
            ]
        )

    if getattr(pkg, "homepage"):
        output.extend([(_heading(args, "Homepage"), _dump(args, pkg.homepage))])

    sections = [
        (args.all or args.maintainers, maintainers),
        (args.all or args.detectable, detectable),
        (args.all or args.tags, tags),
        (args.all or not args.no_versions, versions),
        (args.all or not args.no_variants, variants),
        (args.all or args.phases, phases),
        (args.all or not args.no_dependencies, dependencies),
        (args.all or args.virtuals, virtuals),
        (args.all or args.tests, tests),
        (args.all or True, licenses),
    ]
    for show, func in sections:
        if show:
            output.extend(func(pkg, args))

    return output


def print_text(content) -> None:
    for heading, value in content:
        # TBD/TLD: What is the *right* way to work around the colorize problem?
        line = f"{heading}{value}"
        if "when" in value:
            print(line)
        else:
            color.cprint(line)
    print("")


def print_json(content) -> None:
    sys.stdout.write("[\n {\n")

    # Output core package information
    for heading, value in content:
        # skip blank line tuples
        if len(heading) > 0 and len(value) > 0:
            sys.stdout.write(f" {heading}: {value},\n")

    sys.stdout.write(" }\n]\n")


def info(parser, args: Namespace) -> None:
    # Get the package class
    spec = spack.spec.Spec(args.package)
    pkg_cls = spack.repo.PATH.get_pkg_class(spec.name)
    pkg = pkg_cls(spec)

    data = content(pkg, args)

    # Print the formatted information
    if args.json:
        print_json(data)
    else:
        print_text(data)<|MERGE_RESOLUTION|>--- conflicted
+++ resolved
@@ -578,12 +578,6 @@
     for when_spec in pkg.licenses:
         lics.append((pkg.licenses[when_spec], when_spec))
 
-<<<<<<< HEAD
-def info(parser, args):
-    spec = spack.spec.Spec(args.package)
-    pkg_cls = spack.repo.PATH.get_pkg_class(spec.fullname)
-    pkg = pkg_cls(spec)
-=======
     if args.json:
         return [(heading, _dump(args, lics))]
 
@@ -593,7 +587,6 @@
         output.append(("", license(f"    {pad(license_id)}{color.cescape(str(when_spec))}")))
 
     return output
->>>>>>> c7d8a6bc
 
 
 def _description(pkg) -> str:
@@ -677,7 +670,7 @@
 def info(parser, args: Namespace) -> None:
     # Get the package class
     spec = spack.spec.Spec(args.package)
-    pkg_cls = spack.repo.PATH.get_pkg_class(spec.name)
+    pkg_cls = spack.repo.PATH.get_pkg_class(spec.fullname)
     pkg = pkg_cls(spec)
 
     data = content(pkg, args)
