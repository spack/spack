--- conflicted
+++ resolved
@@ -79,15 +79,12 @@
         '--fake', action='store_true', dest='fake',
         help="fake install. just remove prefix and create a fake file")
     subparser.add_argument(
-<<<<<<< HEAD
         '--no-isolation', action='store_true', dest='no_isolation',
         help="""don't isolate this installation.
-This only have affact in an isolated boostraped enviroment"""
-    )
-=======
+This only have affact in an isolated boostraped enviroment""")
+    subparser.add_argument(
         '-f', '--file', action='store_true', dest='file',
         help="install from file. Read specs to install from .yaml files")
->>>>>>> c3d0911c
 
     cd_group = subparser.add_mutually_exclusive_group()
     arguments.add_common_arguments(cd_group, ['clean', 'dirty'])
