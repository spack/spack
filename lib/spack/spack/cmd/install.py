##############################################################################
# Copyright (c) 2013-2016, Lawrence Livermore National Security, LLC.
# Produced at the Lawrence Livermore National Laboratory.
#
# This file is part of Spack.
# Created by Todd Gamblin, tgamblin@llnl.gov, All rights reserved.
# LLNL-CODE-647188
#
# For details, see https://github.com/llnl/spack
# Please also see the LICENSE file for our notice and the LGPL.
#
# This program is free software; you can redistribute it and/or modify
# it under the terms of the GNU Lesser General Public License (as
# published by the Free Software Foundation) version 2.1, February 1999.
#
# This program is distributed in the hope that it will be useful, but
# WITHOUT ANY WARRANTY; without even the IMPLIED WARRANTY OF
# MERCHANTABILITY or FITNESS FOR A PARTICULAR PURPOSE. See the terms and
# conditions of the GNU Lesser General Public License for more details.
#
# You should have received a copy of the GNU Lesser General Public
# License along with this program; if not, write to the Free Software
# Foundation, Inc., 59 Temple Place, Suite 330, Boston, MA 02111-1307 USA
##############################################################################
import argparse

import llnl.util.tty as tty

import spack
import spack.cmd

description = "Build and install packages"


def setup_parser(subparser):
    subparser.add_argument(
        '-i', '--ignore-dependencies', action='store_true', dest='ignore_deps',
        help="Do not try to install dependencies of requested packages.")
    subparser.add_argument(
        '-j', '--jobs', action='store', type=int,
        help="Explicitly set number of make jobs.  Default is #cpus.")
    subparser.add_argument(
        '--keep-prefix', action='store_true', dest='keep_prefix',
        help="Don't remove the install prefix if installation fails.")
    subparser.add_argument(
        '--keep-stage', action='store_true', dest='keep_stage',
        help="Don't remove the build stage if installation succeeds.")
    subparser.add_argument(
        '-n', '--no-checksum', action='store_true', dest='no_checksum',
        help="Do not check packages against checksum")
    subparser.add_argument(
        '-v', '--verbose', action='store_true', dest='verbose',
        help="Display verbose build output while installing.")
    subparser.add_argument(
        '--fake', action='store_true', dest='fake',
        help="Fake install. Just remove the prefix " +
             "and touch a fake file in it.")
    subparser.add_argument(
        'packages', nargs=argparse.REMAINDER,
        help="specs of packages to install")
    subparser.add_argument(
<<<<<<< HEAD
        '--dirty', action='store_true', dest='dirty',
        help="Install a package *without* cleaning the environment.")
    subparser.add_argument(
        'packages', nargs=argparse.REMAINDER, help="specs of packages to install")
    subparser.add_argument(
        '--run-tests', action='store_true', dest='run_tests',
        help="Run tests during installation of a package.")

=======
        '-p', '--install-policy', action='store', dest="install_policy",
        default="build", choices=["build", "download", "lazy"],
        help="Build from source, download binaries, " +
             "or build if binary not available.")
>>>>>>> 7446f7cc


def install(parser, args):
    if not args.packages:
        tty.die("install requires at least one package argument")

    if args.jobs is not None:
        if args.jobs <= 0:
            tty.die("The -j option must be a positive integer!")

    if args.no_checksum:
        spack.do_checksum = False        # TODO: remove this global.

    specs = spack.cmd.parse_specs(args.packages, concretize=True)
    for spec in specs:
        package = spack.repo.get(spec)
        with spack.installed_db.write_transaction():
            package.do_install(
                keep_prefix=args.keep_prefix,
                keep_stage=args.keep_stage,
                ignore_deps=args.ignore_deps,
                make_jobs=args.jobs,
                run_tests=args.run_tests,
                verbose=args.verbose,
                fake=args.fake,
<<<<<<< HEAD
                dirty=args.dirty,
=======
                install_policy=args.install_policy,
>>>>>>> 7446f7cc
                explicit=True)<|MERGE_RESOLUTION|>--- conflicted
+++ resolved
@@ -53,13 +53,8 @@
         help="Display verbose build output while installing.")
     subparser.add_argument(
         '--fake', action='store_true', dest='fake',
-        help="Fake install. Just remove the prefix " +
-             "and touch a fake file in it.")
+        help="Fake install.  Just remove the prefix and touch a fake file in it.")
     subparser.add_argument(
-        'packages', nargs=argparse.REMAINDER,
-        help="specs of packages to install")
-    subparser.add_argument(
-<<<<<<< HEAD
         '--dirty', action='store_true', dest='dirty',
         help="Install a package *without* cleaning the environment.")
     subparser.add_argument(
@@ -67,13 +62,11 @@
     subparser.add_argument(
         '--run-tests', action='store_true', dest='run_tests',
         help="Run tests during installation of a package.")
-
-=======
+    subparser.add_argument(
         '-p', '--install-policy', action='store', dest="install_policy",
         default="build", choices=["build", "download", "lazy"],
         help="Build from source, download binaries, " +
              "or build if binary not available.")
->>>>>>> 7446f7cc
 
 
 def install(parser, args):
@@ -99,9 +92,6 @@
                 run_tests=args.run_tests,
                 verbose=args.verbose,
                 fake=args.fake,
-<<<<<<< HEAD
                 dirty=args.dirty,
-=======
                 install_policy=args.install_policy,
->>>>>>> 7446f7cc
                 explicit=True)