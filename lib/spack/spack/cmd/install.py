# Copyright 2013-2020 Lawrence Livermore National Security, LLC and other
# Spack Project Developers. See the top-level COPYRIGHT file for details.
#
# SPDX-License-Identifier: (Apache-2.0 OR MIT)

import argparse
import os
import shutil
import sys
import textwrap

import llnl.util.filesystem as fs
import llnl.util.tty as tty

import spack.build_environment
import spack.cmd
import spack.cmd.common.arguments as arguments
import spack.environment as ev
import spack.fetch_strategy
import spack.paths
import spack.report
from spack.error import SpackError


description = "build and install packages"
section = "build"
level = "short"


def update_kwargs_from_args(args, kwargs):
    """Parse cli arguments and construct a dictionary
    that will be passed to Package.do_install API"""

    kwargs.update({
        'fail_fast': args.fail_fast,
        'keep_prefix': args.keep_prefix,
        'keep_stage': args.keep_stage,
        'restage': not args.dont_restage,
        'install_source': args.install_source,
        'verbose': args.verbose,
        'fake': args.fake,
        'dirty': args.dirty,
        'use_cache': args.use_cache,
        'cache_only': args.cache_only,
        'explicit': True,  # Always true for install command
        'stop_at': args.until,
        'unsigned': args.unsigned,
    })

    kwargs.update({
        'install_deps': ('dependencies' in args.things_to_install),
        'install_package': ('package' in args.things_to_install)
    })

    if hasattr(args, 'setup'):
        setups = set()
        for arglist_s in args.setup:
            for arg in [x.strip() for x in arglist_s.split(',')]:
                setups.add(arg)
        kwargs['setup'] = setups
        tty.msg('Setup={0}'.format(kwargs['setup']))


def setup_parser(subparser):
    subparser.add_argument(
        '--only',
        default='package,dependencies',
        dest='things_to_install',
        choices=['package', 'dependencies'],
        help="""select the mode of installation.
the default is to install the package along with all its dependencies.
alternatively one can decide to install only the package or only
the dependencies"""
    )
    subparser.add_argument(
        '-u', '--until', type=str, dest='until', default=None,
        help="phase to stop after when installing (default None)")
<<<<<<< HEAD
    arguments.add_common_arguments(subparser,
                                   ['jobs', 'install_status', 'overwrite'])
=======
    arguments.add_common_arguments(subparser, ['jobs'])
    subparser.add_argument(
        '--overwrite', action='store_true',
        help="reinstall an existing spec, even if it has dependents")
>>>>>>> 1741279f
    subparser.add_argument(
        '--fail-fast', action='store_true',
        help="stop all builds if any build fails (default is best effort)")
    subparser.add_argument(
        '--keep-prefix', action='store_true',
        help="don't remove the install prefix if installation fails")
    subparser.add_argument(
        '--keep-stage', action='store_true',
        help="don't remove the build stage if installation succeeds")
    subparser.add_argument(
        '--dont-restage', action='store_true',
        help="if a partial install is detected, don't delete prior state")

    cache_group = subparser.add_mutually_exclusive_group()
    cache_group.add_argument(
        '--use-cache', action='store_true', dest='use_cache', default=True,
        help="check for pre-built Spack packages in mirrors (default)")
    cache_group.add_argument(
        '--no-cache', action='store_false', dest='use_cache', default=True,
        help="do not check for pre-built Spack packages in mirrors")
    cache_group.add_argument(
        '--cache-only', action='store_true', dest='cache_only', default=False,
        help="only install package from binary mirrors")

    subparser.add_argument(
        '--no-check-signature', action='store_true',
        dest='unsigned', default=False,
        help="do not check signatures of binary packages")
    subparser.add_argument(
        '--show-log-on-error', action='store_true',
        help="print full build log to stderr if build fails")
    subparser.add_argument(
        '--source', action='store_true', dest='install_source',
        help="install source files in prefix")
    arguments.add_common_arguments(subparser, ['no_checksum'])
    subparser.add_argument(
        '-v', '--verbose', action='store_true',
        help="display verbose build output while installing")
    subparser.add_argument(
        '--fake', action='store_true',
        help="fake install for debug purposes.")
    subparser.add_argument(
        '--only-concrete', action='store_true', default=False,
        help='(with environment) only install already concretized specs')
    subparser.add_argument(
        '-f', '--file', action='append', default=[],
        dest='specfiles', metavar='SPEC_YAML_FILE',
        help="install from file. Read specs to install from .yaml files")

    cd_group = subparser.add_mutually_exclusive_group()
    arguments.add_common_arguments(cd_group, ['clean', 'dirty'])

    testing = subparser.add_mutually_exclusive_group()
    arguments.add_common_arguments(testing, ['test'])
    testing.add_argument(
        '--run-tests', action='store_true',
        help='run package tests during installation (same as --test=all)'
    )
    subparser.add_argument(
        '--log-format',
        default=None,
        choices=spack.report.valid_formats,
        help="format to be used for log files"
    )
    subparser.add_argument(
        '--log-file',
        default=None,
        help="filename for the log file. if not passed a default will be used"
    )
    subparser.add_argument(
        '--help-cdash',
        action='store_true',
        help="Show usage instructions for CDash reporting"
    )
    add_cdash_args(subparser, False)
    arguments.add_common_arguments(subparser, ['yes_to_all', 'spec'])


def add_cdash_args(subparser, add_help):
    cdash_help = {}
    if add_help:
        cdash_help['upload-url'] = "CDash URL where reports will be uploaded"
        cdash_help['build'] = """The name of the build that will be reported to CDash.
Defaults to spec of the package to install."""
        cdash_help['site'] = """The site name that will be reported to CDash.
Defaults to current system hostname."""
        cdash_help['track'] = """Results will be reported to this group on CDash.
Defaults to Experimental."""
        cdash_help['buildstamp'] = """Instead of letting the CDash reporter prepare the
buildstamp which, when combined with build name, site and project,
uniquely identifies the build, provide this argument to identify
the build yourself.  Format: %%Y%%m%%d-%%H%%M-[cdash-track]"""
    else:
        cdash_help['upload-url'] = argparse.SUPPRESS
        cdash_help['build'] = argparse.SUPPRESS
        cdash_help['site'] = argparse.SUPPRESS
        cdash_help['track'] = argparse.SUPPRESS
        cdash_help['buildstamp'] = argparse.SUPPRESS

    subparser.add_argument(
        '--cdash-upload-url',
        default=None,
        help=cdash_help['upload-url']
    )
    subparser.add_argument(
        '--cdash-build',
        default=None,
        help=cdash_help['build']
    )
    subparser.add_argument(
        '--cdash-site',
        default=None,
        help=cdash_help['site']
    )

    cdash_subgroup = subparser.add_mutually_exclusive_group()
    cdash_subgroup.add_argument(
        '--cdash-track',
        default='Experimental',
        help=cdash_help['track']
    )
    cdash_subgroup.add_argument(
        '--cdash-buildstamp',
        default=None,
        help=cdash_help['buildstamp']
    )


def default_log_file(spec):
    """Computes the default filename for the log file and creates
    the corresponding directory if not present
    """
    fmt = 'test-{x.name}-{x.version}-{hash}.xml'
    basename = fmt.format(x=spec, hash=spec.dag_hash())
    dirname = fs.os.path.join(spack.paths.var_path, 'junit-report')
    fs.mkdirp(dirname)
    return fs.os.path.join(dirname, basename)


def install_spec(cli_args, kwargs, abstract_spec, spec):
    """Do the actual installation."""

    try:
        # handle active environment, if any
        env = ev.get_env(cli_args, 'install')
        if env:
            with env.write_transaction():
                concrete = env.concretize_and_add(
                    abstract_spec, spec)
                env.write(regenerate_views=False)
            env._install(concrete, **kwargs)
            with env.write_transaction():
                env.regenerate_views()
        else:
            spec.package.do_install(**kwargs)

    except spack.build_environment.InstallError as e:
        if cli_args.show_log_on_error:
            e.print_context()
            if not os.path.exists(e.pkg.build_log_path):
                tty.error("'spack install' created no log.")
            else:
                sys.stderr.write('Full build log:\n')
                with open(e.pkg.build_log_path) as log:
                    shutil.copyfileobj(log, sys.stderr)
        raise


def install(parser, args, **kwargs):
    if args.help_cdash:
        parser = argparse.ArgumentParser(
            formatter_class=argparse.RawDescriptionHelpFormatter,
            epilog=textwrap.dedent('''\
environment variables:
  SPACK_CDASH_AUTH_TOKEN
                        authentication token to present to CDash
                        '''))
        add_cdash_args(parser, True)
        parser.print_help()
        return

    if not args.spec and not args.specfiles:
        # if there are no args but an active environment
        # then install the packages from it.
        env = ev.get_env(args, 'install')
        if env:
            if not args.only_concrete:
                with env.write_transaction():
                    concretized_specs = env.concretize()
                    ev.display_specs(concretized_specs)

                    # save view regeneration for later, so that we only do it
                    # once, as it can be slow.
                    env.write(regenerate_views=False)

            tty.msg("Installing environment %s" % env.name)
            env.install_all(args)
            with env.write_transaction():
                # It is not strictly required to synchronize view regeneration
                # but doing so can prevent redundant work in the filesystem.
                env.regenerate_views()
            return
        else:
            msg = "install requires a package argument or active environment"
            if 'spack.yaml' in os.listdir(os.getcwd()):
                # There's a spack.yaml file in the working dir, the user may
                # have intended to use that
                msg += "\n\n"
                msg += "Did you mean to install using the `spack.yaml`"
                msg += " in this directory? Try: \n"
                msg += "    spack env activate .\n"
                msg += "    spack install\n"
                msg += "  OR\n"
                msg += "    spack --env . install"
            tty.die(msg)

    if args.no_checksum:
        spack.config.set('config:checksum', False, scope='command_line')

    # Parse cli arguments and construct a dictionary
    # that will be passed to Package.do_install API
    update_kwargs_from_args(args, kwargs)

    if args.run_tests:
        tty.warn("Deprecated option: --run-tests: use --test=all instead")

    # 1. Abstract specs from cli
    reporter = spack.report.collect_info(args.log_format, args)
    if args.log_file:
        reporter.filename = args.log_file

    abstract_specs = spack.cmd.parse_specs(args.spec)
    tests = False
    if args.test == 'all' or args.run_tests:
        tests = True
    elif args.test == 'root':
        tests = [spec.name for spec in abstract_specs]
    kwargs['tests'] = tests

    try:
<<<<<<< HEAD
        with spack.store.db.read_transaction():
            specs = spack.cmd.parse_specs(
                args.package, concretize=True, tests=tests)
=======
        specs = spack.cmd.parse_specs(
            args.spec, concretize=True, tests=tests)
>>>>>>> 1741279f
    except SpackError as e:
        tty.debug(e)
        reporter.concretization_report(e.message)
        raise

    # 2. Concrete specs from yaml files
    for file in args.specfiles:
        with open(file, 'r') as f:
            s = spack.spec.Spec.from_yaml(f)

        if s.concretized().dag_hash() != s.dag_hash():
            msg = 'skipped invalid file "{0}". '
            msg += 'The file does not contain a concrete spec.'
            tty.warn(msg.format(file))
            continue

        abstract_specs.append(s)
        specs.append(s.concretized())

    if len(specs) == 0:
        tty.die('The `spack install` command requires a spec to install.')

    if not args.log_file and not reporter.filename:
        reporter.filename = default_log_file(specs[0])
    reporter.specs = specs
    with reporter:
        if args.overwrite:

            with spack.store.db.read_transaction():
                installed = list(filter(lambda x: x,
                                        map(spack.store.db.query_one, specs)))
            if not args.yes_to_all:
                display_args = {
                    'long': True,
                    'show_flags': True,
                    'variants': True
                }

                if installed:
                    tty.msg('The following package specs will be '
                            'reinstalled:\n')
                    spack.cmd.display_specs(installed, **display_args)

                not_installed = list(filter(lambda x: x not in installed,
                                            specs))
                if not_installed:
                    tty.msg('The following package specs are not installed and'
                            ' the --overwrite flag was given. The package spec'
                            ' will be newly installed:\n')
                    spack.cmd.display_specs(not_installed, **display_args)

                # We have some specs, so one of the above must have been true
                answer = tty.get_yes_or_no(
                    'Do you want to proceed?', default=False
                )
                if not answer:
                    tty.die('Reinstallation aborted.')

            for abstract, concrete in zip(abstract_specs, specs):
                if concrete in installed:
                    with fs.replace_directory_transaction(concrete.prefix):
                        install_spec(args, kwargs, abstract, concrete)
                else:
                    install_spec(args, kwargs, abstract, concrete)

        else:
            for abstract, concrete in zip(abstract_specs, specs):
                install_spec(args, kwargs, abstract, concrete)<|MERGE_RESOLUTION|>--- conflicted
+++ resolved
@@ -75,15 +75,7 @@
     subparser.add_argument(
         '-u', '--until', type=str, dest='until', default=None,
         help="phase to stop after when installing (default None)")
-<<<<<<< HEAD
-    arguments.add_common_arguments(subparser,
-                                   ['jobs', 'install_status', 'overwrite'])
-=======
-    arguments.add_common_arguments(subparser, ['jobs'])
-    subparser.add_argument(
-        '--overwrite', action='store_true',
-        help="reinstall an existing spec, even if it has dependents")
->>>>>>> 1741279f
+    arguments.add_common_arguments(subparser, ['jobs', 'overwrite'])
     subparser.add_argument(
         '--fail-fast', action='store_true',
         help="stop all builds if any build fails (default is best effort)")
@@ -324,14 +316,9 @@
     kwargs['tests'] = tests
 
     try:
-<<<<<<< HEAD
         with spack.store.db.read_transaction():
             specs = spack.cmd.parse_specs(
-                args.package, concretize=True, tests=tests)
-=======
-        specs = spack.cmd.parse_specs(
-            args.spec, concretize=True, tests=tests)
->>>>>>> 1741279f
+                args.spec, concretize=True, tests=tests)
     except SpackError as e:
         tty.debug(e)
         reporter.concretization_report(e.message)
