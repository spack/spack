##############################################################################
# Copyright (c) 2013-2016, Lawrence Livermore National Security, LLC.
# Produced at the Lawrence Livermore National Laboratory.
#
# This file is part of Spack.
# Created by Todd Gamblin, tgamblin@llnl.gov, All rights reserved.
# LLNL-CODE-647188
#
# For details, see https://github.com/llnl/spack
# Please also see the LICENSE file for our notice and the LGPL.
#
# This program is free software; you can redistribute it and/or modify
# it under the terms of the GNU Lesser General Public License (as
# published by the Free Software Foundation) version 2.1, February 1999.
#
# This program is distributed in the hope that it will be useful, but
# WITHOUT ANY WARRANTY; without even the IMPLIED WARRANTY OF
# MERCHANTABILITY or FITNESS FOR A PARTICULAR PURPOSE. See the terms and
# conditions of the GNU Lesser General Public License for more details.
#
# You should have received a copy of the GNU Lesser General Public
# License along with this program; if not, write to the Free Software
# Foundation, Inc., 59 Temple Place, Suite 330, Boston, MA 02111-1307 USA
##############################################################################
import contextlib
import collections
import argparse
import codecs
import functools
import os
import platform
import time
import xml.dom.minidom
import xml.etree.ElementTree as ET

import llnl.util.filesystem as fs
import llnl.util.tty as tty
from llnl.util.tty.color import *
import spack
import spack.spec
import spack.cmd
import spack.cmd.common.arguments as arguments
from spack.build_environment import InstallError
from spack.fetch_strategy import FetchError
from spack.package import PackageBase

description = "Build and install packages"




def setup_parser(subparser):
    subparser.add_argument(
        '--only',
        default='package,dependencies',
        dest='only_str',
        choices=['package', 'dependencies'],
        help="""Select the mode of installation.
The default is to install the package along with all its dependencies.
Alternatively one can decide to install only the package or only
the dependencies."""
    )
    subparser.add_argument(
        '-j', '--jobs', action='store', type=int,
        help="Explicitly set number of make jobs.  Default is #cpus.")
    subparser.add_argument(
        '--keep-prefix', action='store_true', dest='keep_prefix',
        help="Don't remove the install prefix if installation fails.")
    subparser.add_argument(
        '--keep-stage', action='store_true', dest='keep_stage',
        help="Don't remove the build stage if installation succeeds.")
    subparser.add_argument(
        '-n', '--no-checksum', action='store_true', dest='no_checksum',
        help="Do not check packages against checksum")
    subparser.add_argument(
        '-v', '--verbose', action='store_true', dest='verbose',
        help="Display verbose build output while installing.")
    subparser.add_argument(
        '--fake', action='store_true', dest='fake',
        help="Fake install. Just remove prefix and create a fake file.")
    subparser.add_argument(
        '--install-status', '-I', action='store_true', dest='install_status',
        help="Show spec before installing.")

    subparser.add_argument(
        '--install-status', '-I', action='store_true', dest='install_status',
        help="Show spec before installing.")
    subparser.add_argument(
        '--report', action='store_true', dest='report',
        help="Report on installation when finished, for consumption by spackenv")


    cd_group = subparser.add_mutually_exclusive_group()
    arguments.add_common_arguments(cd_group, ['clean', 'dirty'])

    subparser.add_argument(
        'package',
        nargs=argparse.REMAINDER,
        help="spec of the package to install"
    )
    subparser.add_argument(
        '--run-tests', action='store_true', dest='run_tests',
        help="Run package level tests during installation."
    )
    subparser.add_argument(
        '--log-format',
        default=None,
        choices=['junit'],
        help="Format to be used for log files."
    )
    subparser.add_argument(
        '--log-file',
        default=None,
        help="Filename for the log file. If not passed a default will be used."
    )


# Needed for test cases
class TestResult(object):
    PASSED = 0
    FAILED = 1
    SKIPPED = 2
    ERRORED = 3


class TestSuite(object):
    def __init__(self, spec):
        self.root = ET.Element('testsuite')
        self.tests = []
        self.spec = spec

    def append(self, item):
        if not isinstance(item, TestCase):
            raise TypeError(
                'only TestCase instances may be appended to TestSuite'
            )
        self.tests.append(item)  # Append the item to the list of tests

    def dump(self, filename):
        # Prepare the header for the entire test suite
        number_of_errors = sum(
            x.result_type == TestResult.ERRORED for x in self.tests
        )
        self.root.set('errors', str(number_of_errors))
        number_of_failures = sum(
            x.result_type == TestResult.FAILED for x in self.tests
        )
        self.root.set('failures', str(number_of_failures))
        self.root.set('tests', str(len(self.tests)))
        self.root.set('name', self.spec.short_spec)
        self.root.set('hostname', platform.node())

        for item in self.tests:
            self.root.append(item.element)

        with codecs.open(filename, 'wb', 'utf-8') as file:
            xml_string = ET.tostring(self.root)
            xml_string = xml.dom.minidom.parseString(xml_string).toprettyxml()
            file.write(xml_string)


class TestCase(object):

    results = {
        TestResult.PASSED: None,
        TestResult.SKIPPED: 'skipped',
        TestResult.FAILED: 'failure',
        TestResult.ERRORED: 'error',
    }

    def __init__(self, classname, name):
        self.element = ET.Element('testcase')
        self.element.set('classname', str(classname))
        self.element.set('name', str(name))
        self.result_type = None

    def set_duration(self, duration):
        self.element.set('time', str(duration))

    def set_result(self, result_type,
                   message=None, error_type=None, text=None):
        self.result_type = result_type
        result = TestCase.results[self.result_type]
        if result is not None and result is not TestResult.PASSED:
            subelement = ET.SubElement(self.element, result)
            if error_type is not None:
                subelement.set('type', error_type)
            if message is not None:
                subelement.set('message', str(message))
            if text is not None:
                subelement.text = text


def fetch_text(path):
    if not os.path.exists(path):
        return ''

    with codecs.open(path, 'rb', 'utf-8') as f:
        return '\n'.join(
            list(line.strip() for line in f.readlines())
        )


def junit_output(spec, test_suite):
    # Cycle once and for all on the dependencies and skip
    # the ones that are already installed. This ensures that
    # for the same spec, the same number of entries will be
    # displayed in the XML report
    for x in spec.traverse(order='post'):
        package = spack.repo.get(x)
        if package.installed:
            test_case = TestCase(package.name, x.short_spec)
            test_case.set_duration(0.0)
            test_case.set_result(
                TestResult.SKIPPED,
                message='Skipped [already installed]',
                error_type='already_installed'
            )
            test_suite.append(test_case)

    def decorator(func):
        @functools.wraps(func)
        def wrapper(self, *args, ** kwargs):

            # Check if the package has been installed already
            if self.installed:
                return

            test_case = TestCase(self.name, self.spec.short_spec)
            # Try to install the package
            try:
                # If already installed set the spec as skipped
                start_time = time.time()
                # PackageBase.do_install
                func(self, *args, **kwargs)
                duration = time.time() - start_time
                test_case.set_duration(duration)
                test_case.set_result(TestResult.PASSED)
            except InstallError:
                # Check if the package relies on dependencies that
                # did not install
                duration = time.time() - start_time
                test_case.set_duration(duration)
                if [x for x in self.spec.dependencies(('link', 'run')) if not spack.repo.get(x).installed]:  # NOQA: ignore=E501
                    test_case.set_duration(0.0)
                    test_case.set_result(
                        TestResult.SKIPPED,
                        message='Skipped [failed dependencies]',
                        error_type='dep_failed'
                    )
                else:
                    # An InstallError is considered a failure (the recipe
                    # didn't work correctly)
                    text = fetch_text(self.build_log_path)
                    test_case.set_result(
                        TestResult.FAILED,
                        message='Installation failure',
                        text=text
                    )
            except FetchError:
                # A FetchError is considered an error as
                # we didn't even start building
                duration = time.time() - start_time
                test_case.set_duration(duration)
                text = fetch_text(self.build_log_path)
                test_case.set_result(
                    TestResult.FAILED,
                    message='Unable to fetch package',
                    text=text
                )
            except Exception:
                # Anything else is also an error
                duration = time.time() - start_time
                test_case.set_duration(duration)
                text = fetch_text(self.build_log_path)
                test_case.set_result(
                    TestResult.FAILED,
                    message='Unexpected exception thrown during install',
                    text=text
                )
            except:
                # Anything else is also an error
                duration = time.time() - start_time
                test_case.set_duration(duration)
                text = fetch_text(self.build_log_path)
                test_case.set_result(
                    TestResult.FAILED,
                    message='Unknown error',
                    text=text
                )

            # Try to get the log
            test_suite.append(test_case)
        return wrapper
    return decorator


def default_log_file(spec):
    """Computes the default filename for the log file and creates
    the corresponding directory if not present
    """
    fmt = 'test-{x.name}-{x.version}-{hash}.xml'
    basename = fmt.format(x=spec, hash=spec.dag_hash())
    dirname = fs.join_path(spack.var_path, 'junit-report')
    fs.mkdirp(dirname)
    return fs.join_path(dirname, basename)


def validate_args(args):
    """Returns kwargs for install.top_install() or setup.top_install()"""
    if not args.package:
        tty.die("install requires at least one package argument")

    if args.jobs is not None:
        if args.jobs <= 0:
            tty.die("The -j option must be a positive integer!")

    if args.no_checksum:
        spack.do_checksum = False        # TODO: remove this global.

    only = set([x.strip() for x in args.only_str.split(',')])

    # Parse cli arguments and construct a dictionary
    # that will be passed to Package.do_install API
    return {
        'keep_prefix': args.keep_prefix,
        'keep_stage': args.keep_stage,
        'install_dependencies' : ('dependencies' in only),
        'install_package' : ('package' in only),
        'make_jobs': args.jobs,
        'run_tests': args.run_tests,
        'install_status': args.install_status,
        'fake': args.fake,
<<<<<<< HEAD
        'dirty': args.dirty,
        'report' : args.report
=======
        'dirty': args.dirty
>>>>>>> 8d03f1bc
    }


@contextlib.contextmanager
def setup_logging(spec, args):
    # Check if we were asked to produce some log for dashboards
    if args.log_format is not None:
        # Compute the filename for logging
        log_filename = args.log_file
        if not log_filename:
            log_filename = default_log_file(spec)
        # Create the test suite in which to log results
        test_suite = TestSuite(spec)
        # Decorate PackageBase.do_install to get installation status
        PackageBase.do_install = junit_output(
            spec, test_suite
        )(PackageBase.do_install)

    yield
<<<<<<< HEAD

    # Dump log file if asked to
    if args.log_format is not None:
        test_suite.dump(log_filename)

def top_install(spec, install_package=True, install_dependencies=True, report=False, **kwargs):
    """Top-level install method."""
    if install_dependencies:
        # Install dependencies as-if they were installed
        # for root (explicit=False in the DB)
        for s in spec.dependencies():
            package = spack.repo.get(s)
            package.do_install(install_dependencies=True, explicit=False, **kwargs)

            if report:
                print 'SPACK INSTALLED: %s/%s' % (spec.name, spec.dag_hash())

    if install_package:
        package = spack.repo.get(spec)
        package.do_install(install_dependencies=False, explicit=True, **kwargs)

        if report:
            print 'SPACK INSTALLED: %s/%s' % (spec.name, spec.dag_hash())

=======

    # Dump log file if asked to
    if args.log_format is not None:
        test_suite.dump(log_filename)

def top_install(
    spec, install_package=True,
    install_dependencies=True, **kwargs):

    """Top-level install method."""
    if not install_package:
        if install_dependencies:
            # Install dependencies as-if they were installed
            # for root (explicit=False in the DB)
            for s in spec.dependencies():
                p = spack.repo.get(s)
                p.do_install(
                    install_dependencies=True,
                    explicit=False,
                    **kwargs)
        else:
            # Nothing to install!
            tty.die("Nothing to install, due to the --only flag")
    else:    // install_package = True, install_dependencies=?
        package = spack.repo.get(spec)
        package.do_install(
            install_dependencies=install_dependencies,
            explicit=True,
            **kwargs)
>>>>>>> 8d03f1bc

def show_spec(spec, args):
    """Print the concretized spec for the user before installing."""
    if args.install_status:
        print spec.tree(
            color=True,
            cover='nodes',
            format = '$_' + '$@$%@+$+$=',
            hashes = True,
            hashlen = 7,
            install_status = True)

def install(parser, args):
    kwargs = validate_args(args)

    # Spec from cli
<<<<<<< HEAD
    spec = spack.cmd.parse_specs(args.package, concretize=True, allow_multi=False)
=======
    spec = spack.cmd.parse_specs(
        args.package, concretize=True, allow_multi=False)
>>>>>>> 8d03f1bc
    show_spec(spec, args)

    with setup_logging(spec, args):
        top_install(spec, **kwargs)<|MERGE_RESOLUTION|>--- conflicted
+++ resolved
@@ -35,7 +35,6 @@
 
 import llnl.util.filesystem as fs
 import llnl.util.tty as tty
-from llnl.util.tty.color import *
 import spack
 import spack.spec
 import spack.cmd
@@ -45,8 +44,6 @@
 from spack.package import PackageBase
 
 description = "Build and install packages"
-
-
 
 
 def setup_parser(subparser):
@@ -78,10 +75,6 @@
     subparser.add_argument(
         '--fake', action='store_true', dest='fake',
         help="Fake install. Just remove prefix and create a fake file.")
-    subparser.add_argument(
-        '--install-status', '-I', action='store_true', dest='install_status',
-        help="Show spec before installing.")
-
     subparser.add_argument(
         '--install-status', '-I', action='store_true', dest='install_status',
         help="Show spec before installing.")
@@ -331,12 +324,8 @@
         'run_tests': args.run_tests,
         'install_status': args.install_status,
         'fake': args.fake,
-<<<<<<< HEAD
         'dirty': args.dirty,
         'report' : args.report
-=======
-        'dirty': args.dirty
->>>>>>> 8d03f1bc
     }
 
 
@@ -356,32 +345,6 @@
         )(PackageBase.do_install)
 
     yield
-<<<<<<< HEAD
-
-    # Dump log file if asked to
-    if args.log_format is not None:
-        test_suite.dump(log_filename)
-
-def top_install(spec, install_package=True, install_dependencies=True, report=False, **kwargs):
-    """Top-level install method."""
-    if install_dependencies:
-        # Install dependencies as-if they were installed
-        # for root (explicit=False in the DB)
-        for s in spec.dependencies():
-            package = spack.repo.get(s)
-            package.do_install(install_dependencies=True, explicit=False, **kwargs)
-
-            if report:
-                print 'SPACK INSTALLED: %s/%s' % (spec.name, spec.dag_hash())
-
-    if install_package:
-        package = spack.repo.get(spec)
-        package.do_install(install_dependencies=False, explicit=True, **kwargs)
-
-        if report:
-            print 'SPACK INSTALLED: %s/%s' % (spec.name, spec.dag_hash())
-
-=======
 
     # Dump log file if asked to
     if args.log_format is not None:
@@ -411,7 +374,8 @@
             install_dependencies=install_dependencies,
             explicit=True,
             **kwargs)
->>>>>>> 8d03f1bc
+        if report:
+            print 'SPACK INSTALLED: %s/%s' % (spec.name, spec.dag_hash())
 
 def show_spec(spec, args):
     """Print the concretized spec for the user before installing."""
@@ -428,12 +392,8 @@
     kwargs = validate_args(args)
 
     # Spec from cli
-<<<<<<< HEAD
-    spec = spack.cmd.parse_specs(args.package, concretize=True, allow_multi=False)
-=======
     spec = spack.cmd.parse_specs(
         args.package, concretize=True, allow_multi=False)
->>>>>>> 8d03f1bc
     show_spec(spec, args)
 
     with setup_logging(spec, args):
