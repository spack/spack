--- conflicted
+++ resolved
@@ -190,14 +190,8 @@
     """
     fmt = 'test-{x.name}-{x.version}-{hash}.xml'
     basename = fmt.format(x=spec, hash=spec.dag_hash())
-<<<<<<< HEAD
-
-    dirname = fs.os.path.join(spack.paths.user_config_path,
-                              'var/spack',
-                              'junit-report')
-=======
     dirname = fs.os.path.join(spack.paths.reports_path, 'junit')
->>>>>>> 2b78b04d
+
     fs.mkdirp(dirname)
     return fs.os.path.join(dirname, basename)
 
