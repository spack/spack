##############################################################################
# Copyright (c) 2013-2017, Lawrence Livermore National Security, LLC.
# Produced at the Lawrence Livermore National Laboratory.
#
# This file is part of Spack.
# Created by Todd Gamblin, tgamblin@llnl.gov, All rights reserved.
# LLNL-CODE-647188
#
# For details, see https://github.com/llnl/spack
# Please also see the NOTICE and LICENSE files for our notice and the LGPL.
#
# This program is free software; you can redistribute it and/or modify
# it under the terms of the GNU Lesser General Public License (as
# published by the Free Software Foundation) version 2.1, February 1999.
#
# This program is distributed in the hope that it will be useful, but
# WITHOUT ANY WARRANTY; without even the IMPLIED WARRANTY OF
# MERCHANTABILITY or FITNESS FOR A PARTICULAR PURPOSE. See the terms and
# conditions of the GNU Lesser General Public License for more details.
#
# You should have received a copy of the GNU Lesser General Public
# License along with this program; if not, write to the Free Software
# Foundation, Inc., 59 Temple Place, Suite 330, Boston, MA 02111-1307 USA
##############################################################################
import argparse
import codecs
import functools
import os
import platform
import shutil
import sys
import time
import xml.dom.minidom
import xml.etree.ElementTree as ET

import llnl.util.filesystem as fs
import llnl.util.tty as tty
import spack
import spack.cmd
import spack.cmd.common.arguments as arguments
from spack.build_environment import InstallError
from spack.fetch_strategy import FetchError
from spack.package import PackageBase

description = "build and install packages"
section = "build"
level = "short"


def setup_parser(subparser):
    subparser.add_argument(
        '--only',
        default='package,dependencies',
        dest='things_to_install',
        choices=['package', 'dependencies'],
        help="""select the mode of installation.
the default is to install the package along with all its dependencies.
alternatively one can decide to install only the package or only
the dependencies"""
    )
    subparser.add_argument(
        '-j', '--jobs', action='store', type=int,
        help="explicitly set number of make jobs. default is #cpus")
    subparser.add_argument(
        '--keep-prefix', action='store_true',
        help="don't remove the install prefix if installation fails")
    subparser.add_argument(
        '--keep-stage', action='store_true',
        help="don't remove the build stage if installation succeeds")
    subparser.add_argument(
        '--restage', action='store_true',
        help="if a partial install is detected, delete prior state")
    subparser.add_argument(
        '--show-log-on-error', action='store_true',
        help="print full build log to stderr if build fails")
    subparser.add_argument(
        '--source', action='store_true', dest='install_source',
        help="install source files in prefix")
    subparser.add_argument(
        '-n', '--no-checksum', action='store_true',
        help="do not check packages against checksum")
    subparser.add_argument(
        '-v', '--verbose', action='store_true',
        help="display verbose build output while installing")
    subparser.add_argument(
        '--fake', action='store_true',
        help="fake install. just remove prefix and create a fake file")
    subparser.add_argument(
<<<<<<< HEAD
        '--destdir', dest='destdir',
        help="install relative to the specified directory")
    subparser.add_argument(
        '--install-path', dest='install_path',
        help="specify the complete path (everything up to {lib/, bin/, etc.})")
    subparser.add_argument(
        '-f', '--file', action='store_true', dest='file',
=======
        '-f', '--file', action='store_true',
>>>>>>> 89335807
        help="install from file. Read specs to install from .yaml files")

    cd_group = subparser.add_mutually_exclusive_group()
    arguments.add_common_arguments(cd_group, ['clean', 'dirty'])

    subparser.add_argument(
        'package',
        nargs=argparse.REMAINDER,
        help="spec of the package to install"
    )
    subparser.add_argument(
        '--run-tests', action='store_true',
        help="run package level tests during installation"
    )
    subparser.add_argument(
        '--log-format',
        default=None,
        choices=['junit'],
        help="format to be used for log files"
    )
    subparser.add_argument(
        '--log-file',
        default=None,
        help="filename for the log file. if not passed a default will be used"
    )


# Needed for test cases
class TestResult(object):
    PASSED = 0
    FAILED = 1
    SKIPPED = 2
    ERRORED = 3


class TestSuite(object):
    def __init__(self, spec):
        self.root = ET.Element('testsuite')
        self.tests = []
        self.spec = spec

    def append(self, item):
        if not isinstance(item, TestCase):
            raise TypeError(
                'only TestCase instances may be appended to TestSuite'
            )
        self.tests.append(item)  # Append the item to the list of tests

    def dump(self, filename):
        # Prepare the header for the entire test suite
        number_of_errors = sum(
            x.result_type == TestResult.ERRORED for x in self.tests
        )
        self.root.set('errors', str(number_of_errors))
        number_of_failures = sum(
            x.result_type == TestResult.FAILED for x in self.tests
        )
        self.root.set('failures', str(number_of_failures))
        self.root.set('tests', str(len(self.tests)))
        self.root.set('name', self.spec.short_spec)
        self.root.set('hostname', platform.node())

        for item in self.tests:
            self.root.append(item.element)

        with codecs.open(filename, 'wb', 'utf-8') as file:
            xml_string = ET.tostring(self.root)
            xml_string = xml.dom.minidom.parseString(xml_string).toprettyxml()
            file.write(xml_string)


class TestCase(object):

    results = {
        TestResult.PASSED: None,
        TestResult.SKIPPED: 'skipped',
        TestResult.FAILED: 'failure',
        TestResult.ERRORED: 'error',
    }

    def __init__(self, classname, name):
        self.element = ET.Element('testcase')
        self.element.set('classname', str(classname))
        self.element.set('name', str(name))
        self.result_type = None

    def set_duration(self, duration):
        self.element.set('time', str(duration))

    def set_result(self, result_type,
                   message=None, error_type=None, text=None):
        self.result_type = result_type
        result = TestCase.results[self.result_type]
        if result is not None and result is not TestResult.PASSED:
            subelement = ET.SubElement(self.element, result)
            if error_type is not None:
                subelement.set('type', error_type)
            if message is not None:
                subelement.set('message', str(message))
            if text is not None:
                subelement.text = text


def fetch_text(path):
    if not os.path.exists(path):
        return ''

    with codecs.open(path, 'rb', 'utf-8') as f:
        return '\n'.join(
            list(line.strip() for line in f.readlines())
        )


def junit_output(spec, test_suite):
    # Cycle once and for all on the dependencies and skip
    # the ones that are already installed. This ensures that
    # for the same spec, the same number of entries will be
    # displayed in the XML report
    for x in spec.traverse(order='post'):
        package = spack.repo.get(x)
        if package.installed:
            test_case = TestCase(package.name, x.short_spec)
            test_case.set_duration(0.0)
            test_case.set_result(
                TestResult.SKIPPED,
                message='Skipped [already installed]',
                error_type='already_installed'
            )
            test_suite.append(test_case)

    def decorator(func):
        @functools.wraps(func)
        def wrapper(self, *args, ** kwargs):

            # Check if the package has been installed already
            if self.installed:
                return

            test_case = TestCase(self.name, self.spec.short_spec)
            # Try to install the package
            try:
                # If already installed set the spec as skipped
                start_time = time.time()
                # PackageBase.do_install
                func(self, *args, **kwargs)
                duration = time.time() - start_time
                test_case.set_duration(duration)
                test_case.set_result(TestResult.PASSED)
            except InstallError:
                # Check if the package relies on dependencies that
                # did not install
                duration = time.time() - start_time
                test_case.set_duration(duration)
                if [x for x in self.spec.dependencies(('link', 'run')) if not spack.repo.get(x).installed]:  # NOQA: ignore=E501
                    test_case.set_duration(0.0)
                    test_case.set_result(
                        TestResult.SKIPPED,
                        message='Skipped [failed dependencies]',
                        error_type='dep_failed'
                    )
                else:
                    # An InstallError is considered a failure (the recipe
                    # didn't work correctly)
                    text = fetch_text(self.build_log_path)
                    test_case.set_result(
                        TestResult.FAILED,
                        message='Installation failure',
                        text=text
                    )
            except FetchError:
                # A FetchError is considered an error as
                # we didn't even start building
                duration = time.time() - start_time
                test_case.set_duration(duration)
                text = fetch_text(self.build_log_path)
                test_case.set_result(
                    TestResult.FAILED,
                    message='Unable to fetch package',
                    text=text
                )
            except Exception:
                # Anything else is also an error
                duration = time.time() - start_time
                test_case.set_duration(duration)
                text = fetch_text(self.build_log_path)
                test_case.set_result(
                    TestResult.FAILED,
                    message='Unexpected exception thrown during install',
                    text=text
                )
            except:
                # Anything else is also an error
                duration = time.time() - start_time
                test_case.set_duration(duration)
                text = fetch_text(self.build_log_path)
                test_case.set_result(
                    TestResult.FAILED,
                    message='Unknown error',
                    text=text
                )

            # Try to get the log
            test_suite.append(test_case)
        return wrapper
    return decorator


def default_log_file(spec):
    """Computes the default filename for the log file and creates
    the corresponding directory if not present
    """
    fmt = 'test-{x.name}-{x.version}-{hash}.xml'
    basename = fmt.format(x=spec, hash=spec.dag_hash())
    dirname = fs.join_path(spack.var_path, 'junit-report')
    fs.mkdirp(dirname)
    return fs.join_path(dirname, basename)


def install(parser, args, **kwargs):
    if not args.package:
        tty.die("install requires at least one package argument")

    if args.jobs is not None:
        if args.jobs <= 0:
            tty.die("The -j option must be a positive integer!")

    if args.no_checksum:
        spack.do_checksum = False        # TODO: remove this global.

    # Parse cli arguments and construct a dictionary
    # that will be passed to Package.do_install API
    kwargs.update({
        'keep_prefix': args.keep_prefix,
        'keep_stage': args.keep_stage,
        'restage': args.restage,
        'install_source': args.install_source,
        'install_deps': 'dependencies' in args.things_to_install,
        'make_jobs': args.jobs,
        'run_tests': args.run_tests,
        'verbose': args.verbose,
        'fake': args.fake,
        'dirty': args.dirty
    })

    # Spec from cli
    specs = []
    if args.file:
        for file in args.package:
            with open(file, 'r') as f:
                specs.append(spack.spec.Spec.from_yaml(f))
    else:
        specs = spack.cmd.parse_specs(args.package, concretize=True)
    if len(specs) == 0:
        tty.error('The `spack install` command requires a spec to install.')

    if args.destdir or args.install_path:
        if len(specs) != 1:
            tty.error('only one spec can be installed at a time.')
        spec, = specs

    if args.destdir:
        spack.store.layout.destdir = args.destdir
        spack.store.layout.redirected.add(spec.name)

    if args.install_path:
        spack.store.layout.pkgToPath[spec.name] = args.install_path

    for spec in specs:
        saved_do_install = PackageBase.do_install
        decorator = lambda fn: fn

        # Check if we were asked to produce some log for dashboards
        if args.log_format is not None:
            # Compute the filename for logging
            log_filename = args.log_file
            if not log_filename:
                log_filename = default_log_file(spec)

            # Create the test suite in which to log results
            test_suite = TestSuite(spec)

            # Temporarily decorate PackageBase.do_install to monitor
            # recursive calls.
            decorator = junit_output(spec, test_suite)

        # Do the actual installation
        try:
            # decorate the install if necessary
            PackageBase.do_install = decorator(PackageBase.do_install)

            if args.things_to_install == 'dependencies':
                # Install dependencies as-if they were installed
                # for root (explicit=False in the DB)
                kwargs['explicit'] = False
                for s in spec.dependencies():
                    p = spack.repo.get(s)
                    p.do_install(**kwargs)

            else:
                package = spack.repo.get(spec)
                kwargs['explicit'] = True
                package.do_install(**kwargs)

        except InstallError as e:
            if args.show_log_on_error:
                e.print_context()
                if not os.path.exists(e.pkg.build_log_path):
                    tty.error("'spack install' created no log.")
                else:
                    sys.stderr.write('Full build log:\n')
                    with open(e.pkg.build_log_path) as log:
                        shutil.copyfileobj(log, sys.stderr)
            raise

        finally:
            PackageBase.do_install = saved_do_install

        # Dump test output if asked to
        if args.log_format is not None:
            test_suite.dump(log_filename)<|MERGE_RESOLUTION|>--- conflicted
+++ resolved
@@ -86,17 +86,13 @@
         '--fake', action='store_true',
         help="fake install. just remove prefix and create a fake file")
     subparser.add_argument(
-<<<<<<< HEAD
         '--destdir', dest='destdir',
         help="install relative to the specified directory")
     subparser.add_argument(
         '--install-path', dest='install_path',
         help="specify the complete path (everything up to {lib/, bin/, etc.})")
     subparser.add_argument(
-        '-f', '--file', action='store_true', dest='file',
-=======
         '-f', '--file', action='store_true',
->>>>>>> 89335807
         help="install from file. Read specs to install from .yaml files")
 
     cd_group = subparser.add_mutually_exclusive_group()
