--- conflicted
+++ resolved
@@ -87,8 +87,5 @@
                 make_jobs=args.jobs,
                 verbose=args.verbose,
                 fake=args.fake,
-<<<<<<< HEAD
-                install_policy=args.install_policy)
-=======
-                explicit=True)
->>>>>>> 005827ab
+                install_policy=args.install_policy,
+                explicit=True)