# Copyright 2013-2020 Lawrence Livermore National Security, LLC and other
# Spack Project Developers. See the top-level COPYRIGHT file for details.
#
# SPDX-License-Identifier: (Apache-2.0 OR MIT)

import sys

import llnl.util.tty as tty

import spack.cmd
import spack.cmd.common.arguments as arguments
import spack.environment as ev
import spack.util.environment
import spack.user_environment as uenv
<<<<<<< HEAD
=======
import spack.store
>>>>>>> 3b2c534e

description = "add package to the user environment"
section = "user environment"
level = "short"


def setup_parser(subparser):
    """Parser is only constructed so that this prints a nice help
       message with -h. """
    arguments.add_common_arguments(
        subparser, ['recurse_dependencies', 'installed_specs'])

    shells = subparser.add_mutually_exclusive_group()
    shells.add_argument(
        '--sh', action='store_const', dest='shell', const='sh',
        help="print sh commands to load the package")
    shells.add_argument(
        '--csh', action='store_const', dest='shell', const='csh',
        help="print csh commands to load the package")

    subparser.add_argument(
        '--only',
        default='package,dependencies',
        dest='things_to_load',
        choices=['package', 'dependencies'],
        help="""select whether to load the package and its dependencies
the default is to load the package and all dependencies
alternatively one can decide to load only the package or only
the dependencies"""
    )


def load(parser, args):
    env = ev.get_env(args, 'load')
    specs = [spack.cmd.disambiguate_spec(spec, env)
             for spec in spack.cmd.parse_specs(args.specs)]

    if not args.shell:
        msg = [
            "This command works best with Spack's shell support",
            ""
        ] + spack.cmd.common.shell_init_instructions + [
            'Or, if you want to use `spack load` without initializing',
            'shell support, you can run one of these:',
            '',
            '    eval `spack load --sh %s`   # for bash/sh' % args.specs,
            '    eval `spack load --csh %s`  # for csh/tcsh' % args.specs,
        ]
        tty.msg(*msg)
        return 1

<<<<<<< HEAD
    if 'dependencies' in args.things_to_load:
        include_roots = 'package' in args.things_to_load
        specs = [dep for spec in specs
                 for dep in spec.traverse(root=include_roots, order='post')]

    env_mod = spack.util.environment.EnvironmentModifications()
    for spec in specs:
        env_mod.extend(uenv.environment_modifications_for_spec(spec))
        env_mod.prepend_path(uenv.spack_loaded_hashes_var, spec.dag_hash())
    cmds = env_mod.shell_modifications(args.shell)

    sys.stdout.write(cmds)
=======
    with spack.store.db.read_transaction():
        if 'dependencies' in args.things_to_load:
            include_roots = 'package' in args.things_to_load
            specs = [dep for spec in specs
                     for dep in
                     spec.traverse(root=include_roots, order='post')]

        env_mod = spack.util.environment.EnvironmentModifications()
        for spec in specs:
            env_mod.extend(uenv.environment_modifications_for_spec(spec))
            env_mod.prepend_path(uenv.spack_loaded_hashes_var, spec.dag_hash())
        cmds = env_mod.shell_modifications(args.shell)

        sys.stdout.write(cmds)
>>>>>>> 3b2c534e
<|MERGE_RESOLUTION|>--- conflicted
+++ resolved
@@ -12,10 +12,7 @@
 import spack.environment as ev
 import spack.util.environment
 import spack.user_environment as uenv
-<<<<<<< HEAD
-=======
 import spack.store
->>>>>>> 3b2c534e
 
 description = "add package to the user environment"
 section = "user environment"
@@ -67,20 +64,6 @@
         tty.msg(*msg)
         return 1
 
-<<<<<<< HEAD
-    if 'dependencies' in args.things_to_load:
-        include_roots = 'package' in args.things_to_load
-        specs = [dep for spec in specs
-                 for dep in spec.traverse(root=include_roots, order='post')]
-
-    env_mod = spack.util.environment.EnvironmentModifications()
-    for spec in specs:
-        env_mod.extend(uenv.environment_modifications_for_spec(spec))
-        env_mod.prepend_path(uenv.spack_loaded_hashes_var, spec.dag_hash())
-    cmds = env_mod.shell_modifications(args.shell)
-
-    sys.stdout.write(cmds)
-=======
     with spack.store.db.read_transaction():
         if 'dependencies' in args.things_to_load:
             include_roots = 'package' in args.things_to_load
@@ -94,5 +77,4 @@
             env_mod.prepend_path(uenv.spack_loaded_hashes_var, spec.dag_hash())
         cmds = env_mod.shell_modifications(args.shell)
 
-        sys.stdout.write(cmds)
->>>>>>> 3b2c534e
+        sys.stdout.write(cmds)