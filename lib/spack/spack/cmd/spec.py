--- conflicted
+++ resolved
@@ -83,25 +83,13 @@
         print("--------------------------------")
         print(spec.tree(**kwargs))
 
-<<<<<<< HEAD
-        print "Normalized"
-        print "--------------------------------"
+        print("Normalized")
+        print("--------------------------------")
         spec_copy = spec.copy()
         spec_copy.normalize()
         print spec_copy.tree(**kwargs)
 
-        print "Concretized"
-        print "--------------------------------"
-        spec.concretize(skip_build=not args.merge_build)
-        print spec.tree(**kwargs)
-=======
-        print("Normalized")
-        print("--------------------------------")
-        spec.normalize()
-        print(spec.tree(**kwargs))
-
         print("Concretized")
         print("--------------------------------")
-        spec.concretize()
-        print(spec.tree(**kwargs))
->>>>>>> 11fe0b9b
+        spec.concretize(skip_build=not args.merge_build)
+        print spec.tree(**kwargs)