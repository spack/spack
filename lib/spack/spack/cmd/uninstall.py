##############################################################################
# Copyright (c) 2013-2016, Lawrence Livermore National Security, LLC.
# Produced at the Lawrence Livermore National Laboratory.
#
# This file is part of Spack.
# Created by Todd Gamblin, tgamblin@llnl.gov, All rights reserved.
# LLNL-CODE-647188
#
# For details, see https://github.com/llnl/spack
# Please also see the LICENSE file for our notice and the LGPL.
#
# This program is free software; you can redistribute it and/or modify
# it under the terms of the GNU Lesser General Public License (as
# published by the Free Software Foundation) version 2.1, February 1999.
#
# This program is distributed in the hope that it will be useful, but
# WITHOUT ANY WARRANTY; without even the IMPLIED WARRANTY OF
# MERCHANTABILITY or FITNESS FOR A PARTICULAR PURPOSE. See the terms and
# conditions of the GNU Lesser General Public License for more details.
#
# You should have received a copy of the GNU Lesser General Public
# License along with this program; if not, write to the Free Software
# Foundation, Inc., 59 Temple Place, Suite 330, Boston, MA 02111-1307 USA
##############################################################################
from __future__ import print_function

import argparse

import llnl.util.tty as tty
import spack
import spack.cmd
import spack.store
import spack.repository

description = "remove an installed package"

error_message = """You can either:
    a) Use a more specific spec, or
    b) use spack uninstall -a to uninstall ALL matching specs.
"""

# Arguments for display_specs when we find ambiguity
display_args = {
    'long': True,
    'show_flags': True,
    'variants': True
}


def setup_parser(subparser):
    subparser.add_argument(
        '-f', '--force', action='store_true', dest='force',
        help="remove regardless of whether other packages depend on this one")

    subparser.add_argument(
        '-a', '--all', action='store_true', dest='all',
        help="USE CAREFULLY. remove ALL installed packages that match each "
             "supplied spec. i.e., if you say uninstall `libelf`,"
             " ALL versions of `libelf` are uninstalled. if no spec is "
             "supplied all installed software will be uninstalled. this "
             "is both useful and dangerous, like rm -r")

    subparser.add_argument(
<<<<<<< HEAD
        '-R', '--dependents', action='store_true', dest='dependents',
        help='Also uninstall any packages that depend on the ones given '
             'via command line.')
=======
        '-d', '--dependents', action='store_true', dest='dependents',
        help='also uninstall any packages that depend on the ones given '
             'via command line')
>>>>>>> e34acd00

    subparser.add_argument(
        '-y', '--yes-to-all', action='store_true', dest='yes_to_all',
        help='assume "yes" is the answer to every confirmation requested')

    subparser.add_argument(
        'packages',
        nargs=argparse.REMAINDER,
        help="specs of packages to uninstall")


def concretize_specs(specs, allow_multiple_matches=False, force=False):
    """Returns a list of specs matching the non necessarily
    concretized specs given from cli

    Args:
        specs: list of specs to be matched against installed packages
        allow_multiple_matches : if True multiple matches are admitted

    Return:
        list of specs
    """
    # List of specs that match expressions given via command line
    specs_from_cli = []
    has_errors = False
    for spec in specs:
        matching = spack.store.db.query(spec)
        # For each spec provided, make sure it refers to only one package.
        # Fail and ask user to be unambiguous if it doesn't
        if not allow_multiple_matches and len(matching) > 1:
            tty.error("%s matches multiple packages:" % spec)
            print()
            spack.cmd.display_specs(matching, **display_args)
            print()
            has_errors = True

        # No installed package matches the query
        if len(matching) == 0 and spec is not any:
            tty.error("%s does not match any installed packages." % spec)
            has_errors = True

        specs_from_cli.extend(matching)
    if has_errors:
        tty.die(error_message)

    return specs_from_cli


def installed_dependents(specs):
    """Returns a dictionary that maps a spec with a list of its
    installed dependents

    Args:
        specs: list of specs to be checked for dependents

    Returns:
        dictionary of installed dependents
    """
    dependents = {}
    for item in specs:
        lst = [x for x in spack.store.db.installed_dependents(item)
               if x not in specs]
        if lst:
            lst = list(set(lst))
            dependents[item] = lst
    return dependents


def do_uninstall(specs, force):
    """
    Uninstalls all the specs in a list.

    Args:
        specs: list of specs to be uninstalled
        force: force uninstallation (boolean)
    """
    packages = []
    for item in specs:
        try:
            # should work if package is known to spack
            packages.append(item.package)
        except spack.repository.UnknownPackageError:
            # The package.py file has gone away -- but still
            # want to uninstall.
            spack.Package(item).do_uninstall(force=True)

    # Sort packages to be uninstalled by the number of installed dependents
    # This ensures we do things in the right order
    def num_installed_deps(pkg):
        return len(spack.store.db.installed_dependents(pkg.spec))

    packages.sort(key=num_installed_deps)
    for item in packages:
        item.do_uninstall(force=force)


def get_uninstall_list(args):
    specs = [any]
    if args.packages:
        specs = spack.cmd.parse_specs(args.packages)

    # Gets the list of installed specs that match the ones give via cli
    # takes care of '-a' is given in the cli
    uninstall_list = concretize_specs(specs, args.all, args.force)

    # Takes care of '-d'
    dependent_list = installed_dependents(uninstall_list)

    # Process dependent_list and update uninstall_list
    has_error = False
    if dependent_list and not args.dependents and not args.force:
        for spec, lst in dependent_list.items():
            tty.error("Will not uninstall %s" %
                      spec.format("$_$@$%@$/", color=True))
            print('')
            print("The following packages depend on it:")
            spack.cmd.display_specs(lst, **display_args)
            print('')
            has_error = True
    elif args.dependents:
        for key, lst in dependent_list.items():
            uninstall_list.extend(lst)
        uninstall_list = list(set(uninstall_list))
    if has_error:
        tty.die('You can use spack uninstall --dependents '
                'to uninstall these dependencies as well')

    return uninstall_list


def uninstall(parser, args):
    if not args.packages and not args.all:
        tty.die("uninstall requires at least one package argument.")

    uninstall_list = get_uninstall_list(args)

    if not uninstall_list:
        tty.msg("There are no package to uninstall.")
        return

    if not args.yes_to_all:
        tty.msg("The following packages will be uninstalled : ")
        print('')
        spack.cmd.display_specs(uninstall_list, **display_args)
        print('')
        spack.cmd.ask_for_confirmation('Do you want to proceed ? ')

    # Uninstall everything on the list
    do_uninstall(uninstall_list, args.force)<|MERGE_RESOLUTION|>--- conflicted
+++ resolved
@@ -61,15 +61,9 @@
              "is both useful and dangerous, like rm -r")
 
     subparser.add_argument(
-<<<<<<< HEAD
-        '-R', '--dependents', action='store_true', dest='dependents',
-        help='Also uninstall any packages that depend on the ones given '
-             'via command line.')
-=======
         '-d', '--dependents', action='store_true', dest='dependents',
         help='also uninstall any packages that depend on the ones given '
-             'via command line')
->>>>>>> e34acd00
+             'via command line.')
 
     subparser.add_argument(
         '-y', '--yes-to-all', action='store_true', dest='yes_to_all',
