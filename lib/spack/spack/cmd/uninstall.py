--- conflicted
+++ resolved
@@ -49,19 +49,6 @@
 def setup_parser(subparser):
     subparser.add_argument(
         '-f', '--force', action='store_true', dest='force',
-<<<<<<< HEAD
-        help="Remove regardless of whether other packages depend on this one (implies --idempotent).")
-    subparser.add_argument(
-        '-a', '--all', action='store_true', dest='all',
-        help="USE CAREFULLY. Remove ALL installed packages that match each " +
-             "supplied spec. i.e., if you say uninstall libelf, ALL versions of " +
-             "libelf are uninstalled. This is both useful and dangerous, like rm -r.")
-
-    subparser.add_argument(
-        '-i', '--idempotent', action='store_true', dest='idempotent',
-        help="Ignore requests to remove specs that don't exit.")
-
-=======
         help="Remove regardless of whether other packages depend on this one.")
 
     subparser.add_argument(
@@ -70,7 +57,6 @@
              "supplied spec. i.e., if you say uninstall libelf, ALL versions "
              "of libelf are uninstalled. This is both useful and dangerous, "
              "like rm -r.")
->>>>>>> 7f57405e
 
     subparser.add_argument(
         '-d', '--dependents', action='store_true', dest='dependents',
