--- conflicted
+++ resolved
@@ -411,7 +411,30 @@
                                       "the C11 standard",
                                       "c11_flag")
 
-<<<<<<< HEAD
+    @property
+    def cc_pic_flag(self):
+        """Returns the flag used by the C compiler to produce
+        Position Independent Code (PIC)."""
+        return '-fPIC'
+
+    @property
+    def cxx_pic_flag(self):
+        """Returns the flag used by the C++ compiler to produce
+        Position Independent Code (PIC)."""
+        return '-fPIC'
+
+    @property
+    def f77_pic_flag(self):
+        """Returns the flag used by the F77 compiler to produce
+        Position Independent Code (PIC)."""
+        return '-fPIC'
+
+    @property
+    def fc_pic_flag(self):
+        """Returns the flag used by the FC compiler to produce
+        Position Independent Code (PIC)."""
+        return '-fPIC'
+
     # Note: This is not a class method. The class methods are used to detect
     # compilers on PATH based systems, and do not set up the run environment of
     # the compiler. This method can be called on `module` based systems as well
@@ -450,31 +473,6 @@
         os.environ.update(backup_env)
 
         return self.extract_version_from_output(output)
-=======
-    @property
-    def cc_pic_flag(self):
-        """Returns the flag used by the C compiler to produce
-        Position Independent Code (PIC)."""
-        return '-fPIC'
-
-    @property
-    def cxx_pic_flag(self):
-        """Returns the flag used by the C++ compiler to produce
-        Position Independent Code (PIC)."""
-        return '-fPIC'
-
-    @property
-    def f77_pic_flag(self):
-        """Returns the flag used by the F77 compiler to produce
-        Position Independent Code (PIC)."""
-        return '-fPIC'
-
-    @property
-    def fc_pic_flag(self):
-        """Returns the flag used by the FC compiler to produce
-        Position Independent Code (PIC)."""
-        return '-fPIC'
->>>>>>> ff3769e2
 
     #
     # Compiler classes have methods for querying the version of
