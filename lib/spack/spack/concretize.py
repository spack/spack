--- conflicted
+++ resolved
@@ -233,17 +233,9 @@
 
         spec_changed = False
 
-<<<<<<< HEAD
-        if spec.architecture is None and root_arch is None:
-            spec.architecture = spack.spec.ArchSpec(sys_arch)
-=======
         # ensure type safety for the architecture
         if spec.architecture is None:
             spec.architecture = spack.spec.ArchSpec()
->>>>>>> 4c619992
-            spec_changed = True
-        elif spec.architecture is None:
-            spec.architecture = root_arch
             spec_changed = True
 
         # replace each of the fields (platform, os, target) separately
