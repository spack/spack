# Copyright 2013-2023 Lawrence Livermore National Security, LLC and other
# Spack Project Developers. See the top-level COPYRIGHT file for details.
#
# SPDX-License-Identifier: (Apache-2.0 OR MIT)
"""This module implements Spack's configuration file handling.

This implements Spack's configuration system, which handles merging
multiple scopes with different levels of precedence.  See the
documentation on :ref:`configuration-scopes` for details on how Spack's
configuration system behaves.  The scopes are:

  #. ``default``
  #. ``system``
  #. ``site``
  #. ``user``

And corresponding :ref:`per-platform scopes <platform-scopes>`. Important
functions in this module are:

* :func:`~spack.config.Configuration.get_config`
* :func:`~spack.config.Configuration.update_config`

``get_config`` reads in YAML data for a particular scope and returns
it. Callers can then modify the data and write it back with
``update_config``.

When read in, Spack validates configurations with jsonschemas.  The
schemas are in submodules of :py:mod:`spack.schema`.

"""
import collections
import contextlib
import copy
import functools
import os
import re
import sys
from contextlib import contextmanager
from typing import Dict, List, Optional, Union

import ruamel.yaml as yaml

import llnl.util.lang
import llnl.util.tty as tty
from llnl.util.filesystem import mkdirp, rename

import spack.compilers
import spack.paths
import spack.platforms
import spack.schema
import spack.schema.bootstrap
import spack.schema.compilers
import spack.schema.concretizer
import spack.schema.config
import spack.schema.env
import spack.schema.mirrors
import spack.schema.modules
import spack.schema.packages
import spack.schema.repos
import spack.schema.upstreams

# Hacked yaml for configuration files preserves line numbers.
import spack.util.spack_yaml as syaml
import spack.util.web as web_util
from spack.error import SpackError
from spack.util.cpus import cpus_available

#: Dict from section names -> schema for that section
section_schemas = {
    "compilers": spack.schema.compilers.schema,
    "concretizer": spack.schema.concretizer.schema,
    "mirrors": spack.schema.mirrors.schema,
    "repos": spack.schema.repos.schema,
    "packages": spack.schema.packages.schema,
    "modules": spack.schema.modules.schema,
    "config": spack.schema.config.schema,
    "upstreams": spack.schema.upstreams.schema,
    "bootstrap": spack.schema.bootstrap.schema,
    "ci": spack.schema.ci.schema,
    "cdash": spack.schema.cdash.schema,
}

# Same as above, but including keys for environments
# this allows us to unify config reading between configs and environments
all_schemas = copy.deepcopy(section_schemas)
all_schemas.update({spack.schema.env.TOP_LEVEL_KEY: spack.schema.env.schema})

#: Path to the default configuration
configuration_defaults_path = ("defaults", os.path.join(spack.paths.etc_path, "defaults"))

#: Hard-coded default values for some key configuration options.
#: This ensures that Spack will still work even if config.yaml in
#: the defaults scope is removed.
config_defaults = {
    "config": {
        "debug": False,
        "connect_timeout": 10,
        "verify_ssl": True,
        "checksum": True,
        "dirty": False,
        "build_jobs": min(16, cpus_available()),
        "build_stage": "$tempdir/spack-stage",
        "concretizer": "clingo",
        "license_dir": spack.paths.default_license_dir,
    }
}

#: metavar to use for commands that accept scopes
#: this is shorter and more readable than listing all choices
scopes_metavar = "{defaults,system,site,user}[/PLATFORM] or env:ENVIRONMENT"

#: Base name for the (internal) overrides scope.
overrides_base_name = "overrides-"


<<<<<<< HEAD
def scope_from_path(fpath):
    """Given a path to a file, create a scope object. This can be used to
    directly edit scopes that are not otherwise tracked in the current
    configuration.
    """
    if not fpath:
        return None

    if os.path.isdir(fpath):
        return ConfigScope("<adhoc>", fpath)
    elif os.path.isfile(fpath):
        schema = None
        config_key = None
        for test_schema in [spack.schema.env.schema, spack.schema.merged.schema]:
            try:
                data = spack.config.read_config_file(fpath, schema=test_schema)
                for test_key in ["env", "spack"]:
                    if test_key in data:
                        config_key = [test_key]
                        break
                schema = test_schema
                break
            except (spack.config.ConfigError, yaml.YAMLError):
                pass

        if not schema:
            raise spack.config.ConfigFileError(
                "{0} does not follow a known single-file schema".format(fpath)
            )

        return SingleFileScope("<adhoc>", fpath, schema, yaml_path=config_key)


class ConfigScope(object):
=======
class ConfigScope:
>>>>>>> c2bafd7b
    """This class represents a configuration scope.

    A scope is one directory containing named configuration files.
    Each file is a config "section" (e.g., mirrors, compilers, etc).
    """

    def __init__(self, name, path):
        self.name = name  # scope name.
        self.path = path  # path to directory containing configs.
        self.sections = syaml.syaml_dict()  # sections read from config files.

    @property
    def is_platform_dependent(self):
        return os.sep in self.name

    def get_section_filename(self, section):
        _validate_section_name(section)
        return os.path.join(self.path, "%s.yaml" % section)

    def get_section(self, section):
        if section not in self.sections:
            path = self.get_section_filename(section)
            schema = section_schemas[section]
            data = read_config_file(path, schema)
            self.sections[section] = data
        return self.sections[section]

    def _write_section(self, section):
        filename = self.get_section_filename(section)
        data = self.get_section(section)

        # We copy data here to avoid adding defaults at write time
        validate_data = copy.deepcopy(data)
        validate(validate_data, section_schemas[section])

        try:
            mkdirp(self.path)
            with open(filename, "w") as f:
                syaml.dump_config(data, stream=f, default_flow_style=False)
        except (syaml.SpackYAMLError, IOError) as e:
            raise ConfigFileError(f"cannot write to '{filename}'") from e

    def clear(self):
        """Empty cached config information."""
        self.sections = syaml.syaml_dict()

    def __repr__(self):
        return "<ConfigScope: %s: %s>" % (self.name, self.path)


class SingleFileScope(ConfigScope):
    """This class represents a configuration scope in a single YAML file."""

    def __init__(self, name, path, schema, yaml_path=None):
        """Similar to ``ConfigScope`` but can be embedded in another schema.

        Arguments:
            schema (dict): jsonschema for the file to read
            yaml_path (list): path in the schema where config data can be
                found.
                If the schema accepts the following yaml data, the yaml_path
                would be ['outer', 'inner']

                .. code-block:: yaml

                   outer:
                     inner:
                       config:
                         install_tree: $spack/opt/spack
        """
        super().__init__(name, path)
        self._raw_data = None
        self.schema = schema
        self.yaml_path = yaml_path or []

    @property
    def is_platform_dependent(self):
        return False

    def get_section_filename(self, section):
        return self.path

    def get_section(self, section):
        # read raw data from the file, which looks like:
        # {
        #   'config': {
        #      ... data ...
        #   },
        #   'packages': {
        #      ... data ...
        #   },
        # }
        #
        # To preserve overrides up to the section level (e.g. to override
        # the "packages" section with the "::" syntax), data in self.sections
        # looks like this:
        # {
        #   'config': {
        #      'config': {
        #         ... data ...
        #       }
        #   },
        #   'packages': {
        #      'packages': {
        #         ... data ...
        #      }
        #   }
        # }

        # This bit ensures we have read the file and have
        # the raw data in memory
        if self._raw_data is None:
            self._raw_data = read_config_file(self.path, self.schema)
            if self._raw_data is None:
                return None

        # Here we know we have the raw data and ensure we
        # populate the sections dictionary, which may be
        # cleared by the clear() method
        if not self.sections:
            section_data = self._raw_data
            for key in self.yaml_path:
                if section_data is None:
                    return None
                section_data = section_data[key]

            for section_key, data in section_data.items():
                self.sections[section_key] = {section_key: data}

        return self.sections.get(section, None)

    def _write_section(self, section):
        data_to_write = self._raw_data

        # If there is no existing data, this section SingleFileScope has never
        # been written to disk. We need to construct the portion of the data
        # from the root of self._raw_data to the level at which the config
        # sections are defined. That requires creating keys for every entry in
        # self.yaml_path
        if not data_to_write:
            data_to_write = {}
            # reverse because we construct it from the inside out
            for key in reversed(self.yaml_path):
                data_to_write = {key: data_to_write}

        # data_update_pointer is a pointer to the part of data_to_write
        # that we are currently updating.
        # We start by traversing into the data to the point at which the
        # config sections are defined. This means popping the keys from
        # self.yaml_path
        data_update_pointer = data_to_write
        for key in self.yaml_path:
            data_update_pointer = data_update_pointer[key]

        # For each section, update the data at the level of our pointer
        # with the data from the section
        for key, data in self.sections.items():
            data_update_pointer[key] = data[key]

        validate(data_to_write, self.schema)
        try:
            parent = os.path.dirname(self.path)
            mkdirp(parent)

            tmp = os.path.join(parent, ".%s.tmp" % os.path.basename(self.path))
            with open(tmp, "w") as f:
                syaml.dump_config(data_to_write, stream=f, default_flow_style=False)
            rename(tmp, self.path)

        except (syaml.SpackYAMLError, IOError) as e:
            raise ConfigFileError(f"cannot write to config file {str(e)}") from e

    def __repr__(self):
        return "<SingleFileScope: %s: %s>" % (self.name, self.path)


class ImmutableConfigScope(ConfigScope):
    """A configuration scope that cannot be written to.

    This is used for ConfigScopes passed on the command line.
    """

    def _write_section(self, section):
        raise ConfigError("Cannot write to immutable scope %s" % self)

    def __repr__(self):
        return "<ImmutableConfigScope: %s: %s>" % (self.name, self.path)


class InternalConfigScope(ConfigScope):
    """An internal configuration scope that is not persisted to a file.

    This is for spack internal use so that command-line options and
    config file settings are accessed the same way, and Spack can easily
    override settings from files.
    """

    def __init__(self, name, data=None):
        super().__init__(name, None)
        self.sections = syaml.syaml_dict()

        if data:
            data = InternalConfigScope._process_dict_keyname_overrides(data)
            for section in data:
                dsec = data[section]
                validate({section: dsec}, section_schemas[section])
                self.sections[section] = _mark_internal(syaml.syaml_dict({section: dsec}), name)

    def get_section_filename(self, section):
        raise NotImplementedError("Cannot get filename for InternalConfigScope.")

    def get_section(self, section):
        """Just reads from an internal dictionary."""
        if section not in self.sections:
            self.sections[section] = None
        return self.sections[section]

    def _write_section(self, section):
        """This only validates, as the data is already in memory."""
        data = self.get_section(section)
        if data is not None:
            validate(data, section_schemas[section])
        self.sections[section] = _mark_internal(data, self.name)

    def __repr__(self):
        return "<InternalConfigScope: %s>" % self.name

    def clear(self):
        # no cache to clear here.
        pass

    @staticmethod
    def _process_dict_keyname_overrides(data):
        """Turn a trailing `:' in a key name into an override attribute."""
        result = {}
        for sk, sv in data.items():
            if sk.endswith(":"):
                key = syaml.syaml_str(sk[:-1])
                key.override = True
            elif sk.endswith("+"):
                key = syaml.syaml_str(sk[:-1])
                key.prepend = True
            elif sk.endswith("-"):
                key = syaml.syaml_str(sk[:-1])
                key.append = True
            else:
                key = sk

            if isinstance(sv, dict):
                result[key] = InternalConfigScope._process_dict_keyname_overrides(sv)
            else:
                result[key] = copy.copy(sv)

        return result


def _config_mutator(method):
    """Decorator to mark all the methods in the Configuration class
    that mutate the underlying configuration. Used to clear the
    memoization cache.
    """

    @functools.wraps(method)
    def _method(self, *args, **kwargs):
        self._get_config_memoized.cache.clear()
        return method(self, *args, **kwargs)

    return _method


class Configuration:
    """A full Spack configuration, from a hierarchy of config files.

    This class makes it easy to add a new scope on top of an existing one.
    """

    # convert to typing.OrderedDict when we drop 3.6, or OrderedDict when we reach 3.9
    scopes: Dict[str, ConfigScope]

    def __init__(self, *scopes: ConfigScope):
        """Initialize a configuration with an initial list of scopes.

        Args:
            scopes: list of scopes to add to this
                Configuration, ordered from lowest to highest precedence

        """
        self.scopes = collections.OrderedDict()
        for scope in scopes:
            self.push_scope(scope)
        self.format_updates: Dict[str, List[str]] = collections.defaultdict(list)

    @_config_mutator
    def push_scope(self, scope: ConfigScope):
        """Add a higher precedence scope to the Configuration."""
        tty.debug("[CONFIGURATION: PUSH SCOPE]: {}".format(str(scope)), level=2)
        self.scopes[scope.name] = scope

    @_config_mutator
    def pop_scope(self) -> ConfigScope:
        """Remove the highest precedence scope and return it."""
        name, scope = self.scopes.popitem(last=True)  # type: ignore[call-arg]
        tty.debug("[CONFIGURATION: POP SCOPE]: {}".format(str(scope)), level=2)
        return scope

    @_config_mutator
    def remove_scope(self, scope_name: str) -> Optional[ConfigScope]:
        """Remove scope by name; has no effect when ``scope_name`` does not exist"""
        scope = self.scopes.pop(scope_name, None)
        tty.debug("[CONFIGURATION: POP SCOPE]: {}".format(str(scope)), level=2)
        return scope

    @property
    def file_scopes(self) -> List[ConfigScope]:
        """List of writable scopes with an associated file."""
        return [
            s
            for s in self.scopes.values()
            if (type(s) == ConfigScope or type(s) == SingleFileScope)
        ]

    def highest_precedence_scope(self) -> ConfigScope:
        """Non-internal scope with highest precedence."""
        return next(reversed(self.file_scopes))

    def highest_precedence_non_platform_scope(self) -> ConfigScope:
        """Non-internal non-platform scope with highest precedence

        Platform-specific scopes are of the form scope/platform"""
        generator = reversed(self.file_scopes)
        highest = next(generator)
        while highest and highest.is_platform_dependent:
            highest = next(generator)
        return highest

    def matching_scopes(self, reg_expr) -> List[ConfigScope]:
        """
        List of all scopes whose names match the provided regular expression.

        For example, matching_scopes(r'^command') will return all scopes
        whose names begin with `command`.
        """
        return [s for s in self.scopes.values() if re.search(reg_expr, s.name)]

    def _validate_scope(self, scope: Optional[str]) -> ConfigScope:
        """Ensure that scope is valid in this configuration.

        This should be used by routines in ``config.py`` to validate
        scope name arguments, and to determine a default scope where no
        scope is specified.

        Raises:
            ValueError: if ``scope`` is not valid

        Returns:
            ConfigScope: a valid ConfigScope if ``scope`` is ``None`` or valid
        """
        if scope is None:
            # default to the scope with highest precedence.
            return self.highest_precedence_scope()

        elif isinstance(scope, ConfigScope):
            return scope

        elif scope in self.scopes:
            return self.scopes[scope]

        else:
            raise ValueError(
                "Invalid config scope: '%s'.  Must be one of %s" % (scope, self.scopes.keys())
            )

    def get_config_filename(self, scope, section) -> str:
        """For some scope and section, get the name of the configuration file."""
        scope = self._validate_scope(scope)
        return scope.get_section_filename(section)

    @_config_mutator
    def clear_caches(self):
        """Clears the caches for configuration files,

        This will cause files to be re-read upon the next request."""
        for scope in self.scopes.values():
            scope.clear()

    @_config_mutator
    def update_config(
        self, section: str, update_data: Dict, scope: Optional[str] = None, force: bool = False
    ):
        """Update the configuration file for a particular scope.

        Overwrites contents of a section in a scope with update_data,
        then writes out the config file.

        update_data should have the top-level section name stripped off
        (it will be re-added).  Data itself can be a list, dict, or any
        other yaml-ish structure.

        Configuration scopes that are still written in an old schema
        format will fail to update unless ``force`` is True.

        Args:
            section (str): section of the configuration to be updated
            update_data (dict): data to be used for the update
            scope (str): scope to be updated
            force (str): force the update
        """
        if self.format_updates.get(section) and not force:
            msg = (
                'The "{0}" section of the configuration needs to be written'
                " to disk, but is currently using a deprecated format. "
                "Please update it using:\n\n"
                "\tspack config [--scope=<scope>] update {0}\n\n"
                "Note that previous versions of Spack will not be able to "
                "use the updated configuration."
            )
            msg = msg.format(section)
            raise RuntimeError(msg)

        _validate_section_name(section)  # validate section name
        scope = self._validate_scope(scope)  # get ConfigScope object

        # manually preserve comments
        need_comment_copy = section in scope.sections and scope.sections[section]
        if need_comment_copy:
            comments = syaml.extract_comments(scope.sections[section][section])

        # read only the requested section's data.
        scope.sections[section] = syaml.syaml_dict({section: update_data})
        if need_comment_copy and comments:
            syaml.set_comments(scope.sections[section][section], data_comments=comments)

        scope._write_section(section)

    def get_config(self, section, scope=None):
        """Get configuration settings for a section.

        If ``scope`` is ``None`` or not provided, return the merged contents
        of all of Spack's configuration scopes.  If ``scope`` is provided,
        return only the configuration as specified in that scope.

        This off the top-level name from the YAML section.  That is, for a
        YAML config file that looks like this::

           config:
             install_tree:
               root: $spack/opt/spack
             build_stage:
             - $tmpdir/$user/spack-stage

        ``get_config('config')`` will return::

           { 'install_tree': {
                 'root': '$spack/opt/spack',
             }
             'build_stage': ['$tmpdir/$user/spack-stage']
           }

        """
        return self._get_config_memoized(section, scope)

    @llnl.util.lang.memoized
    def _get_config_memoized(self, section, scope):
        _validate_section_name(section)

        if scope is None:
            scopes = self.scopes.values()
        else:
            scopes = [self._validate_scope(scope)]

        merged_section = syaml.syaml_dict()
        for scope in scopes:
            # read potentially cached data from the scope.

            data = scope.get_section(section)

            # Skip empty configs
            if not data or not isinstance(data, dict):
                continue

            if section not in data:
                continue

            # We might be reading configuration files in an old format,
            # thus read data and update it in memory if need be.
            changed = _update_in_memory(data, section)
            if changed:
                self.format_updates[section].append(scope)

            merged_section = merge_yaml(merged_section, data)

        # no config files -- empty config.
        if section not in merged_section:
            return syaml.syaml_dict()

        # take the top key off before returning.
        ret = merged_section[section]
        if isinstance(ret, dict):
            ret = syaml.syaml_dict(ret)
        return ret

    def get(self, path, default=None, scope=None):
        """Get a config section or a single value from one.

        Accepts a path syntax that allows us to grab nested config map
        entries.  Getting the 'config' section would look like::

            spack.config.get('config')

        and the ``dirty`` section in the ``config`` scope would be::

            spack.config.get('config:dirty')

        We use ``:`` as the separator, like YAML objects.
        """
        # TODO: Currently only handles maps. Think about lists if needed.
        parts = process_config_path(path)
        section = parts.pop(0)

        value = self.get_config(section, scope=scope)

        while parts:
            key = parts.pop(0)
            # cannot use value.get(key, default) in case there is another part
            # and default is not a dict
            if key not in value:
                return default
            value = value[key]

        return value

    @_config_mutator
    def set(self, path, value, scope=None):
        """Convenience function for setting single values in config files.

        Accepts the path syntax described in ``get()``.
        """
        if ":" not in path:
            # handle bare section name as path
            self.update_config(path, value, scope=scope)
            return

        parts = process_config_path(path)
        section = parts.pop(0)

        section_data = self.get_config(section, scope=scope)

        data = section_data
        while len(parts) > 1:
            key = parts.pop(0)

            if _override(key):
                new = type(data[key])()
                del data[key]
            else:
                new = data[key]

            if isinstance(new, dict):
                # Make it an ordered dict
                new = syaml.syaml_dict(new)
                # reattach to parent object
                data[key] = new
            data = new

        if _override(parts[0]):
            data.pop(parts[0], None)

        # update new value
        data[parts[0]] = value

        self.update_config(section, section_data, scope=scope)

    def __iter__(self):
        """Iterate over scopes in this configuration."""
        for scope in self.scopes.values():
            yield scope

    def print_section(self, section, blame=False):
        """Print a configuration to stdout."""
        try:
            data = syaml.syaml_dict()
            data[section] = self.get_config(section)
            syaml.dump_config(data, stream=sys.stdout, default_flow_style=False, blame=blame)
        except (syaml.SpackYAMLError, IOError) as e:
            raise ConfigError(f"cannot read '{section}' configuration") from e


@contextmanager
def override(path_or_scope, value=None):
    """Simple way to override config settings within a context.

    Arguments:
        path_or_scope (ConfigScope or str): scope or single option to override
        value (object or None): value for the single option

    Temporarily push a scope on the current configuration, then remove it
    after the context completes. If a single option is provided, create
    an internal config scope for it and push/pop that scope.

    """
    if isinstance(path_or_scope, ConfigScope):
        overrides = path_or_scope
        config.push_scope(path_or_scope)
    else:
        base_name = overrides_base_name
        # Ensure the new override gets a unique scope name
        current_overrides = [s.name for s in config.matching_scopes(r"^{0}".format(base_name))]
        num_overrides = len(current_overrides)
        while True:
            scope_name = "{0}{1}".format(base_name, num_overrides)
            if scope_name in current_overrides:
                num_overrides += 1
            else:
                break

        overrides = InternalConfigScope(scope_name)
        config.push_scope(overrides)
        config.set(path_or_scope, value, scope=scope_name)

    try:
        yield config
    finally:
        scope = config.remove_scope(overrides.name)
        assert scope is overrides


#: configuration scopes added on the command line
#: set by ``spack.main.main()``.
command_line_scopes: List[str] = []


def _add_platform_scope(cfg, scope_type, name, path):
    """Add a platform-specific subdirectory for the current platform."""
    platform = spack.platforms.host().name
    plat_name = os.path.join(name, platform)
    plat_path = os.path.join(path, platform)
    cfg.push_scope(scope_type(plat_name, plat_path))


def _add_command_line_scopes(cfg, command_line_scopes):
    """Add additional scopes from the --config-scope argument.

    Command line scopes are named after their position in the arg list.
    """
    for i, path in enumerate(command_line_scopes):
        # We ensure that these scopes exist and are readable, as they are
        # provided on the command line by the user.
        if not os.path.isdir(path):
            raise ConfigError("config scope is not a directory: '%s'" % path)
        elif not os.access(path, os.R_OK):
            raise ConfigError("config scope is not readable: '%s'" % path)

        # name based on order on the command line
        name = "cmd_scope_%d" % i
        cfg.push_scope(ImmutableConfigScope(name, path))
        _add_platform_scope(cfg, ImmutableConfigScope, name, path)


def _config():
    """Singleton Configuration instance.

    This constructs one instance associated with this module and returns
    it. It is bundled inside a function so that configuration can be
    initialized lazily.

    Return:
        (Configuration): object for accessing spack configuration

    """
    cfg = Configuration()

    # first do the builtin, hardcoded defaults
    builtin = InternalConfigScope("_builtin", config_defaults)
    cfg.push_scope(builtin)

    # Builtin paths to configuration files in Spack
    configuration_paths = [
        # Default configuration scope is the lowest-level scope. These are
        # versioned with Spack and can be overridden by systems, sites or users
        configuration_defaults_path
    ]

    disable_local_config = "SPACK_DISABLE_LOCAL_CONFIG" in os.environ

    # System configuration is per machine.
    # This is disabled if user asks for no local configuration.
    if not disable_local_config:
        configuration_paths.append(("system", spack.paths.system_config_path))

    # Site configuration is per spack instance, for sites or projects
    # No site-level configs should be checked into spack by default.
    configuration_paths.append(("site", os.path.join(spack.paths.etc_path)))

    # User configuration can override both spack defaults and site config
    # This is disabled if user asks for no local configuration.
    if not disable_local_config:
        configuration_paths.append(("user", spack.paths.user_config_path))

    # add each scope and its platform-specific directory
    for name, path in configuration_paths:
        cfg.push_scope(ConfigScope(name, path))

        # Each scope can have per-platfom overrides in subdirectories
        _add_platform_scope(cfg, ConfigScope, name, path)

    # add command-line scopes
    _add_command_line_scopes(cfg, command_line_scopes)

    # we make a special scope for spack commands so that they can
    # override configuration options.
    cfg.push_scope(InternalConfigScope("command_line"))

    return cfg


#: This is the singleton configuration instance for Spack.
config: Union[Configuration, llnl.util.lang.Singleton] = llnl.util.lang.Singleton(_config)


def add_from_file(filename, scope=None):
    """Add updates to a config from a filename"""
    # Extract internal attributes, if we are dealing with an environment
    data = read_config_file(filename)
    if spack.schema.env.TOP_LEVEL_KEY in data:
        data = data[spack.schema.env.TOP_LEVEL_KEY]

    # update all sections from config dict
    # We have to iterate on keys to keep overrides from the file
    for section in data.keys():
        if section in section_schemas.keys():
            # Special handling for compiler scope difference
            # Has to be handled after we choose a section
            if scope is None:
                scope = default_modify_scope(section)

            value = data[section]
            existing = get(section, scope=scope)
            new = merge_yaml(existing, value)

            # We cannot call config.set directly (set is a type)
            config.set(section, new, scope)


def add(fullpath, scope=None):
    """Add the given configuration to the specified config scope.
    Add accepts a path. If you want to add from a filename, use add_from_file"""

    components = process_config_path(fullpath)

    has_existing_value = True
    path = ""
    override = False
    for idx, name in enumerate(components[:-1]):
        # First handle double colons in constructing path
        colon = "::" if override else ":" if path else ""
        path += colon + name
        if getattr(name, "override", False):
            override = True
        else:
            override = False

        # Test whether there is an existing value at this level
        existing = get(path, scope=scope)

        if existing is None:
            has_existing_value = False
            # We've nested further than existing config, so we need the
            # type information for validation to know how to handle bare
            # values appended to lists.
            existing = get_valid_type(path)

            # construct value from this point down
            value = syaml.load_config(components[-1])
            for component in reversed(components[idx + 1 : -1]):
                value = {component: value}
            break

    if has_existing_value:
        path, _, value = fullpath.rpartition(":")
        value = syaml.load_config(value)
        existing = get(path, scope=scope)

    # append values to lists
    if isinstance(existing, list) and not isinstance(value, list):
        value = [value]

    # merge value into existing
    new = merge_yaml(existing, value)
    config.set(path, new, scope)


def get(path, default=None, scope=None):
    """Module-level wrapper for ``Configuration.get()``."""
    return config.get(path, default, scope)


def set(path, value, scope=None):
    """Convenience function for setting single values in config files.

    Accepts the path syntax described in ``get()``.
    """
    return config.set(path, value, scope)


def add_default_platform_scope(platform):
    plat_name = os.path.join("defaults", platform)
    plat_path = os.path.join(configuration_defaults_path[1], platform)
    config.push_scope(ConfigScope(plat_name, plat_path))


def scopes():
    """Convenience function to get list of configuration scopes."""
    return config.scopes


def _validate_section_name(section):
    """Exit if the section is not a valid section."""
    if section not in section_schemas:
        raise ConfigSectionError(
            "Invalid config section: '%s'. Options are: %s"
            % (section, " ".join(section_schemas.keys()))
        )


def validate(data, schema, filename=None):
    """Validate data read in from a Spack YAML file.

    Arguments:
        data (dict or list): data read from a Spack YAML file
        schema (dict or list): jsonschema to validate data

    This leverages the line information (start_mark, end_mark) stored
    on Spack YAML structures.
    """
    import jsonschema

    # Validate a copy to avoid adding defaults
    # This allows us to round-trip data without adding to it.
    test_data = syaml.deepcopy(data)
    try:
        spack.schema.Validator(schema).validate(test_data)
    except jsonschema.ValidationError as e:
        if hasattr(e.instance, "lc"):
            line_number = e.instance.lc.line + 1
        else:
            line_number = None
        raise ConfigFormatError(e, data, filename, line_number) from e
    # return the validated data so that we can access the raw data
    # mostly relevant for environments
    return test_data


def read_config_file(filename, schema=None):
    """Read a YAML configuration file.

    User can provide a schema for validation. If no schema is provided,
    we will infer the schema from the top-level key."""
    # Dev: Inferring schema and allowing it to be provided directly allows us
    # to preserve flexibility in calling convention (don't need to provide
    # schema when it's not necessary) while allowing us to validate against a
    # known schema when the top-level key could be incorrect.

    if not os.path.exists(filename):
        # Ignore nonexistent files.
        tty.debug("Skipping nonexistent config path {0}".format(filename), level=3)
        return None

    elif not os.path.isfile(filename):
        raise ConfigFileError("Invalid configuration. %s exists but is not a file." % filename)

    elif not os.access(filename, os.R_OK):
        raise ConfigFileError("Config file is not readable: {0}".format(filename))

    try:
        tty.debug("Reading config from file {0}".format(filename))
        with open(filename) as f:
            data = syaml.load_config(f)

        if data:
            if not schema:
                key = next(iter(data))
                schema = all_schemas[key]
            validate(data, schema)
        return data

    except StopIteration:
        raise ConfigFileError(f"Config file is empty or is not a valid YAML dict: {filename}")

    except syaml.SpackYAMLError as e:
        raise ConfigFileError(str(e)) from e

    except IOError as e:
        raise ConfigFileError(f"Error reading configuration file {filename}: {str(e)}") from e


def _override(string):
    """Test if a spack YAML string is an override.

    See ``spack_yaml`` for details.  Keys in Spack YAML can end in `::`,
    and if they do, their values completely replace lower-precedence
    configs instead of merging into them.

    """
    return hasattr(string, "override") and string.override


def _append(string):
    """Test if a spack YAML string is an override.

    See ``spack_yaml`` for details.  Keys in Spack YAML can end in `+:`,
    and if they do, their values append lower-precedence
    configs.

    str, str : concatenate strings.
    [obj], [obj] : append lists.

    """
    return getattr(string, "append", False)


def _prepend(string):
    """Test if a spack YAML string is an override.

    See ``spack_yaml`` for details.  Keys in Spack YAML can end in `+:`,
    and if they do, their values prepend lower-precedence
    configs.

    str, str : concatenate strings.
    [obj], [obj] : prepend lists. (default behavior)
    """
    return getattr(string, "prepend", False)


def _mark_internal(data, name):
    """Add a simple name mark to raw YAML/JSON data.

    This is used by `spack config blame` to show where config lines came from.
    """
    if isinstance(data, dict):
        d = syaml.syaml_dict(
            (_mark_internal(k, name), _mark_internal(v, name)) for k, v in data.items()
        )
    elif isinstance(data, list):
        d = syaml.syaml_list(_mark_internal(e, name) for e in data)
    else:
        d = syaml.syaml_type(data)

    if syaml.markable(d):
        d._start_mark = syaml.name_mark(name)
        d._end_mark = syaml.name_mark(name)

    return d


def get_valid_type(path):
    """Returns an instance of a type that will pass validation for path.

    The instance is created by calling the constructor with no arguments.
    If multiple types will satisfy validation for data at the configuration
    path given, the priority order is ``list``, ``dict``, ``str``, ``bool``,
    ``int``, ``float``.
    """
    types = {
        "array": list,
        "object": syaml.syaml_dict,
        "string": str,
        "boolean": bool,
        "integer": int,
        "number": float,
    }

    components = process_config_path(path)
    section = components[0]

    # Use None to construct the test data
    test_data = None
    for component in reversed(components):
        test_data = {component: test_data}

    try:
        validate(test_data, section_schemas[section])
    except (ConfigFormatError, AttributeError) as e:
        jsonschema_error = e.validation_error
        if jsonschema_error.validator == "type":
            return types[jsonschema_error.validator_value]()
        elif jsonschema_error.validator in ("anyOf", "oneOf"):
            for subschema in jsonschema_error.validator_value:
                schema_type = subschema.get("type")
                if schema_type is not None:
                    return types[schema_type]()
    else:
        return type(None)
    raise ConfigError("Cannot determine valid type for path '%s'." % path)


def remove_yaml(dest, source):
    """UnMerges source from dest; entries in source take precedence over dest.

    This routine may modify dest and should be assigned to dest, in
    case dest was None to begin with, e.g.:

       dest = remove_yaml(dest, source)

    In the result, elements from lists from ``source`` will not appear
    as elements of lists from ``dest``. Likewise, when iterating over keys
    or items in merged ``OrderedDict`` objects, keys from ``source`` will not
    appear as keys in ``dest``.

    Config file authors can optionally end any attribute in a dict
    with `::` instead of `:`, and the key will remove the entire section
    from ``dest``
    """

    def they_are(t):
        return isinstance(dest, t) and isinstance(source, t)

    # If source is None, overwrite with source.
    if source is None:
        return dest

    # Source list is prepended (for precedence)
    if they_are(list):
        # Make sure to copy ruamel comments
        dest[:] = [x for x in dest if x not in source]
        return dest

    # Source dict is merged into dest.
    elif they_are(dict):
        for sk, sv in source.items():
            # always remove the dest items. Python dicts do not overwrite
            # keys on insert, so this ensures that source keys are copied
            # into dest along with mark provenance (i.e., file/line info).
            unmerge = sk in dest
            old_dest_value = dest.pop(sk, None)

            if unmerge and not spack.config._override(sk):
                dest[sk] = remove_yaml(old_dest_value, sv)

        return dest

    # If we reach here source and dest are either different types or are
    # not both lists or dicts: replace with source.
    return dest


def merge_yaml(dest, source, prepend=False, append=False):
    """Merges source into dest; entries in source take precedence over dest.

    This routine may modify dest and should be assigned to dest, in
    case dest was None to begin with, e.g.:

       dest = merge_yaml(dest, source)

    In the result, elements from lists from ``source`` will appear before
    elements of lists from ``dest``. Likewise, when iterating over keys
    or items in merged ``OrderedDict`` objects, keys from ``source`` will
    appear before keys from ``dest``.

    Config file authors can optionally end any attribute in a dict
    with `::` instead of `:`, and the key will override that of the
    parent instead of merging.

    `+:` will extend the default prepend merge strategy to include string concatenation
    `-:` will change the merge strategy to append, it also includes string concatentation
    """

    def they_are(t):
        return isinstance(dest, t) and isinstance(source, t)

    # If source is None, overwrite with source.
    if source is None:
        return None

    # Source list is prepended (for precedence)
    if they_are(list):
        if append:
            # Make sure to copy ruamel comments
            dest[:] = [x for x in dest if x not in source] + source
        else:
            # Make sure to copy ruamel comments
            dest[:] = source + [x for x in dest if x not in source]
        return dest

    # Source dict is merged into dest.
    elif they_are(dict):
        # save dest keys to reinsert later -- this ensures that  source items
        # come *before* dest in OrderdDicts
        dest_keys = [dk for dk in dest.keys() if dk not in source]

        for sk, sv in source.items():
            # always remove the dest items. Python dicts do not overwrite
            # keys on insert, so this ensures that source keys are copied
            # into dest along with mark provenance (i.e., file/line info).
            merge = sk in dest
            old_dest_value = dest.pop(sk, None)

            if merge and not _override(sk):
                dest[sk] = merge_yaml(old_dest_value, sv, _prepend(sk), _append(sk))
            else:
                # if sk ended with ::, or if it's new, completely override
                dest[sk] = copy.deepcopy(sv)

        # reinsert dest keys so they are last in the result
        for dk in dest_keys:
            dest[dk] = dest.pop(dk)

        return dest

    elif they_are(str):
        # Concatenate strings in prepend mode
        if prepend:
            return source + dest
        elif append:
            return dest + source

    # If we reach here source and dest are either different types or are
    # not both lists or dicts: replace with source.
    return copy.copy(source)


#
# Process a path argument to config.set() that may contain overrides ('::' or
# trailing ':')
#
def process_config_path(path):
    result = []
    if path.startswith(":"):
        raise syaml.SpackYAMLError("Illegal leading `:' in path `{0}'".format(path), "")
    seen_override_in_path = False
    while path:
        front, sep, path = path.partition(":")
        if (sep and not path) or path.startswith(":"):
            if seen_override_in_path:
                raise syaml.SpackYAMLError(
                    "Meaningless second override" " indicator `::' in path `{0}'".format(path), ""
                )
            path = path.lstrip(":")
            front = syaml.syaml_str(front)
            front.override = True
            seen_override_in_path = True

        elif front.endswith("+"):
            front = front.rstrip("+")
            front = syaml.syaml_str(front)
            front.prepend = True

        elif front.endswith("-"):
            front = front.rstrip("-")
            front = syaml.syaml_str(front)
            front.append = True

        result.append(front)
    return result


#
# Settings for commands that modify configuration
#
def default_modify_scope(section="config"):
    """Return the config scope that commands should modify by default.

    Commands that modify configuration by default modify the *highest*
    priority scope.

    Arguments:
        section (bool): Section for which to get the default scope.
            If this is not 'compilers', a general (non-platform) scope is used.
    """
    if section == "compilers":
        return spack.config.config.highest_precedence_scope().name
    else:
        return spack.config.config.highest_precedence_non_platform_scope().name


def default_list_scope():
    """Return the config scope that is listed by default.

    Commands that list configuration list *all* scopes (merged) by default.
    """
    return None


def _update_in_memory(data, section):
    """Update the format of the configuration data in memory.

    This function assumes the section is valid (i.e. validation
    is responsibility of the caller)

    Args:
        data (dict): configuration data
        section (str): section of the configuration to update

    Returns:
        True if the data was changed, False otherwise
    """
    update_fn = ensure_latest_format_fn(section)
    changed = update_fn(data[section])
    return changed


def ensure_latest_format_fn(section):
    """Return a function that takes as input a dictionary read from
    a configuration file and update it to the latest format.

    The function returns True if there was any update, False otherwise.

    Args:
        section (str): section of the configuration e.g. "packages",
            "config", etc.
    """
    # The line below is based on the fact that every module we need
    # is already imported at the top level
    section_module = getattr(spack.schema, section)
    update_fn = getattr(section_module, "update", lambda x: False)
    return update_fn


@contextlib.contextmanager
def use_configuration(*scopes_or_paths):
    """Use the configuration scopes passed as arguments within the
    context manager.

    Args:
        *scopes_or_paths: scope objects or paths to be used

    Returns:
        Configuration object associated with the scopes passed as arguments
    """
    global config

    # Normalize input and construct a Configuration object
    configuration = _config_from(scopes_or_paths)
    config.clear_caches(), configuration.clear_caches()

    saved_config, config = config, configuration

    try:
        yield configuration
    finally:
        config = saved_config


@llnl.util.lang.memoized
def _config_from(scopes_or_paths):
    scopes = []
    for scope_or_path in scopes_or_paths:
        # If we have a config scope we are already done
        if isinstance(scope_or_path, ConfigScope):
            scopes.append(scope_or_path)
            continue

        # Otherwise we need to construct it
        path = os.path.normpath(scope_or_path)
        assert os.path.isdir(path), '"{0}" must be a directory'.format(path)
        name = os.path.basename(path)
        scopes.append(ConfigScope(name, path))

    configuration = Configuration(*scopes)
    return configuration


def raw_github_gitlab_url(url):
    """Transform a github URL to the raw form to avoid undesirable html.

    Args:
        url: url to be converted to raw form

    Returns: (str) raw github/gitlab url or the original url
    """
    # Note we rely on GitHub to redirect the 'raw' URL returned here to the
    # actual URL under https://raw.githubusercontent.com/ with '/blob'
    # removed and or, '/blame' if needed.
    if "github" in url or "gitlab" in url:
        return url.replace("/blob/", "/raw/")

    return url


def collect_urls(base_url: str) -> list:
    """Return a list of configuration URLs.

    Arguments:
        base_url: URL for a configuration (yaml) file or a directory
            containing yaml file(s)

    Returns:
        List of configuration file(s) or empty list if none
    """
    if not base_url:
        return []

    extension = ".yaml"

    if base_url.endswith(extension):
        return [base_url]

    # Collect configuration URLs if the base_url is a "directory".
    _, links = web_util.spider(base_url, 0)
    return [link for link in links if link.endswith(extension)]


def fetch_remote_configs(url: str, dest_dir: str, skip_existing: bool = True) -> str:
    """Retrieve configuration file(s) at the specified URL.

    Arguments:
        url: URL for a configuration (yaml) file or a directory containing
            yaml file(s)
        dest_dir: destination directory
        skip_existing: Skip files that already exist in dest_dir if
            ``True``; otherwise, replace those files

    Returns:
        Path to the corresponding file if URL is or contains a
        single file and it is the only file in the destination directory or
        the root (dest_dir) directory if multiple configuration files exist
        or are retrieved.
    """

    def _fetch_file(url):
        raw = raw_github_gitlab_url(url)
        tty.debug("Reading config from url {0}".format(raw))
        return web_util.fetch_url_text(raw, dest_dir=dest_dir)

    if not url:
        raise ConfigFileError("Cannot retrieve configuration without a URL")

    # Return the local path to the cached configuration file OR to the
    # directory containing the cached configuration files.
    config_links = collect_urls(url)
    existing_files = os.listdir(dest_dir) if os.path.isdir(dest_dir) else []

    paths = []
    for config_url in config_links:
        basename = os.path.basename(config_url)
        if skip_existing and basename in existing_files:
            tty.warn(
                "Will not fetch configuration from {0} since a version already"
                "exists in {1}".format(config_url, dest_dir)
            )
            path = os.path.join(dest_dir, basename)
        else:
            path = _fetch_file(config_url)

        if path:
            paths.append(path)

    if paths:
        return dest_dir if len(paths) > 1 else paths[0]

    raise ConfigFileError("Cannot retrieve configuration (yaml) from {0}".format(url))


class ConfigError(SpackError):
    """Superclass for all Spack config related errors."""


class ConfigSectionError(ConfigError):
    """Error for referring to a bad config section name in a configuration."""


class ConfigFileError(ConfigError):
    """Issue reading or accessing a configuration file."""


class ConfigFormatError(ConfigError):
    """Raised when a configuration format does not match its schema."""

    def __init__(self, validation_error, data, filename=None, line=None):
        # spack yaml has its own file/line marks -- try to find them
        # we prioritize these over the inputs
        self.validation_error = validation_error
        mark = self._get_mark(validation_error, data)
        if mark:
            filename = mark.name
            line = mark.line + 1

        self.filename = filename  # record this for ruamel.yaml

        # construct location
        location = "<unknown file>"
        if filename:
            location = "%s" % filename
        if line is not None:
            location += ":%d" % line

        message = "%s: %s" % (location, validation_error.message)
        super().__init__(message)

    def _get_mark(self, validation_error, data):
        """Get the file/line mark fo a validation error from a Spack YAML file."""

        def _get_mark_or_first_member_mark(obj):
            # mark of object itelf
            mark = getattr(obj, "_start_mark", None)
            if mark:
                return mark

            # mark of first member if it is a container
            if isinstance(obj, (list, dict)):
                first_member = next(iter(obj), None)
                if first_member:
                    mark = getattr(first_member, "_start_mark", None)
                    if mark:
                        return mark

        # Try various places, starting with instance and parent
        for obj in (validation_error.instance, validation_error.parent):
            mark = _get_mark_or_first_member_mark(obj)
            if mark:
                return mark

        def get_path(path, data):
            if path:
                return get_path(path[1:], data[path[0]])
            else:
                return data

        # Try really hard to get the parent (which sometimes is not
        # set) This digs it out of the validated structure if it's not
        # on the validation_error.
        path = validation_error.path
        if path:
            parent = get_path(list(path)[:-1], data)
            if path[-1] in parent:
                if isinstance(parent, dict):
                    keylist = list(parent.keys())
                elif isinstance(parent, list):
                    keylist = parent
                idx = keylist.index(path[-1])
                mark = getattr(keylist[idx], "_start_mark", None)
                if mark:
                    return mark

        # give up and return None if nothing worked
        return None<|MERGE_RESOLUTION|>--- conflicted
+++ resolved
@@ -113,7 +113,6 @@
 overrides_base_name = "overrides-"
 
 
-<<<<<<< HEAD
 def scope_from_path(fpath):
     """Given a path to a file, create a scope object. This can be used to
     directly edit scopes that are not otherwise tracked in the current
@@ -147,10 +146,7 @@
         return SingleFileScope("<adhoc>", fpath, schema, yaml_path=config_key)
 
 
-class ConfigScope(object):
-=======
 class ConfigScope:
->>>>>>> c2bafd7b
     """This class represents a configuration scope.
 
     A scope is one directory containing named configuration files.
