--- conflicted
+++ resolved
@@ -78,12 +78,9 @@
     'repos': spack.schema.repos.schema,
     'packages': spack.schema.packages.schema,
     'modules': spack.schema.modules.schema,
-<<<<<<< HEAD
     'trees': spack.schema.trees.schema,
     'projections': spack.schema.projections.schema,
-=======
     'config': spack.schema.config.schema,
->>>>>>> edfe2297
 }
 
 """OrderedDict of config scopes keyed by name.
