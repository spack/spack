--- conflicted
+++ resolved
@@ -148,18 +148,6 @@
             return [cls.INSTALLED, cls.DEPRECATED, cls.MISSING]
         if isinstance(query_arg, InstallStatus):
             return [query_arg]
-<<<<<<< HEAD
-        else:
-            try:  # Try block catches if it is not an iterable at all
-                if any((not isinstance(x, InstallStatus)) for x in query_arg):
-                    raise TypeError
-            except TypeError:
-                raise TypeError(
-                    "installation query must be `any`, boolean, "
-                    "InstallStatus, or iterable of InstallStatus"
-                )
-            return query_arg
-=======
         try:
             statuses = list(query_arg)
             if all(isinstance(x, InstallStatus) for x in statuses):
@@ -171,7 +159,6 @@
             "installation query must be `any`, boolean, "
             "InstallStatus, or iterable of InstallStatus"
         )
->>>>>>> 806b8aa9
 
 
 class InstallRecord:
