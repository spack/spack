##############################################################################
# Copyright (c) 2013-2016, Lawrence Livermore National Security, LLC.
# Produced at the Lawrence Livermore National Laboratory.
#
# This file is part of Spack.
# Created by Todd Gamblin, tgamblin@llnl.gov, All rights reserved.
# LLNL-CODE-647188
#
# For details, see https://github.com/llnl/spack
# Please also see the LICENSE file for our notice and the LGPL.
#
# This program is free software; you can redistribute it and/or modify
# it under the terms of the GNU Lesser General Public License (as
# published by the Free Software Foundation) version 2.1, February 1999.
#
# This program is distributed in the hope that it will be useful, but
# WITHOUT ANY WARRANTY; without even the IMPLIED WARRANTY OF
# MERCHANTABILITY or FITNESS FOR A PARTICULAR PURPOSE. See the terms and
# conditions of the GNU Lesser General Public License for more details.
#
# You should have received a copy of the GNU Lesser General Public
# License along with this program; if not, write to the Free Software
# Foundation, Inc., 59 Temple Place, Suite 330, Boston, MA 02111-1307 USA
##############################################################################
"""Spack's installation tracking database.

The database serves two purposes:

  1. It implements a cache on top of a potentially very large Spack
     directory hierarchy, speeding up many operations that would
     otherwise require filesystem access.

  2. It will allow us to track external installations as well as lost
     packages and their dependencies.

Prior ot the implementation of this store, a direcotry layout served
as the authoritative database of packages in Spack.  This module
provides a cache and a sanity checking mechanism for what is in the
filesystem.

"""
import os
import socket

import yaml
from yaml.error import MarkedYAMLError, YAMLError

import llnl.util.tty as tty
from llnl.util.filesystem import *
from llnl.util.lock import *

import spack.spec
from spack.version import Version
from spack.spec import Spec
from spack.error import SpackError
from spack.repository import UnknownPackageError


# DB goes in this directory underneath the root
_db_dirname = '.spack-db'

# DB version.  This is stuck in the DB file to track changes in format.
_db_version = Version('0.9.2')

# Default timeout for spack database locks is 5 min.
_db_lock_timeout = 60


def _autospec(function):
    """Decorator that automatically converts the argument of a single-arg
       function to a Spec."""

    def converter(self, spec_like, *args, **kwargs):
        if not isinstance(spec_like, spack.spec.Spec):
            spec_like = spack.spec.Spec(spec_like)
        return function(self, spec_like, *args, **kwargs)

    return converter


class InstallRecord(object):
    """A record represents one installation in the DB.

    The record keeps track of the spec for the installation, its
    install path, AND whether or not it is installed.  We need the
    installed flag in case a user either:

        a) blew away a directory, or
        b) used spack uninstall -f to get rid of it

    If, in either case, the package was removed but others still
    depend on it, we still need to track its spec, so we don't
    actually remove from the database until a spec has no installed
    dependents left.

    """

    def __init__(self, spec, path, installed, ref_count=0, explicit=False):
        self.spec = spec
        self.path = str(path)
        self.installed = bool(installed)
        self.ref_count = ref_count
        self.explicit = explicit

    def to_dict(self):
        return {
            'spec': self.spec.to_node_dict(),
            'path': self.path,
            'installed': self.installed,
            'ref_count': self.ref_count,
            'explicit': self.explicit
        }

    @classmethod
    def from_dict(cls, spec, dictionary):
        d = dictionary
        return InstallRecord(spec, d['path'], d['installed'], d['ref_count'],
                             d.get('explicit', False))


class Database(object):

    def __init__(self, root, db_dir=None):
        """Create a Database for Spack installations under ``root``.

        A Database is a cache of Specs data from ``$prefix/spec.yaml``
        files in Spack installation directories.

        By default, Database files (data and lock files) are stored
        under ``root/.spack-db``, which is created if it does not
        exist.  This is the ``db_dir``.

        The Database will attempt to read an ``index.yaml`` file in
        ``db_dir``.  If it does not find one, it will be created when
        needed by scanning the entire Database root for ``spec.yaml``
        files according to Spack's ``DirectoryLayout``.

        Caller may optionally provide a custom ``db_dir`` parameter
        where data will be stored.  This is intended to be used for
        testing the Database class.

        """
        self.root = root

        if db_dir is None:
            # If the db_dir is not provided, default to within the db root.
            self._db_dir = join_path(self.root, _db_dirname)
        else:
            # Allow customizing the database directory location for testing.
            self._db_dir = db_dir

        # Set up layout of database files within the db dir
        self._index_path = join_path(self._db_dir, 'index.yaml')
        self._lock_path = join_path(self._db_dir, 'lock')

        # Create needed directories and files
        if not os.path.exists(self._db_dir):
            mkdirp(self._db_dir)

        if not os.path.exists(self._lock_path):
            touch(self._lock_path)

        # initialize rest of state.
        self.lock = Lock(self._lock_path)
        self._data = {}

    def write_transaction(self, timeout=_db_lock_timeout):
        """Get a write lock context manager for use in a `with` block."""
        return WriteTransaction(self.lock, self._read, self._write, timeout)

    def read_transaction(self, timeout=_db_lock_timeout):
        """Get a read lock context manager for use in a `with` block."""
        return ReadTransaction(self.lock, self._read, timeout=timeout)

    def _write_to_yaml(self, stream):
        """Write out the databsae to a YAML file.

        This function does not do any locking or transactions.
        """
        # map from per-spec hash code to installation record.
        installs = dict((k, v.to_dict()) for k, v in self._data.items())

        # database includes installation list and version.

        # NOTE: this DB version does not handle multiple installs of
        # the same spec well.  If there are 2 identical specs with
        # different paths, it can't differentiate.
        # TODO: fix this before we support multiple install locations.
        database = {
            'database': {
                'installs': installs,
                'version': str(_db_version)
            }
        }

        try:
            return yaml.dump(database, stream=stream, default_flow_style=False)
        except YAMLError as e:
            raise SpackYAMLError("error writing YAML database:", str(e))

    def _read_spec_from_yaml(self, hash_key, installs, parent_key=None):
        """Recursively construct a spec from a hash in a YAML database.

        Does not do any locking.
        """
        spec_dict = installs[hash_key]['spec']

        # Install records don't include hash with spec, so we add it in here
        # to ensure it is read properly.
        for name in spec_dict:
            spec_dict[name]['hash'] = hash_key

        # Build spec from dict first.
        spec = Spec.from_node_dict(spec_dict)

        # Add dependencies from other records in the install DB to
        # form a full spec.
        if 'dependencies' in spec_dict[spec.name]:
<<<<<<< HEAD
            for dep_hash in spec_dict[spec.name]['dependencies'].values():
                child = self._read_spec_from_yaml(dep_hash, installs, hash_key)
                spec._add_dependency(child)
=======
            yaml_deps = spec_dict[spec.name]['dependencies']
            for dname, dhash, dtypes in Spec.read_yaml_dep_specs(yaml_deps):
                child = self._read_spec_from_yaml(dhash, installs, hash_key)
                spec._add_dependency(child, dtypes)
>>>>>>> 7f57405e

        # Specs from the database need to be marked concrete because
        # they represent actual installations.
        spec._mark_concrete()
        return spec

    def _read_from_yaml(self, stream):
        """
        Fill database from YAML, do not maintain old data
        Translate the spec portions from node-dict form to spec form

        Does not do any locking.
        """
        try:
            if isinstance(stream, basestring):
                with open(stream, 'r') as f:
                    yfile = yaml.load(f)
            else:
                yfile = yaml.load(stream)

        except MarkedYAMLError as e:
            raise SpackYAMLError("error parsing YAML database:", str(e))

        if yfile is None:
            return

        def check(cond, msg):
            if not cond:
                raise CorruptDatabaseError(self._index_path, msg)

        check('database' in yfile, "No 'database' attribute in YAML.")

        # High-level file checks
        db = yfile['database']
        check('installs' in db, "No 'installs' in YAML DB.")
        check('version' in db, "No 'version' in YAML DB.")

        installs = db['installs']

        # TODO: better version checking semantics.
        version = Version(db['version'])
        if version > _db_version:
            raise InvalidDatabaseVersionError(_db_version, version)
        elif version < _db_version:
            self.reindex(spack.install_layout)
            installs = dict((k, v.to_dict()) for k, v in self._data.items())

        # Iterate through database and check each record.
        data = {}
        for hash_key, rec in installs.items():
            try:
                # This constructs a spec DAG from the list of all installs
                spec = self._read_spec_from_yaml(hash_key, installs)

                # Validate the spec by ensuring the stored and actual
                # hashes are the same.
                spec_hash = spec.dag_hash()
                if not spec_hash == hash_key:
                    tty.warn(
                        "Hash mismatch in database: %s -> spec with hash %s" %
                        (hash_key, spec_hash))
                    continue  # TODO: is skipping the right thing to do?

                # Insert the brand new spec in the database.  Each
                # spec has its own copies of its dependency specs.
                # TODO: would a more immmutable spec implementation simplify
                #       this?
                data[hash_key] = InstallRecord.from_dict(spec, rec)

            except Exception as e:
                tty.warn("Invalid database reecord:",
                         "file:  %s" % self._index_path,
                         "hash:  %s" % hash_key,
                         "cause: %s: %s" % (type(e).__name__, str(e)))
                raise

        self._data = data

    def reindex(self, directory_layout):
        """Build database index from scratch based from a directory layout.

        Locks the DB if it isn't locked already.

        """
        with self.write_transaction():
            old_data = self._data
            try:
                self._data = {}

                # Ask the directory layout to traverse the filesystem.
                for spec in directory_layout.all_specs():
                    # Create a spec for each known package and add it.
                    path = directory_layout.path_for_spec(spec)
                    old_info = old_data.get(spec.dag_hash())
                    explicit = False
                    if old_info is not None:
                        explicit = old_info.explicit
                    self._add(spec, path, directory_layout, explicit=explicit)

                self._check_ref_counts()

            except:
                # If anything explodes, restore old data, skip write.
                self._data = old_data
                raise

    def _check_ref_counts(self):
        """Ensure consistency of reference counts in the DB.

        Raise an AssertionError if something is amiss.

        Does no locking.
        """
        counts = {}
        for key, rec in self._data.items():
            counts.setdefault(key, 0)
            # XXX(deptype): This checks all dependencies, but build
            #               dependencies might be able to be dropped in the
            #               future.
            for dep in rec.spec.dependencies():
                dep_key = dep.dag_hash()
                counts.setdefault(dep_key, 0)
                counts[dep_key] += 1

        for rec in self._data.values():
            key = rec.spec.dag_hash()
            expected = counts[key]
            found = rec.ref_count
            if not expected == found:
                raise AssertionError(
                    "Invalid ref_count: %s: %d (expected %d), in DB %s" %
                    (key, found, expected, self._index_path))

    def _write(self, type, value, traceback):
        """Write the in-memory database index to its file path.

        This is a helper function called by the WriteTransaction context
        manager. If there is an exception while the write lock is active,
        nothing will be written to the database file, but the in-memory
        database *may* be left in an inconsistent state.  It will be consistent
        after the start of the next transaction, when it read from disk again.

        This routine does no locking.

        """
        # Do not write if exceptions were raised
        if type is not None:
            return

        temp_file = self._index_path + (
            '.%s.%s.temp' % (socket.getfqdn(), os.getpid()))

        # Write a temporary database file them move it into place
        try:
            with open(temp_file, 'w') as f:
                self._write_to_yaml(f)
            os.rename(temp_file, self._index_path)
        except:
            # Clean up temp file if something goes wrong.
            if os.path.exists(temp_file):
                os.remove(temp_file)
            raise

    def _read(self):
        """Re-read Database from the data in the set location.

        This does no locking.
        """
        if os.path.isfile(self._index_path):
            # Read from YAML file if a database exists
            self._read_from_yaml(self._index_path)

        else:
            # The file doesn't exist, try to traverse the directory.
            # reindex() takes its own write lock, so no lock here.
            self.reindex(spack.install_layout)

    def _add(self, spec, path, directory_layout=None, explicit=False):
        """Add an install record for spec at path to the database.

        This assumes that the spec is not already installed. It
        updates the ref counts on dependencies of the spec in the DB.

        This operation is in-memory, and does not lock the DB.

        """
        key = spec.dag_hash()
        if key in self._data:
            rec = self._data[key]
            rec.installed = True

            # TODO: this overwrites a previous install path (when path !=
            # self._data[key].path), and the old path still has a
            # dependent in the DB. We could consider re-RPATH-ing the
            # dependents.  This case is probably infrequent and may not be
            # worth fixing, but this is where we can discover it.
            rec.path = path

        else:
            self._data[key] = InstallRecord(spec, path, True,
                                            explicit=explicit)
            for dep in spec.dependencies(('link', 'run')):
                self._increment_ref_count(dep, directory_layout)

    def _increment_ref_count(self, spec, directory_layout=None):
        """Recursively examine dependencies and update their DB entries."""
        key = spec.dag_hash()
        if key not in self._data:
            installed = False
            path = None
            if directory_layout:
                path = directory_layout.path_for_spec(spec)
                installed = os.path.isdir(path)

            self._data[key] = InstallRecord(spec.copy(), path, installed)

            for dep in spec.dependencies('link'):
                self._increment_ref_count(dep)

        self._data[key].ref_count += 1

    @_autospec
    def add(self, spec, path, explicit=False):
        """Add spec at path to database, locking and reading DB to sync.

        ``add()`` will lock and read from the DB on disk.

        """
        # TODO: ensure that spec is concrete?
        # Entire add is transactional.
        with self.write_transaction():
            self._add(spec, path, explicit=explicit)

    def _get_matching_spec_key(self, spec, **kwargs):
        """Get the exact spec OR get a single spec that matches."""
        key = spec.dag_hash()
        if key not in self._data:
            match = self.query_one(spec, **kwargs)
            if match:
                return match.dag_hash()
            raise KeyError("No such spec in database! %s" % spec)
        return key

    @_autospec
    def get_record(self, spec, **kwargs):
        key = self._get_matching_spec_key(spec, **kwargs)
        return self._data[key]

    def _decrement_ref_count(self, spec):
        key = spec.dag_hash()

        if key not in self._data:
            # TODO: print something here?  DB is corrupt, but
            # not much we can do.
            return

        rec = self._data[key]
        rec.ref_count -= 1

        if rec.ref_count == 0 and not rec.installed:
            del self._data[key]
            for dep in spec.dependencies('link'):
                self._decrement_ref_count(dep)

    def _remove(self, spec):
        """Non-locking version of remove(); does real work.
        """
        key = self._get_matching_spec_key(spec)
        rec = self._data[key]

        if rec.ref_count > 0:
            rec.installed = False
            return rec.spec

        del self._data[key]
        for dep in rec.spec.dependencies('link'):
            self._decrement_ref_count(dep)

        # Returns the concrete spec so we know it in the case where a
        # query spec was passed in.
        return rec.spec

    @_autospec
    def remove(self, spec):
        """Removes a spec from the database.  To be called on uninstall.

        Reads the database, then:

          1. Marks the spec as not installed.
          2. Removes the spec if it has no more dependents.
          3. If removed, recursively updates dependencies' ref counts
             and removes them if they are no longer needed.

        """
        # Take a lock around the entire removal.
        with self.write_transaction():
            return self._remove(spec)

    @_autospec
    def installed_extensions_for(self, extendee_spec):
        """
        Return the specs of all packages that extend
        the given spec
        """
        for s in self.query():
            try:
                if s.package.extends(extendee_spec):
                    yield s.package
            except UnknownPackageError:
                continue
            # skips unknown packages
            # TODO: conditional way to do this instead of catching exceptions

    def query(self, query_spec=any, known=any, installed=True, explicit=any):
        """Run a query on the database.

        ``query_spec``
            Queries iterate through specs in the database and return
            those that satisfy the supplied ``query_spec``.  If
            query_spec is `any`, This will match all specs in the
            database.  If it is a spec, we'll evaluate
            ``spec.satisfies(query_spec)``.

        The query can be constrained by two additional attributes:

        ``known``
            Possible values: True, False, any

            Specs that are "known" are those for which Spack can
            locate a ``package.py`` file -- i.e., Spack "knows" how to
            install them.  Specs that are unknown may represent
            packages that existed in a previous version of Spack, but
            have since either changed their name or been removed.

        ``installed``
            Possible values: True, False, any

            Specs for which a prefix exists are "installed". A spec
            that is NOT installed will be in the database if some
            other spec depends on it but its installation has gone
            away since Spack installed it.

        TODO: Specs are a lot like queries.  Should there be a
              wildcard spec object, and should specs have attributes
              like installed and known that can be queried?  Or are
              these really special cases that only belong here?

        """
        with self.read_transaction():
            results = []
            for key, rec in self._data.items():
                if installed is not any and rec.installed != installed:
                    continue
                if explicit is not any and rec.explicit != explicit:
                    continue
                if known is not any and spack.repo.exists(
                        rec.spec.name) != known:
                    continue
                if query_spec is any or rec.spec.satisfies(query_spec):
                    results.append(rec.spec)

            return sorted(results)

    def query_one(self, query_spec, known=any, installed=True):
        """Query for exactly one spec that matches the query spec.

        Raises an assertion error if more than one spec matches the
        query. Returns None if no installed package matches.

        """
        concrete_specs = self.query(query_spec, known, installed)
        assert len(concrete_specs) <= 1
        return concrete_specs[0] if concrete_specs else None

    def missing(self, spec):
        with self.read_transaction():
            key = spec.dag_hash()
            return key in self._data and not self._data[key].installed


class CorruptDatabaseError(SpackError):

    def __init__(self, path, msg=''):
        super(CorruptDatabaseError, self).__init__(
<<<<<<< HEAD
            "Spack database is corrupt: %s.  %s.  Try running `spack reindex` to fix." % (path, msg))
=======
            "Spack database is corrupt: %s.  %s." % (path, msg),
            "Try running `spack reindex` to fix.")
>>>>>>> 7f57405e


class InvalidDatabaseVersionError(SpackError):

    def __init__(self, expected, found):
        super(InvalidDatabaseVersionError, self).__init__(
<<<<<<< HEAD
            "Expected database version %s but found version %s.  Try running `spack reindex` to fix." %
            (expected, found))
=======
            "Expected database version %s but found version %s."
            % (expected, found),
            "`spack reindex` may fix this, or you may need a newer "
            "Spack version.")
>>>>>>> 7f57405e
<|MERGE_RESOLUTION|>--- conflicted
+++ resolved
@@ -216,16 +216,10 @@
         # Add dependencies from other records in the install DB to
         # form a full spec.
         if 'dependencies' in spec_dict[spec.name]:
-<<<<<<< HEAD
-            for dep_hash in spec_dict[spec.name]['dependencies'].values():
-                child = self._read_spec_from_yaml(dep_hash, installs, hash_key)
-                spec._add_dependency(child)
-=======
             yaml_deps = spec_dict[spec.name]['dependencies']
             for dname, dhash, dtypes in Spec.read_yaml_dep_specs(yaml_deps):
                 child = self._read_spec_from_yaml(dhash, installs, hash_key)
                 spec._add_dependency(child, dtypes)
->>>>>>> 7f57405e
 
         # Specs from the database need to be marked concrete because
         # they represent actual installations.
@@ -610,24 +604,15 @@
 
     def __init__(self, path, msg=''):
         super(CorruptDatabaseError, self).__init__(
-<<<<<<< HEAD
-            "Spack database is corrupt: %s.  %s.  Try running `spack reindex` to fix." % (path, msg))
-=======
             "Spack database is corrupt: %s.  %s." % (path, msg),
             "Try running `spack reindex` to fix.")
->>>>>>> 7f57405e
 
 
 class InvalidDatabaseVersionError(SpackError):
 
     def __init__(self, expected, found):
         super(InvalidDatabaseVersionError, self).__init__(
-<<<<<<< HEAD
-            "Expected database version %s but found version %s.  Try running `spack reindex` to fix." %
-            (expected, found))
-=======
             "Expected database version %s but found version %s."
             % (expected, found),
             "`spack reindex` may fix this, or you may need a newer "
-            "Spack version.")
->>>>>>> 7f57405e
+            "Spack version.")