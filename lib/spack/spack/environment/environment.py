--- conflicted
+++ resolved
@@ -16,13 +16,7 @@
 import urllib.parse
 import urllib.request
 import warnings
-<<<<<<< HEAD
-from typing import List, Optional
-
-import ruamel.yaml as yaml
-=======
 from typing import Any, Dict, List, Optional, Set, Tuple, Union
->>>>>>> 64c6d636
 
 import llnl.util.filesystem as fs
 import llnl.util.tty as tty
@@ -738,32 +732,6 @@
         self.txlock = lk.Lock(self._transaction_lock_path)
 
         self.unify = None
-<<<<<<< HEAD
-        self.new_specs = []
-        self.new_installs = []
-        self.clear()
-
-        if init_file:
-            # If we are creating the environment from an init file, we don't
-            # need to lock, because there are no Spack operations that alter
-            # the init file.
-            with fs.open_if_filename(init_file) as f:
-                if hasattr(f, "name") and f.name.endswith(".lock"):
-                    self._read_manifest(default_manifest_yaml())
-                    self._read_lockfile(f)
-                    self._set_user_specs_from_lockfile()
-                else:
-                    self._read_manifest(f, raw_yaml=default_manifest_yaml())
-
-                # Rewrite relative develop paths when initializing a new
-                # environment in a different location from the spack.yaml file.
-                if not keep_relative and hasattr(f, "name") and f.name.endswith(".yaml"):
-                    init_file_dir = os.path.abspath(os.path.dirname(f.name))
-                    self._rewrite_relative_paths_on_relocation(init_file_dir)
-        else:
-            with lk.ReadTransaction(self.txlock):
-                self._read()
-=======
         self.new_specs: List[Spec] = []
         self.new_installs: List[Spec] = []
         self.views: Dict[str, ViewDescriptor] = {}
@@ -782,7 +750,6 @@
         self._repo = None
         #: Previously active environment
         self._previous_active = None
->>>>>>> 64c6d636
 
         with lk.ReadTransaction(self.txlock):
             self.manifest = EnvironmentManifestFile(manifest_dir)
@@ -2248,11 +2215,7 @@
         if self.specs_by_hash:
             self.ensure_env_directory_exists(dot_env=True)
             self.update_environment_repository()
-<<<<<<< HEAD
-            self.update_manifest()
-=======
             self.manifest.flush()
->>>>>>> 64c6d636
             # Write the lock file last. This is useful for Makefiles
             # with `spack.lock: spack.yaml` rules, where the target
             # should be newer than the prerequisite to avoid
@@ -2261,11 +2224,7 @@
         else:
             self.ensure_env_directory_exists(dot_env=False)
             with fs.safe_remove(self.lock_path):
-<<<<<<< HEAD
-                self.update_manifest()
-=======
                 self.manifest.flush()
->>>>>>> 64c6d636
 
         if regenerate:
             self.regenerate_views()
@@ -2286,60 +2245,10 @@
 
         Args:
             dot_env: if True also ensures that the <root>/.env directory exists
-<<<<<<< HEAD
         """
         fs.mkdirp(self.path)
         if dot_env:
             fs.mkdirp(self.env_subdir_path)
-
-    def update_environment_repository(self) -> None:
-        """Updates the repository associated with the environment."""
-        for spec in spack.traverse.traverse_nodes(self.new_specs):
-            if not spec.concrete:
-                raise ValueError("specs passed to environment.write() must be concrete!")
-
-            self._add_to_environment_repository(spec)
-
-    def _add_to_environment_repository(self, spec_node: Spec) -> None:
-        """Add the root node of the spec to the environment repository"""
-        repository_dir = os.path.join(self.repos_path, spec_node.namespace)
-        repository = spack.repo.create_or_construct(repository_dir, spec_node.namespace)
-        pkg_dir = repository.dirname_for_package_name(spec_node.name)
-        fs.mkdirp(pkg_dir)
-        spack.repo.path.dump_provenance(spec_node, pkg_dir)
-
-    def manifest_uptodate_or_warn(self):
-        """Emits a warning if the manifest file is not up-to-date."""
-        if not is_latest_format(self.manifest_path):
-            ver = ".".join(str(s) for s in spack.spack_version_info[:2])
-            msg = (
-                'The environment "{}" is written to disk in a deprecated format. '
-                "Please update it using:\n\n"
-                "\tspack env update {}\n\n"
-                "Note that versions of Spack older than {} may not be able to "
-                "use the updated configuration."
-            )
-            warnings.warn(msg.format(self.name, self.name, ver))
-
-    def update_manifest(self):
-        """Update YAML manifest for this environment based on changes to
-        spec lists and views and write it.
-        """
-        yaml_dict = config_dict(self.yaml)
-        raw_yaml_dict = config_dict(self.raw_yaml)
-        # invalidate _repo cache
-        self._repo = None
-        # put any changes in the definitions in the YAML
-        for name, speclist in self.spec_lists.items():
-            if name == user_speclist_name:
-                # The primary list is handled differently
-                continue
-=======
-        """
-        fs.mkdirp(self.path)
-        if dot_env:
-            fs.mkdirp(self.env_subdir_path)
->>>>>>> 64c6d636
 
     def update_environment_repository(self) -> None:
         """Updates the repository associated with the environment."""
