--- conflicted
+++ resolved
@@ -336,19 +336,11 @@
         if with_view is not None:
             manifest.set_default_view(with_view)
 
-<<<<<<< HEAD
-    manifest.flush()
-=======
-        if not keep_relative and init_file is not None and str(init_file).endswith(manifest_name):
-            init_file = pathlib.Path(init_file)
-            manifest.absolutify_dev_paths(init_file.parent)
-
         manifest.flush()
 
     except (spack.config.ConfigFormatError, SpackEnvironmentConfigError) as e:
         shutil.rmtree(manifest_dir)
         raise e
->>>>>>> 96f3c760
 
     env = Environment(manifest_dir)
 
@@ -965,15 +957,10 @@
                 yaml, and need to be maintained when re-reading an existing
                 environment.
         """
-<<<<<<< HEAD
-        self.spec_lists = {user_speclist_name: SpecList()}  # specs from yaml
-        self._dev_specs = {}
-=======
         self.spec_lists = collections.OrderedDict()
         self.spec_lists[user_speclist_name] = SpecList()
 
-        self.dev_specs = {}  # dev-build specs from yaml
->>>>>>> 96f3c760
+        self._dev_specs = {}
         self.concretized_user_specs = []  # user specs from last concretize
         self.concretized_order = []  # roots of last concretize, in order
         self.specs_by_hash = {}  # concretized specs by hash
