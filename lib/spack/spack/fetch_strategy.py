--- conflicted
+++ resolved
@@ -312,15 +312,9 @@
 
         # Ensure that there's only one of the rev_types
         if sum(k in kwargs for k in rev_types) > 1:
-<<<<<<< HEAD
-            raise FetchError(
-                "Supply only one of %s to fetch with %s." % (
-                    comma_or(rev_types), name))
-=======
             raise FetchStrategyError(
                     "Supply only one of %s to fetch with %s" % (
                         comma_or(rev_types), name))
->>>>>>> ada675de
 
         # Set attributes for each rev type.
         for rt in rev_types:
