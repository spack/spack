# Copyright 2013-2020 Lawrence Livermore National Security, LLC and other
# Spack Project Developers. See the top-level COPYRIGHT file for details.
#
# SPDX-License-Identifier: (Apache-2.0 OR MIT)

"""
Fetch strategies are used to download source code into a staging area
in order to build it.  They need to define the following methods:

    * fetch()
        This should attempt to download/check out source from somewhere.
    * check()
        Apply a checksum to the downloaded source code, e.g. for an archive.
        May not do anything if the fetch method was safe to begin with.
    * expand()
        Expand (e.g., an archive) downloaded file to source, with the
        standard stage source path as the destination directory.
    * reset()
        Restore original state of downloaded code.  Used by clean commands.
        This may just remove the expanded source and re-expand an archive,
        or it may run something like git reset --hard.
    * archive()
        Archive a source directory, e.g. for creating a mirror.
"""
import copy
import functools
import os
import os.path
import re
import shutil
import sys
<<<<<<< HEAD
=======
from typing import List, Optional  # novm
>>>>>>> b22728d5

import six
import six.moves.urllib.parse as urllib_parse

import llnl.util.tty as tty
from llnl.util.filesystem import (
    get_single_file,
    mkdirp,
    temp_cwd,
    temp_rename,
    working_dir,
)

import spack.config
import spack.error
import spack.util.crypto as crypto
import spack.util.pattern as pattern
import spack.util.url as url_util
import spack.util.web as web_util
from spack.util.compression import decompressor_for, extension
from spack.util.executable import CommandNotFoundError, which
from spack.util.string import comma_and, quote
from spack.version import Version, ver

#: List of all fetch strategies, created by FetchStrategy metaclass.
all_strategies = []

CONTENT_TYPE_MISMATCH_WARNING_TEMPLATE = (
    "The contents of {subject} look like {content_type}.  Either the URL"
    " you are trying to use does not exist or you have an internet gateway"
    " issue.  You can remove the bad archive using 'spack clean"
    " <package>', then try again using the correct URL.")


def warn_content_type_mismatch(subject, content_type='HTML'):
    tty.warn(CONTENT_TYPE_MISMATCH_WARNING_TEMPLATE.format(
        subject=subject, content_type=content_type))


def _needs_stage(fun):
    """Many methods on fetch strategies require a stage to be set
       using set_stage().  This decorator adds a check for self.stage."""

    @functools.wraps(fun)
    def wrapper(self, *args, **kwargs):
        if not self.stage:
            raise NoStageError(fun)
        return fun(self, *args, **kwargs)

    return wrapper


def _ensure_one_stage_entry(stage_path):
    """Ensure there is only one stage entry in the stage path."""
    stage_entries = os.listdir(stage_path)
    assert len(stage_entries) == 1
    return os.path.join(stage_path, stage_entries[0])


def fetcher(cls):
    """Decorator used to register fetch strategies."""
    all_strategies.append(cls)
    return cls


class FetchStrategy(object):
    """Superclass of all fetch strategies."""
    #: The URL attribute must be specified either at the package class
    #: level, or as a keyword argument to ``version()``.  It is used to
    #: distinguish fetchers for different versions in the package DSL.
    url_attr = None

    #: Optional attributes can be used to distinguish fetchers when :
    #: classes have multiple ``url_attrs`` at the top-level.
    optional_attrs = []  # optional attributes in version() args.

    def __init__(self, **kwargs):
        # The stage is initialized late, so that fetch strategies can be
        # constructed at package construction time.  This is where things
        # will be fetched.
        self.stage = None
        # Enable or disable caching for this strategy based on
        # 'no_cache' option from version directive.
        self.cache_enabled = not kwargs.pop('no_cache', False)

    # Subclasses need to implement these methods
    def fetch(self):
        """Fetch source code archive or repo.

        Returns:
            bool: True on success, False on failure.
        """

    def check(self):
        """Checksum the archive fetched by this FetchStrategy."""

    def expand(self):
        """Expand the downloaded archive into the stage source path."""

    def reset(self):
        """Revert to freshly downloaded state.

        For archive files, this may just re-expand the archive.
        """

    def archive(self, destination):
        """Create an archive of the downloaded data for a mirror.

        For downloaded files, this should preserve the checksum of the
        original file. For repositories, it should just create an
        expandable tarball out of the downloaded repository.
        """

    @property
    def cachable(self):
        """Whether fetcher is capable of caching the resource it retrieves.

        This generally is determined by whether the resource is
        identifiably associated with a specific package version.

        Returns:
            bool: True if can cache, False otherwise.
        """

    def source_id(self):
        """A unique ID for the source.

        It is intended that a human could easily generate this themselves using
        the information available to them in the Spack package.

        The returned value is added to the content which determines the full
        hash for a package using `str()`.
        """
        raise NotImplementedError

    def mirror_id(self):
        """This is a unique ID for a source that is intended to help identify
        reuse of resources across packages.

        It is unique like source-id, but it does not include the package name
        and is not necessarily easy for a human to create themselves.
        """
        raise NotImplementedError

    def __str__(self):  # Should be human readable URL.
        return "FetchStrategy.__str___"

    @classmethod
    def matches(cls, args):
        """Predicate that matches fetch strategies to arguments of
        the version directive.

        Args:
            args: arguments of the version directive
        """
        return cls.url_attr in args


@fetcher
class BundleFetchStrategy(FetchStrategy):
    """
    Fetch strategy associated with bundle, or no-code, packages.

    Having a basic fetch strategy is a requirement for executing post-install
    hooks.  Consequently, this class provides the API but does little more
    than log messages.

    TODO: Remove this class by refactoring resource handling and the link
    between composite stages and composite fetch strategies (see #11981).
    """
    #: There is no associated URL keyword in ``version()`` for no-code
    #: packages but this property is required for some strategy-related
    #: functions (e.g., check_pkg_attributes).
    url_attr = ''

    def fetch(self):
        """Simply report success -- there is no code to fetch."""
        return True

    @property
    def cachable(self):
        """Report False as there is no code to cache."""
        return False

    def source_id(self):
        """BundlePackages don't have a source id."""
        return ''

    def mirror_id(self):
        """BundlePackages don't have a mirror id."""


class FetchStrategyComposite(pattern.Composite):
    """Composite for a FetchStrategy object.
    """
    matches = FetchStrategy.matches

    def __init__(self):
        super(FetchStrategyComposite, self).__init__([
            'fetch', 'check', 'expand', 'reset', 'archive', 'cachable',
            'mirror_id'
        ])

    def source_id(self):
        component_ids = tuple(i.source_id() for i in self)
        if all(component_ids):
            return component_ids


@fetcher
class URLFetchStrategy(FetchStrategy):
    """URLFetchStrategy pulls source code from a URL for an archive, check the
    archive against a checksum, and decompresses the archive.

    The destination for the resulting file(s) is the standard stage path.
    """
    url_attr = 'url'

    # these are checksum types. The generic 'checksum' is deprecated for
    # specific hash names, but we need it for backward compatibility
    optional_attrs = list(crypto.hashes.keys()) + ['checksum']

    def __init__(self, url=None, checksum=None, **kwargs):
        super(URLFetchStrategy, self).__init__(**kwargs)

        # Prefer values in kwargs to the positionals.
        self.url = kwargs.get('url', url)
        self.mirrors = kwargs.get('mirrors', [])

        # digest can be set as the first argument, or from an explicit
        # kwarg by the hash name.
        self.digest = kwargs.get('checksum', checksum)
        for h in self.optional_attrs:
            if h in kwargs:
                self.digest = kwargs[h]

        self.expand_archive = kwargs.get('expand', True)
        self.extra_options = kwargs.get('fetch_options', {})
        self._curl = None

        self.extension = kwargs.get('extension', None)

        if not self.url:
            raise ValueError("URLFetchStrategy requires a url for fetching.")

    @property
    def curl(self):
        if not self._curl:
            try:
                self._curl = which('curl', required=True)
            except CommandNotFoundError as exc:
                tty.error(str(exc))
        return self._curl

    def source_id(self):
        return self.digest

    def mirror_id(self):
        if not self.digest:
            return None
        # The filename is the digest. A directory is also created based on
        # truncating the digest to avoid creating a directory with too many
        # entries
        return os.path.sep.join(
            ['archive', self.digest[:2], self.digest])

    @property
    def candidate_urls(self):
        return [self.url] + (self.mirrors or [])

    @_needs_stage
    def fetch(self):
        if self.archive_file:
            tty.debug('Already downloaded {0}'.format(self.archive_file))
            return

        url = None
        errors = []
        for url in self.candidate_urls:

            if url[0:1] == 'gs':
                import spack.util.gcs as gcs_util
                parsed_url = urllib_parse.urlparse(url)
                gcs = gcs_util.GCSBlob(parsed_url)
                url = gcsblob.gcs_url()

            if not self._existing_url(url):
                continue

            try:
                partial_file, save_file = self._fetch_from_url(url)
                if save_file and (partial_file is not None):
                    os.rename(partial_file, save_file)
                break
            except FailedDownloadError as e:
                errors.append(str(e))

        for msg in errors:
            tty.debug(msg)

        if not self.archive_file:
            raise FailedDownloadError(url)

    def _existing_url(self, url):
        tty.debug('Checking existence of {0}'.format(url))
<<<<<<< HEAD
        curl = self.curl
        # Telling curl to fetch the first byte (-r 0-0) is supposed to be
        # portable.
        curl_args = ['--stderr', '-', '-s', '-f', '-r', '0-0', url]
        _ = curl(*curl_args, fail_on_error=False, output=os.devnull)
        return curl.returncode == 0
=======

        if spack.config.get('config:url_fetch_method') == 'curl':
            curl = self.curl
            # Telling curl to fetch the first byte (-r 0-0) is supposed to be
            # portable.
            curl_args = ['--stderr', '-', '-s', '-f', '-r', '0-0', url]
            if not spack.config.get('config:verify_ssl'):
                curl_args.append('-k')
            _ = curl(*curl_args, fail_on_error=False, output=os.devnull)
            return curl.returncode == 0
        else:
            # Telling urllib to check if url is accessible
            try:
                url, headers, response = web_util.read_from_url(url)
            except web_util.SpackWebError:
                msg = "Urllib fetch failed to verify url {0}".format(url)
                raise FailedDownloadError(url, msg)
            return (response.getcode() is None or response.getcode() == 200)
>>>>>>> b22728d5

    def _fetch_from_url(self, url):
        if spack.config.get('config:url_fetch_method') == 'curl':
            return self._fetch_curl(url)
        else:
            return self._fetch_urllib(url)

    def _check_headers(self, headers):
        # Check if we somehow got an HTML file rather than the archive we
        # asked for.  We only look at the last content type, to handle
        # redirects properly.
        content_types = re.findall(r'Content-Type:[^\r\n]+', headers,
                                   flags=re.IGNORECASE)
        if content_types and 'text/html' in content_types[-1]:
            warn_content_type_mismatch(self.archive_file or "the archive")

    @_needs_stage
    def _fetch_urllib(self, url):
        save_file = None
        if self.stage.save_filename:
            save_file = self.stage.save_filename
        tty.msg('Fetching {0}'.format(url))

        # Run urllib but grab the mime type from the http headers
        try:
            url, headers, response = web_util.read_from_url(url)
        except web_util.SpackWebError as e:
            # clean up archive on failure.
            if self.archive_file:
                os.remove(self.archive_file)
            if save_file and os.path.exists(save_file):
                os.remove(save_file)
            msg = 'urllib failed to fetch with error {0}'.format(e)
            raise FailedDownloadError(url, msg)

        with open(save_file, 'wb') as _open_file:
            shutil.copyfileobj(response, _open_file)

        self._check_headers(str(headers))
        return None, save_file

    @_needs_stage
    def _fetch_curl(self, url):
        save_file = None
        partial_file = None
        if self.stage.save_filename:
            save_file = self.stage.save_filename
            partial_file = self.stage.save_filename + '.part'
        tty.msg('Fetching {0}'.format(url))
        if partial_file:
            save_args = ['-C',
                         '-',  # continue partial downloads
                         '-o',
                         partial_file]  # use a .part file
        else:
            save_args = ['-O']

        curl_args = save_args + [
            '-f',  # fail on >400 errors
            '-D',
            '-',  # print out HTML headers
            '-L',  # resolve 3xx redirects
            url,
        ]

        if not spack.config.get('config:verify_ssl'):
            curl_args.append('-k')

        if sys.stdout.isatty() and tty.msg_enabled():
            curl_args.append('-#')  # status bar when using a tty
        else:
            curl_args.append('-sS')  # show errors if fail

        connect_timeout = spack.config.get('config:connect_timeout', 10)

        if self.extra_options:
            cookie = self.extra_options.get('cookie')
            if cookie:
                curl_args.append('-j')  # junk cookies
                curl_args.append('-b')  # specify cookie
                curl_args.append(cookie)

            timeout = self.extra_options.get('timeout')
            if timeout:
                connect_timeout = max(connect_timeout, int(timeout))

        if connect_timeout > 0:
            # Timeout if can't establish a connection after n sec.
            curl_args.extend(['--connect-timeout', str(connect_timeout)])

        # Run curl but grab the mime type from the http headers
        curl = self.curl
        with working_dir(self.stage.path):
            headers = curl(*curl_args, output=str, fail_on_error=False)

        if curl.returncode != 0:
            # clean up archive on failure.
            if self.archive_file:
                os.remove(self.archive_file)

            if partial_file and os.path.exists(partial_file):
                os.remove(partial_file)

            if curl.returncode == 22:
                # This is a 404.  Curl will print the error.
                raise FailedDownloadError(
                    url, "URL %s was not found!" % url)

            elif curl.returncode == 60:
                # This is a certificate error.  Suggest spack -k
                raise FailedDownloadError(
                    url,
                    "Curl was unable to fetch due to invalid certificate. "
                    "This is either an attack, or your cluster's SSL "
                    "configuration is bad.  If you believe your SSL "
                    "configuration is bad, you can try running spack -k, "
                    "which will not check SSL certificates."
                    "Use this at your own risk.")

            else:
                # This is some other curl error.  Curl will print the
                # error, but print a spack message too
                raise FailedDownloadError(
                    url,
                    "Curl failed with error %d" % curl.returncode)

        self._check_headers(headers)
        return partial_file, save_file

    @property
    @_needs_stage
    def archive_file(self):
        """Path to the source archive within this stage directory."""
        return self.stage.archive_file

    @property
    def cachable(self):
        return self.cache_enabled and bool(self.digest)

    @_needs_stage
    def expand(self):
        if not self.expand_archive:
            tty.debug('Staging unexpanded archive {0} in {1}'
                      .format(self.archive_file, self.stage.source_path))
            if not self.stage.expanded:
                mkdirp(self.stage.source_path)
            dest = os.path.join(self.stage.source_path,
                                os.path.basename(self.archive_file))
            shutil.move(self.archive_file, dest)
            return

        tty.debug('Staging archive: {0}'.format(self.archive_file))

        if not self.archive_file:
            raise NoArchiveFileError(
                "Couldn't find archive file",
                "Failed on expand() for URL %s" % self.url)

        if not self.extension:
            self.extension = extension(self.archive_file)

        if self.stage.expanded:
            tty.debug('Source already staged to %s' % self.stage.source_path)
            return

        decompress = decompressor_for(self.archive_file, self.extension)

        # Expand all tarballs in their own directory to contain
        # exploding tarballs.
        tarball_container = os.path.join(self.stage.path,
                                         "spack-expanded-archive")

        mkdirp(tarball_container)
        with working_dir(tarball_container):
            decompress(self.archive_file)

        # Check for an exploding tarball, i.e. one that doesn't expand to
        # a single directory.  If the tarball *didn't* explode, move its
        # contents to the staging source directory & remove the container
        # directory.  If the tarball did explode, just rename the tarball
        # directory to the staging source directory.
        #
        # NOTE: The tar program on Mac OS X will encode HFS metadata in
        # hidden files, which can end up *alongside* a single top-level
        # directory.  We initially ignore presence of hidden files to
        # accomodate these "semi-exploding" tarballs but ensure the files
        # are copied to the source directory.
        files = os.listdir(tarball_container)
        non_hidden = [f for f in files if not f.startswith('.')]
        if len(non_hidden) == 1:
            src = os.path.join(tarball_container, non_hidden[0])
            if os.path.isdir(src):
                self.stage.srcdir = non_hidden[0]
                shutil.move(src, self.stage.source_path)
                if len(files) > 1:
                    files.remove(non_hidden[0])
                    for f in files:
                        src = os.path.join(tarball_container, f)
                        dest = os.path.join(self.stage.path, f)
                        shutil.move(src, dest)
                os.rmdir(tarball_container)
            else:
                # This is a non-directory entry (e.g., a patch file) so simply
                # rename the tarball container to be the source path.
                shutil.move(tarball_container, self.stage.source_path)

        else:
            shutil.move(tarball_container, self.stage.source_path)

    def archive(self, destination):
        """Just moves this archive to the destination."""
        if not self.archive_file:
            raise NoArchiveFileError("Cannot call archive() before fetching.")

        web_util.push_to_url(
            self.archive_file,
            destination,
            keep_original=True)

    @_needs_stage
    def check(self):
        """Check the downloaded archive against a checksum digest.
           No-op if this stage checks code out of a repository."""
        if not self.digest:
            raise NoDigestError(
                "Attempt to check URLFetchStrategy with no digest.")

        checker = crypto.Checker(self.digest)
        if not checker.check(self.archive_file):
            raise ChecksumError(
                "%s checksum failed for %s" %
                (checker.hash_name, self.archive_file),
                "Expected %s but got %s" % (self.digest, checker.sum))

    @_needs_stage
    def reset(self):
        """
        Removes the source path if it exists, then re-expands the archive.
        """
        if not self.archive_file:
            raise NoArchiveFileError(
                "Tried to reset URLFetchStrategy before fetching",
                "Failed on reset() for URL %s" % self.url)

        # Remove everything but the archive from the stage
        for filename in os.listdir(self.stage.path):
            abspath = os.path.join(self.stage.path, filename)
            if abspath != self.archive_file:
                shutil.rmtree(abspath, ignore_errors=True)

        # Expand the archive again
        self.expand()

    def __repr__(self):
        url = self.url if self.url else "no url"
        return "%s<%s>" % (self.__class__.__name__, url)

    def __str__(self):
        if self.url:
            return self.url
        else:
            return "[no url]"


@fetcher
class CacheURLFetchStrategy(URLFetchStrategy):
    """The resource associated with a cache URL may be out of date."""

    @_needs_stage
    def fetch(self):
        path = re.sub('^file://', '', self.url)

        # check whether the cache file exists.
        if not os.path.isfile(path):
            raise NoCacheError('No cache of %s' % path)

        # remove old symlink if one is there.
        filename = self.stage.save_filename
        if os.path.exists(filename):
            os.remove(filename)

        # Symlink to local cached archive.
        os.symlink(path, filename)

        # Remove link if checksum fails, or subsequent fetchers
        # will assume they don't need to download.
        if self.digest:
            try:
                self.check()
            except ChecksumError:
                os.remove(self.archive_file)
                raise

        # Notify the user how we fetched.
        tty.msg('Using cached archive: {0}'.format(path))


class VCSFetchStrategy(FetchStrategy):
    """Superclass for version control system fetch strategies.

    Like all fetchers, VCS fetchers are identified by the attributes
    passed to the ``version`` directive.  The optional_attrs for a VCS
    fetch strategy represent types of revisions, e.g. tags, branches,
    commits, etc.

    The required attributes (git, svn, etc.) are used to specify the URL
    and to distinguish a VCS fetch strategy from a URL fetch strategy.

    """

    def __init__(self, **kwargs):
        super(VCSFetchStrategy, self).__init__(**kwargs)

        # Set a URL based on the type of fetch strategy.
        self.url = kwargs.get(self.url_attr, None)
        if not self.url:
            raise ValueError(
                "%s requires %s argument." % (self.__class__, self.url_attr))

        for attr in self.optional_attrs:
            setattr(self, attr, kwargs.get(attr, None))

    @_needs_stage
    def check(self):
        tty.debug('No checksum needed when fetching with {0}'
                  .format(self.url_attr))

    @_needs_stage
    def expand(self):
        tty.debug(
            "Source fetched with %s is already expanded." % self.url_attr)

    @_needs_stage
    def archive(self, destination, **kwargs):
        assert (extension(destination) == 'tar.gz')
        assert (self.stage.source_path.startswith(self.stage.path))

        tar = which('tar', required=True)

        patterns = kwargs.get('exclude', None)
        if patterns is not None:
            if isinstance(patterns, six.string_types):
                patterns = [patterns]
            for p in patterns:
                tar.add_default_arg('--exclude=%s' % p)

        with working_dir(self.stage.path):
            if self.stage.srcdir:
                # Here we create an archive with the default repository name.
                # The 'tar' command has options for changing the name of a
                # directory that is included in the archive, but they differ
                # based on OS, so we temporarily rename the repo
                with temp_rename(self.stage.source_path, self.stage.srcdir):
                    tar('-czf', destination, self.stage.srcdir)
            else:
                tar('-czf', destination,
                    os.path.basename(self.stage.source_path))

    def __str__(self):
        return "VCS: %s" % self.url

    def __repr__(self):
        return "%s<%s>" % (self.__class__, self.url)


@fetcher
class GoFetchStrategy(VCSFetchStrategy):
    """Fetch strategy that employs the `go get` infrastructure.

    Use like this in a package:

       version('name',
               go='github.com/monochromegane/the_platinum_searcher/...')

    Go get does not natively support versions, they can be faked with git.

    The fetched source will be moved to the standard stage sourcepath directory
    during the expand step.
    """
    url_attr = 'go'

    def __init__(self, **kwargs):
        # Discards the keywords in kwargs that may conflict with the next
        # call to __init__
        forwarded_args = copy.copy(kwargs)
        forwarded_args.pop('name', None)
        super(GoFetchStrategy, self).__init__(**forwarded_args)

        self._go = None

    @property
    def go_version(self):
        vstring = self.go('version', output=str).split(' ')[2]
        return Version(vstring)

    @property
    def go(self):
        if not self._go:
            self._go = which('go', required=True)
        return self._go

    @_needs_stage
    def fetch(self):
        tty.debug('Getting go resource: {0}'.format(self.url))

        with working_dir(self.stage.path):
            try:
                os.mkdir('go')
            except OSError:
                pass
            env = dict(os.environ)
            env['GOPATH'] = os.path.join(os.getcwd(), 'go')
            self.go('get', '-v', '-d', self.url, env=env)

    def archive(self, destination):
        super(GoFetchStrategy, self).archive(destination, exclude='.git')

    @_needs_stage
    def expand(self):
        tty.debug(
            "Source fetched with %s is already expanded." % self.url_attr)

        # Move the directory to the well-known stage source path
        repo_root = _ensure_one_stage_entry(self.stage.path)
        shutil.move(repo_root, self.stage.source_path)

    @_needs_stage
    def reset(self):
        with working_dir(self.stage.source_path):
            self.go('clean')

    def __str__(self):
        return "[go] %s" % self.url


@fetcher
class GitFetchStrategy(VCSFetchStrategy):

    """
    Fetch strategy that gets source code from a git repository.
    Use like this in a package:

        version('name', git='https://github.com/project/repo.git')

    Optionally, you can provide a branch, or commit to check out, e.g.:

        version('1.1', git='https://github.com/project/repo.git', tag='v1.1')

    You can use these three optional attributes in addition to ``git``:

        * ``branch``: Particular branch to build from (default is the
                      repository's default branch)
        * ``tag``: Particular tag to check out
        * ``commit``: Particular commit hash in the repo

    Repositories are cloned into the standard stage source path directory.
    """
    url_attr = 'git'
    optional_attrs = ['tag', 'branch', 'commit', 'submodules',
                      'get_full_repo', 'submodules_delete']

    git_version_re = r'git version (\S+)'

    def __init__(self, **kwargs):
        # Discards the keywords in kwargs that may conflict with the next call
        # to __init__
        forwarded_args = copy.copy(kwargs)
        forwarded_args.pop('name', None)
        super(GitFetchStrategy, self).__init__(**forwarded_args)

        self._git = None
        self.submodules = kwargs.get('submodules', False)
        self.submodules_delete = kwargs.get('submodules_delete', False)
        self.get_full_repo = kwargs.get('get_full_repo', False)

    @property
    def git_version(self):
<<<<<<< HEAD
        vstring = self.git('--version', output=str).lstrip('git version ')
        return Version(vstring)
=======
        return GitFetchStrategy.version_from_git(self.git)

    @staticmethod
    def version_from_git(git_exe):
        """Given a git executable, return the Version (this will fail if
           the output cannot be parsed into a valid Version).
        """
        version_output = git_exe('--version', output=str)
        m = re.search(GitFetchStrategy.git_version_re, version_output)
        return Version(m.group(1))
>>>>>>> b22728d5

    @property
    def git(self):
        if not self._git:
            self._git = which('git', required=True)

            # If the user asked for insecure fetching, make that work
            # with git as well.
            if not spack.config.get('config:verify_ssl'):
                self._git.add_default_env('GIT_SSL_NO_VERIFY', 'true')

        return self._git

    @property
    def cachable(self):
        return self.cache_enabled and bool(self.commit or self.tag)

    def source_id(self):
        return self.commit or self.tag

    def mirror_id(self):
        repo_ref = self.commit or self.tag or self.branch
        if repo_ref:
            repo_path = url_util.parse(self.url).path
            result = os.path.sep.join(['git', repo_path, repo_ref])
            return result

    def _repo_info(self):
        args = ''

        if self.commit:
            args = ' at commit {0}'.format(self.commit)
        elif self.tag:
            args = ' at tag {0}'.format(self.tag)
        elif self.branch:
            args = ' on branch {0}'.format(self.branch)

        return '{0}{1}'.format(self.url, args)

    @_needs_stage
    def fetch(self):
        if self.stage.expanded:
            tty.debug('Already fetched {0}'.format(self.stage.source_path))
            return

        tty.debug('Cloning git repository: {0}'.format(self._repo_info()))

        git = self.git
        if self.commit:
            # Need to do a regular clone and check out everything if
            # they asked for a particular commit.
            debug = spack.config.get('config:debug')

            clone_args = ['clone', self.url]
            if not debug:
                clone_args.insert(1, '--quiet')
            with temp_cwd():
                git(*clone_args)
                repo_name = get_single_file('.')
                self.stage.srcdir = repo_name
                shutil.move(repo_name, self.stage.source_path)

            with working_dir(self.stage.source_path):
                checkout_args = ['checkout', self.commit]
                if not debug:
                    checkout_args.insert(1, '--quiet')
                git(*checkout_args)

        else:
            # Can be more efficient if not checking out a specific commit.
            args = ['clone']
            if not spack.config.get('config:debug'):
                args.append('--quiet')

            # If we want a particular branch ask for it.
            if self.branch:
                args.extend(['--branch', self.branch])
            elif self.tag and self.git_version >= ver('1.8.5.2'):
                args.extend(['--branch', self.tag])

            # Try to be efficient if we're using a new enough git.
            # This checks out only one branch's history
            if self.git_version >= ver('1.7.10'):
                if self.get_full_repo:
                    args.append('--no-single-branch')
                else:
                    args.append('--single-branch')

            with temp_cwd():
                # Yet more efficiency: only download a 1-commit deep
                # tree, if the in-use git and protocol permit it.
                if (not self.get_full_repo) and \
                   self.git_version >= ver('1.7.1') and \
                   self.protocol_supports_shallow_clone():
                    args.extend(['--depth', '1'])

                args.extend([self.url])
                git(*args)

                repo_name = get_single_file('.')
                self.stage.srcdir = repo_name
                shutil.move(repo_name, self.stage.source_path)

            with working_dir(self.stage.source_path):
                # For tags, be conservative and check them out AFTER
                # cloning.  Later git versions can do this with clone
                # --branch, but older ones fail.
                if self.tag and self.git_version < ver('1.8.5.2'):
                    # pull --tags returns a "special" error code of 1 in
                    # older versions that we have to ignore.
                    # see: https://github.com/git/git/commit/19d122b
                    pull_args = ['pull', '--tags']
                    co_args = ['checkout', self.tag]
                    if not spack.config.get('config:debug'):
                        pull_args.insert(1, '--quiet')
                        co_args.insert(1, '--quiet')

                    git(*pull_args, ignore_errors=1)
                    git(*co_args)

        if self.submodules_delete:
            with working_dir(self.stage.source_path):
                for submodule_to_delete in self.submodules_delete:
                    args = ['rm', submodule_to_delete]
                    if not spack.config.get('config:debug'):
                        args.insert(1, '--quiet')
                    git(*args)

        # Init submodules if the user asked for them.
        if self.submodules:
            with working_dir(self.stage.source_path):
                args = ['submodule', 'update', '--init', '--recursive']
                if not spack.config.get('config:debug'):
                    args.insert(1, '--quiet')
                git(*args)

    def archive(self, destination):
        super(GitFetchStrategy, self).archive(destination, exclude='.git')

    @_needs_stage
    def reset(self):
        with working_dir(self.stage.source_path):
            co_args = ['checkout', '.']
            clean_args = ['clean', '-f']
            if spack.config.get('config:debug'):
                co_args.insert(1, '--quiet')
                clean_args.insert(1, '--quiet')

            self.git(*co_args)
            self.git(*clean_args)

    def protocol_supports_shallow_clone(self):
        """Shallow clone operations (--depth #) are not supported by the basic
        HTTP protocol or by no-protocol file specifications.
        Use (e.g.) https:// or file:// instead."""
        return not (self.url.startswith('http://') or
                    self.url.startswith('/'))

    def __str__(self):
        return '[git] {0}'.format(self._repo_info())


@fetcher
class CvsFetchStrategy(VCSFetchStrategy):
    """Fetch strategy that gets source code from a CVS repository.
       Use like this in a package:

           version('name',
                   cvs=':pserver:anonymous@www.example.com:/cvsroot%module=modulename')

       Optionally, you can provide a branch and/or a date for the URL:

           version('name',
                   cvs=':pserver:anonymous@www.example.com:/cvsroot%module=modulename',
                   branch='branchname', date='date')

    Repositories are checked out into the standard stage source path directory.
    """
    url_attr = 'cvs'
    optional_attrs = ['branch', 'date']

    def __init__(self, **kwargs):
        # Discards the keywords in kwargs that may conflict with the next call
        # to __init__
        forwarded_args = copy.copy(kwargs)
        forwarded_args.pop('name', None)
        super(CvsFetchStrategy, self).__init__(**forwarded_args)

        self._cvs = None
        if self.branch is not None:
            self.branch = str(self.branch)
        if self.date is not None:
            self.date = str(self.date)

    @property
    def cvs(self):
        if not self._cvs:
            self._cvs = which('cvs', required=True)
        return self._cvs

    @property
    def cachable(self):
        return self.cache_enabled and (bool(self.branch) or bool(self.date))

    def source_id(self):
        if not (self.branch or self.date):
            # We need a branch or a date to make a checkout reproducible
            return None
        id = 'id'
        if self.branch:
            id += '-branch=' + self.branch
        if self.date:
            id += '-date=' + self.date
        return id

    def mirror_id(self):
        if not (self.branch or self.date):
            # We need a branch or a date to make a checkout reproducible
            return None
        repo_path = url_util.parse(self.url).path
        result = os.path.sep.join(['cvs', repo_path])
        if self.branch:
            result += '%branch=' + self.branch
        if self.date:
            result += '%date=' + self.date
        return result

    @_needs_stage
    def fetch(self):
        if self.stage.expanded:
            tty.debug('Already fetched {0}'.format(self.stage.source_path))
            return

        tty.debug('Checking out CVS repository: {0}'.format(self.url))

        with temp_cwd():
            url, module = self.url.split('%module=')
            # Check out files
            args = ['-z9', '-d', url, 'checkout']
            if self.branch is not None:
                args.extend(['-r', self.branch])
            if self.date is not None:
                args.extend(['-D', self.date])
            args.append(module)
            self.cvs(*args)
            # Rename repo
            repo_name = get_single_file('.')
            self.stage.srcdir = repo_name
            shutil.move(repo_name, self.stage.source_path)

    def _remove_untracked_files(self):
        """Removes untracked files in a CVS repository."""
        with working_dir(self.stage.source_path):
            status = self.cvs('-qn', 'update', output=str)
            for line in status.split('\n'):
                if re.match(r'^[?]', line):
                    path = line[2:].strip()
                    if os.path.isfile(path):
                        os.unlink(path)

    def archive(self, destination):
        super(CvsFetchStrategy, self).archive(destination, exclude='CVS')

    @_needs_stage
    def reset(self):
        self._remove_untracked_files()
        with working_dir(self.stage.source_path):
            self.cvs('update', '-C', '.')

    def __str__(self):
        return "[cvs] %s" % self.url


@fetcher
class SvnFetchStrategy(VCSFetchStrategy):

    """Fetch strategy that gets source code from a subversion repository.
       Use like this in a package:

           version('name', svn='http://www.example.com/svn/trunk')

       Optionally, you can provide a revision for the URL:

           version('name', svn='http://www.example.com/svn/trunk',
                   revision='1641')

    Repositories are checked out into the standard stage source path directory.
    """
    url_attr = 'svn'
    optional_attrs = ['revision']

    def __init__(self, **kwargs):
        # Discards the keywords in kwargs that may conflict with the next call
        # to __init__
        forwarded_args = copy.copy(kwargs)
        forwarded_args.pop('name', None)
        super(SvnFetchStrategy, self).__init__(**forwarded_args)

        self._svn = None
        if self.revision is not None:
            self.revision = str(self.revision)

    @property
    def svn(self):
        if not self._svn:
            self._svn = which('svn', required=True)
        return self._svn

    @property
    def cachable(self):
        return self.cache_enabled and bool(self.revision)

    def source_id(self):
        return self.revision

    def mirror_id(self):
        if self.revision:
            repo_path = url_util.parse(self.url).path
            result = os.path.sep.join(['svn', repo_path, self.revision])
            return result

    @_needs_stage
    def fetch(self):
        if self.stage.expanded:
            tty.debug('Already fetched {0}'.format(self.stage.source_path))
            return

        tty.debug('Checking out subversion repository: {0}'.format(self.url))

        args = ['checkout', '--force', '--quiet']
        if self.revision:
            args += ['-r', self.revision]
        args.extend([self.url])

        with temp_cwd():
            self.svn(*args)
            repo_name = get_single_file('.')
            self.stage.srcdir = repo_name
            shutil.move(repo_name, self.stage.source_path)

    def _remove_untracked_files(self):
        """Removes untracked files in an svn repository."""
        with working_dir(self.stage.source_path):
            status = self.svn('status', '--no-ignore', output=str)
            self.svn('status', '--no-ignore')
            for line in status.split('\n'):
                if not re.match('^[I?]', line):
                    continue
                path = line[8:].strip()
                if os.path.isfile(path):
                    os.unlink(path)
                elif os.path.isdir(path):
                    shutil.rmtree(path, ignore_errors=True)

    def archive(self, destination):
        super(SvnFetchStrategy, self).archive(destination, exclude='.svn')

    @_needs_stage
    def reset(self):
        self._remove_untracked_files()
        with working_dir(self.stage.source_path):
            self.svn('revert', '.', '-R')

    def __str__(self):
        return "[svn] %s" % self.url


@fetcher
class HgFetchStrategy(VCSFetchStrategy):

    """
    Fetch strategy that gets source code from a Mercurial repository.
    Use like this in a package:

        version('name', hg='https://jay.grs.rwth-aachen.de/hg/lwm2')

    Optionally, you can provide a branch, or revision to check out, e.g.:

        version('torus',
                hg='https://jay.grs.rwth-aachen.de/hg/lwm2', branch='torus')

    You can use the optional 'revision' attribute to check out a
    branch, tag, or particular revision in hg.  To prevent
    non-reproducible builds, using a moving target like a branch is
    discouraged.

        * ``revision``: Particular revision, branch, or tag.

    Repositories are cloned into the standard stage source path directory.
    """
    url_attr = 'hg'
    optional_attrs = ['revision']

    def __init__(self, **kwargs):
        # Discards the keywords in kwargs that may conflict with the next call
        # to __init__
        forwarded_args = copy.copy(kwargs)
        forwarded_args.pop('name', None)
        super(HgFetchStrategy, self).__init__(**forwarded_args)

        self._hg = None

    @property
    def hg(self):
        """
        Returns:
            Executable: the hg executable
        """
        if not self._hg:
            self._hg = which('hg', required=True)

            # When building PythonPackages, Spack automatically sets
            # PYTHONPATH. This can interfere with hg, which is a Python
            # script. Unset PYTHONPATH while running hg.
            self._hg.add_default_env('PYTHONPATH', '')

        return self._hg

    @property
    def cachable(self):
        return self.cache_enabled and bool(self.revision)

    def source_id(self):
        return self.revision

    def mirror_id(self):
        if self.revision:
            repo_path = url_util.parse(self.url).path
            result = os.path.sep.join(['hg', repo_path, self.revision])
            return result

    @_needs_stage
    def fetch(self):
        if self.stage.expanded:
            tty.debug('Already fetched {0}'.format(self.stage.source_path))
            return

        args = []
        if self.revision:
            args.append('at revision %s' % self.revision)
        tty.debug('Cloning mercurial repository: {0} {1}'
                  .format(self.url, args))

        args = ['clone']

        if not spack.config.get('config:verify_ssl'):
            args.append('--insecure')

        if self.revision:
            args.extend(['-r', self.revision])

        args.extend([self.url])

        with temp_cwd():
            self.hg(*args)
            repo_name = get_single_file('.')
            self.stage.srcdir = repo_name
            shutil.move(repo_name, self.stage.source_path)

    def archive(self, destination):
        super(HgFetchStrategy, self).archive(destination, exclude='.hg')

    @_needs_stage
    def reset(self):
        with working_dir(self.stage.path):
            source_path = self.stage.source_path
            scrubbed = "scrubbed-source-tmp"

            args = ['clone']
            if self.revision:
                args += ['-r', self.revision]
            args += [source_path, scrubbed]
            self.hg(*args)

            shutil.rmtree(source_path, ignore_errors=True)
            shutil.move(scrubbed, source_path)

    def __str__(self):
        return "[hg] %s" % self.url


@fetcher
class S3FetchStrategy(URLFetchStrategy):
    """FetchStrategy that pulls from an S3 bucket."""
    url_attr = 's3'

    def __init__(self, *args, **kwargs):
        try:
            super(S3FetchStrategy, self).__init__(*args, **kwargs)
        except ValueError:
            if not kwargs.get('url'):
                raise ValueError(
                    "S3FetchStrategy requires a url for fetching.")

    @_needs_stage
    def fetch(self):
        if self.archive_file:
            tty.debug('Already downloaded {0}'.format(self.archive_file))
            return

        parsed_url = url_util.parse(self.url)
        if parsed_url.scheme != 's3':
            raise FetchError(
                'S3FetchStrategy can only fetch from s3:// urls.')

        tty.debug('Fetching {0}'.format(self.url))

        basename = os.path.basename(parsed_url.path)

        with working_dir(self.stage.path):
            _, headers, stream = web_util.read_from_url(self.url)

            with open(basename, 'wb') as f:
                shutil.copyfileobj(stream, f)

            content_type = web_util.get_header(headers, 'Content-type')

        if content_type == 'text/html':
            warn_content_type_mismatch(self.archive_file or "the archive")

        if self.stage.save_filename:
            os.rename(
                os.path.join(self.stage.path, basename),
                self.stage.save_filename)

        if not self.archive_file:
            raise FailedDownloadError(self.url)


def stable_target(fetcher):
    """Returns whether the fetcher target is expected to have a stable
       checksum. This is only true if the target is a preexisting archive
       file."""
    if isinstance(fetcher, URLFetchStrategy) and fetcher.cachable:
        return True
    return False


def from_url(url):
    """Given a URL, find an appropriate fetch strategy for it.
       Currently just gives you a URLFetchStrategy that uses curl.

       TODO: make this return appropriate fetch strategies for other
             types of URLs.
    """
    return URLFetchStrategy(url)


def from_kwargs(**kwargs):
    """Construct an appropriate FetchStrategy from the given keyword arguments.

    Args:
        **kwargs: dictionary of keyword arguments, e.g. from a
            ``version()`` directive in a package.

    Returns:
        typing.Callable: The fetch strategy that matches the args, based
            on attribute names (e.g., ``git``, ``hg``, etc.)

    Raises:
        FetchError: If no ``fetch_strategy`` matches the args.
    """
    for fetcher in all_strategies:
        if fetcher.matches(kwargs):
            return fetcher(**kwargs)

    raise InvalidArgsError(**kwargs)


def check_pkg_attributes(pkg):
    """Find ambiguous top-level fetch attributes in a package.

    Currently this only ensures that two or more VCS fetch strategies are
    not specified at once.
    """
    # a single package cannot have URL attributes for multiple VCS fetch
    # strategies *unless* they are the same attribute.
    conflicts = set([s.url_attr for s in all_strategies
                     if hasattr(pkg, s.url_attr)])

    # URL isn't a VCS fetch method. We can use it with a VCS method.
    conflicts -= set(['url'])

    if len(conflicts) > 1:
        raise FetcherConflict(
            'Package %s cannot specify %s together. Pick at most one.'
            % (pkg.name, comma_and(quote(conflicts))))


def _check_version_attributes(fetcher, pkg, version):
    """Ensure that the fetcher for a version is not ambiguous.

    This assumes that we have already determined the fetcher for the
    specific version using ``for_package_version()``
    """
    all_optionals = set(a for s in all_strategies for a in s.optional_attrs)

    args = pkg.versions[version]
    extra\
        = set(args) - set(fetcher.optional_attrs) - \
        set([fetcher.url_attr, 'no_cache'])
    extra.intersection_update(all_optionals)

    if extra:
        legal_attrs = [fetcher.url_attr] + list(fetcher.optional_attrs)
        raise FetcherConflict(
            "%s version '%s' has extra arguments: %s"
            % (pkg.name, version, comma_and(quote(extra))),
            "Valid arguments for a %s fetcher are: \n    %s"
            % (fetcher.url_attr, comma_and(quote(legal_attrs))))


def _extrapolate(pkg, version):
    """Create a fetcher from an extrapolated URL for this version."""
    try:
        return URLFetchStrategy(pkg.url_for_version(version),
                                fetch_options=pkg.fetch_options)
    except spack.package.NoURLError:
        msg = ("Can't extrapolate a URL for version %s "
               "because package %s defines no URLs")
        raise ExtrapolationError(msg % (version, pkg.name))


def _from_merged_attrs(fetcher, pkg, version):
    """Create a fetcher from merged package and version attributes."""
    if fetcher.url_attr == 'url':
        url = pkg.url_for_version(version)
        # TODO: refactor this logic into its own method or function
        # TODO: to avoid duplication
        mirrors = [spack.url.substitute_version(u, version)
                   for u in getattr(pkg, 'urls', [])[1:]]
        attrs = {fetcher.url_attr: url, 'mirrors': mirrors}
    else:
        url = getattr(pkg, fetcher.url_attr)
        attrs = {fetcher.url_attr: url}

    attrs['fetch_options'] = pkg.fetch_options
    attrs.update(pkg.versions[version])
    return fetcher(**attrs)


def for_package_version(pkg, version):
    """Determine a fetch strategy based on the arguments supplied to
       version() in the package description."""

    # No-code packages have a custom fetch strategy to work around issues
    # with resource staging.
    if not pkg.has_code:
        return BundleFetchStrategy()

    check_pkg_attributes(pkg)

    if not isinstance(version, Version):
        version = Version(version)

    # If it's not a known version, try to extrapolate one by URL
    if version not in pkg.versions:
        return _extrapolate(pkg, version)

    # Set package args first so version args can override them
    args = {'fetch_options': pkg.fetch_options}
    # Grab a dict of args out of the package version dict
    args.update(pkg.versions[version])

    # If the version specifies a `url_attr` directly, use that.
    for fetcher in all_strategies:
        if fetcher.url_attr in args:
            _check_version_attributes(fetcher, pkg, version)
            return fetcher(**args)

    # if a version's optional attributes imply a particular fetch
    # strategy, and we have the `url_attr`, then use that strategy.
    for fetcher in all_strategies:
        if hasattr(pkg, fetcher.url_attr) or fetcher.url_attr == 'url':
            optionals = fetcher.optional_attrs
            if optionals and any(a in args for a in optionals):
                _check_version_attributes(fetcher, pkg, version)
                return _from_merged_attrs(fetcher, pkg, version)

    # if the optional attributes tell us nothing, then use any `url_attr`
    # on the package.  This prefers URL vs. VCS, b/c URLFetchStrategy is
    # defined first in this file.
    for fetcher in all_strategies:
        if hasattr(pkg, fetcher.url_attr):
            _check_version_attributes(fetcher, pkg, version)
            return _from_merged_attrs(fetcher, pkg, version)

    raise InvalidArgsError(pkg, version, **args)


def from_url_scheme(url, *args, **kwargs):
    """Finds a suitable FetchStrategy by matching its url_attr with the scheme
       in the given url."""

    url = kwargs.get('url', url)
    parsed_url = urllib_parse.urlparse(url, scheme='file')

    scheme_mapping = (
        kwargs.get('scheme_mapping') or
        {
            'file': 'url',
            'http': 'url',
            'https': 'url',
            'ftp': 'url',
            'ftps': 'url',
            'gs':'url',
        })

    scheme = parsed_url.scheme
    scheme = scheme_mapping.get(scheme, scheme)

    for fetcher in all_strategies:
        url_attr = getattr(fetcher, 'url_attr', None)
        if url_attr and url_attr == scheme:
            return fetcher(url, *args, **kwargs)

    raise ValueError(
        'No FetchStrategy found for url with scheme: "{SCHEME}"'.format(
            SCHEME=parsed_url.scheme))


def from_list_url(pkg):
    """If a package provides a URL which lists URLs for resources by
       version, this can can create a fetcher for a URL discovered for
       the specified package's version."""

    if pkg.list_url:
        try:
            versions = pkg.fetch_remote_versions()
            try:
                # get a URL, and a checksum if we have it
                url_from_list = versions[pkg.version]
                checksum = None

                # try to find a known checksum for version, from the package
                version = pkg.version
                if version in pkg.versions:
                    args = pkg.versions[version]
                    checksum = next(
                        (v for k, v in args.items() if k in crypto.hashes),
                        args.get('checksum'))

                # construct a fetcher
                return URLFetchStrategy(url_from_list, checksum,
                                        fetch_options=pkg.fetch_options)
            except KeyError as e:
                tty.debug(e)
                tty.msg("Cannot find version %s in url_list" % pkg.version)

        except BaseException as e:
            # TODO: Don't catch BaseException here! Be more specific.
            tty.debug(e)
            tty.msg("Could not determine url from list_url.")


class FsCache(object):

    def __init__(self, root):
        self.root = os.path.abspath(root)

    def store(self, fetcher, relative_dest):
        # skip fetchers that aren't cachable
        if not fetcher.cachable:
            return

        # Don't store things that are already cached.
        if isinstance(fetcher, CacheURLFetchStrategy):
            return

        dst = os.path.join(self.root, relative_dest)
        mkdirp(os.path.dirname(dst))
        fetcher.archive(dst)

    def fetcher(self, target_path, digest, **kwargs):
        path = os.path.join(self.root, target_path)
        return CacheURLFetchStrategy(path, digest, **kwargs)

    def destroy(self):
        shutil.rmtree(self.root, ignore_errors=True)


class FetchError(spack.error.SpackError):
    """Superclass fo fetcher errors."""


class NoCacheError(FetchError):
    """Raised when there is no cached archive for a package."""


class FailedDownloadError(FetchError):
    """Raised when a download fails."""
    def __init__(self, url, msg=""):
        super(FailedDownloadError, self).__init__(
            "Failed to fetch file from URL: %s" % url, msg)
        self.url = url


class NoArchiveFileError(FetchError):
    """"Raised when an archive file is expected but none exists."""


class NoDigestError(FetchError):
    """Raised after attempt to checksum when URL has no digest."""


class ExtrapolationError(FetchError):
    """Raised when we can't extrapolate a version for a package."""


class FetcherConflict(FetchError):
    """Raised for packages with invalid fetch attributes."""


class InvalidArgsError(FetchError):
    """Raised when a version can't be deduced from a set of arguments."""
    def __init__(self, pkg=None, version=None, **args):
        msg = "Could not guess a fetch strategy"
        if pkg:
            msg += ' for {pkg}'.format(pkg=pkg)
            if version:
                msg += '@{version}'.format(version=version)
        long_msg = 'with arguments: {args}'.format(args=args)
        super(InvalidArgsError, self).__init__(msg, long_msg)


class ChecksumError(FetchError):
    """Raised when archive fails to checksum."""


class NoStageError(FetchError):
    """Raised when fetch operations are called before set_stage()."""
    def __init__(self, method):
        super(NoStageError, self).__init__(
            "Must call FetchStrategy.set_stage() before calling %s" %
            method.__name__)<|MERGE_RESOLUTION|>--- conflicted
+++ resolved
@@ -29,10 +29,7 @@
 import re
 import shutil
 import sys
-<<<<<<< HEAD
-=======
 from typing import List, Optional  # novm
->>>>>>> b22728d5
 
 import six
 import six.moves.urllib.parse as urllib_parse
@@ -338,15 +335,6 @@
 
     def _existing_url(self, url):
         tty.debug('Checking existence of {0}'.format(url))
-<<<<<<< HEAD
-        curl = self.curl
-        # Telling curl to fetch the first byte (-r 0-0) is supposed to be
-        # portable.
-        curl_args = ['--stderr', '-', '-s', '-f', '-r', '0-0', url]
-        _ = curl(*curl_args, fail_on_error=False, output=os.devnull)
-        return curl.returncode == 0
-=======
-
         if spack.config.get('config:url_fetch_method') == 'curl':
             curl = self.curl
             # Telling curl to fetch the first byte (-r 0-0) is supposed to be
@@ -364,7 +352,6 @@
                 msg = "Urllib fetch failed to verify url {0}".format(url)
                 raise FailedDownloadError(url, msg)
             return (response.getcode() is None or response.getcode() == 200)
->>>>>>> b22728d5
 
     def _fetch_from_url(self, url):
         if spack.config.get('config:url_fetch_method') == 'curl':
@@ -842,10 +829,6 @@
 
     @property
     def git_version(self):
-<<<<<<< HEAD
-        vstring = self.git('--version', output=str).lstrip('git version ')
-        return Version(vstring)
-=======
         return GitFetchStrategy.version_from_git(self.git)
 
     @staticmethod
@@ -856,7 +839,6 @@
         version_output = git_exe('--version', output=str)
         m = re.search(GitFetchStrategy.git_version_re, version_output)
         return Version(m.group(1))
->>>>>>> b22728d5
 
     @property
     def git(self):
