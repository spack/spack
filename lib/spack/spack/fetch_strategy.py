# Copyright 2013-2022 Lawrence Livermore National Security, LLC and other
# Spack Project Developers. See the top-level COPYRIGHT file for details.
#
# SPDX-License-Identifier: (Apache-2.0 OR MIT)

"""
Fetch strategies are used to download source code into a staging area
in order to build it.  They need to define the following methods:

    * fetch()
        This should attempt to download/check out source from somewhere.
    * check()
        Apply a checksum to the downloaded source code, e.g. for an archive.
        May not do anything if the fetch method was safe to begin with.
    * expand()
        Expand (e.g., an archive) downloaded file to source, with the
        standard stage source path as the destination directory.
    * reset()
        Restore original state of downloaded code.  Used by clean commands.
        This may just remove the expanded source and re-expand an archive,
        or it may run something like git reset --hard.
    * archive()
        Archive a source directory, e.g. for creating a mirror.
"""
import copy
import functools
import os
import os.path
import re
import shutil
import sys
from typing import List, Optional  # novm

import six
import six.moves.urllib.parse as urllib_parse

import llnl.util
import llnl.util.filesystem as fs
import llnl.util.tty as tty
from llnl.util.filesystem import (
    get_single_file,
    mkdirp,
    temp_cwd,
    temp_rename,
    working_dir,
)
from llnl.util.symlink import symlink

import spack.config
import spack.error
import spack.url
import spack.util.crypto as crypto
import spack.util.pattern as pattern
import spack.util.url as url_util
import spack.util.web as web_util
import spack.version
from spack.util.compression import decompressor_for, extension_from_path
from spack.util.executable import CommandNotFoundError, which
from spack.util.string import comma_and, quote

#: List of all fetch strategies, created by FetchStrategy metaclass.
all_strategies = []
is_windows = sys.platform == "win32"

CONTENT_TYPE_MISMATCH_WARNING_TEMPLATE = (
    "The contents of {subject} look like {content_type}.  Either the URL"
    " you are trying to use does not exist or you have an internet gateway"
    " issue.  You can remove the bad archive using 'spack clean"
    " <package>', then try again using the correct URL."
)


def warn_content_type_mismatch(subject, content_type="HTML"):
    tty.warn(
        CONTENT_TYPE_MISMATCH_WARNING_TEMPLATE.format(subject=subject, content_type=content_type)
    )


def _needs_stage(fun):
    """Many methods on fetch strategies require a stage to be set
    using set_stage().  This decorator adds a check for self.stage."""

    @functools.wraps(fun)
    def wrapper(self, *args, **kwargs):
        if not self.stage:
            raise NoStageError(fun)
        return fun(self, *args, **kwargs)

    return wrapper


def _ensure_one_stage_entry(stage_path):
    """Ensure there is only one stage entry in the stage path."""
    stage_entries = os.listdir(stage_path)
    assert len(stage_entries) == 1
    return os.path.join(stage_path, stage_entries[0])


def fetcher(cls):
    """Decorator used to register fetch strategies."""
    all_strategies.append(cls)
    return cls


class FetchStrategy(object):
    """Superclass of all fetch strategies."""

    #: The URL attribute must be specified either at the package class
    #: level, or as a keyword argument to ``version()``.  It is used to
    #: distinguish fetchers for different versions in the package DSL.
    url_attr = None  # type: Optional[str]

    #: Optional attributes can be used to distinguish fetchers when :
    #: classes have multiple ``url_attrs`` at the top-level.
    # optional attributes in version() args.
    optional_attrs = []  # type: List[str]

    def __init__(self, **kwargs):
        # The stage is initialized late, so that fetch strategies can be
        # constructed at package construction time.  This is where things
        # will be fetched.
        self.stage = None
        # Enable or disable caching for this strategy based on
        # 'no_cache' option from version directive.
        self.cache_enabled = not kwargs.pop("no_cache", False)

        self.package = None

    def set_package(self, package):
        self.package = package

    # Subclasses need to implement these methods
    def fetch(self):
        """Fetch source code archive or repo.

        Returns:
            bool: True on success, False on failure.
        """

    def check(self):
        """Checksum the archive fetched by this FetchStrategy."""

    def expand(self):
        """Expand the downloaded archive into the stage source path."""

    def reset(self):
        """Revert to freshly downloaded state.

        For archive files, this may just re-expand the archive.
        """

    def archive(self, destination):
        """Create an archive of the downloaded data for a mirror.

        For downloaded files, this should preserve the checksum of the
        original file. For repositories, it should just create an
        expandable tarball out of the downloaded repository.
        """

    @property
    def cachable(self):
        """Whether fetcher is capable of caching the resource it retrieves.

        This generally is determined by whether the resource is
        identifiably associated with a specific package version.

        Returns:
            bool: True if can cache, False otherwise.
        """

    def source_id(self):
        """A unique ID for the source.

        It is intended that a human could easily generate this themselves using
        the information available to them in the Spack package.

        The returned value is added to the content which determines the full
        hash for a package using `str()`.
        """
        raise NotImplementedError

    def mirror_id(self):
        """This is a unique ID for a source that is intended to help identify
        reuse of resources across packages.

        It is unique like source-id, but it does not include the package name
        and is not necessarily easy for a human to create themselves.
        """
        raise NotImplementedError

    def __str__(self):  # Should be human readable URL.
        return "FetchStrategy.__str___"

    @classmethod
    def matches(cls, args):
        """Predicate that matches fetch strategies to arguments of
        the version directive.

        Args:
            args: arguments of the version directive
        """
        return cls.url_attr in args


@fetcher
class BundleFetchStrategy(FetchStrategy):
    """
    Fetch strategy associated with bundle, or no-code, packages.

    Having a basic fetch strategy is a requirement for executing post-install
    hooks.  Consequently, this class provides the API but does little more
    than log messages.

    TODO: Remove this class by refactoring resource handling and the link
    between composite stages and composite fetch strategies (see #11981).
    """

    #: There is no associated URL keyword in ``version()`` for no-code
    #: packages but this property is required for some strategy-related
    #: functions (e.g., check_pkg_attributes).
    url_attr = ""

    def fetch(self):
        """Simply report success -- there is no code to fetch."""
        return True

    @property
    def cachable(self):
        """Report False as there is no code to cache."""
        return False

    def source_id(self):
        """BundlePackages don't have a source id."""
        return ""

    def mirror_id(self):
        """BundlePackages don't have a mirror id."""
        return ''


class FetchStrategyComposite(pattern.Composite):
    """Composite for a FetchStrategy object."""

    matches = FetchStrategy.matches

    def __init__(self):
        super(FetchStrategyComposite, self).__init__(
            ["fetch", "check", "expand", "reset", "archive", "cachable", "mirror_id"]
        )

    def source_id(self):
        component_ids = tuple(i.source_id() for i in self)
        if all(component_ids):
            return component_ids

    def set_package(self, package):
        for item in self:
            item.package = package


@fetcher
class URLFetchStrategy(FetchStrategy):
    """URLFetchStrategy pulls source code from a URL for an archive, check the
    archive against a checksum, and decompresses the archive.

    The destination for the resulting file(s) is the standard stage path.
    """

    url_attr = "url"

    # these are checksum types. The generic 'checksum' is deprecated for
    # specific hash names, but we need it for backward compatibility
    optional_attrs = list(crypto.hashes.keys()) + ["checksum"]

    def __init__(self, url=None, checksum=None, **kwargs):
        super(URLFetchStrategy, self).__init__(**kwargs)

        # Prefer values in kwargs to the positionals.
        self.url = kwargs.get("url", url)
        self.mirrors = kwargs.get("mirrors", [])

        # digest can be set as the first argument, or from an explicit
        # kwarg by the hash name.
        self.digest = kwargs.get("checksum", checksum)
        for h in self.optional_attrs:
            if h in kwargs:
                self.digest = kwargs[h]

        self.expand_archive = kwargs.get("expand", True)
        self.extra_options = kwargs.get("fetch_options", {})
        self._curl = None

        self.extension = kwargs.get("extension", None)

        if not self.url:
            raise ValueError("URLFetchStrategy requires a url for fetching.")

    @property
    def curl(self):
        if not self._curl:
            try:
                self._curl = which("curl", required=True)
            except CommandNotFoundError as exc:
                tty.error(str(exc))
        return self._curl

    def source_id(self):
        return self.digest

    def mirror_id(self):
        if not self.digest:
            return None
        # The filename is the digest. A directory is also created based on
        # truncating the digest to avoid creating a directory with too many
        # entries
        return os.path.sep.join(["archive", self.digest[:2], self.digest])

    @property
    def candidate_urls(self):
        urls = []

        for url in [self.url] + (self.mirrors or []):
            # This must be skipped on Windows due to URL encoding
            # of ':' characters on filepaths on Windows
            if sys.platform != "win32" and url.startswith("file://"):
                path = urllib_parse.quote(url[len("file://") :])
                url = "file://" + path
            urls.append(url)

        return urls

    @_needs_stage
    def fetch(self):
        if self.archive_file:
            tty.debug("Already downloaded {0}".format(self.archive_file))
            return

        url = None
        errors = []
        for url in self.candidate_urls:
            if not web_util.url_exists(url, self.curl):
                tty.debug("URL does not exist: " + url)
                continue

            try:
                self._fetch_from_url(url)
                break
            except FailedDownloadError as e:
                errors.append(str(e))

        for msg in errors:
            tty.debug(msg)

        if not self.archive_file:
            raise FailedDownloadError(url)

    def _fetch_from_url(self, url):
        if spack.config.get("config:url_fetch_method") == "curl":
            return self._fetch_curl(url)
        else:
            return self._fetch_urllib(url)

    def _check_headers(self, headers):
        # Check if we somehow got an HTML file rather than the archive we
        # asked for.  We only look at the last content type, to handle
        # redirects properly.
        content_types = re.findall(r"Content-Type:[^\r\n]+", headers, flags=re.IGNORECASE)
        if content_types and "text/html" in content_types[-1]:
            warn_content_type_mismatch(self.archive_file or "the archive")

    @_needs_stage
    def _fetch_urllib(self, url):
        save_file = self.stage.save_filename
        tty.msg("Fetching {0}".format(url))

        # Run urllib but grab the mime type from the http headers
        try:
            url, headers, response = web_util.read_from_url(url)
        except web_util.SpackWebError as e:
            # clean up archive on failure.
            if self.archive_file:
                os.remove(self.archive_file)
            if os.path.lexists(save_file):
                os.remove(save_file)
            msg = "urllib failed to fetch with error {0}".format(e)
            raise FailedDownloadError(url, msg)

        if os.path.lexists(save_file):
            os.remove(save_file)

        with open(save_file, "wb") as _open_file:
            shutil.copyfileobj(response, _open_file)

        self._check_headers(str(headers))

    @_needs_stage
    def _fetch_curl(self, url):
        save_file = None
        partial_file = None
        if self.stage.save_filename:
            save_file = self.stage.save_filename
            partial_file = self.stage.save_filename + ".part"
        tty.msg("Fetching {0}".format(url))
        if partial_file:
            save_args = [
                "-C",
                "-",  # continue partial downloads
                "-o",
                partial_file,
            ]  # use a .part file
        else:
            save_args = ["-O"]

        timeout = 0
        cookie_args = []
        if self.extra_options:
            cookie = self.extra_options.get("cookie")
            if cookie:
                cookie_args.append("-j")  # junk cookies
                cookie_args.append("-b")  # specify cookie
                cookie_args.append(cookie)

            timeout = self.extra_options.get("timeout")

        base_args = web_util.base_curl_fetch_args(url, timeout)
        curl_args = save_args + base_args + cookie_args

        # Run curl but grab the mime type from the http headers
        curl = self.curl
        with working_dir(self.stage.path):
            headers = curl(*curl_args, output=str, fail_on_error=False)

        if curl.returncode != 0:
            # clean up archive on failure.
            if self.archive_file:
                os.remove(self.archive_file)

            if partial_file and os.path.lexists(partial_file):
                os.remove(partial_file)

            try:
                web_util.check_curl_code(curl.returncode)
            except web_util.FetchError as err:
                raise spack.fetch_strategy.FailedDownloadError(url, str(err))

        self._check_headers(headers)

        if save_file and (partial_file is not None):
            fs.rename(partial_file, save_file)

    @property  # type: ignore # decorated properties unsupported in mypy
    @_needs_stage
    def archive_file(self):
        """Path to the source archive within this stage directory."""
        return self.stage.archive_file

    @property
    def cachable(self):
        return self.cache_enabled and bool(self.digest)

    @_needs_stage
    def expand(self):
        if not self.expand_archive:
            tty.debug(
                "Staging unexpanded archive {0} in {1}".format(
                    self.archive_file, self.stage.source_path
                )
            )
            if not self.stage.expanded:
                mkdirp(self.stage.source_path)
            dest = os.path.join(self.stage.source_path, os.path.basename(self.archive_file))
            shutil.move(self.archive_file, dest)
            return

        tty.debug("Staging archive: {0}".format(self.archive_file))

        if not self.archive_file:
            raise NoArchiveFileError(
                "Couldn't find archive file", "Failed on expand() for URL %s" % self.url
            )

        # TODO: replace this by mime check.
        if not self.extension:
            self.extension = spack.url.determine_url_file_extension(self.url)

        if self.stage.expanded:
            tty.debug("Source already staged to %s" % self.stage.source_path)
            return

        decompress = decompressor_for(self.archive_file, self.extension)

        # Below we assume that the command to decompress expand the
        # archive in the current working directory
        with fs.exploding_archive_catch(self.stage):
            decompress(self.archive_file)

    def archive(self, destination):
        """Just moves this archive to the destination."""
        if not self.archive_file:
            raise NoArchiveFileError("Cannot call archive() before fetching.")

        web_util.push_to_url(self.archive_file, destination, keep_original=True)

    @_needs_stage
    def check(self):
        """Check the downloaded archive against a checksum digest.
        No-op if this stage checks code out of a repository."""
        if not self.digest:
            raise NoDigestError("Attempt to check URLFetchStrategy with no digest.")

        checker = crypto.Checker(self.digest)
        if not checker.check(self.archive_file):
            raise ChecksumError(
                "%s checksum failed for %s" % (checker.hash_name, self.archive_file),
                "Expected %s but got %s" % (self.digest, checker.sum),
            )

    @_needs_stage
    def reset(self):
        """
        Removes the source path if it exists, then re-expands the archive.
        """
        if not self.archive_file:
            raise NoArchiveFileError(
                "Tried to reset URLFetchStrategy before fetching",
                "Failed on reset() for URL %s" % self.url,
            )

        # Remove everything but the archive from the stage
        for filename in os.listdir(self.stage.path):
            abspath = os.path.join(self.stage.path, filename)
            if abspath != self.archive_file:
                shutil.rmtree(abspath, ignore_errors=True)

        # Expand the archive again
        self.expand()

    def __repr__(self):
        url = self.url if self.url else "no url"
        return "%s<%s>" % (self.__class__.__name__, url)

    def __str__(self):
        if self.url:
            return self.url
        else:
            return "[no url]"


@fetcher
class CacheURLFetchStrategy(URLFetchStrategy):
    """The resource associated with a cache URL may be out of date."""

    @_needs_stage
    def fetch(self):
        reg_str = r"^file://"
        path = re.sub(reg_str, "", self.url)

        # check whether the cache file exists.
        if not os.path.isfile(path):
            raise NoCacheError("No cache of %s" % path)

        # remove old symlink if one is there.
        filename = self.stage.save_filename
        if os.path.lexists(filename):
            os.remove(filename)

        # Symlink to local cached archive.
        symlink(path, filename)

        # Remove link if checksum fails, or subsequent fetchers
        # will assume they don't need to download.
        if self.digest:
            try:
                self.check()
            except ChecksumError:
                os.remove(self.archive_file)
                raise

        # Notify the user how we fetched.
        tty.msg("Using cached archive: {0}".format(path))


class VCSFetchStrategy(FetchStrategy):
    """Superclass for version control system fetch strategies.

    Like all fetchers, VCS fetchers are identified by the attributes
    passed to the ``version`` directive.  The optional_attrs for a VCS
    fetch strategy represent types of revisions, e.g. tags, branches,
    commits, etc.

    The required attributes (git, svn, etc.) are used to specify the URL
    and to distinguish a VCS fetch strategy from a URL fetch strategy.

    """

    def __init__(self, **kwargs):
        super(VCSFetchStrategy, self).__init__(**kwargs)

        # Set a URL based on the type of fetch strategy.
        self.url = kwargs.get(self.url_attr, None)
        if not self.url:
            raise ValueError("%s requires %s argument." % (self.__class__, self.url_attr))

        for attr in self.optional_attrs:
            setattr(self, attr, kwargs.get(attr, None))

    @_needs_stage
    def check(self):
        tty.debug("No checksum needed when fetching with {0}".format(self.url_attr))

    @_needs_stage
    def expand(self):
        tty.debug("Source fetched with %s is already expanded." % self.url_attr)

    @_needs_stage
    def archive(self, destination, **kwargs):
        assert extension_from_path(destination) == "tar.gz"
        assert self.stage.source_path.startswith(self.stage.path)

        tar = which("tar", required=True)

        patterns = kwargs.get("exclude", None)
        if patterns is not None:
            if isinstance(patterns, six.string_types):
                patterns = [patterns]
            for p in patterns:
                tar.add_default_arg("--exclude=%s" % p)

        with working_dir(self.stage.path):
            if self.stage.srcdir:
                # Here we create an archive with the default repository name.
                # The 'tar' command has options for changing the name of a
                # directory that is included in the archive, but they differ
                # based on OS, so we temporarily rename the repo
                with temp_rename(self.stage.source_path, self.stage.srcdir):
                    tar("-czf", destination, self.stage.srcdir)
            else:
                tar("-czf", destination, os.path.basename(self.stage.source_path))

    def __str__(self):
        return "VCS: %s" % self.url

    def __repr__(self):
        return "%s<%s>" % (self.__class__, self.url)


@fetcher
class GoFetchStrategy(VCSFetchStrategy):
    """Fetch strategy that employs the `go get` infrastructure.

    Use like this in a package:

       version('name',
               go='github.com/monochromegane/the_platinum_searcher/...')

    Go get does not natively support versions, they can be faked with git.

    The fetched source will be moved to the standard stage sourcepath directory
    during the expand step.
    """

    url_attr = "go"

    def __init__(self, **kwargs):
        # Discards the keywords in kwargs that may conflict with the next
        # call to __init__
        forwarded_args = copy.copy(kwargs)
        forwarded_args.pop("name", None)
        super(GoFetchStrategy, self).__init__(**forwarded_args)

        self._go = None

    @property
    def go_version(self):
        vstring = self.go("version", output=str).split(" ")[2]
        return spack.version.Version(vstring)

    @property
    def go(self):
        if not self._go:
            self._go = which("go", required=True)
        return self._go

    @_needs_stage
    def fetch(self):
        tty.debug("Getting go resource: {0}".format(self.url))

        with working_dir(self.stage.path):
            try:
                os.mkdir("go")
            except OSError:
                pass
            env = dict(os.environ)
            env["GOPATH"] = os.path.join(os.getcwd(), "go")
            self.go("get", "-v", "-d", self.url, env=env)

    def archive(self, destination):
        super(GoFetchStrategy, self).archive(destination, exclude=".git")

    @_needs_stage
    def expand(self):
        tty.debug("Source fetched with %s is already expanded." % self.url_attr)

        # Move the directory to the well-known stage source path
        repo_root = _ensure_one_stage_entry(self.stage.path)
        shutil.move(repo_root, self.stage.source_path)

    @_needs_stage
    def reset(self):
        with working_dir(self.stage.source_path):
            self.go("clean")

    def __str__(self):
        return "[go] %s" % self.url


@fetcher
class GitFetchStrategy(VCSFetchStrategy):

    """
    Fetch strategy that gets source code from a git repository.
    Use like this in a package:

        version('name', git='https://github.com/project/repo.git')

    Optionally, you can provide a branch, or commit to check out, e.g.:

        version('1.1', git='https://github.com/project/repo.git', tag='v1.1')

    You can use these three optional attributes in addition to ``git``:

        * ``branch``: Particular branch to build from (default is the
                      repository's default branch)
        * ``tag``: Particular tag to check out
        * ``commit``: Particular commit hash in the repo

    Repositories are cloned into the standard stage source path directory.
    """

    url_attr = "git"
    optional_attrs = [
        "tag",
        "branch",
        "commit",
        "submodules",
        "get_full_repo",
        "submodules_delete",
    ]

    git_version_re = r"git version (\S+)"

    def __init__(self, **kwargs):
        # Discards the keywords in kwargs that may conflict with the next call
        # to __init__
        forwarded_args = copy.copy(kwargs)
        forwarded_args.pop("name", None)
        super(GitFetchStrategy, self).__init__(**forwarded_args)

        self._git = None
        self.submodules = kwargs.get("submodules", False)
        self.submodules_delete = kwargs.get("submodules_delete", False)
        self.get_full_repo = kwargs.get("get_full_repo", False)

    @property
    def git_version(self):
        return GitFetchStrategy.version_from_git(self.git)

    @staticmethod
    def version_from_git(git_exe):
        """Given a git executable, return the Version (this will fail if
        the output cannot be parsed into a valid Version).
        """
        version_output = git_exe("--version", output=str)
        m = re.search(GitFetchStrategy.git_version_re, version_output)
        return spack.version.Version(m.group(1))

    @property
    def git(self):
        if not self._git:
            self._git = which("git", required=True)

            # Disable advice for a quieter fetch
            # https://github.com/git/git/blob/master/Documentation/RelNotes/1.7.2.txt
            if self.git_version >= spack.version.Version("1.7.2"):
                self._git.add_default_arg("-c")
                self._git.add_default_arg("advice.detachedHead=false")

            # If the user asked for insecure fetching, make that work
            # with git as well.
            if not spack.config.get("config:verify_ssl"):
                self._git.add_default_env("GIT_SSL_NO_VERIFY", "true")

        return self._git

    @property
    def cachable(self):
        return self.cache_enabled and bool(self.commit or self.tag)

    def source_id(self):
        return self.commit or self.tag

    def mirror_id(self):
<<<<<<< HEAD
        repo_ref = self.commit or self.tag or self.branch or 'HEAD'
        if self.submodules:
            repo_ref += '_submodules'
        if self.get_full_repo:
            repo_ref += '_full'
        repo_path = url_util.parse(self.url).path
        result = os.path.sep.join(['git', repo_path, repo_ref])
        return result
=======
        repo_ref = self.commit or self.tag or self.branch
        if repo_ref:
            repo_path = url_util.parse(self.url).path
            result = os.path.sep.join(["git", repo_path, repo_ref])
            return result
>>>>>>> a8691124

    def _repo_info(self):
        args = ""

        if self.commit:
            args = " at commit {0}".format(self.commit)
        elif self.tag:
            args = " at tag {0}".format(self.tag)
        elif self.branch:
            args = " on branch {0}".format(self.branch)

        return "{0}{1}".format(self.url, args)

    @_needs_stage
    def fetch(self):
        if self.stage.expanded:
            tty.debug("Already fetched {0}".format(self.stage.source_path))
            return

        self.clone(commit=self.commit, branch=self.branch, tag=self.tag)

    def clone(self, dest=None, commit=None, branch=None, tag=None, bare=False):
        """
        Clone a repository to a path.

        This method handles cloning from git, but does not require a stage.

        Arguments:
            dest (str or None): The path into which the code is cloned. If None,
                requires a stage and uses the stage's source path.
            commit (str or None): A commit to fetch from the remote. Only one of
                commit, branch, and tag may be non-None.
            branch (str or None): A branch to fetch from the remote.
            tag (str or None): A tag to fetch from the remote.
            bare (bool): Execute a "bare" git clone (--bare option to git)
        """
        # Default to spack source path
        dest = dest or self.stage.source_path
        tty.debug("Cloning git repository: {0}".format(self._repo_info()))

        git = self.git
        debug = spack.config.get("config:debug")

        if bare:
            # We don't need to worry about which commit/branch/tag is checked out
            clone_args = ["clone", "--bare"]
            if not debug:
                clone_args.append("--quiet")
            clone_args.extend([self.url, dest])
            git(*clone_args)
        elif commit:
            # Need to do a regular clone and check out everything if
            # they asked for a particular commit.
            clone_args = ["clone", self.url]
            if not debug:
                clone_args.insert(1, "--quiet")
            with temp_cwd():
                git(*clone_args)
                repo_name = get_single_file(".")
                if self.stage:
                    self.stage.srcdir = repo_name
                shutil.copytree(repo_name, dest, symlinks=True)
                shutil.rmtree(
                    repo_name,
                    ignore_errors=False,
                    onerror=fs.readonly_file_handler(ignore_errors=True),
                )

            with working_dir(dest):
                checkout_args = ["checkout", commit]
                if not debug:
                    checkout_args.insert(1, "--quiet")
                git(*checkout_args)

        else:
            # Can be more efficient if not checking out a specific commit.
            args = ["clone"]
            if not debug:
                args.append("--quiet")

            # If we want a particular branch ask for it.
            if branch:
                args.extend(["--branch", branch])
            elif tag and self.git_version >= spack.version.ver("1.8.5.2"):
                args.extend(["--branch", tag])

            # Try to be efficient if we're using a new enough git.
            # This checks out only one branch's history
            if self.git_version >= spack.version.ver("1.7.10"):
                if self.get_full_repo:
                    args.append("--no-single-branch")
                else:
                    args.append("--single-branch")

            with temp_cwd():
                # Yet more efficiency: only download a 1-commit deep
                # tree, if the in-use git and protocol permit it.
                if (
                    (not self.get_full_repo)
                    and self.git_version >= spack.version.ver("1.7.1")
                    and self.protocol_supports_shallow_clone()
                ):
                    args.extend(["--depth", "1"])

                args.extend([self.url])
                git(*args)

                repo_name = get_single_file(".")
                if self.stage:
                    self.stage.srcdir = repo_name
                shutil.move(repo_name, dest)

            with working_dir(dest):
                # For tags, be conservative and check them out AFTER
                # cloning.  Later git versions can do this with clone
                # --branch, but older ones fail.
                if tag and self.git_version < spack.version.ver("1.8.5.2"):
                    # pull --tags returns a "special" error code of 1 in
                    # older versions that we have to ignore.
                    # see: https://github.com/git/git/commit/19d122b
                    pull_args = ["pull", "--tags"]
                    co_args = ["checkout", self.tag]
                    if not spack.config.get("config:debug"):
                        pull_args.insert(1, "--quiet")
                        co_args.insert(1, "--quiet")

                    git(*pull_args, ignore_errors=1)
                    git(*co_args)

        if self.submodules_delete:
            with working_dir(dest):
                for submodule_to_delete in self.submodules_delete:
                    args = ["rm", submodule_to_delete]
                    if not spack.config.get("config:debug"):
                        args.insert(1, "--quiet")
                    git(*args)

        # Init submodules if the user asked for them.
        git_commands = []
        submodules = self.submodules
        if callable(submodules):
            submodules = list(submodules(self.package))
            git_commands.append(["submodule", "init", "--"] + submodules)
            git_commands.append(["submodule", "update", "--recursive"])
        elif submodules:
            git_commands.append(["submodule", "update", "--init", "--recursive"])

        if not git_commands:
            return

        with working_dir(dest):
            for args in git_commands:
                if not spack.config.get("config:debug"):
                    args.insert(1, "--quiet")
                git(*args)

    def archive(self, destination):
<<<<<<< HEAD
        kwargs = dict()
        super(GitFetchStrategy, self).archive(destination, **kwargs)

    def get_commit(self):
        return self.git('rev-parse', 'HEAD', output=str).strip()
=======
        super(GitFetchStrategy, self).archive(destination, exclude=".git")
>>>>>>> a8691124

    @_needs_stage
    def reset(self):
        with working_dir(self.stage.source_path):
            co_args = ["checkout", "."]
            clean_args = ["clean", "-f"]
            if spack.config.get("config:debug"):
                co_args.insert(1, "--quiet")
                clean_args.insert(1, "--quiet")

            self.git(*co_args)
            self.git(*clean_args)

    def protocol_supports_shallow_clone(self):
        """Shallow clone operations (--depth #) are not supported by the basic
        HTTP protocol or by no-protocol file specifications.
        Use (e.g.) https:// or file:// instead."""
        return not (self.url.startswith("http://") or self.url.startswith("/"))

    def __str__(self):
        return "[git] {0}".format(self._repo_info())


@fetcher
class CvsFetchStrategy(VCSFetchStrategy):
    """Fetch strategy that gets source code from a CVS repository.
       Use like this in a package:

           version('name',
                   cvs=':pserver:anonymous@www.example.com:/cvsroot%module=modulename')

       Optionally, you can provide a branch and/or a date for the URL:

           version('name',
                   cvs=':pserver:anonymous@www.example.com:/cvsroot%module=modulename',
                   branch='branchname', date='date')

    Repositories are checked out into the standard stage source path directory.
    """

    url_attr = "cvs"
    optional_attrs = ["branch", "date"]

    def __init__(self, **kwargs):
        # Discards the keywords in kwargs that may conflict with the next call
        # to __init__
        forwarded_args = copy.copy(kwargs)
        forwarded_args.pop("name", None)
        super(CvsFetchStrategy, self).__init__(**forwarded_args)

        self._cvs = None
        if self.branch is not None:
            self.branch = str(self.branch)
        if self.date is not None:
            self.date = str(self.date)

    @property
    def cvs(self):
        if not self._cvs:
            self._cvs = which("cvs", required=True)
        return self._cvs

    @property
    def cachable(self):
        return self.cache_enabled and (bool(self.branch) or bool(self.date))

    def source_id(self):
        if not (self.branch or self.date):
            # We need a branch or a date to make a checkout reproducible
            return None
        id = "id"
        if self.branch:
            id += "-branch=" + self.branch
        if self.date:
            id += "-date=" + self.date
        return id

    def mirror_id(self):
        if not (self.branch or self.date):
            # We need a branch or a date to make a checkout reproducible
            return None
        # Special-case handling because this is not actually a URL
        elements = self.url.split(":")
        final = elements[-1]
        elements = final.split("/")
        # Everything before the first slash is a port number
        elements = elements[1:]
        result = os.path.sep.join(["cvs"] + elements)
        if self.branch:
            result += "%branch=" + self.branch
        if self.date:
            result += "%date=" + self.date
        return result

    @_needs_stage
    def fetch(self):
        if self.stage.expanded:
            tty.debug("Already fetched {0}".format(self.stage.source_path))
            return

        tty.debug("Checking out CVS repository: {0}".format(self.url))

        with temp_cwd():
            url, module = self.url.split("%module=")
            # Check out files
            args = ["-z9", "-d", url, "checkout"]
            if self.branch is not None:
                args.extend(["-r", self.branch])
            if self.date is not None:
                args.extend(["-D", self.date])
            args.append(module)
            self.cvs(*args)
            # Rename repo
            repo_name = get_single_file(".")
            self.stage.srcdir = repo_name
            shutil.move(repo_name, self.stage.source_path)

    def _remove_untracked_files(self):
        """Removes untracked files in a CVS repository."""
        with working_dir(self.stage.source_path):
            status = self.cvs("-qn", "update", output=str)
            for line in status.split("\n"):
                if re.match(r"^[?]", line):
                    path = line[2:].strip()
                    if os.path.isfile(path):
                        os.unlink(path)

    def archive(self, destination):
        super(CvsFetchStrategy, self).archive(destination, exclude="CVS")

    @_needs_stage
    def reset(self):
        self._remove_untracked_files()
        with working_dir(self.stage.source_path):
            self.cvs("update", "-C", ".")

    def __str__(self):
        return "[cvs] %s" % self.url


@fetcher
class SvnFetchStrategy(VCSFetchStrategy):

    """Fetch strategy that gets source code from a subversion repository.
       Use like this in a package:

           version('name', svn='http://www.example.com/svn/trunk')

       Optionally, you can provide a revision for the URL:

           version('name', svn='http://www.example.com/svn/trunk',
                   revision='1641')

    Repositories are checked out into the standard stage source path directory.
    """

    url_attr = "svn"
    optional_attrs = ["revision"]

    def __init__(self, **kwargs):
        # Discards the keywords in kwargs that may conflict with the next call
        # to __init__
        forwarded_args = copy.copy(kwargs)
        forwarded_args.pop("name", None)
        super(SvnFetchStrategy, self).__init__(**forwarded_args)

        self._svn = None
        if self.revision is not None:
            self.revision = str(self.revision)

    @property
    def svn(self):
        if not self._svn:
            self._svn = which("svn", required=True)
        return self._svn

    @property
    def cachable(self):
        return self.cache_enabled and bool(self.revision)

    def source_id(self):
        return self.revision

    def mirror_id(self):
        if self.revision:
            repo_path = url_util.parse(self.url).path
            result = os.path.sep.join(["svn", repo_path, self.revision])
            return result

    @_needs_stage
    def fetch(self):
        if self.stage.expanded:
            tty.debug("Already fetched {0}".format(self.stage.source_path))
            return

        tty.debug("Checking out subversion repository: {0}".format(self.url))

        args = ["checkout", "--force", "--quiet"]
        if self.revision:
            args += ["-r", self.revision]
        args.extend([self.url])

        with temp_cwd():
            self.svn(*args)
            repo_name = get_single_file(".")
            self.stage.srcdir = repo_name
            shutil.move(repo_name, self.stage.source_path)

    def _remove_untracked_files(self):
        """Removes untracked files in an svn repository."""
        with working_dir(self.stage.source_path):
            status = self.svn("status", "--no-ignore", output=str)
            self.svn("status", "--no-ignore")
            for line in status.split("\n"):
                if not re.match("^[I?]", line):
                    continue
                path = line[8:].strip()
                if os.path.isfile(path):
                    os.unlink(path)
                elif os.path.isdir(path):
                    shutil.rmtree(path, ignore_errors=True)

    def archive(self, destination):
        super(SvnFetchStrategy, self).archive(destination, exclude=".svn")

    @_needs_stage
    def reset(self):
        self._remove_untracked_files()
        with working_dir(self.stage.source_path):
            self.svn("revert", ".", "-R")

    def __str__(self):
        return "[svn] %s" % self.url


@fetcher
class HgFetchStrategy(VCSFetchStrategy):

    """
    Fetch strategy that gets source code from a Mercurial repository.
    Use like this in a package:

        version('name', hg='https://jay.grs.rwth-aachen.de/hg/lwm2')

    Optionally, you can provide a branch, or revision to check out, e.g.:

        version('torus',
                hg='https://jay.grs.rwth-aachen.de/hg/lwm2', branch='torus')

    You can use the optional 'revision' attribute to check out a
    branch, tag, or particular revision in hg.  To prevent
    non-reproducible builds, using a moving target like a branch is
    discouraged.

        * ``revision``: Particular revision, branch, or tag.

    Repositories are cloned into the standard stage source path directory.
    """

    url_attr = "hg"
    optional_attrs = ["revision"]

    def __init__(self, **kwargs):
        # Discards the keywords in kwargs that may conflict with the next call
        # to __init__
        forwarded_args = copy.copy(kwargs)
        forwarded_args.pop("name", None)
        super(HgFetchStrategy, self).__init__(**forwarded_args)

        self._hg = None

    @property
    def hg(self):
        """
        Returns:
            Executable: the hg executable
        """
        if not self._hg:
            self._hg = which("hg", required=True)

            # When building PythonPackages, Spack automatically sets
            # PYTHONPATH. This can interfere with hg, which is a Python
            # script. Unset PYTHONPATH while running hg.
            self._hg.add_default_env("PYTHONPATH", "")

        return self._hg

    @property
    def cachable(self):
        return self.cache_enabled and bool(self.revision)

    def source_id(self):
        return self.revision

    def mirror_id(self):
        if self.revision:
            repo_path = url_util.parse(self.url).path
            result = os.path.sep.join(["hg", repo_path, self.revision])
            return result

    @_needs_stage
    def fetch(self):
        if self.stage.expanded:
            tty.debug("Already fetched {0}".format(self.stage.source_path))
            return

        args = []
        if self.revision:
            args.append("at revision %s" % self.revision)
        tty.debug("Cloning mercurial repository: {0} {1}".format(self.url, args))

        args = ["clone"]

        if not spack.config.get("config:verify_ssl"):
            args.append("--insecure")

        if self.revision:
            args.extend(["-r", self.revision])

        args.extend([self.url])

        with temp_cwd():
            self.hg(*args)
            repo_name = get_single_file(".")
            self.stage.srcdir = repo_name
            shutil.move(repo_name, self.stage.source_path)

    def archive(self, destination):
        super(HgFetchStrategy, self).archive(destination, exclude=".hg")

    @_needs_stage
    def reset(self):
        with working_dir(self.stage.path):
            source_path = self.stage.source_path
            scrubbed = "scrubbed-source-tmp"

            args = ["clone"]
            if self.revision:
                args += ["-r", self.revision]
            args += [source_path, scrubbed]
            self.hg(*args)

            shutil.rmtree(source_path, ignore_errors=True)
            shutil.move(scrubbed, source_path)

    def __str__(self):
        return "[hg] %s" % self.url


@fetcher
class S3FetchStrategy(URLFetchStrategy):
    """FetchStrategy that pulls from an S3 bucket."""

    url_attr = "s3"

    def __init__(self, *args, **kwargs):
        try:
            super(S3FetchStrategy, self).__init__(*args, **kwargs)
        except ValueError:
            if not kwargs.get("url"):
                raise ValueError("S3FetchStrategy requires a url for fetching.")

    @_needs_stage
    def fetch(self):
        if self.archive_file:
            tty.debug("Already downloaded {0}".format(self.archive_file))
            return

        parsed_url = url_util.parse(self.url)
        if parsed_url.scheme != "s3":
            raise web_util.FetchError("S3FetchStrategy can only fetch from s3:// urls.")

        tty.debug("Fetching {0}".format(self.url))

        basename = os.path.basename(parsed_url.path)

        with working_dir(self.stage.path):
            _, headers, stream = web_util.read_from_url(self.url)

            with open(basename, "wb") as f:
                shutil.copyfileobj(stream, f)

            content_type = web_util.get_header(headers, "Content-type")

        if content_type == "text/html":
            warn_content_type_mismatch(self.archive_file or "the archive")

        if self.stage.save_filename:
            llnl.util.filesystem.rename(
                os.path.join(self.stage.path, basename), self.stage.save_filename
            )

        if not self.archive_file:
            raise FailedDownloadError(self.url)


@fetcher
class GCSFetchStrategy(URLFetchStrategy):
    """FetchStrategy that pulls from a GCS bucket."""

    url_attr = "gs"

    def __init__(self, *args, **kwargs):
        try:
            super(GCSFetchStrategy, self).__init__(*args, **kwargs)
        except ValueError:
            if not kwargs.get("url"):
                raise ValueError("GCSFetchStrategy requires a url for fetching.")

    @_needs_stage
    def fetch(self):
        if self.archive_file:
            tty.debug("Already downloaded {0}".format(self.archive_file))
            return

        parsed_url = url_util.parse(self.url)
        if parsed_url.scheme != "gs":
            raise web_util.FetchError("GCSFetchStrategy can only fetch from gs:// urls.")

        tty.debug("Fetching {0}".format(self.url))

        basename = os.path.basename(parsed_url.path)

        with working_dir(self.stage.path):
            _, headers, stream = web_util.read_from_url(self.url)

            with open(basename, "wb") as f:
                shutil.copyfileobj(stream, f)

            content_type = web_util.get_header(headers, "Content-type")

        if content_type == "text/html":
            warn_content_type_mismatch(self.archive_file or "the archive")

        if self.stage.save_filename:
            os.rename(os.path.join(self.stage.path, basename), self.stage.save_filename)

        if not self.archive_file:
            raise FailedDownloadError(self.url)


def stable_target(fetcher):
    """Returns whether the fetcher target is expected to have a stable
    checksum. This is only true if the target is a preexisting archive
    file."""
    if isinstance(fetcher, URLFetchStrategy) and fetcher.cachable:
        return True
    return False


def from_url(url):
    """Given a URL, find an appropriate fetch strategy for it.
    Currently just gives you a URLFetchStrategy that uses curl.

    TODO: make this return appropriate fetch strategies for other
          types of URLs.
    """
    return URLFetchStrategy(url)


def from_kwargs(**kwargs):
    """Construct an appropriate FetchStrategy from the given keyword arguments.

    Args:
        **kwargs: dictionary of keyword arguments, e.g. from a
            ``version()`` directive in a package.

    Returns:
        typing.Callable: The fetch strategy that matches the args, based
            on attribute names (e.g., ``git``, ``hg``, etc.)

    Raises:
        spack.util.web.FetchError: If no ``fetch_strategy`` matches the args.
    """
    for fetcher in all_strategies:
        if fetcher.matches(kwargs):
            return fetcher(**kwargs)

    raise InvalidArgsError(**kwargs)


def check_pkg_attributes(pkg):
    """Find ambiguous top-level fetch attributes in a package.

    Currently this only ensures that two or more VCS fetch strategies are
    not specified at once.
    """
    # a single package cannot have URL attributes for multiple VCS fetch
    # strategies *unless* they are the same attribute.
    conflicts = set([s.url_attr for s in all_strategies if hasattr(pkg, s.url_attr)])

    # URL isn't a VCS fetch method. We can use it with a VCS method.
    conflicts -= set(["url"])

    if len(conflicts) > 1:
        raise FetcherConflict(
            "Package %s cannot specify %s together. Pick at most one."
            % (pkg.name, comma_and(quote(conflicts)))
        )


def _check_version_attributes(fetcher, pkg, version):
    """Ensure that the fetcher for a version is not ambiguous.

    This assumes that we have already determined the fetcher for the
    specific version using ``for_package_version()``
    """
    all_optionals = set(a for s in all_strategies for a in s.optional_attrs)

    args = pkg.versions[version]
    extra = set(args) - set(fetcher.optional_attrs) - set([fetcher.url_attr, "no_cache"])
    extra.intersection_update(all_optionals)

    if extra:
        legal_attrs = [fetcher.url_attr] + list(fetcher.optional_attrs)
        raise FetcherConflict(
            "%s version '%s' has extra arguments: %s"
            % (pkg.name, version, comma_and(quote(extra))),
            "Valid arguments for a %s fetcher are: \n    %s"
            % (fetcher.url_attr, comma_and(quote(legal_attrs))),
        )


def _extrapolate(pkg, version):
    """Create a fetcher from an extrapolated URL for this version."""
    try:
        return URLFetchStrategy(pkg.url_for_version(version), fetch_options=pkg.fetch_options)
    except spack.package_base.NoURLError:
        msg = "Can't extrapolate a URL for version %s " "because package %s defines no URLs"
        raise ExtrapolationError(msg % (version, pkg.name))


def _from_merged_attrs(fetcher, pkg, version):
    """Create a fetcher from merged package and version attributes."""
    if fetcher.url_attr == "url":
        mirrors = pkg.all_urls_for_version(version)
        url = mirrors[0]
        mirrors = mirrors[1:]
        attrs = {fetcher.url_attr: url, "mirrors": mirrors}
    else:
        url = getattr(pkg, fetcher.url_attr)
        attrs = {fetcher.url_attr: url}

    attrs["fetch_options"] = pkg.fetch_options
    attrs.update(pkg.versions[version])

    if fetcher.url_attr == "git" and hasattr(pkg, "submodules"):
        attrs.setdefault("submodules", pkg.submodules)

    return fetcher(**attrs)


def for_package_version(pkg, version):
    """Determine a fetch strategy based on the arguments supplied to
    version() in the package description."""

    # No-code packages have a custom fetch strategy to work around issues
    # with resource staging.
    if not pkg.has_code:
        return BundleFetchStrategy()

    check_pkg_attributes(pkg)

    if not isinstance(version, spack.version.VersionBase):
        version = spack.version.Version(version)

    # if it's a commit, we must use a GitFetchStrategy
    if isinstance(version, spack.version.GitVersion):
        if not hasattr(pkg, "git"):
            raise web_util.FetchError(
                "Cannot fetch git version for %s. Package has no 'git' attribute" % pkg.name
            )
        # Populate the version with comparisons to other commits
        version.generate_git_lookup(pkg.name)

        # For GitVersion, we have no way to determine whether a ref is a branch or tag
        # Fortunately, we handle branches and tags identically, except tags are
        # handled slightly more conservatively for older versions of git.
        # We call all non-commit refs tags in this context, at the cost of a slight
        # performance hit for branches on older versions of git.
        # Branches cannot be cached, so we tell the fetcher not to cache tags/branches
        ref_type = "commit" if version.is_commit else "tag"
        kwargs = {
            "git": pkg.git,
            ref_type: version.ref,
            "no_cache": True,
        }

        kwargs["submodules"] = getattr(pkg, "submodules", False)

        # if we have a ref_version already, and it is a version from the package
        # we can use that version's submodule specifications
        if pkg.version.ref_version:
            ref_version = spack.version.Version(pkg.version.ref_version[0])
            ref_version_attributes = pkg.versions.get(ref_version)
            if ref_version_attributes:
                kwargs["submodules"] = ref_version_attributes.get(
                    "submodules", kwargs["submodules"]
                )

        fetcher = GitFetchStrategy(**kwargs)
        return fetcher

    # If it's not a known version, try to extrapolate one by URL
    if version not in pkg.versions:
        return _extrapolate(pkg, version)

    # Set package args first so version args can override them
    args = {"fetch_options": pkg.fetch_options}
    # Grab a dict of args out of the package version dict
    args.update(pkg.versions[version])

    # If the version specifies a `url_attr` directly, use that.
    for fetcher in all_strategies:
        if fetcher.url_attr in args:
            _check_version_attributes(fetcher, pkg, version)
            if fetcher.url_attr == "git" and hasattr(pkg, "submodules"):
                args.setdefault("submodules", pkg.submodules)
            return fetcher(**args)

    # if a version's optional attributes imply a particular fetch
    # strategy, and we have the `url_attr`, then use that strategy.
    for fetcher in all_strategies:
        if hasattr(pkg, fetcher.url_attr) or fetcher.url_attr == "url":
            optionals = fetcher.optional_attrs
            if optionals and any(a in args for a in optionals):
                _check_version_attributes(fetcher, pkg, version)
                return _from_merged_attrs(fetcher, pkg, version)

    # if the optional attributes tell us nothing, then use any `url_attr`
    # on the package.  This prefers URL vs. VCS, b/c URLFetchStrategy is
    # defined first in this file.
    for fetcher in all_strategies:
        if hasattr(pkg, fetcher.url_attr):
            _check_version_attributes(fetcher, pkg, version)
            return _from_merged_attrs(fetcher, pkg, version)

    raise InvalidArgsError(pkg, version, **args)


def from_url_scheme(url, *args, **kwargs):
    """Finds a suitable FetchStrategy by matching its url_attr with the scheme
    in the given url."""

    url = kwargs.get("url", url)
    parsed_url = urllib_parse.urlparse(url, scheme="file")

    scheme_mapping = kwargs.get("scheme_mapping") or {
        "file": "url",
        "http": "url",
        "https": "url",
        "ftp": "url",
        "ftps": "url",
    }

    scheme = parsed_url.scheme
    scheme = scheme_mapping.get(scheme, scheme)

    for fetcher in all_strategies:
        url_attr = getattr(fetcher, "url_attr", None)
        if url_attr and url_attr == scheme:
            return fetcher(url, *args, **kwargs)

    raise ValueError(
        'No FetchStrategy found for url with scheme: "{SCHEME}"'.format(SCHEME=parsed_url.scheme)
    )


def from_list_url(pkg):
    """If a package provides a URL which lists URLs for resources by
    version, this can can create a fetcher for a URL discovered for
    the specified package's version."""

    if pkg.list_url:
        try:
            versions = pkg.fetch_remote_versions()
            try:
                # get a URL, and a checksum if we have it
                url_from_list = versions[pkg.version]
                checksum = None

                # try to find a known checksum for version, from the package
                version = pkg.version
                if version in pkg.versions:
                    args = pkg.versions[version]
                    checksum = next(
                        (v for k, v in args.items() if k in crypto.hashes), args.get("checksum")
                    )

                # construct a fetcher
                return URLFetchStrategy(url_from_list, checksum, fetch_options=pkg.fetch_options)
            except KeyError as e:
                tty.debug(e)
                tty.msg("Cannot find version %s in url_list" % pkg.version)

        except BaseException as e:
            # TODO: Don't catch BaseException here! Be more specific.
            tty.debug(e)
            tty.msg("Could not determine url from list_url.")


class FsCache(object):
    def __init__(self, root):
        self.root = os.path.abspath(root)

    def store(self, fetcher, relative_dest):
        # skip fetchers that aren't cachable
        if not fetcher.cachable:
            return

        # Don't store things that are already cached.
        if isinstance(fetcher, CacheURLFetchStrategy):
            return

        dst = os.path.join(self.root, relative_dest)
        mkdirp(os.path.dirname(dst))
        fetcher.archive(dst)

    def fetcher(self, target_path, digest, **kwargs):
        path = os.path.join(self.root, target_path)
        return CacheURLFetchStrategy(path, digest, **kwargs)

    def destroy(self):
        shutil.rmtree(self.root, ignore_errors=True)


class NoCacheError(web_util.FetchError):
    """Raised when there is no cached archive for a package."""


class FailedDownloadError(web_util.FetchError):
    """Raised when a download fails."""

    def __init__(self, url, msg=""):
        super(FailedDownloadError, self).__init__("Failed to fetch file from URL: %s" % url, msg)
        self.url = url


class NoArchiveFileError(web_util.FetchError):
    """Raised when an archive file is expected but none exists."""


class NoDigestError(web_util.FetchError):
    """Raised after attempt to checksum when URL has no digest."""


class ExtrapolationError(web_util.FetchError):
    """Raised when we can't extrapolate a version for a package."""


class FetcherConflict(web_util.FetchError):
    """Raised for packages with invalid fetch attributes."""


class InvalidArgsError(web_util.FetchError):
    """Raised when a version can't be deduced from a set of arguments."""

    def __init__(self, pkg=None, version=None, **args):
        msg = "Could not guess a fetch strategy"
        if pkg:
            msg += " for {pkg}".format(pkg=pkg)
            if version:
                msg += "@{version}".format(version=version)
        long_msg = "with arguments: {args}".format(args=args)
        super(InvalidArgsError, self).__init__(msg, long_msg)


class ChecksumError(web_util.FetchError):
    """Raised when archive fails to checksum."""


class NoStageError(web_util.FetchError):
    """Raised when fetch operations are called before set_stage()."""

    def __init__(self, method):
        super(NoStageError, self).__init__(
            "Must call FetchStrategy.set_stage() before calling %s" % method.__name__
        )<|MERGE_RESOLUTION|>--- conflicted
+++ resolved
@@ -800,22 +800,13 @@
         return self.commit or self.tag
 
     def mirror_id(self):
-<<<<<<< HEAD
-        repo_ref = self.commit or self.tag or self.branch or 'HEAD'
+        repo_ref = self.commit or self.tag or self.branch
         if self.submodules:
-            repo_ref += '_submodules'
-        if self.get_full_repo:
-            repo_ref += '_full'
-        repo_path = url_util.parse(self.url).path
-        result = os.path.sep.join(['git', repo_path, repo_ref])
-        return result
-=======
-        repo_ref = self.commit or self.tag or self.branch
+            repo_ref += "_submodules"
         if repo_ref:
             repo_path = url_util.parse(self.url).path
             result = os.path.sep.join(["git", repo_path, repo_ref])
             return result
->>>>>>> a8691124
 
     def _repo_info(self):
         args = ""
@@ -973,15 +964,7 @@
                 git(*args)
 
     def archive(self, destination):
-<<<<<<< HEAD
-        kwargs = dict()
-        super(GitFetchStrategy, self).archive(destination, **kwargs)
-
-    def get_commit(self):
-        return self.git('rev-parse', 'HEAD', output=str).strip()
-=======
-        super(GitFetchStrategy, self).archive(destination, exclude=".git")
->>>>>>> a8691124
+        super(GitFetchStrategy, self).archive(destination)
 
     @_needs_stage
     def reset(self):
