# Copyright 2013-2022 Lawrence Livermore National Security, LLC and other
# Spack Project Developers. See the top-level COPYRIGHT file for details.
#
# SPDX-License-Identifier: (Apache-2.0 OR MIT)

"""
Fetch strategies are used to download source code into a staging area
in order to build it.  They need to define the following methods:

    * fetch()
        This should attempt to download/check out source from somewhere.
    * check()
        Apply a checksum to the downloaded source code, e.g. for an archive.
        May not do anything if the fetch method was safe to begin with.
    * expand()
        Expand (e.g., an archive) downloaded file to source, with the
        standard stage source path as the destination directory.
    * reset()
        Restore original state of downloaded code.  Used by clean commands.
        This may just remove the expanded source and re-expand an archive,
        or it may run something like git reset --hard.
    * archive()
        Archive a source directory, e.g. for creating a mirror.
"""
import copy
import functools
import os
import os.path
import re
import shutil
import sys
from typing import List, Optional  # novm

import six
import six.moves.urllib.parse as urllib_parse

import llnl.util
import llnl.util.filesystem as fs
import llnl.util.tty as tty
from llnl.util.filesystem import (
    get_single_file,
    mkdirp,
    temp_cwd,
    temp_rename,
    working_dir,
)
from llnl.util.symlink import symlink

import spack.config
import spack.error
import spack.url
import spack.util.crypto as crypto
import spack.util.pattern as pattern
import spack.util.url as url_util
import spack.util.web
import spack.version
from spack.util.compression import decompressor_for, extension
from spack.util.executable import CommandNotFoundError, which
from spack.util.string import comma_and, quote

#: List of all fetch strategies, created by FetchStrategy metaclass.
all_strategies = []
is_windows = sys.platform == "win32"

CONTENT_TYPE_MISMATCH_WARNING_TEMPLATE = (
    "The contents of {subject} look like {content_type}.  Either the URL"
    " you are trying to use does not exist or you have an internet gateway"
    " issue.  You can remove the bad archive using 'spack clean"
    " <package>', then try again using the correct URL."
)


def warn_content_type_mismatch(subject, content_type="HTML"):
    tty.warn(
        CONTENT_TYPE_MISMATCH_WARNING_TEMPLATE.format(subject=subject, content_type=content_type)
    )


def _needs_stage(fun):
    """Many methods on fetch strategies require a stage to be set
    using set_stage().  This decorator adds a check for self.stage."""

    @functools.wraps(fun)
    def wrapper(self, *args, **kwargs):
        if not self.stage:
            raise NoStageError(fun)
        return fun(self, *args, **kwargs)

    return wrapper


def _ensure_one_stage_entry(stage_path):
    """Ensure there is only one stage entry in the stage path."""
    stage_entries = os.listdir(stage_path)
    assert len(stage_entries) == 1
    return os.path.join(stage_path, stage_entries[0])


def fetcher(cls):
    """Decorator used to register fetch strategies."""
    all_strategies.append(cls)
    return cls


class FetchStrategy(object):
    """Superclass of all fetch strategies."""

    #: The URL attribute must be specified either at the package class
    #: level, or as a keyword argument to ``version()``.  It is used to
    #: distinguish fetchers for different versions in the package DSL.
    url_attr = None  # type: Optional[str]

    #: Optional attributes can be used to distinguish fetchers when :
    #: classes have multiple ``url_attrs`` at the top-level.
    # optional attributes in version() args.
    optional_attrs = []  # type: List[str]

    def __init__(self, **kwargs):
        # The stage is initialized late, so that fetch strategies can be
        # constructed at package construction time.  This is where things
        # will be fetched.
        self.stage = None
        # Enable or disable caching for this strategy based on
        # 'no_cache' option from version directive.
        self.cache_enabled = not kwargs.pop("no_cache", False)

        self.package = None

    def set_package(self, package):
        self.package = package

    # Subclasses need to implement these methods
    def fetch(self):
        """Fetch source code archive or repo.

        Returns:
            bool: True on success, False on failure.
        """

    def check(self):
        """Checksum the archive fetched by this FetchStrategy."""

    def expand(self):
        """Expand the downloaded archive into the stage source path."""

    def reset(self):
        """Revert to freshly downloaded state.

        For archive files, this may just re-expand the archive.
        """

    def archive(self, destination):
        """Create an archive of the downloaded data for a mirror.

        For downloaded files, this should preserve the checksum of the
        original file. For repositories, it should just create an
        expandable tarball out of the downloaded repository.
        """

    @property
    def cachable(self):
        """Whether fetcher is capable of caching the resource it retrieves.

        This generally is determined by whether the resource is
        identifiably associated with a specific package version.

        Returns:
            bool: True if can cache, False otherwise.
        """

    def source_id(self):
        """A unique ID for the source.

        It is intended that a human could easily generate this themselves using
        the information available to them in the Spack package.

        The returned value is added to the content which determines the full
        hash for a package using `str()`.
        """
        raise NotImplementedError

    def mirror_id(self):
        """This is a unique ID for a source that is intended to help identify
        reuse of resources across packages.

        It is unique like source-id, but it does not include the package name
        and is not necessarily easy for a human to create themselves.
        """
        raise NotImplementedError

    def __str__(self):  # Should be human readable URL.
        return "FetchStrategy.__str___"

    @classmethod
    def matches(cls, args):
        """Predicate that matches fetch strategies to arguments of
        the version directive.

        Args:
            args: arguments of the version directive
        """
        return cls.url_attr in args


@fetcher
class BundleFetchStrategy(FetchStrategy):
    """
    Fetch strategy associated with bundle, or no-code, packages.

    Having a basic fetch strategy is a requirement for executing post-install
    hooks.  Consequently, this class provides the API but does little more
    than log messages.

    TODO: Remove this class by refactoring resource handling and the link
    between composite stages and composite fetch strategies (see #11981).
    """

    #: There is no associated URL keyword in ``version()`` for no-code
    #: packages but this property is required for some strategy-related
    #: functions (e.g., check_pkg_attributes).
    url_attr = ""

    def fetch(self):
        """Simply report success -- there is no code to fetch."""
        return True

    @property
    def cachable(self):
        """Report False as there is no code to cache."""
        return False

    def source_id(self):
        """BundlePackages don't have a source id."""
        return ""

    def mirror_id(self):
        """BundlePackages don't have a mirror id."""


class FetchStrategyComposite(pattern.Composite):
    """Composite for a FetchStrategy object."""

    matches = FetchStrategy.matches

    def __init__(self):
        super(FetchStrategyComposite, self).__init__(
            ["fetch", "check", "expand", "reset", "archive", "cachable", "mirror_id"]
        )

    def source_id(self):
        component_ids = tuple(i.source_id() for i in self)
        if all(component_ids):
            return component_ids

    def set_package(self, package):
        for item in self:
            item.package = package


@fetcher
class URLFetchStrategy(FetchStrategy):
    """URLFetchStrategy pulls source code from a URL for an archive, check the
    archive against a checksum, and decompresses the archive.

    The destination for the resulting file(s) is the standard stage path.
    """

    url_attr = "url"

    # these are checksum types. The generic 'checksum' is deprecated for
    # specific hash names, but we need it for backward compatibility
    optional_attrs = list(crypto.hashes.keys()) + ["checksum"]

    def __init__(self, url=None, checksum=None, **kwargs):
        super(URLFetchStrategy, self).__init__(**kwargs)

        # Prefer values in kwargs to the positionals.
        self.url = kwargs.get("url", url)
        self.mirrors = kwargs.get("mirrors", [])

        # digest can be set as the first argument, or from an explicit
        # kwarg by the hash name.
        self.digest = kwargs.get("checksum", checksum)
        for h in self.optional_attrs:
            if h in kwargs:
                self.digest = kwargs[h]

        self.expand_archive = kwargs.get("expand", True)
        self.extra_options = kwargs.get("fetch_options", {})
        self._curl = None

        self.extension = kwargs.get("extension", None)

        if not self.url:
            raise ValueError("URLFetchStrategy requires a url for fetching.")

    @property
    def curl(self):
        if not self._curl:
            try:
                self._curl = which("curl", required=True)
            except CommandNotFoundError as exc:
                tty.error(str(exc))
        return self._curl

    def source_id(self):
        return self.digest

    def mirror_id(self):
        if not self.digest:
            return None
        # The filename is the digest. A directory is also created based on
        # truncating the digest to avoid creating a directory with too many
        # entries
        return os.path.sep.join(["archive", self.digest[:2], self.digest])

    @property
    def candidate_urls(self):
        urls = []

        for url in [self.url] + (self.mirrors or []):
            # This must be skipped on Windows due to URL encoding
            # of ':' characters on filepaths on Windows
            if sys.platform != "win32" and url.startswith("file://"):
                path = urllib_parse.quote(url[len("file://") :])
                url = "file://" + path
            urls.append(url)

        return urls

    @_needs_stage
    def fetch(self):
        if self.archive_file:
            tty.debug("Already downloaded {0}".format(self.archive_file))
            return

        url = None
        errors = []
        for url in self.candidate_urls:
            if not self._existing_url(url):
                continue

            try:
                self._fetch_from_url(url)
                break
            except FailedDownloadError as e:
                errors.append(str(e))

        for msg in errors:
            tty.debug(msg)

        if not self.archive_file:
            raise FailedDownloadError(url)

    def _existing_url(self, url):
        tty.debug("Checking existence of {0}".format(url))

        if spack.config.get("config:url_fetch_method") == "curl":
            curl = self.curl
            # Telling curl to fetch the first byte (-r 0-0) is supposed to be
            # portable.
            curl_args = ["--stderr", "-", "-s", "-f", "-r", "0-0", url]
            if not spack.config.get("config:verify_ssl"):
                curl_args.append("-k")
            _ = curl(*curl_args, fail_on_error=False, output=os.devnull)
            return curl.returncode == 0
        else:
            # Telling urllib to check if url is accessible
            try:
                url, headers, response = spack.util.web.read_from_url(url)
            except spack.util.web.SpackWebError as werr:
                msg = "Urllib fetch failed to verify url\
                      {0}\n with error {1}".format(
                    url, werr
                )
                raise FailedDownloadError(url, msg)
            return response.getcode() is None or response.getcode() == 200

    def _fetch_from_url(self, url):
        if spack.config.get("config:url_fetch_method") == "curl":
            return self._fetch_curl(url)
        else:
            return self._fetch_urllib(url)

    def _check_headers(self, headers):
        # Check if we somehow got an HTML file rather than the archive we
        # asked for.  We only look at the last content type, to handle
        # redirects properly.
        content_types = re.findall(r"Content-Type:[^\r\n]+", headers, flags=re.IGNORECASE)
        if content_types and "text/html" in content_types[-1]:
            warn_content_type_mismatch(self.archive_file or "the archive")

    @_needs_stage
    def _fetch_urllib(self, url):
        save_file = self.stage.save_filename
<<<<<<< HEAD
        tty.msg('Fetching {0}'.format(url))
=======
        tty.msg("Fetching {0}".format(url))
>>>>>>> b1e499d0

        # Run urllib but grab the mime type from the http headers
        try:
            url, headers, response = spack.util.web.read_from_url(url)
        except spack.util.web.SpackWebError as e:
            # clean up archive on failure.
            if self.archive_file:
                os.remove(self.archive_file)
            if os.path.lexists(save_file):
                os.remove(save_file)
            msg = "urllib failed to fetch with error {0}".format(e)
            raise FailedDownloadError(url, msg)

        if os.path.lexists(save_file):
            os.remove(save_file)

<<<<<<< HEAD
        with open(save_file, 'wb') as _open_file:
=======
        with open(save_file, "wb") as _open_file:
>>>>>>> b1e499d0
            shutil.copyfileobj(response, _open_file)

        self._check_headers(str(headers))

    @_needs_stage
    def _fetch_curl(self, url):
        save_file = None
        partial_file = None
        if self.stage.save_filename:
            save_file = self.stage.save_filename
            partial_file = self.stage.save_filename + ".part"
        tty.msg("Fetching {0}".format(url))
        if partial_file:
            save_args = [
                "-C",
                "-",  # continue partial downloads
                "-o",
                partial_file,
            ]  # use a .part file
        else:
            save_args = ["-O"]

        curl_args = save_args + [
            "-f",  # fail on >400 errors
            "-D",
            "-",  # print out HTML headers
            "-L",  # resolve 3xx redirects
            url,
        ]

        if not spack.config.get("config:verify_ssl"):
            curl_args.append("-k")

        if sys.stdout.isatty() and tty.msg_enabled():
            curl_args.append("-#")  # status bar when using a tty
        else:
            curl_args.append("-sS")  # show errors if fail

        connect_timeout = spack.config.get("config:connect_timeout", 10)

        if self.extra_options:
            cookie = self.extra_options.get("cookie")
            if cookie:
                curl_args.append("-j")  # junk cookies
                curl_args.append("-b")  # specify cookie
                curl_args.append(cookie)

            timeout = self.extra_options.get("timeout")
            if timeout:
                connect_timeout = max(connect_timeout, int(timeout))

        if connect_timeout > 0:
            # Timeout if can't establish a connection after n sec.
            curl_args.extend(["--connect-timeout", str(connect_timeout)])

        # Run curl but grab the mime type from the http headers
        curl = self.curl
        with working_dir(self.stage.path):
            headers = curl(*curl_args, output=str, fail_on_error=False)

        if curl.returncode != 0:
            # clean up archive on failure.
            if self.archive_file:
                os.remove(self.archive_file)

            if partial_file and os.path.lexists(partial_file):
                os.remove(partial_file)

            if curl.returncode == 22:
                # This is a 404.  Curl will print the error.
                raise FailedDownloadError(url, "URL %s was not found!" % url)

            elif curl.returncode == 60:
                # This is a certificate error.  Suggest spack -k
                raise FailedDownloadError(
                    url,
                    "Curl was unable to fetch due to invalid certificate. "
                    "This is either an attack, or your cluster's SSL "
                    "configuration is bad.  If you believe your SSL "
                    "configuration is bad, you can try running spack -k, "
                    "which will not check SSL certificates."
                    "Use this at your own risk.",
                )

            else:
                # This is some other curl error.  Curl will print the
                # error, but print a spack message too
                raise FailedDownloadError(url, "Curl failed with error %d" % curl.returncode)

        self._check_headers(headers)

        if save_file and (partial_file is not None):
<<<<<<< HEAD
            os.rename(partial_file, save_file)
=======
            fs.rename(partial_file, save_file)
>>>>>>> b1e499d0

    @property  # type: ignore # decorated properties unsupported in mypy
    @_needs_stage
    def archive_file(self):
        """Path to the source archive within this stage directory."""
        return self.stage.archive_file

    @property
    def cachable(self):
        return self.cache_enabled and bool(self.digest)

    @_needs_stage
    def expand(self):
        if not self.expand_archive:
            tty.debug(
                "Staging unexpanded archive {0} in {1}".format(
                    self.archive_file, self.stage.source_path
                )
            )
            if not self.stage.expanded:
                mkdirp(self.stage.source_path)
            dest = os.path.join(self.stage.source_path, os.path.basename(self.archive_file))
            shutil.move(self.archive_file, dest)
            return

        tty.debug("Staging archive: {0}".format(self.archive_file))

        if not self.archive_file:
            raise NoArchiveFileError(
                "Couldn't find archive file", "Failed on expand() for URL %s" % self.url
            )

        # TODO: replace this by mime check.
        if not self.extension:
            self.extension = spack.url.determine_url_file_extension(self.url)

        if self.stage.expanded:
            tty.debug("Source already staged to %s" % self.stage.source_path)
            return

        decompress = decompressor_for(self.archive_file, self.extension)

        # Below we assume that the command to decompress expand the
        # archive in the current working directory
        with fs.exploding_archive_catch(self.stage):
            decompress(self.archive_file)

    def archive(self, destination):
        """Just moves this archive to the destination."""
        if not self.archive_file:
            raise NoArchiveFileError("Cannot call archive() before fetching.")

        spack.util.web.push_to_url(self.archive_file, destination, keep_original=True)

    @_needs_stage
    def check(self):
        """Check the downloaded archive against a checksum digest.
        No-op if this stage checks code out of a repository."""
        if not self.digest:
            raise NoDigestError("Attempt to check URLFetchStrategy with no digest.")

        checker = crypto.Checker(self.digest)
        if not checker.check(self.archive_file):
            raise ChecksumError(
                "%s checksum failed for %s" % (checker.hash_name, self.archive_file),
                "Expected %s but got %s" % (self.digest, checker.sum),
            )

    @_needs_stage
    def reset(self):
        """
        Removes the source path if it exists, then re-expands the archive.
        """
        if not self.archive_file:
            raise NoArchiveFileError(
                "Tried to reset URLFetchStrategy before fetching",
                "Failed on reset() for URL %s" % self.url,
            )

        # Remove everything but the archive from the stage
        for filename in os.listdir(self.stage.path):
            abspath = os.path.join(self.stage.path, filename)
            if abspath != self.archive_file:
                shutil.rmtree(abspath, ignore_errors=True)

        # Expand the archive again
        self.expand()

    def __repr__(self):
        url = self.url if self.url else "no url"
        return "%s<%s>" % (self.__class__.__name__, url)

    def __str__(self):
        if self.url:
            return self.url
        else:
            return "[no url]"


@fetcher
class CacheURLFetchStrategy(URLFetchStrategy):
    """The resource associated with a cache URL may be out of date."""

    @_needs_stage
    def fetch(self):
        reg_str = r"^file://"
        path = re.sub(reg_str, "", self.url)

        # check whether the cache file exists.
        if not os.path.isfile(path):
            raise NoCacheError("No cache of %s" % path)

        # remove old symlink if one is there.
        filename = self.stage.save_filename
        if os.path.lexists(filename):
            os.remove(filename)

        # Symlink to local cached archive.
        symlink(path, filename)

        # Remove link if checksum fails, or subsequent fetchers
        # will assume they don't need to download.
        if self.digest:
            try:
                self.check()
            except ChecksumError:
                os.remove(self.archive_file)
                raise

        # Notify the user how we fetched.
        tty.msg("Using cached archive: {0}".format(path))


class VCSFetchStrategy(FetchStrategy):
    """Superclass for version control system fetch strategies.

    Like all fetchers, VCS fetchers are identified by the attributes
    passed to the ``version`` directive.  The optional_attrs for a VCS
    fetch strategy represent types of revisions, e.g. tags, branches,
    commits, etc.

    The required attributes (git, svn, etc.) are used to specify the URL
    and to distinguish a VCS fetch strategy from a URL fetch strategy.

    """

    def __init__(self, **kwargs):
        super(VCSFetchStrategy, self).__init__(**kwargs)

        # Set a URL based on the type of fetch strategy.
        self.url = kwargs.get(self.url_attr, None)
        if not self.url:
            raise ValueError("%s requires %s argument." % (self.__class__, self.url_attr))

        for attr in self.optional_attrs:
            setattr(self, attr, kwargs.get(attr, None))

    @_needs_stage
    def check(self):
        tty.debug("No checksum needed when fetching with {0}".format(self.url_attr))

    @_needs_stage
    def expand(self):
        tty.debug("Source fetched with %s is already expanded." % self.url_attr)

    @_needs_stage
    def archive(self, destination, **kwargs):
        assert extension(destination) == "tar.gz"
        assert self.stage.source_path.startswith(self.stage.path)

        tar = which("tar", required=True)

        patterns = kwargs.get("exclude", None)
        if patterns is not None:
            if isinstance(patterns, six.string_types):
                patterns = [patterns]
            for p in patterns:
                tar.add_default_arg("--exclude=%s" % p)

        with working_dir(self.stage.path):
            if self.stage.srcdir:
                # Here we create an archive with the default repository name.
                # The 'tar' command has options for changing the name of a
                # directory that is included in the archive, but they differ
                # based on OS, so we temporarily rename the repo
                with temp_rename(self.stage.source_path, self.stage.srcdir):
                    tar("-czf", destination, self.stage.srcdir)
            else:
                tar("-czf", destination, os.path.basename(self.stage.source_path))

    def __str__(self):
        return "VCS: %s" % self.url

    def __repr__(self):
        return "%s<%s>" % (self.__class__, self.url)


@fetcher
class GoFetchStrategy(VCSFetchStrategy):
    """Fetch strategy that employs the `go get` infrastructure.

    Use like this in a package:

       version('name',
               go='github.com/monochromegane/the_platinum_searcher/...')

    Go get does not natively support versions, they can be faked with git.

    The fetched source will be moved to the standard stage sourcepath directory
    during the expand step.
    """

    url_attr = "go"

    def __init__(self, **kwargs):
        # Discards the keywords in kwargs that may conflict with the next
        # call to __init__
        forwarded_args = copy.copy(kwargs)
        forwarded_args.pop("name", None)
        super(GoFetchStrategy, self).__init__(**forwarded_args)

        self._go = None

    @property
    def go_version(self):
        vstring = self.go("version", output=str).split(" ")[2]
        return spack.version.Version(vstring)

    @property
    def go(self):
        if not self._go:
            self._go = which("go", required=True)
        return self._go

    @_needs_stage
    def fetch(self):
        tty.debug("Getting go resource: {0}".format(self.url))

        with working_dir(self.stage.path):
            try:
                os.mkdir("go")
            except OSError:
                pass
            env = dict(os.environ)
            env["GOPATH"] = os.path.join(os.getcwd(), "go")
            self.go("get", "-v", "-d", self.url, env=env)

    def archive(self, destination):
        super(GoFetchStrategy, self).archive(destination, exclude=".git")

    @_needs_stage
    def expand(self):
        tty.debug("Source fetched with %s is already expanded." % self.url_attr)

        # Move the directory to the well-known stage source path
        repo_root = _ensure_one_stage_entry(self.stage.path)
        shutil.move(repo_root, self.stage.source_path)

    @_needs_stage
    def reset(self):
        with working_dir(self.stage.source_path):
            self.go("clean")

    def __str__(self):
        return "[go] %s" % self.url


@fetcher
class GitFetchStrategy(VCSFetchStrategy):

    """
    Fetch strategy that gets source code from a git repository.
    Use like this in a package:

        version('name', git='https://github.com/project/repo.git')

    Optionally, you can provide a branch, or commit to check out, e.g.:

        version('1.1', git='https://github.com/project/repo.git', tag='v1.1')

    You can use these three optional attributes in addition to ``git``:

        * ``branch``: Particular branch to build from (default is the
                      repository's default branch)
        * ``tag``: Particular tag to check out
        * ``commit``: Particular commit hash in the repo

    Repositories are cloned into the standard stage source path directory.
    """

    url_attr = "git"
    optional_attrs = [
        "tag",
        "branch",
        "commit",
        "submodules",
        "get_full_repo",
        "submodules_delete",
    ]

    git_version_re = r"git version (\S+)"

    def __init__(self, **kwargs):
        # Discards the keywords in kwargs that may conflict with the next call
        # to __init__
        forwarded_args = copy.copy(kwargs)
        forwarded_args.pop("name", None)
        super(GitFetchStrategy, self).__init__(**forwarded_args)

        self._git = None
        self.submodules = kwargs.get("submodules", False)
        self.submodules_delete = kwargs.get("submodules_delete", False)
        self.get_full_repo = kwargs.get("get_full_repo", False)

    @property
    def git_version(self):
        return GitFetchStrategy.version_from_git(self.git)

    @staticmethod
    def version_from_git(git_exe):
        """Given a git executable, return the Version (this will fail if
        the output cannot be parsed into a valid Version).
        """
        version_output = git_exe("--version", output=str)
        m = re.search(GitFetchStrategy.git_version_re, version_output)
        return spack.version.Version(m.group(1))

    @property
    def git(self):
        if not self._git:
            self._git = which("git", required=True)

            # Disable advice for a quieter fetch
            # https://github.com/git/git/blob/master/Documentation/RelNotes/1.7.2.txt
            if self.git_version >= spack.version.Version("1.7.2"):
                self._git.add_default_arg("-c")
                self._git.add_default_arg("advice.detachedHead=false")

            # If the user asked for insecure fetching, make that work
            # with git as well.
            if not spack.config.get("config:verify_ssl"):
                self._git.add_default_env("GIT_SSL_NO_VERIFY", "true")

        return self._git

    @property
    def cachable(self):
        return self.cache_enabled and bool(self.commit or self.tag)

    def source_id(self):
        return self.commit or self.tag

    def mirror_id(self):
        repo_ref = self.commit or self.tag or self.branch
        if repo_ref:
            repo_path = url_util.parse(self.url).path
            result = os.path.sep.join(["git", repo_path, repo_ref])
            return result

    def _repo_info(self):
        args = ""

        if self.commit:
            args = " at commit {0}".format(self.commit)
        elif self.tag:
            args = " at tag {0}".format(self.tag)
        elif self.branch:
            args = " on branch {0}".format(self.branch)

        return "{0}{1}".format(self.url, args)

    @_needs_stage
    def fetch(self):
        if self.stage.expanded:
            tty.debug("Already fetched {0}".format(self.stage.source_path))
            return

        self.clone(commit=self.commit, branch=self.branch, tag=self.tag)

    def clone(self, dest=None, commit=None, branch=None, tag=None, bare=False):
        """
        Clone a repository to a path.

        This method handles cloning from git, but does not require a stage.

        Arguments:
            dest (str or None): The path into which the code is cloned. If None,
                requires a stage and uses the stage's source path.
            commit (str or None): A commit to fetch from the remote. Only one of
                commit, branch, and tag may be non-None.
            branch (str or None): A branch to fetch from the remote.
            tag (str or None): A tag to fetch from the remote.
            bare (bool): Execute a "bare" git clone (--bare option to git)
        """
        # Default to spack source path
        dest = dest or self.stage.source_path
        tty.debug("Cloning git repository: {0}".format(self._repo_info()))

        git = self.git
        debug = spack.config.get("config:debug")

        if bare:
            # We don't need to worry about which commit/branch/tag is checked out
            clone_args = ["clone", "--bare"]
            if not debug:
                clone_args.append("--quiet")
            clone_args.extend([self.url, dest])
            git(*clone_args)
        elif commit:
            # Need to do a regular clone and check out everything if
            # they asked for a particular commit.
            clone_args = ["clone", self.url]
            if not debug:
                clone_args.insert(1, "--quiet")
            with temp_cwd():
                git(*clone_args)
                repo_name = get_single_file(".")
                if self.stage:
                    self.stage.srcdir = repo_name
                shutil.move(repo_name, dest)

            with working_dir(dest):
                checkout_args = ["checkout", commit]
                if not debug:
                    checkout_args.insert(1, "--quiet")
                git(*checkout_args)

        else:
            # Can be more efficient if not checking out a specific commit.
            args = ["clone"]
            if not debug:
                args.append("--quiet")

            # If we want a particular branch ask for it.
            if branch:
                args.extend(["--branch", branch])
            elif tag and self.git_version >= spack.version.ver("1.8.5.2"):
                args.extend(["--branch", tag])

            # Try to be efficient if we're using a new enough git.
            # This checks out only one branch's history
            if self.git_version >= spack.version.ver("1.7.10"):
                if self.get_full_repo:
                    args.append("--no-single-branch")
                else:
                    args.append("--single-branch")

            with temp_cwd():
                # Yet more efficiency: only download a 1-commit deep
                # tree, if the in-use git and protocol permit it.
                if (
                    (not self.get_full_repo)
                    and self.git_version >= spack.version.ver("1.7.1")
                    and self.protocol_supports_shallow_clone()
                ):
                    args.extend(["--depth", "1"])

                args.extend([self.url])
                git(*args)

                repo_name = get_single_file(".")
                if self.stage:
                    self.stage.srcdir = repo_name
                shutil.move(repo_name, dest)

            with working_dir(dest):
                # For tags, be conservative and check them out AFTER
                # cloning.  Later git versions can do this with clone
                # --branch, but older ones fail.
                if tag and self.git_version < spack.version.ver("1.8.5.2"):
                    # pull --tags returns a "special" error code of 1 in
                    # older versions that we have to ignore.
                    # see: https://github.com/git/git/commit/19d122b
                    pull_args = ["pull", "--tags"]
                    co_args = ["checkout", self.tag]
                    if not spack.config.get("config:debug"):
                        pull_args.insert(1, "--quiet")
                        co_args.insert(1, "--quiet")

                    git(*pull_args, ignore_errors=1)
                    git(*co_args)

        if self.submodules_delete:
            with working_dir(dest):
                for submodule_to_delete in self.submodules_delete:
                    args = ["rm", submodule_to_delete]
                    if not spack.config.get("config:debug"):
                        args.insert(1, "--quiet")
                    git(*args)

        # Init submodules if the user asked for them.
        git_commands = []
        submodules = self.submodules
        if callable(submodules):
            submodules = list(submodules(self.package))
            git_commands.append(["submodule", "init", "--"] + submodules)
            git_commands.append(["submodule", "update", "--recursive"])
        elif submodules:
            git_commands.append(["submodule", "update", "--init", "--recursive"])

        if not git_commands:
            return

        with working_dir(dest):
            for args in git_commands:
                if not spack.config.get("config:debug"):
                    args.insert(1, "--quiet")
                git(*args)

    def archive(self, destination):
        super(GitFetchStrategy, self).archive(destination, exclude=".git")

    @_needs_stage
    def reset(self):
        with working_dir(self.stage.source_path):
            co_args = ["checkout", "."]
            clean_args = ["clean", "-f"]
            if spack.config.get("config:debug"):
                co_args.insert(1, "--quiet")
                clean_args.insert(1, "--quiet")

            self.git(*co_args)
            self.git(*clean_args)

    def protocol_supports_shallow_clone(self):
        """Shallow clone operations (--depth #) are not supported by the basic
        HTTP protocol or by no-protocol file specifications.
        Use (e.g.) https:// or file:// instead."""
        return not (self.url.startswith("http://") or self.url.startswith("/"))

    def __str__(self):
        return "[git] {0}".format(self._repo_info())


@fetcher
class CvsFetchStrategy(VCSFetchStrategy):
    """Fetch strategy that gets source code from a CVS repository.
       Use like this in a package:

           version('name',
                   cvs=':pserver:anonymous@www.example.com:/cvsroot%module=modulename')

       Optionally, you can provide a branch and/or a date for the URL:

           version('name',
                   cvs=':pserver:anonymous@www.example.com:/cvsroot%module=modulename',
                   branch='branchname', date='date')

    Repositories are checked out into the standard stage source path directory.
    """

    url_attr = "cvs"
    optional_attrs = ["branch", "date"]

    def __init__(self, **kwargs):
        # Discards the keywords in kwargs that may conflict with the next call
        # to __init__
        forwarded_args = copy.copy(kwargs)
        forwarded_args.pop("name", None)
        super(CvsFetchStrategy, self).__init__(**forwarded_args)

        self._cvs = None
        if self.branch is not None:
            self.branch = str(self.branch)
        if self.date is not None:
            self.date = str(self.date)

    @property
    def cvs(self):
        if not self._cvs:
            self._cvs = which("cvs", required=True)
        return self._cvs

    @property
    def cachable(self):
        return self.cache_enabled and (bool(self.branch) or bool(self.date))

    def source_id(self):
        if not (self.branch or self.date):
            # We need a branch or a date to make a checkout reproducible
            return None
        id = "id"
        if self.branch:
            id += "-branch=" + self.branch
        if self.date:
            id += "-date=" + self.date
        return id

    def mirror_id(self):
        if not (self.branch or self.date):
            # We need a branch or a date to make a checkout reproducible
            return None
        # Special-case handling because this is not actually a URL
        elements = self.url.split(":")
        final = elements[-1]
        elements = final.split("/")
        # Everything before the first slash is a port number
        elements = elements[1:]
        result = os.path.sep.join(["cvs"] + elements)
        if self.branch:
            result += "%branch=" + self.branch
        if self.date:
            result += "%date=" + self.date
        return result

    @_needs_stage
    def fetch(self):
        if self.stage.expanded:
            tty.debug("Already fetched {0}".format(self.stage.source_path))
            return

        tty.debug("Checking out CVS repository: {0}".format(self.url))

        with temp_cwd():
            url, module = self.url.split("%module=")
            # Check out files
            args = ["-z9", "-d", url, "checkout"]
            if self.branch is not None:
                args.extend(["-r", self.branch])
            if self.date is not None:
                args.extend(["-D", self.date])
            args.append(module)
            self.cvs(*args)
            # Rename repo
            repo_name = get_single_file(".")
            self.stage.srcdir = repo_name
            shutil.move(repo_name, self.stage.source_path)

    def _remove_untracked_files(self):
        """Removes untracked files in a CVS repository."""
        with working_dir(self.stage.source_path):
            status = self.cvs("-qn", "update", output=str)
            for line in status.split("\n"):
                if re.match(r"^[?]", line):
                    path = line[2:].strip()
                    if os.path.isfile(path):
                        os.unlink(path)

    def archive(self, destination):
        super(CvsFetchStrategy, self).archive(destination, exclude="CVS")

    @_needs_stage
    def reset(self):
        self._remove_untracked_files()
        with working_dir(self.stage.source_path):
            self.cvs("update", "-C", ".")

    def __str__(self):
        return "[cvs] %s" % self.url


@fetcher
class SvnFetchStrategy(VCSFetchStrategy):

    """Fetch strategy that gets source code from a subversion repository.
       Use like this in a package:

           version('name', svn='http://www.example.com/svn/trunk')

       Optionally, you can provide a revision for the URL:

           version('name', svn='http://www.example.com/svn/trunk',
                   revision='1641')

    Repositories are checked out into the standard stage source path directory.
    """

    url_attr = "svn"
    optional_attrs = ["revision"]

    def __init__(self, **kwargs):
        # Discards the keywords in kwargs that may conflict with the next call
        # to __init__
        forwarded_args = copy.copy(kwargs)
        forwarded_args.pop("name", None)
        super(SvnFetchStrategy, self).__init__(**forwarded_args)

        self._svn = None
        if self.revision is not None:
            self.revision = str(self.revision)

    @property
    def svn(self):
        if not self._svn:
            self._svn = which("svn", required=True)
        return self._svn

    @property
    def cachable(self):
        return self.cache_enabled and bool(self.revision)

    def source_id(self):
        return self.revision

    def mirror_id(self):
        if self.revision:
            repo_path = url_util.parse(self.url).path
            result = os.path.sep.join(["svn", repo_path, self.revision])
            return result

    @_needs_stage
    def fetch(self):
        if self.stage.expanded:
            tty.debug("Already fetched {0}".format(self.stage.source_path))
            return

        tty.debug("Checking out subversion repository: {0}".format(self.url))

        args = ["checkout", "--force", "--quiet"]
        if self.revision:
            args += ["-r", self.revision]
        args.extend([self.url])

        with temp_cwd():
            self.svn(*args)
            repo_name = get_single_file(".")
            self.stage.srcdir = repo_name
            shutil.move(repo_name, self.stage.source_path)

    def _remove_untracked_files(self):
        """Removes untracked files in an svn repository."""
        with working_dir(self.stage.source_path):
            status = self.svn("status", "--no-ignore", output=str)
            self.svn("status", "--no-ignore")
            for line in status.split("\n"):
                if not re.match("^[I?]", line):
                    continue
                path = line[8:].strip()
                if os.path.isfile(path):
                    os.unlink(path)
                elif os.path.isdir(path):
                    shutil.rmtree(path, ignore_errors=True)

    def archive(self, destination):
        super(SvnFetchStrategy, self).archive(destination, exclude=".svn")

    @_needs_stage
    def reset(self):
        self._remove_untracked_files()
        with working_dir(self.stage.source_path):
            self.svn("revert", ".", "-R")

    def __str__(self):
        return "[svn] %s" % self.url


@fetcher
class HgFetchStrategy(VCSFetchStrategy):

    """
    Fetch strategy that gets source code from a Mercurial repository.
    Use like this in a package:

        version('name', hg='https://jay.grs.rwth-aachen.de/hg/lwm2')

    Optionally, you can provide a branch, or revision to check out, e.g.:

        version('torus',
                hg='https://jay.grs.rwth-aachen.de/hg/lwm2', branch='torus')

    You can use the optional 'revision' attribute to check out a
    branch, tag, or particular revision in hg.  To prevent
    non-reproducible builds, using a moving target like a branch is
    discouraged.

        * ``revision``: Particular revision, branch, or tag.

    Repositories are cloned into the standard stage source path directory.
    """

    url_attr = "hg"
    optional_attrs = ["revision"]

    def __init__(self, **kwargs):
        # Discards the keywords in kwargs that may conflict with the next call
        # to __init__
        forwarded_args = copy.copy(kwargs)
        forwarded_args.pop("name", None)
        super(HgFetchStrategy, self).__init__(**forwarded_args)

        self._hg = None

    @property
    def hg(self):
        """
        Returns:
            Executable: the hg executable
        """
        if not self._hg:
            self._hg = which("hg", required=True)

            # When building PythonPackages, Spack automatically sets
            # PYTHONPATH. This can interfere with hg, which is a Python
            # script. Unset PYTHONPATH while running hg.
            self._hg.add_default_env("PYTHONPATH", "")

        return self._hg

    @property
    def cachable(self):
        return self.cache_enabled and bool(self.revision)

    def source_id(self):
        return self.revision

    def mirror_id(self):
        if self.revision:
            repo_path = url_util.parse(self.url).path
            result = os.path.sep.join(["hg", repo_path, self.revision])
            return result

    @_needs_stage
    def fetch(self):
        if self.stage.expanded:
            tty.debug("Already fetched {0}".format(self.stage.source_path))
            return

        args = []
        if self.revision:
            args.append("at revision %s" % self.revision)
        tty.debug("Cloning mercurial repository: {0} {1}".format(self.url, args))

        args = ["clone"]

        if not spack.config.get("config:verify_ssl"):
            args.append("--insecure")

        if self.revision:
            args.extend(["-r", self.revision])

        args.extend([self.url])

        with temp_cwd():
            self.hg(*args)
            repo_name = get_single_file(".")
            self.stage.srcdir = repo_name
            shutil.move(repo_name, self.stage.source_path)

    def archive(self, destination):
        super(HgFetchStrategy, self).archive(destination, exclude=".hg")

    @_needs_stage
    def reset(self):
        with working_dir(self.stage.path):
            source_path = self.stage.source_path
            scrubbed = "scrubbed-source-tmp"

            args = ["clone"]
            if self.revision:
                args += ["-r", self.revision]
            args += [source_path, scrubbed]
            self.hg(*args)

            shutil.rmtree(source_path, ignore_errors=True)
            shutil.move(scrubbed, source_path)

    def __str__(self):
        return "[hg] %s" % self.url


@fetcher
class S3FetchStrategy(URLFetchStrategy):
    """FetchStrategy that pulls from an S3 bucket."""

    url_attr = "s3"

    def __init__(self, *args, **kwargs):
        try:
            super(S3FetchStrategy, self).__init__(*args, **kwargs)
        except ValueError:
            if not kwargs.get("url"):
                raise ValueError("S3FetchStrategy requires a url for fetching.")

    @_needs_stage
    def fetch(self):
        if self.archive_file:
            tty.debug("Already downloaded {0}".format(self.archive_file))
            return

        parsed_url = url_util.parse(self.url)
        if parsed_url.scheme != "s3":
            raise FetchError("S3FetchStrategy can only fetch from s3:// urls.")

        tty.debug("Fetching {0}".format(self.url))

        basename = os.path.basename(parsed_url.path)

        with working_dir(self.stage.path):
            _, headers, stream = spack.util.web.read_from_url(self.url)

            with open(basename, "wb") as f:
                shutil.copyfileobj(stream, f)

            content_type = spack.util.web.get_header(headers, "Content-type")

        if content_type == "text/html":
            warn_content_type_mismatch(self.archive_file or "the archive")

        if self.stage.save_filename:
            llnl.util.filesystem.rename(
                os.path.join(self.stage.path, basename), self.stage.save_filename
            )

        if not self.archive_file:
            raise FailedDownloadError(self.url)


@fetcher
class GCSFetchStrategy(URLFetchStrategy):
    """FetchStrategy that pulls from a GCS bucket."""

    url_attr = "gs"

    def __init__(self, *args, **kwargs):
        try:
            super(GCSFetchStrategy, self).__init__(*args, **kwargs)
        except ValueError:
            if not kwargs.get("url"):
                raise ValueError("GCSFetchStrategy requires a url for fetching.")

    @_needs_stage
    def fetch(self):
        import spack.util.web as web_util

        if self.archive_file:
            tty.debug("Already downloaded {0}".format(self.archive_file))
            return

        parsed_url = url_util.parse(self.url)
        if parsed_url.scheme != "gs":
            raise FetchError("GCSFetchStrategy can only fetch from gs:// urls.")

        tty.debug("Fetching {0}".format(self.url))

        basename = os.path.basename(parsed_url.path)

        with working_dir(self.stage.path):
            _, headers, stream = web_util.read_from_url(self.url)

            with open(basename, "wb") as f:
                shutil.copyfileobj(stream, f)

            content_type = web_util.get_header(headers, "Content-type")

        if content_type == "text/html":
            warn_content_type_mismatch(self.archive_file or "the archive")

        if self.stage.save_filename:
            os.rename(os.path.join(self.stage.path, basename), self.stage.save_filename)

        if not self.archive_file:
            raise FailedDownloadError(self.url)


def stable_target(fetcher):
    """Returns whether the fetcher target is expected to have a stable
    checksum. This is only true if the target is a preexisting archive
    file."""
    if isinstance(fetcher, URLFetchStrategy) and fetcher.cachable:
        return True
    return False


def from_url(url):
    """Given a URL, find an appropriate fetch strategy for it.
    Currently just gives you a URLFetchStrategy that uses curl.

    TODO: make this return appropriate fetch strategies for other
          types of URLs.
    """
    return URLFetchStrategy(url)


def from_kwargs(**kwargs):
    """Construct an appropriate FetchStrategy from the given keyword arguments.

    Args:
        **kwargs: dictionary of keyword arguments, e.g. from a
            ``version()`` directive in a package.

    Returns:
        typing.Callable: The fetch strategy that matches the args, based
            on attribute names (e.g., ``git``, ``hg``, etc.)

    Raises:
        FetchError: If no ``fetch_strategy`` matches the args.
    """
    for fetcher in all_strategies:
        if fetcher.matches(kwargs):
            return fetcher(**kwargs)

    raise InvalidArgsError(**kwargs)


def check_pkg_attributes(pkg):
    """Find ambiguous top-level fetch attributes in a package.

    Currently this only ensures that two or more VCS fetch strategies are
    not specified at once.
    """
    # a single package cannot have URL attributes for multiple VCS fetch
    # strategies *unless* they are the same attribute.
    conflicts = set([s.url_attr for s in all_strategies if hasattr(pkg, s.url_attr)])

    # URL isn't a VCS fetch method. We can use it with a VCS method.
    conflicts -= set(["url"])

    if len(conflicts) > 1:
        raise FetcherConflict(
            "Package %s cannot specify %s together. Pick at most one."
            % (pkg.name, comma_and(quote(conflicts)))
        )


def _check_version_attributes(fetcher, pkg, version):
    """Ensure that the fetcher for a version is not ambiguous.

    This assumes that we have already determined the fetcher for the
    specific version using ``for_package_version()``
    """
    all_optionals = set(a for s in all_strategies for a in s.optional_attrs)

    args = pkg.versions[version]
    extra = set(args) - set(fetcher.optional_attrs) - set([fetcher.url_attr, "no_cache"])
    extra.intersection_update(all_optionals)

    if extra:
        legal_attrs = [fetcher.url_attr] + list(fetcher.optional_attrs)
        raise FetcherConflict(
            "%s version '%s' has extra arguments: %s"
            % (pkg.name, version, comma_and(quote(extra))),
            "Valid arguments for a %s fetcher are: \n    %s"
            % (fetcher.url_attr, comma_and(quote(legal_attrs))),
        )


def _extrapolate(pkg, version):
    """Create a fetcher from an extrapolated URL for this version."""
    try:
        return URLFetchStrategy(pkg.url_for_version(version), fetch_options=pkg.fetch_options)
    except spack.package_base.NoURLError:
        msg = "Can't extrapolate a URL for version %s " "because package %s defines no URLs"
        raise ExtrapolationError(msg % (version, pkg.name))


def _from_merged_attrs(fetcher, pkg, version):
    """Create a fetcher from merged package and version attributes."""
    if fetcher.url_attr == "url":
        mirrors = pkg.all_urls_for_version(version)
        url = mirrors[0]
        mirrors = mirrors[1:]
        attrs = {fetcher.url_attr: url, "mirrors": mirrors}
    else:
        url = getattr(pkg, fetcher.url_attr)
        attrs = {fetcher.url_attr: url}

    attrs["fetch_options"] = pkg.fetch_options
    attrs.update(pkg.versions[version])

    if fetcher.url_attr == "git" and hasattr(pkg, "submodules"):
        attrs.setdefault("submodules", pkg.submodules)

    return fetcher(**attrs)


def for_package_version(pkg, version):
    """Determine a fetch strategy based on the arguments supplied to
    version() in the package description."""

    # No-code packages have a custom fetch strategy to work around issues
    # with resource staging.
    if not pkg.has_code:
        return BundleFetchStrategy()

    check_pkg_attributes(pkg)

    if not isinstance(version, spack.version.VersionBase):
        version = spack.version.Version(version)

    # if it's a commit, we must use a GitFetchStrategy
    if isinstance(version, spack.version.GitVersion):
        if not hasattr(pkg, "git"):
            raise FetchError(
                "Cannot fetch git version for %s. Package has no 'git' attribute" % pkg.name
            )
        # Populate the version with comparisons to other commits
        version.generate_git_lookup(pkg.name)

        # For GitVersion, we have no way to determine whether a ref is a branch or tag
        # Fortunately, we handle branches and tags identically, except tags are
        # handled slightly more conservatively for older versions of git.
        # We call all non-commit refs tags in this context, at the cost of a slight
        # performance hit for branches on older versions of git.
        # Branches cannot be cached, so we tell the fetcher not to cache tags/branches
        ref_type = "commit" if version.is_commit else "tag"
        kwargs = {
            "git": pkg.git,
            ref_type: version.ref,
            "no_cache": True,
        }
        kwargs["submodules"] = getattr(pkg, "submodules", False)
        fetcher = GitFetchStrategy(**kwargs)
        return fetcher

    # If it's not a known version, try to extrapolate one by URL
    if version not in pkg.versions:
        return _extrapolate(pkg, version)

    # Set package args first so version args can override them
    args = {"fetch_options": pkg.fetch_options}
    # Grab a dict of args out of the package version dict
    args.update(pkg.versions[version])

    # If the version specifies a `url_attr` directly, use that.
    for fetcher in all_strategies:
        if fetcher.url_attr in args:
            _check_version_attributes(fetcher, pkg, version)
            if fetcher.url_attr == "git" and hasattr(pkg, "submodules"):
                args.setdefault("submodules", pkg.submodules)
            return fetcher(**args)

    # if a version's optional attributes imply a particular fetch
    # strategy, and we have the `url_attr`, then use that strategy.
    for fetcher in all_strategies:
        if hasattr(pkg, fetcher.url_attr) or fetcher.url_attr == "url":
            optionals = fetcher.optional_attrs
            if optionals and any(a in args for a in optionals):
                _check_version_attributes(fetcher, pkg, version)
                return _from_merged_attrs(fetcher, pkg, version)

    # if the optional attributes tell us nothing, then use any `url_attr`
    # on the package.  This prefers URL vs. VCS, b/c URLFetchStrategy is
    # defined first in this file.
    for fetcher in all_strategies:
        if hasattr(pkg, fetcher.url_attr):
            _check_version_attributes(fetcher, pkg, version)
            return _from_merged_attrs(fetcher, pkg, version)

    raise InvalidArgsError(pkg, version, **args)


def from_url_scheme(url, *args, **kwargs):
    """Finds a suitable FetchStrategy by matching its url_attr with the scheme
    in the given url."""

    url = kwargs.get("url", url)
    parsed_url = urllib_parse.urlparse(url, scheme="file")

    scheme_mapping = kwargs.get("scheme_mapping") or {
        "file": "url",
        "http": "url",
        "https": "url",
        "ftp": "url",
        "ftps": "url",
    }

    scheme = parsed_url.scheme
    scheme = scheme_mapping.get(scheme, scheme)

    for fetcher in all_strategies:
        url_attr = getattr(fetcher, "url_attr", None)
        if url_attr and url_attr == scheme:
            return fetcher(url, *args, **kwargs)

    raise ValueError(
        'No FetchStrategy found for url with scheme: "{SCHEME}"'.format(SCHEME=parsed_url.scheme)
    )


def from_list_url(pkg):
    """If a package provides a URL which lists URLs for resources by
    version, this can can create a fetcher for a URL discovered for
    the specified package's version."""

    if pkg.list_url:
        try:
            versions = pkg.fetch_remote_versions()
            try:
                # get a URL, and a checksum if we have it
                url_from_list = versions[pkg.version]
                checksum = None

                # try to find a known checksum for version, from the package
                version = pkg.version
                if version in pkg.versions:
                    args = pkg.versions[version]
                    checksum = next(
                        (v for k, v in args.items() if k in crypto.hashes), args.get("checksum")
                    )

                # construct a fetcher
                return URLFetchStrategy(url_from_list, checksum, fetch_options=pkg.fetch_options)
            except KeyError as e:
                tty.debug(e)
                tty.msg("Cannot find version %s in url_list" % pkg.version)

        except BaseException as e:
            # TODO: Don't catch BaseException here! Be more specific.
            tty.debug(e)
            tty.msg("Could not determine url from list_url.")


class FsCache(object):
    def __init__(self, root):
        self.root = os.path.abspath(root)

    def store(self, fetcher, relative_dest):
        # skip fetchers that aren't cachable
        if not fetcher.cachable:
            return

        # Don't store things that are already cached.
        if isinstance(fetcher, CacheURLFetchStrategy):
            return

        dst = os.path.join(self.root, relative_dest)
        mkdirp(os.path.dirname(dst))
        fetcher.archive(dst)

    def fetcher(self, target_path, digest, **kwargs):
        path = os.path.join(self.root, target_path)
        return CacheURLFetchStrategy(path, digest, **kwargs)

    def destroy(self):
        shutil.rmtree(self.root, ignore_errors=True)


class FetchError(spack.error.SpackError):
    """Superclass for fetcher errors."""


class NoCacheError(FetchError):
    """Raised when there is no cached archive for a package."""


class FailedDownloadError(FetchError):
    """Raised when a download fails."""

    def __init__(self, url, msg=""):
        super(FailedDownloadError, self).__init__("Failed to fetch file from URL: %s" % url, msg)
        self.url = url


class NoArchiveFileError(FetchError):
    """ "Raised when an archive file is expected but none exists."""


class NoDigestError(FetchError):
    """Raised after attempt to checksum when URL has no digest."""


class ExtrapolationError(FetchError):
    """Raised when we can't extrapolate a version for a package."""


class FetcherConflict(FetchError):
    """Raised for packages with invalid fetch attributes."""


class InvalidArgsError(FetchError):
    """Raised when a version can't be deduced from a set of arguments."""

    def __init__(self, pkg=None, version=None, **args):
        msg = "Could not guess a fetch strategy"
        if pkg:
            msg += " for {pkg}".format(pkg=pkg)
            if version:
                msg += "@{version}".format(version=version)
        long_msg = "with arguments: {args}".format(args=args)
        super(InvalidArgsError, self).__init__(msg, long_msg)


class ChecksumError(FetchError):
    """Raised when archive fails to checksum."""


class NoStageError(FetchError):
    """Raised when fetch operations are called before set_stage()."""

    def __init__(self, method):
        super(NoStageError, self).__init__(
            "Must call FetchStrategy.set_stage() before calling %s" % method.__name__
        )<|MERGE_RESOLUTION|>--- conflicted
+++ resolved
@@ -393,11 +393,7 @@
     @_needs_stage
     def _fetch_urllib(self, url):
         save_file = self.stage.save_filename
-<<<<<<< HEAD
-        tty.msg('Fetching {0}'.format(url))
-=======
         tty.msg("Fetching {0}".format(url))
->>>>>>> b1e499d0
 
         # Run urllib but grab the mime type from the http headers
         try:
@@ -414,11 +410,7 @@
         if os.path.lexists(save_file):
             os.remove(save_file)
 
-<<<<<<< HEAD
-        with open(save_file, 'wb') as _open_file:
-=======
         with open(save_file, "wb") as _open_file:
->>>>>>> b1e499d0
             shutil.copyfileobj(response, _open_file)
 
         self._check_headers(str(headers))
@@ -511,11 +503,7 @@
         self._check_headers(headers)
 
         if save_file and (partial_file is not None):
-<<<<<<< HEAD
-            os.rename(partial_file, save_file)
-=======
             fs.rename(partial_file, save_file)
->>>>>>> b1e499d0
 
     @property  # type: ignore # decorated properties unsupported in mypy
     @_needs_stage
