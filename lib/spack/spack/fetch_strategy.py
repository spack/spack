# Copyright 2013-2020 Lawrence Livermore National Security, LLC and other
# Spack Project Developers. See the top-level COPYRIGHT file for details.
#
# SPDX-License-Identifier: (Apache-2.0 OR MIT)

"""
Fetch strategies are used to download source code into a staging area
in order to build it.  They need to define the following methods:

    * fetch()
        This should attempt to download/check out source from somewhere.
    * check()
        Apply a checksum to the downloaded source code, e.g. for an archive.
        May not do anything if the fetch method was safe to begin with.
    * expand()
        Expand (e.g., an archive) downloaded file to source, with the
        standard stage source path as the destination directory.
    * reset()
        Restore original state of downloaded code.  Used by clean commands.
        This may just remove the expanded source and re-expand an archive,
        or it may run something like git reset --hard.
    * archive()
        Archive a source directory, e.g. for creating a mirror.
"""
import copy
import functools
import os
import os.path
import re
import shutil
import sys
from typing import List, Optional  # novm

import six
import six.moves.urllib.parse as urllib_parse

import llnl.util.tty as tty
from llnl.util.filesystem import (
    get_single_file,
    mkdirp,
    temp_cwd,
    temp_rename,
    working_dir,
)

import spack.config
import spack.error
import spack.util.crypto as crypto
import spack.util.pattern as pattern
import spack.util.url as url_util
import spack.util.web as web_util
from spack.util.compression import decompressor_for, extension
from spack.util.executable import CommandNotFoundError, which
from spack.util.string import comma_and, quote
from spack.version import Version, ver

#: List of all fetch strategies, created by FetchStrategy metaclass.
all_strategies = []

CONTENT_TYPE_MISMATCH_WARNING_TEMPLATE = (
    "The contents of {subject} look like {content_type}.  Either the URL"
    " you are trying to use does not exist or you have an internet gateway"
    " issue.  You can remove the bad archive using 'spack clean"
    " <package>', then try again using the correct URL.")


def warn_content_type_mismatch(subject, content_type='HTML'):
    tty.warn(CONTENT_TYPE_MISMATCH_WARNING_TEMPLATE.format(
        subject=subject, content_type=content_type))


def _needs_stage(fun):
    """Many methods on fetch strategies require a stage to be set
       using set_stage().  This decorator adds a check for self.stage."""

    @functools.wraps(fun)
    def wrapper(self, *args, **kwargs):
        if not self.stage:
            raise NoStageError(fun)
        return fun(self, *args, **kwargs)

    return wrapper


def _ensure_one_stage_entry(stage_path):
    """Ensure there is only one stage entry in the stage path."""
    stage_entries = os.listdir(stage_path)
    assert len(stage_entries) == 1
    return os.path.join(stage_path, stage_entries[0])


def fetcher(cls):
    """Decorator used to register fetch strategies."""
    all_strategies.append(cls)
    return cls


class FetchStrategy(object):
    """Superclass of all fetch strategies."""
    #: The URL attribute must be specified either at the package class
    #: level, or as a keyword argument to ``version()``.  It is used to
    #: distinguish fetchers for different versions in the package DSL.
    url_attr = None

    #: Optional attributes can be used to distinguish fetchers when :
    #: classes have multiple ``url_attrs`` at the top-level.
    optional_attrs = []  # optional attributes in version() args.

    def __init__(self, **kwargs):
        # The stage is initialized late, so that fetch strategies can be
        # constructed at package construction time.  This is where things
        # will be fetched.
        self.stage = None
        # Enable or disable caching for this strategy based on
        # 'no_cache' option from version directive.
        self.cache_enabled = not kwargs.pop('no_cache', False)

    # Subclasses need to implement these methods
    def fetch(self):
        """Fetch source code archive or repo.

        Returns:
            bool: True on success, False on failure.
        """

    def check(self):
        """Checksum the archive fetched by this FetchStrategy."""

    def expand(self):
        """Expand the downloaded archive into the stage source path."""

    def reset(self):
        """Revert to freshly downloaded state.

        For archive files, this may just re-expand the archive.
        """

    def archive(self, destination):
        """Create an archive of the downloaded data for a mirror.

        For downloaded files, this should preserve the checksum of the
        original file. For repositories, it should just create an
        expandable tarball out of the downloaded repository.
        """

    @property
    def cachable(self):
        """Whether fetcher is capable of caching the resource it retrieves.

        This generally is determined by whether the resource is
        identifiably associated with a specific package version.

        Returns:
            bool: True if can cache, False otherwise.
        """

    def source_id(self):
        """A unique ID for the source.

        It is intended that a human could easily generate this themselves using
        the information available to them in the Spack package.

        The returned value is added to the content which determines the full
        hash for a package using `str()`.
        """
        raise NotImplementedError

    def mirror_id(self):
        """This is a unique ID for a source that is intended to help identify
        reuse of resources across packages.

        It is unique like source-id, but it does not include the package name
        and is not necessarily easy for a human to create themselves.
        """
        raise NotImplementedError

    def __str__(self):  # Should be human readable URL.
        return "FetchStrategy.__str___"

    @classmethod
    def matches(cls, args):
        """Predicate that matches fetch strategies to arguments of
        the version directive.

        Args:
            args: arguments of the version directive
        """
        return cls.url_attr in args


@fetcher
class BundleFetchStrategy(FetchStrategy):
    """
    Fetch strategy associated with bundle, or no-code, packages.

    Having a basic fetch strategy is a requirement for executing post-install
    hooks.  Consequently, this class provides the API but does little more
    than log messages.

    TODO: Remove this class by refactoring resource handling and the link
    between composite stages and composite fetch strategies (see #11981).
    """
    #: There is no associated URL keyword in ``version()`` for no-code
    #: packages but this property is required for some strategy-related
    #: functions (e.g., check_pkg_attributes).
    url_attr = ''

    def fetch(self):
        """Simply report success -- there is no code to fetch."""
        return True

    @property
    def cachable(self):
        """Report False as there is no code to cache."""
        return False

    def source_id(self):
        """BundlePackages don't have a source id."""
        return ''

    def mirror_id(self):
        """BundlePackages don't have a mirror id."""


class FetchStrategyComposite(pattern.Composite):
    """Composite for a FetchStrategy object.
    """
    matches = FetchStrategy.matches

    def __init__(self):
        super(FetchStrategyComposite, self).__init__([
            'fetch', 'check', 'expand', 'reset', 'archive', 'cachable',
            'mirror_id'
        ])

    def source_id(self):
        component_ids = tuple(i.source_id() for i in self)
        if all(component_ids):
            return component_ids


@fetcher
class URLFetchStrategy(FetchStrategy):
    """URLFetchStrategy pulls source code from a URL for an archive, check the
    archive against a checksum, and decompresses the archive.

    The destination for the resulting file(s) is the standard stage path.
    """
    url_attr = 'url'

    # these are checksum types. The generic 'checksum' is deprecated for
    # specific hash names, but we need it for backward compatibility
    optional_attrs = list(crypto.hashes.keys()) + ['checksum']

    def __init__(self, url=None, checksum=None, **kwargs):
        super(URLFetchStrategy, self).__init__(**kwargs)

        # Prefer values in kwargs to the positionals.
        self.url = kwargs.get('url', url)
        self.mirrors = kwargs.get('mirrors', [])

        # digest can be set as the first argument, or from an explicit
        # kwarg by the hash name.
        self.digest = kwargs.get('checksum', checksum)
        for h in self.optional_attrs:
            if h in kwargs:
                self.digest = kwargs[h]

        self.expand_archive = kwargs.get('expand', True)
        self.extra_options = kwargs.get('fetch_options', {})
        self._curl = None

        self.extension = kwargs.get('extension', None)

        if not self.url:
            raise ValueError("URLFetchStrategy requires a url for fetching.")

    @property
    def curl(self):
        if not self._curl:
            try:
                self._curl = which('curl', required=True)
            except CommandNotFoundError as exc:
                tty.error(str(exc))
        return self._curl

    def source_id(self):
        return self.digest

    def mirror_id(self):
        if not self.digest:
            return None
        # The filename is the digest. A directory is also created based on
        # truncating the digest to avoid creating a directory with too many
        # entries
        return os.path.sep.join(
            ['archive', self.digest[:2], self.digest])

    @property
    def candidate_urls(self):
        return [self.url] + (self.mirrors or [])

    @_needs_stage
    def fetch(self):
        if self.archive_file:
            tty.debug('Already downloaded {0}'.format(self.archive_file))
            return

        url = None
        errors = []
        for url in self.candidate_urls:

<<<<<<< HEAD
            if url[0:1] == 'gs':
                import spack.util.gcs as gcs_util
                parsed_url = urllib_parse.urlparse(url)
                gcs = gcs_util.GCSBlob(parsed_url)
                url = gcsblob.gcs_url()

=======
>>>>>>> 7c3abcc0
            if not self._existing_url(url):
                continue

            try:
                partial_file, save_file = self._fetch_from_url(url)
                if save_file and (partial_file is not None):
                    os.rename(partial_file, save_file)
                break
            except FailedDownloadError as e:
                errors.append(str(e))

        for msg in errors:
            tty.debug(msg)

        if not self.archive_file:
            raise FailedDownloadError(url)

    def _existing_url(self, url):
        tty.debug('Checking existence of {0}'.format(url))
        if spack.config.get('config:url_fetch_method') == 'curl':
            curl = self.curl
            # Telling curl to fetch the first byte (-r 0-0) is supposed to be
            # portable.
            curl_args = ['--stderr', '-', '-s', '-f', '-r', '0-0', url]
            if not spack.config.get('config:verify_ssl'):
                curl_args.append('-k')
            _ = curl(*curl_args, fail_on_error=False, output=os.devnull)
            return curl.returncode == 0
        else:
            # Telling urllib to check if url is accessible
            try:
                url, headers, response = web_util.read_from_url(url)
            except web_util.SpackWebError:
                msg = "Urllib fetch failed to verify url {0}".format(url)
                raise FailedDownloadError(url, msg)
            return (response.getcode() is None or response.getcode() == 200)

    def _fetch_from_url(self, url):
        if spack.config.get('config:url_fetch_method') == 'curl':
            return self._fetch_curl(url)
        else:
            return self._fetch_urllib(url)

    def _check_headers(self, headers):
        # Check if we somehow got an HTML file rather than the archive we
        # asked for.  We only look at the last content type, to handle
        # redirects properly.
        content_types = re.findall(r'Content-Type:[^\r\n]+', headers,
                                   flags=re.IGNORECASE)
        if content_types and 'text/html' in content_types[-1]:
            warn_content_type_mismatch(self.archive_file or "the archive")

    @_needs_stage
    def _fetch_urllib(self, url):
        save_file = None
        if self.stage.save_filename:
            save_file = self.stage.save_filename
        tty.msg('Fetching {0}'.format(url))

        # Run urllib but grab the mime type from the http headers
        try:
            url, headers, response = web_util.read_from_url(url)
        except web_util.SpackWebError as e:
            # clean up archive on failure.
            if self.archive_file:
                os.remove(self.archive_file)
            if save_file and os.path.exists(save_file):
                os.remove(save_file)
            msg = 'urllib failed to fetch with error {0}'.format(e)
            raise FailedDownloadError(url, msg)

        with open(save_file, 'wb') as _open_file:
            shutil.copyfileobj(response, _open_file)

        self._check_headers(str(headers))
        return None, save_file

    @_needs_stage
    def _fetch_curl(self, url):
        save_file = None
        partial_file = None
        if self.stage.save_filename:
            save_file = self.stage.save_filename
            partial_file = self.stage.save_filename + '.part'
        tty.msg('Fetching {0}'.format(url))
        if partial_file:
            save_args = ['-C',
                         '-',  # continue partial downloads
                         '-o',
                         partial_file]  # use a .part file
        else:
            save_args = ['-O']

        curl_args = save_args + [
            '-f',  # fail on >400 errors
            '-D',
            '-',  # print out HTML headers
            '-L',  # resolve 3xx redirects
            url,
        ]

        if not spack.config.get('config:verify_ssl'):
            curl_args.append('-k')

        if sys.stdout.isatty() and tty.msg_enabled():
            curl_args.append('-#')  # status bar when using a tty
        else:
            curl_args.append('-sS')  # show errors if fail

        connect_timeout = spack.config.get('config:connect_timeout', 10)

        if self.extra_options:
            cookie = self.extra_options.get('cookie')
            if cookie:
                curl_args.append('-j')  # junk cookies
                curl_args.append('-b')  # specify cookie
                curl_args.append(cookie)

            timeout = self.extra_options.get('timeout')
            if timeout:
                connect_timeout = max(connect_timeout, int(timeout))

        if connect_timeout > 0:
            # Timeout if can't establish a connection after n sec.
            curl_args.extend(['--connect-timeout', str(connect_timeout)])

        # Run curl but grab the mime type from the http headers
        curl = self.curl
        with working_dir(self.stage.path):
            headers = curl(*curl_args, output=str, fail_on_error=False)

        if curl.returncode != 0:
            # clean up archive on failure.
            if self.archive_file:
                os.remove(self.archive_file)

            if partial_file and os.path.exists(partial_file):
                os.remove(partial_file)

            if curl.returncode == 22:
                # This is a 404.  Curl will print the error.
                raise FailedDownloadError(
                    url, "URL %s was not found!" % url)

            elif curl.returncode == 60:
                # This is a certificate error.  Suggest spack -k
                raise FailedDownloadError(
                    url,
                    "Curl was unable to fetch due to invalid certificate. "
                    "This is either an attack, or your cluster's SSL "
                    "configuration is bad.  If you believe your SSL "
                    "configuration is bad, you can try running spack -k, "
                    "which will not check SSL certificates."
                    "Use this at your own risk.")

            else:
                # This is some other curl error.  Curl will print the
                # error, but print a spack message too
                raise FailedDownloadError(
                    url,
                    "Curl failed with error %d" % curl.returncode)

        self._check_headers(headers)
        return partial_file, save_file

    @property
    @_needs_stage
    def archive_file(self):
        """Path to the source archive within this stage directory."""
        return self.stage.archive_file

    @property
    def cachable(self):
        return self.cache_enabled and bool(self.digest)

    @_needs_stage
    def expand(self):
        if not self.expand_archive:
            tty.debug('Staging unexpanded archive {0} in {1}'
                      .format(self.archive_file, self.stage.source_path))
            if not self.stage.expanded:
                mkdirp(self.stage.source_path)
            dest = os.path.join(self.stage.source_path,
                                os.path.basename(self.archive_file))
            shutil.move(self.archive_file, dest)
            return

        tty.debug('Staging archive: {0}'.format(self.archive_file))

        if not self.archive_file:
            raise NoArchiveFileError(
                "Couldn't find archive file",
                "Failed on expand() for URL %s" % self.url)

        if not self.extension:
            self.extension = extension(self.archive_file)

        if self.stage.expanded:
            tty.debug('Source already staged to %s' % self.stage.source_path)
            return

        decompress = decompressor_for(self.archive_file, self.extension)

        # Expand all tarballs in their own directory to contain
        # exploding tarballs.
        tarball_container = os.path.join(self.stage.path,
                                         "spack-expanded-archive")

        mkdirp(tarball_container)
        with working_dir(tarball_container):
            decompress(self.archive_file)

        # Check for an exploding tarball, i.e. one that doesn't expand to
        # a single directory.  If the tarball *didn't* explode, move its
        # contents to the staging source directory & remove the container
        # directory.  If the tarball did explode, just rename the tarball
        # directory to the staging source directory.
        #
        # NOTE: The tar program on Mac OS X will encode HFS metadata in
        # hidden files, which can end up *alongside* a single top-level
        # directory.  We initially ignore presence of hidden files to
        # accomodate these "semi-exploding" tarballs but ensure the files
        # are copied to the source directory.
        files = os.listdir(tarball_container)
        non_hidden = [f for f in files if not f.startswith('.')]
        if len(non_hidden) == 1:
            src = os.path.join(tarball_container, non_hidden[0])
            if os.path.isdir(src):
                self.stage.srcdir = non_hidden[0]
                shutil.move(src, self.stage.source_path)
                if len(files) > 1:
                    files.remove(non_hidden[0])
                    for f in files:
                        src = os.path.join(tarball_container, f)
                        dest = os.path.join(self.stage.path, f)
                        shutil.move(src, dest)
                os.rmdir(tarball_container)
            else:
                # This is a non-directory entry (e.g., a patch file) so simply
                # rename the tarball container to be the source path.
                shutil.move(tarball_container, self.stage.source_path)

        else:
            shutil.move(tarball_container, self.stage.source_path)

    def archive(self, destination):
        """Just moves this archive to the destination."""
        if not self.archive_file:
            raise NoArchiveFileError("Cannot call archive() before fetching.")

        web_util.push_to_url(
            self.archive_file,
            destination,
            keep_original=True)

    @_needs_stage
    def check(self):
        """Check the downloaded archive against a checksum digest.
           No-op if this stage checks code out of a repository."""
        if not self.digest:
            raise NoDigestError(
                "Attempt to check URLFetchStrategy with no digest.")

        checker = crypto.Checker(self.digest)
        if not checker.check(self.archive_file):
            raise ChecksumError(
                "%s checksum failed for %s" %
                (checker.hash_name, self.archive_file),
                "Expected %s but got %s" % (self.digest, checker.sum))

    @_needs_stage
    def reset(self):
        """
        Removes the source path if it exists, then re-expands the archive.
        """
        if not self.archive_file:
            raise NoArchiveFileError(
                "Tried to reset URLFetchStrategy before fetching",
                "Failed on reset() for URL %s" % self.url)

        # Remove everything but the archive from the stage
        for filename in os.listdir(self.stage.path):
            abspath = os.path.join(self.stage.path, filename)
            if abspath != self.archive_file:
                shutil.rmtree(abspath, ignore_errors=True)

        # Expand the archive again
        self.expand()

    def __repr__(self):
        url = self.url if self.url else "no url"
        return "%s<%s>" % (self.__class__.__name__, url)

    def __str__(self):
        if self.url:
            return self.url
        else:
            return "[no url]"


@fetcher
class CacheURLFetchStrategy(URLFetchStrategy):
    """The resource associated with a cache URL may be out of date."""

    @_needs_stage
    def fetch(self):
        path = re.sub('^file://', '', self.url)

        # check whether the cache file exists.
        if not os.path.isfile(path):
            raise NoCacheError('No cache of %s' % path)

        # remove old symlink if one is there.
        filename = self.stage.save_filename
        if os.path.exists(filename):
            os.remove(filename)

        # Symlink to local cached archive.
        os.symlink(path, filename)

        # Remove link if checksum fails, or subsequent fetchers
        # will assume they don't need to download.
        if self.digest:
            try:
                self.check()
            except ChecksumError:
                os.remove(self.archive_file)
                raise

        # Notify the user how we fetched.
        tty.msg('Using cached archive: {0}'.format(path))


class VCSFetchStrategy(FetchStrategy):
    """Superclass for version control system fetch strategies.

    Like all fetchers, VCS fetchers are identified by the attributes
    passed to the ``version`` directive.  The optional_attrs for a VCS
    fetch strategy represent types of revisions, e.g. tags, branches,
    commits, etc.

    The required attributes (git, svn, etc.) are used to specify the URL
    and to distinguish a VCS fetch strategy from a URL fetch strategy.

    """

    def __init__(self, **kwargs):
        super(VCSFetchStrategy, self).__init__(**kwargs)

        # Set a URL based on the type of fetch strategy.
        self.url = kwargs.get(self.url_attr, None)
        if not self.url:
            raise ValueError(
                "%s requires %s argument." % (self.__class__, self.url_attr))

        for attr in self.optional_attrs:
            setattr(self, attr, kwargs.get(attr, None))

    @_needs_stage
    def check(self):
        tty.debug('No checksum needed when fetching with {0}'
                  .format(self.url_attr))

    @_needs_stage
    def expand(self):
        tty.debug(
            "Source fetched with %s is already expanded." % self.url_attr)

    @_needs_stage
    def archive(self, destination, **kwargs):
        assert (extension(destination) == 'tar.gz')
        assert (self.stage.source_path.startswith(self.stage.path))

        tar = which('tar', required=True)

        patterns = kwargs.get('exclude', None)
        if patterns is not None:
            if isinstance(patterns, six.string_types):
                patterns = [patterns]
            for p in patterns:
                tar.add_default_arg('--exclude=%s' % p)

        with working_dir(self.stage.path):
            if self.stage.srcdir:
                # Here we create an archive with the default repository name.
                # The 'tar' command has options for changing the name of a
                # directory that is included in the archive, but they differ
                # based on OS, so we temporarily rename the repo
                with temp_rename(self.stage.source_path, self.stage.srcdir):
                    tar('-czf', destination, self.stage.srcdir)
            else:
                tar('-czf', destination,
                    os.path.basename(self.stage.source_path))

    def __str__(self):
        return "VCS: %s" % self.url

    def __repr__(self):
        return "%s<%s>" % (self.__class__, self.url)


@fetcher
class GoFetchStrategy(VCSFetchStrategy):
    """Fetch strategy that employs the `go get` infrastructure.

    Use like this in a package:

       version('name',
               go='github.com/monochromegane/the_platinum_searcher/...')

    Go get does not natively support versions, they can be faked with git.

    The fetched source will be moved to the standard stage sourcepath directory
    during the expand step.
    """
    url_attr = 'go'

    def __init__(self, **kwargs):
        # Discards the keywords in kwargs that may conflict with the next
        # call to __init__
        forwarded_args = copy.copy(kwargs)
        forwarded_args.pop('name', None)
        super(GoFetchStrategy, self).__init__(**forwarded_args)

        self._go = None

    @property
    def go_version(self):
        vstring = self.go('version', output=str).split(' ')[2]
        return Version(vstring)

    @property
    def go(self):
        if not self._go:
            self._go = which('go', required=True)
        return self._go

    @_needs_stage
    def fetch(self):
        tty.debug('Getting go resource: {0}'.format(self.url))

        with working_dir(self.stage.path):
            try:
                os.mkdir('go')
            except OSError:
                pass
            env = dict(os.environ)
            env['GOPATH'] = os.path.join(os.getcwd(), 'go')
            self.go('get', '-v', '-d', self.url, env=env)

    def archive(self, destination):
        super(GoFetchStrategy, self).archive(destination, exclude='.git')

    @_needs_stage
    def expand(self):
        tty.debug(
            "Source fetched with %s is already expanded." % self.url_attr)

        # Move the directory to the well-known stage source path
        repo_root = _ensure_one_stage_entry(self.stage.path)
        shutil.move(repo_root, self.stage.source_path)

    @_needs_stage
    def reset(self):
        with working_dir(self.stage.source_path):
            self.go('clean')

    def __str__(self):
        return "[go] %s" % self.url


@fetcher
class GitFetchStrategy(VCSFetchStrategy):

    """
    Fetch strategy that gets source code from a git repository.
    Use like this in a package:

        version('name', git='https://github.com/project/repo.git')

    Optionally, you can provide a branch, or commit to check out, e.g.:

        version('1.1', git='https://github.com/project/repo.git', tag='v1.1')

    You can use these three optional attributes in addition to ``git``:

        * ``branch``: Particular branch to build from (default is the
                      repository's default branch)
        * ``tag``: Particular tag to check out
        * ``commit``: Particular commit hash in the repo

    Repositories are cloned into the standard stage source path directory.
    """
    url_attr = 'git'
    optional_attrs = ['tag', 'branch', 'commit', 'submodules',
                      'get_full_repo', 'submodules_delete']

    git_version_re = r'git version (\S+)'

    def __init__(self, **kwargs):
        # Discards the keywords in kwargs that may conflict with the next call
        # to __init__
        forwarded_args = copy.copy(kwargs)
        forwarded_args.pop('name', None)
        super(GitFetchStrategy, self).__init__(**forwarded_args)

        self._git = None
        self.submodules = kwargs.get('submodules', False)
        self.submodules_delete = kwargs.get('submodules_delete', False)
        self.get_full_repo = kwargs.get('get_full_repo', False)

    @property
    def git_version(self):
        return GitFetchStrategy.version_from_git(self.git)

    @staticmethod
    def version_from_git(git_exe):
        """Given a git executable, return the Version (this will fail if
           the output cannot be parsed into a valid Version).
        """
        version_output = git_exe('--version', output=str)
        m = re.search(GitFetchStrategy.git_version_re, version_output)
        return Version(m.group(1))

    @property
    def git(self):
        if not self._git:
            self._git = which('git', required=True)

            # If the user asked for insecure fetching, make that work
            # with git as well.
            if not spack.config.get('config:verify_ssl'):
                self._git.add_default_env('GIT_SSL_NO_VERIFY', 'true')

        return self._git

    @property
    def cachable(self):
        return self.cache_enabled and bool(self.commit or self.tag)

    def source_id(self):
        return self.commit or self.tag

    def mirror_id(self):
        repo_ref = self.commit or self.tag or self.branch
        if repo_ref:
            repo_path = url_util.parse(self.url).path
            result = os.path.sep.join(['git', repo_path, repo_ref])
            return result

    def _repo_info(self):
        args = ''

        if self.commit:
            args = ' at commit {0}'.format(self.commit)
        elif self.tag:
            args = ' at tag {0}'.format(self.tag)
        elif self.branch:
            args = ' on branch {0}'.format(self.branch)

        return '{0}{1}'.format(self.url, args)

    @_needs_stage
    def fetch(self):
        if self.stage.expanded:
            tty.debug('Already fetched {0}'.format(self.stage.source_path))
            return

        tty.debug('Cloning git repository: {0}'.format(self._repo_info()))

        git = self.git
        if self.commit:
            # Need to do a regular clone and check out everything if
            # they asked for a particular commit.
            debug = spack.config.get('config:debug')

            clone_args = ['clone', self.url]
            if not debug:
                clone_args.insert(1, '--quiet')
            with temp_cwd():
                git(*clone_args)
                repo_name = get_single_file('.')
                self.stage.srcdir = repo_name
                shutil.move(repo_name, self.stage.source_path)

            with working_dir(self.stage.source_path):
                checkout_args = ['checkout', self.commit]
                if not debug:
                    checkout_args.insert(1, '--quiet')
                git(*checkout_args)

        else:
            # Can be more efficient if not checking out a specific commit.
            args = ['clone']
            if not spack.config.get('config:debug'):
                args.append('--quiet')

            # If we want a particular branch ask for it.
            if self.branch:
                args.extend(['--branch', self.branch])
            elif self.tag and self.git_version >= ver('1.8.5.2'):
                args.extend(['--branch', self.tag])

            # Try to be efficient if we're using a new enough git.
            # This checks out only one branch's history
            if self.git_version >= ver('1.7.10'):
                if self.get_full_repo:
                    args.append('--no-single-branch')
                else:
                    args.append('--single-branch')

            with temp_cwd():
                # Yet more efficiency: only download a 1-commit deep
                # tree, if the in-use git and protocol permit it.
                if (not self.get_full_repo) and \
                   self.git_version >= ver('1.7.1') and \
                   self.protocol_supports_shallow_clone():
                    args.extend(['--depth', '1'])

                args.extend([self.url])
                git(*args)

                repo_name = get_single_file('.')
                self.stage.srcdir = repo_name
                shutil.move(repo_name, self.stage.source_path)

            with working_dir(self.stage.source_path):
                # For tags, be conservative and check them out AFTER
                # cloning.  Later git versions can do this with clone
                # --branch, but older ones fail.
                if self.tag and self.git_version < ver('1.8.5.2'):
                    # pull --tags returns a "special" error code of 1 in
                    # older versions that we have to ignore.
                    # see: https://github.com/git/git/commit/19d122b
                    pull_args = ['pull', '--tags']
                    co_args = ['checkout', self.tag]
                    if not spack.config.get('config:debug'):
                        pull_args.insert(1, '--quiet')
                        co_args.insert(1, '--quiet')

                    git(*pull_args, ignore_errors=1)
                    git(*co_args)

        if self.submodules_delete:
            with working_dir(self.stage.source_path):
                for submodule_to_delete in self.submodules_delete:
                    args = ['rm', submodule_to_delete]
                    if not spack.config.get('config:debug'):
                        args.insert(1, '--quiet')
                    git(*args)

        # Init submodules if the user asked for them.
        if self.submodules:
            with working_dir(self.stage.source_path):
                args = ['submodule', 'update', '--init', '--recursive']
                if not spack.config.get('config:debug'):
                    args.insert(1, '--quiet')
                git(*args)

    def archive(self, destination):
        super(GitFetchStrategy, self).archive(destination, exclude='.git')

    @_needs_stage
    def reset(self):
        with working_dir(self.stage.source_path):
            co_args = ['checkout', '.']
            clean_args = ['clean', '-f']
            if spack.config.get('config:debug'):
                co_args.insert(1, '--quiet')
                clean_args.insert(1, '--quiet')

            self.git(*co_args)
            self.git(*clean_args)

    def protocol_supports_shallow_clone(self):
        """Shallow clone operations (--depth #) are not supported by the basic
        HTTP protocol or by no-protocol file specifications.
        Use (e.g.) https:// or file:// instead."""
        return not (self.url.startswith('http://') or
                    self.url.startswith('/'))

    def __str__(self):
        return '[git] {0}'.format(self._repo_info())


@fetcher
class CvsFetchStrategy(VCSFetchStrategy):
    """Fetch strategy that gets source code from a CVS repository.
       Use like this in a package:

           version('name',
                   cvs=':pserver:anonymous@www.example.com:/cvsroot%module=modulename')

       Optionally, you can provide a branch and/or a date for the URL:

           version('name',
                   cvs=':pserver:anonymous@www.example.com:/cvsroot%module=modulename',
                   branch='branchname', date='date')

    Repositories are checked out into the standard stage source path directory.
    """
    url_attr = 'cvs'
    optional_attrs = ['branch', 'date']

    def __init__(self, **kwargs):
        # Discards the keywords in kwargs that may conflict with the next call
        # to __init__
        forwarded_args = copy.copy(kwargs)
        forwarded_args.pop('name', None)
        super(CvsFetchStrategy, self).__init__(**forwarded_args)

        self._cvs = None
        if self.branch is not None:
            self.branch = str(self.branch)
        if self.date is not None:
            self.date = str(self.date)

    @property
    def cvs(self):
        if not self._cvs:
            self._cvs = which('cvs', required=True)
        return self._cvs

    @property
    def cachable(self):
        return self.cache_enabled and (bool(self.branch) or bool(self.date))

    def source_id(self):
        if not (self.branch or self.date):
            # We need a branch or a date to make a checkout reproducible
            return None
        id = 'id'
        if self.branch:
            id += '-branch=' + self.branch
        if self.date:
            id += '-date=' + self.date
        return id

    def mirror_id(self):
        if not (self.branch or self.date):
            # We need a branch or a date to make a checkout reproducible
            return None
        repo_path = url_util.parse(self.url).path
        result = os.path.sep.join(['cvs', repo_path])
        if self.branch:
            result += '%branch=' + self.branch
        if self.date:
            result += '%date=' + self.date
        return result

    @_needs_stage
    def fetch(self):
        if self.stage.expanded:
            tty.debug('Already fetched {0}'.format(self.stage.source_path))
            return

        tty.debug('Checking out CVS repository: {0}'.format(self.url))

        with temp_cwd():
            url, module = self.url.split('%module=')
            # Check out files
            args = ['-z9', '-d', url, 'checkout']
            if self.branch is not None:
                args.extend(['-r', self.branch])
            if self.date is not None:
                args.extend(['-D', self.date])
            args.append(module)
            self.cvs(*args)
            # Rename repo
            repo_name = get_single_file('.')
            self.stage.srcdir = repo_name
            shutil.move(repo_name, self.stage.source_path)

    def _remove_untracked_files(self):
        """Removes untracked files in a CVS repository."""
        with working_dir(self.stage.source_path):
            status = self.cvs('-qn', 'update', output=str)
            for line in status.split('\n'):
                if re.match(r'^[?]', line):
                    path = line[2:].strip()
                    if os.path.isfile(path):
                        os.unlink(path)

    def archive(self, destination):
        super(CvsFetchStrategy, self).archive(destination, exclude='CVS')

    @_needs_stage
    def reset(self):
        self._remove_untracked_files()
        with working_dir(self.stage.source_path):
            self.cvs('update', '-C', '.')

    def __str__(self):
        return "[cvs] %s" % self.url


@fetcher
class SvnFetchStrategy(VCSFetchStrategy):

    """Fetch strategy that gets source code from a subversion repository.
       Use like this in a package:

           version('name', svn='http://www.example.com/svn/trunk')

       Optionally, you can provide a revision for the URL:

           version('name', svn='http://www.example.com/svn/trunk',
                   revision='1641')

    Repositories are checked out into the standard stage source path directory.
    """
    url_attr = 'svn'
    optional_attrs = ['revision']

    def __init__(self, **kwargs):
        # Discards the keywords in kwargs that may conflict with the next call
        # to __init__
        forwarded_args = copy.copy(kwargs)
        forwarded_args.pop('name', None)
        super(SvnFetchStrategy, self).__init__(**forwarded_args)

        self._svn = None
        if self.revision is not None:
            self.revision = str(self.revision)

    @property
    def svn(self):
        if not self._svn:
            self._svn = which('svn', required=True)
        return self._svn

    @property
    def cachable(self):
        return self.cache_enabled and bool(self.revision)

    def source_id(self):
        return self.revision

    def mirror_id(self):
        if self.revision:
            repo_path = url_util.parse(self.url).path
            result = os.path.sep.join(['svn', repo_path, self.revision])
            return result

    @_needs_stage
    def fetch(self):
        if self.stage.expanded:
            tty.debug('Already fetched {0}'.format(self.stage.source_path))
            return

        tty.debug('Checking out subversion repository: {0}'.format(self.url))

        args = ['checkout', '--force', '--quiet']
        if self.revision:
            args += ['-r', self.revision]
        args.extend([self.url])

        with temp_cwd():
            self.svn(*args)
            repo_name = get_single_file('.')
            self.stage.srcdir = repo_name
            shutil.move(repo_name, self.stage.source_path)

    def _remove_untracked_files(self):
        """Removes untracked files in an svn repository."""
        with working_dir(self.stage.source_path):
            status = self.svn('status', '--no-ignore', output=str)
            self.svn('status', '--no-ignore')
            for line in status.split('\n'):
                if not re.match('^[I?]', line):
                    continue
                path = line[8:].strip()
                if os.path.isfile(path):
                    os.unlink(path)
                elif os.path.isdir(path):
                    shutil.rmtree(path, ignore_errors=True)

    def archive(self, destination):
        super(SvnFetchStrategy, self).archive(destination, exclude='.svn')

    @_needs_stage
    def reset(self):
        self._remove_untracked_files()
        with working_dir(self.stage.source_path):
            self.svn('revert', '.', '-R')

    def __str__(self):
        return "[svn] %s" % self.url


@fetcher
class HgFetchStrategy(VCSFetchStrategy):

    """
    Fetch strategy that gets source code from a Mercurial repository.
    Use like this in a package:

        version('name', hg='https://jay.grs.rwth-aachen.de/hg/lwm2')

    Optionally, you can provide a branch, or revision to check out, e.g.:

        version('torus',
                hg='https://jay.grs.rwth-aachen.de/hg/lwm2', branch='torus')

    You can use the optional 'revision' attribute to check out a
    branch, tag, or particular revision in hg.  To prevent
    non-reproducible builds, using a moving target like a branch is
    discouraged.

        * ``revision``: Particular revision, branch, or tag.

    Repositories are cloned into the standard stage source path directory.
    """
    url_attr = 'hg'
    optional_attrs = ['revision']

    def __init__(self, **kwargs):
        # Discards the keywords in kwargs that may conflict with the next call
        # to __init__
        forwarded_args = copy.copy(kwargs)
        forwarded_args.pop('name', None)
        super(HgFetchStrategy, self).__init__(**forwarded_args)

        self._hg = None

    @property
    def hg(self):
        """
        Returns:
            Executable: the hg executable
        """
        if not self._hg:
            self._hg = which('hg', required=True)

            # When building PythonPackages, Spack automatically sets
            # PYTHONPATH. This can interfere with hg, which is a Python
            # script. Unset PYTHONPATH while running hg.
            self._hg.add_default_env('PYTHONPATH', '')

        return self._hg

    @property
    def cachable(self):
        return self.cache_enabled and bool(self.revision)

    def source_id(self):
        return self.revision

    def mirror_id(self):
        if self.revision:
            repo_path = url_util.parse(self.url).path
            result = os.path.sep.join(['hg', repo_path, self.revision])
            return result

    @_needs_stage
    def fetch(self):
        if self.stage.expanded:
            tty.debug('Already fetched {0}'.format(self.stage.source_path))
            return

        args = []
        if self.revision:
            args.append('at revision %s' % self.revision)
        tty.debug('Cloning mercurial repository: {0} {1}'
                  .format(self.url, args))

        args = ['clone']

        if not spack.config.get('config:verify_ssl'):
            args.append('--insecure')

        if self.revision:
            args.extend(['-r', self.revision])

        args.extend([self.url])

        with temp_cwd():
            self.hg(*args)
            repo_name = get_single_file('.')
            self.stage.srcdir = repo_name
            shutil.move(repo_name, self.stage.source_path)

    def archive(self, destination):
        super(HgFetchStrategy, self).archive(destination, exclude='.hg')

    @_needs_stage
    def reset(self):
        with working_dir(self.stage.path):
            source_path = self.stage.source_path
            scrubbed = "scrubbed-source-tmp"

            args = ['clone']
            if self.revision:
                args += ['-r', self.revision]
            args += [source_path, scrubbed]
            self.hg(*args)

            shutil.rmtree(source_path, ignore_errors=True)
            shutil.move(scrubbed, source_path)

    def __str__(self):
        return "[hg] %s" % self.url


@fetcher
class S3FetchStrategy(URLFetchStrategy):
    """FetchStrategy that pulls from an S3 bucket."""
    url_attr = 's3'

    def __init__(self, *args, **kwargs):
        try:
            super(S3FetchStrategy, self).__init__(*args, **kwargs)
        except ValueError:
            if not kwargs.get('url'):
                raise ValueError(
                    "S3FetchStrategy requires a url for fetching.")

    @_needs_stage
    def fetch(self):
        if self.archive_file:
            tty.debug('Already downloaded {0}'.format(self.archive_file))
            return

        parsed_url = url_util.parse(self.url)
        if parsed_url.scheme != 's3':
            raise FetchError(
                'S3FetchStrategy can only fetch from s3:// urls.')

        tty.debug('Fetching {0}'.format(self.url))

        basename = os.path.basename(parsed_url.path)

        with working_dir(self.stage.path):
            _, headers, stream = web_util.read_from_url(self.url)

            with open(basename, 'wb') as f:
                shutil.copyfileobj(stream, f)

            content_type = web_util.get_header(headers, 'Content-type')

        if content_type == 'text/html':
            warn_content_type_mismatch(self.archive_file or "the archive")

        if self.stage.save_filename:
            os.rename(
                os.path.join(self.stage.path, basename),
                self.stage.save_filename)

        if not self.archive_file:
            raise FailedDownloadError(self.url)

@fetcher
class GCSFetchStrategy(URLFetchStrategy):
    """FetchStrategy that pulls from a GCS bucket."""
    url_attr = 'gs'

    def __init__(self, *args, **kwargs):
        try:
            super(GCSFetchStrategy, self).__init__(*args, **kwargs)
        except ValueError:
            if not kwargs.get('url'):
                raise ValueError(
                    "GCSFetchStrategy requires a url for fetching.")

    @_needs_stage
    def fetch(self):
        if self.archive_file:
            tty.debug('Already downloaded {0}'.format(self.archive_file))
            return

        parsed_url = url_util.parse(self.url)
        if parsed_url.scheme != 'gs':
            raise FetchError(
                'GCSFetchStrategy can only fetch from gs:// urls.')

        tty.debug('Fetching {0}'.format(self.url))

        basename = os.path.basename(parsed_url.path)

        with working_dir(self.stage.path):
            _, headers, stream = web_util.read_from_url(self.url)

            with open(basename, 'wb') as f:
                shutil.copyfileobj(stream, f)

            content_type = web_util.get_header(headers, 'Content-type')

        if content_type == 'text/html':
            warn_content_type_mismatch(self.archive_file or "the archive")

        if self.stage.save_filename:
            os.rename(
                os.path.join(self.stage.path, basename),
                self.stage.save_filename)

        if not self.archive_file:
            raise FailedDownloadError(self.url)

def stable_target(fetcher):
    """Returns whether the fetcher target is expected to have a stable
       checksum. This is only true if the target is a preexisting archive
       file."""
    if isinstance(fetcher, URLFetchStrategy) and fetcher.cachable:
        return True
    return False


def from_url(url):
    """Given a URL, find an appropriate fetch strategy for it.
       Currently just gives you a URLFetchStrategy that uses curl.

       TODO: make this return appropriate fetch strategies for other
             types of URLs.
    """
    return URLFetchStrategy(url)


def from_kwargs(**kwargs):
    """Construct an appropriate FetchStrategy from the given keyword arguments.

    Args:
        **kwargs: dictionary of keyword arguments, e.g. from a
            ``version()`` directive in a package.

    Returns:
        typing.Callable: The fetch strategy that matches the args, based
            on attribute names (e.g., ``git``, ``hg``, etc.)

    Raises:
        FetchError: If no ``fetch_strategy`` matches the args.
    """
    for fetcher in all_strategies:
        if fetcher.matches(kwargs):
            return fetcher(**kwargs)

    raise InvalidArgsError(**kwargs)


def check_pkg_attributes(pkg):
    """Find ambiguous top-level fetch attributes in a package.

    Currently this only ensures that two or more VCS fetch strategies are
    not specified at once.
    """
    # a single package cannot have URL attributes for multiple VCS fetch
    # strategies *unless* they are the same attribute.
    conflicts = set([s.url_attr for s in all_strategies
                     if hasattr(pkg, s.url_attr)])

    # URL isn't a VCS fetch method. We can use it with a VCS method.
    conflicts -= set(['url'])

    if len(conflicts) > 1:
        raise FetcherConflict(
            'Package %s cannot specify %s together. Pick at most one.'
            % (pkg.name, comma_and(quote(conflicts))))


def _check_version_attributes(fetcher, pkg, version):
    """Ensure that the fetcher for a version is not ambiguous.

    This assumes that we have already determined the fetcher for the
    specific version using ``for_package_version()``
    """
    all_optionals = set(a for s in all_strategies for a in s.optional_attrs)

    args = pkg.versions[version]
    extra\
        = set(args) - set(fetcher.optional_attrs) - \
        set([fetcher.url_attr, 'no_cache'])
    extra.intersection_update(all_optionals)

    if extra:
        legal_attrs = [fetcher.url_attr] + list(fetcher.optional_attrs)
        raise FetcherConflict(
            "%s version '%s' has extra arguments: %s"
            % (pkg.name, version, comma_and(quote(extra))),
            "Valid arguments for a %s fetcher are: \n    %s"
            % (fetcher.url_attr, comma_and(quote(legal_attrs))))


def _extrapolate(pkg, version):
    """Create a fetcher from an extrapolated URL for this version."""
    try:
        return URLFetchStrategy(pkg.url_for_version(version),
                                fetch_options=pkg.fetch_options)
    except spack.package.NoURLError:
        msg = ("Can't extrapolate a URL for version %s "
               "because package %s defines no URLs")
        raise ExtrapolationError(msg % (version, pkg.name))


def _from_merged_attrs(fetcher, pkg, version):
    """Create a fetcher from merged package and version attributes."""
    if fetcher.url_attr == 'url':
        url = pkg.url_for_version(version)
        # TODO: refactor this logic into its own method or function
        # TODO: to avoid duplication
        mirrors = [spack.url.substitute_version(u, version)
                   for u in getattr(pkg, 'urls', [])[1:]]
        attrs = {fetcher.url_attr: url, 'mirrors': mirrors}
    else:
        url = getattr(pkg, fetcher.url_attr)
        attrs = {fetcher.url_attr: url}

    attrs['fetch_options'] = pkg.fetch_options
    attrs.update(pkg.versions[version])
    return fetcher(**attrs)


def for_package_version(pkg, version):
    """Determine a fetch strategy based on the arguments supplied to
       version() in the package description."""

    # No-code packages have a custom fetch strategy to work around issues
    # with resource staging.
    if not pkg.has_code:
        return BundleFetchStrategy()

    check_pkg_attributes(pkg)

    if not isinstance(version, Version):
        version = Version(version)

    # If it's not a known version, try to extrapolate one by URL
    if version not in pkg.versions:
        return _extrapolate(pkg, version)

    # Set package args first so version args can override them
    args = {'fetch_options': pkg.fetch_options}
    # Grab a dict of args out of the package version dict
    args.update(pkg.versions[version])

    # If the version specifies a `url_attr` directly, use that.
    for fetcher in all_strategies:
        if fetcher.url_attr in args:
            _check_version_attributes(fetcher, pkg, version)
            return fetcher(**args)

    # if a version's optional attributes imply a particular fetch
    # strategy, and we have the `url_attr`, then use that strategy.
    for fetcher in all_strategies:
        if hasattr(pkg, fetcher.url_attr) or fetcher.url_attr == 'url':
            optionals = fetcher.optional_attrs
            if optionals and any(a in args for a in optionals):
                _check_version_attributes(fetcher, pkg, version)
                return _from_merged_attrs(fetcher, pkg, version)

    # if the optional attributes tell us nothing, then use any `url_attr`
    # on the package.  This prefers URL vs. VCS, b/c URLFetchStrategy is
    # defined first in this file.
    for fetcher in all_strategies:
        if hasattr(pkg, fetcher.url_attr):
            _check_version_attributes(fetcher, pkg, version)
            return _from_merged_attrs(fetcher, pkg, version)

    raise InvalidArgsError(pkg, version, **args)


def from_url_scheme(url, *args, **kwargs):
    """Finds a suitable FetchStrategy by matching its url_attr with the scheme
       in the given url."""

    url = kwargs.get('url', url)
    parsed_url = urllib_parse.urlparse(url, scheme='file')

    scheme_mapping = (
        kwargs.get('scheme_mapping') or
        {
            'file': 'url',
            'http': 'url',
            'https': 'url',
            'ftp': 'url',
            'ftps': 'url',
            'gs':'url',
        })

    scheme = parsed_url.scheme
    scheme = scheme_mapping.get(scheme, scheme)

    for fetcher in all_strategies:
        url_attr = getattr(fetcher, 'url_attr', None)
        if url_attr and url_attr == scheme:
            return fetcher(url, *args, **kwargs)

    raise ValueError(
        'No FetchStrategy found for url with scheme: "{SCHEME}"'.format(
            SCHEME=parsed_url.scheme))


def from_list_url(pkg):
    """If a package provides a URL which lists URLs for resources by
       version, this can can create a fetcher for a URL discovered for
       the specified package's version."""

    if pkg.list_url:
        try:
            versions = pkg.fetch_remote_versions()
            try:
                # get a URL, and a checksum if we have it
                url_from_list = versions[pkg.version]
                checksum = None

                # try to find a known checksum for version, from the package
                version = pkg.version
                if version in pkg.versions:
                    args = pkg.versions[version]
                    checksum = next(
                        (v for k, v in args.items() if k in crypto.hashes),
                        args.get('checksum'))

                # construct a fetcher
                return URLFetchStrategy(url_from_list, checksum,
                                        fetch_options=pkg.fetch_options)
            except KeyError as e:
                tty.debug(e)
                tty.msg("Cannot find version %s in url_list" % pkg.version)

        except BaseException as e:
            # TODO: Don't catch BaseException here! Be more specific.
            tty.debug(e)
            tty.msg("Could not determine url from list_url.")


class FsCache(object):

    def __init__(self, root):
        self.root = os.path.abspath(root)

    def store(self, fetcher, relative_dest):
        # skip fetchers that aren't cachable
        if not fetcher.cachable:
            return

        # Don't store things that are already cached.
        if isinstance(fetcher, CacheURLFetchStrategy):
            return

        dst = os.path.join(self.root, relative_dest)
        mkdirp(os.path.dirname(dst))
        fetcher.archive(dst)

    def fetcher(self, target_path, digest, **kwargs):
        path = os.path.join(self.root, target_path)
        return CacheURLFetchStrategy(path, digest, **kwargs)

    def destroy(self):
        shutil.rmtree(self.root, ignore_errors=True)


class FetchError(spack.error.SpackError):
    """Superclass fo fetcher errors."""


class NoCacheError(FetchError):
    """Raised when there is no cached archive for a package."""


class FailedDownloadError(FetchError):
    """Raised when a download fails."""
    def __init__(self, url, msg=""):
        super(FailedDownloadError, self).__init__(
            "Failed to fetch file from URL: %s" % url, msg)
        self.url = url


class NoArchiveFileError(FetchError):
    """"Raised when an archive file is expected but none exists."""


class NoDigestError(FetchError):
    """Raised after attempt to checksum when URL has no digest."""


class ExtrapolationError(FetchError):
    """Raised when we can't extrapolate a version for a package."""


class FetcherConflict(FetchError):
    """Raised for packages with invalid fetch attributes."""


class InvalidArgsError(FetchError):
    """Raised when a version can't be deduced from a set of arguments."""
    def __init__(self, pkg=None, version=None, **args):
        msg = "Could not guess a fetch strategy"
        if pkg:
            msg += ' for {pkg}'.format(pkg=pkg)
            if version:
                msg += '@{version}'.format(version=version)
        long_msg = 'with arguments: {args}'.format(args=args)
        super(InvalidArgsError, self).__init__(msg, long_msg)


class ChecksumError(FetchError):
    """Raised when archive fails to checksum."""


class NoStageError(FetchError):
    """Raised when fetch operations are called before set_stage()."""
    def __init__(self, method):
        super(NoStageError, self).__init__(
            "Must call FetchStrategy.set_stage() before calling %s" %
            method.__name__)<|MERGE_RESOLUTION|>--- conflicted
+++ resolved
@@ -310,15 +310,6 @@
         errors = []
         for url in self.candidate_urls:
 
-<<<<<<< HEAD
-            if url[0:1] == 'gs':
-                import spack.util.gcs as gcs_util
-                parsed_url = urllib_parse.urlparse(url)
-                gcs = gcs_util.GCSBlob(parsed_url)
-                url = gcsblob.gcs_url()
-
-=======
->>>>>>> 7c3abcc0
             if not self._existing_url(url):
                 continue
 
@@ -1593,7 +1584,6 @@
             'https': 'url',
             'ftp': 'url',
             'ftps': 'url',
-            'gs':'url',
         })
 
     scheme = parsed_url.scheme
