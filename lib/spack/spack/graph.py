##############################################################################
# Copyright (c) 2013-2017, Lawrence Livermore National Security, LLC.
# Produced at the Lawrence Livermore National Laboratory.
#
# This file is part of Spack.
# Created by Todd Gamblin, tgamblin@llnl.gov, All rights reserved.
# LLNL-CODE-647188
#
# For details, see https://github.com/llnl/spack
# Please also see the NOTICE and LICENSE files for our notice and the LGPL.
#
# This program is free software; you can redistribute it and/or modify
# it under the terms of the GNU Lesser General Public License (as
# published by the Free Software Foundation) version 2.1, February 1999.
#
# This program is distributed in the hope that it will be useful, but
# WITHOUT ANY WARRANTY; without even the IMPLIED WARRANTY OF
# MERCHANTABILITY or FITNESS FOR A PARTICULAR PURPOSE. See the terms and
# conditions of the GNU Lesser General Public License for more details.
#
# You should have received a copy of the GNU Lesser General Public
# License along with this program; if not, write to the Free Software
# Foundation, Inc., 59 Temple Place, Suite 330, Boston, MA 02111-1307 USA
##############################################################################
"""Functions for graphing DAGs of dependencies.

This file contains code for graphing DAGs of software packages
(i.e. Spack specs).  There are two main functions you probably care
about:

graph_ascii() will output a colored graph of a spec in ascii format,
kind of like the graph git shows with "git log --graph", e.g.::

    o  mpileaks
    |\
    | |\
    | o |  callpath
    |/| |
    | |\|
    | |\ \
    | | |\ \
    | | | | o  adept-utils
    | |_|_|/|
    |/| | | |
    o | | | |  mpi
     / / / /
    | | o |  dyninst
    | |/| |
    |/|/| |
    | | |/
    | o |  libdwarf
    |/ /
    o |  libelf
     /
    o  boost

graph_dot() will output a graph of a spec (or multiple specs) in dot
format.

Note that ``graph_ascii`` assumes a single spec while ``graph_dot``
can take a number of specs as input.

"""

from heapq import *
from six import iteritems

from llnl.util.lang import *
from llnl.util.tty.color import *

from spack.spec import *
from spack.dependency import *

__all__ = ['topological_sort', 'graph_ascii', 'AsciiGraph', 'graph_dot']


def topological_sort(spec, reverse=False, deptype='all'):
    """Topological sort for specs.

    Return a list of dependency specs sorted topologically.  The spec
    argument is not modified in the process.

    """
    deptype = canonical_deptype(deptype)

    children = lambda s: s.dependencies(deptype=deptype)

    # Work on a copy so this is nondestructive.
    spec = spec.copy(deps=deptype)
    nodes = spec.index(deptype=deptype)

    topo_order = []
    par = dict((name, set()) for name in nodes.keys())
    for node in spec.traverse(deptype=deptype):
        for child in children(node):
            par[child.name].add(node)

    remaining = [name for name in nodes.keys() if not par[name]]
    heapify(remaining)

    while remaining:
        name = heappop(remaining)
        topo_order.append(name)

        node = nodes[name]
        for dep in children(node):
            par[dep.name].remove(node)
            if not par[dep.name]:
                heappush(remaining, dep.name)

    if any(par.get(s.name, []) for s in spec.traverse(deptype=deptype)):
        raise ValueError("Spec has cycles!")
    else:
        return list(reversed(topo_order)) if reverse else topo_order


def find(seq, predicate):
    """Find index in seq for which predicate is True.

    Searches the sequence and returns the index of the element for
    which the predicate evaluates to True.  Returns -1 if the
    predicate does not evaluate to True for any element in seq.

    """
    for i, elt in enumerate(seq):
        if predicate(elt):
            return i
    return -1


# Names of different graph line states.  We record previous line
# states so that we can easily determine what to do when connecting.
states = ('node', 'collapse', 'merge-right', 'expand-right', 'back-edge')
NODE, COLLAPSE, MERGE_RIGHT, EXPAND_RIGHT, BACK_EDGE = states


class AsciiGraph(object):

    def __init__(self):
        # These can be set after initialization or after a call to
        # graph() to change behavior.
        self.node_character = 'o'
        self.debug = False
        self.indent = 0
<<<<<<< HEAD
        self.deptype = ('link', 'run')
=======
        self.deptype = all_deptypes
>>>>>>> 9e95e839

        # These are colors in the order they'll be used for edges.
        # See llnl.util.tty.color for details on color characters.
        self.colors = 'rgbmcyRGBMCY'

        # Internal vars are used in the graph() function and are
        # properly initialized there.
        self._name_to_color = None    # Node name to color
        self._out = None              # Output stream
        self._frontier = None         # frontier
        self._nodes = None            # dict from name -> node
        self._prev_state = None       # State of previous line
        self._prev_index = None       # Index of expansion point of prev line

    def _indent(self):
        self._out.write(self.indent * ' ')

    def _write_edge(self, string, index, sub=0):
        """Write a colored edge to the output stream."""
        # Ignore empty frontier entries (they're just collapsed)
        if not self._frontier[index]:
            return
        name = self._frontier[index][sub]
        edge = "@%s{%s}" % (self._name_to_color[name], string)
        self._out.write(edge)

    def _connect_deps(self, i, deps, label=None):
        """Connect dependencies to existing edges in the frontier.

        ``deps`` are to be inserted at position i in the
        frontier. This routine determines whether other open edges
        should be merged with <deps> (if there are other open edges
        pointing to the same place) or whether they should just be
        inserted as a completely new open edge.

        Open edges that are not fully expanded (i.e. those that point
        at multiple places) are left intact.

        Parameters:

        label    -- optional debug label for the connection.

        Returns: True if the deps were connected to another edge
        (i.e. the frontier did not grow) and False if the deps were
        NOT already in the frontier (i.e. they were inserted and the
        frontier grew).

        """
        if len(deps) == 1 and deps in self._frontier:
            j = self._frontier.index(deps)

            # convert a right connection into a left connection
            if i < j:
                self._frontier.pop(j)
                self._frontier.insert(i, deps)
                return self._connect_deps(j, deps, label)

            collapse = True
            if self._prev_state == EXPAND_RIGHT:
                # Special case where previous line expanded and i is off by 1.
                self._back_edge_line([], j, i + 1, True,
                                     label + "-1.5 " + str((i + 1, j)))
                collapse = False

            else:
                # Previous node also expanded here, so i is off by one.
                if self._prev_state == NODE and self._prev_index < i:
                    i += 1

                if i - j > 1:
                    # We need two lines to connect if distance > 1
                    self._back_edge_line([], j,  i, True,
                                         label + "-1 " + str((i, j)))
                    collapse = False

            self._back_edge_line([j], -1, -1, collapse,
                                 label + "-2 " + str((i, j)))
            return True

        elif deps:
            self._frontier.insert(i, deps)
            return False

    def _set_state(self, state, index, label=None):
        if state not in states:
            raise ValueError("Invalid graph state!")
        self._prev_state = state
        self._prev_index = index

        if self.debug:
            self._out.write(" " * 20)
            self._out.write("%-20s" % (
                str(self._prev_state) if self._prev_state else ''))
            self._out.write("%-20s" % (str(label) if label else ''))
            self._out.write("%s" % self._frontier)

    def _back_edge_line(self, prev_ends, end, start, collapse, label=None):
        """Write part of a backwards edge in the graph.

        Writes single- or multi-line backward edges in an ascii graph.
        For example, a single line edge::

            | | | | o |
            | | | |/ /  <-- single-line edge connects two nodes.
            | | | o |

        Or a multi-line edge (requires two calls to back_edge)::

            | | | | o |
            | |_|_|/ /   <-- multi-line edge crosses vertical edges.
            |/| | | |
            o | | | |

        Also handles "pipelined" edges, where the same line contains
        parts of multiple edges::

                      o start
            | |_|_|_|/|
            |/| | |_|/| <-- this line has parts of 2 edges.
            | | |/| | |
            o   o

        Arguments:

        prev_ends -- indices in frontier of previous edges that need
                     to be finished on this line.

        end -- end of the current edge on this line.

        start -- start index of the current edge.

        collapse -- whether the graph will be collapsing (i.e. whether
                    to slant the end of the line or keep it straight)

        label -- optional debug label to print after the line.

        """
        def advance(to_pos, edges):
            """Write edges up to <to_pos>."""
            for i in range(self._pos, to_pos):
                for e in edges():
                    self._write_edge(*e)
                self._pos += 1

        flen = len(self._frontier)
        self._pos = 0
        self._indent()

        for p in prev_ends:
            advance(p,         lambda: [("| ", self._pos)])
            advance(p + 1,     lambda: [("|/", self._pos)])

        if end >= 0:
            advance(end + 1,   lambda: [("| ", self._pos)])
            advance(start - 1, lambda: [("|",  self._pos), ("_", end)])
        else:
            advance(start - 1, lambda: [("| ", self._pos)])

        if start >= 0:
            advance(start,     lambda: [("|",  self._pos), ("/", end)])

        if collapse:
            advance(flen,      lambda: [(" /", self._pos)])
        else:
            advance(flen,      lambda: [("| ", self._pos)])

        self._set_state(BACK_EDGE, end, label)
        self._out.write("\n")

    def _node_line(self, index, name):
        """Writes a line with a node at index."""
        self._indent()
        for c in range(index):
            self._write_edge("| ", c)

        self._out.write("%s " % self.node_character)

        for c in range(index + 1, len(self._frontier)):
            self._write_edge("| ", c)

        self._out.write(" %s" % name)
        self._set_state(NODE, index)
        self._out.write("\n")

    def _collapse_line(self, index):
        """Write a collapsing line after a node was added at index."""
        self._indent()
        for c in range(index):
            self._write_edge("| ", c)
        for c in range(index, len(self._frontier)):
            self._write_edge(" /", c)

        self._set_state(COLLAPSE, index)
        self._out.write("\n")

    def _merge_right_line(self, index):
        """Edge at index is same as edge to right.  Merge directly with '\'"""
        self._indent()
        for c in range(index):
            self._write_edge("| ", c)
        self._write_edge("|", index)
        self._write_edge("\\", index + 1)
        for c in range(index + 1, len(self._frontier)):
            self._write_edge("| ", c)

        self._set_state(MERGE_RIGHT, index)
        self._out.write("\n")

    def _expand_right_line(self, index):
        self._indent()
        for c in range(index):
            self._write_edge("| ", c)

        self._write_edge("|", index)
        self._write_edge("\\", index + 1)

        for c in range(index + 2, len(self._frontier)):
            self._write_edge(" \\", c)

        self._set_state(EXPAND_RIGHT, index)
        self._out.write("\n")

    def write(self, spec, color=None, out=None):
        """Write out an ascii graph of the provided spec.

        Arguments:
        spec -- spec to graph.  This only handles one spec at a time.

        Optional arguments:

        out -- file object to write out to (default is sys.stdout)

        color -- whether to write in color.  Default is to autodetect
                 based on output file.

        """
        if out is None:
            out = sys.stdout

        if color is None:
            color = out.isatty()

        self._out = ColorStream(out, color=color)

        # We'll traverse the spec in topo order as we graph it.
        topo_order = topological_sort(spec, reverse=True, deptype=self.deptype)

        # Work on a copy to be nondestructive
        spec = spec.copy()
        self._nodes = spec.index(deptype=self.deptype)

        # Colors associated with each node in the DAG.
        # Edges are colored by the node they point to.
        self._name_to_color = dict((name, self.colors[i % len(self.colors)])
                                   for i, name in enumerate(topo_order))

        # Frontier tracks open edges of the graph as it's written out.
        self._frontier = [[spec.name]]
        while self._frontier:
            # Find an unexpanded part of frontier
            i = find(self._frontier, lambda f: len(f) > 1)

            if i >= 0:
                # Expand frontier until there are enough columns for all
                # children.

                # Figure out how many back connections there are and
                # sort them so we do them in order
                back = []
                for d in self._frontier[i]:
                    b = find(self._frontier[:i], lambda f: f == [d])
                    if b != -1:
                        back.append((b, d))

                # Do all back connections in sorted order so we can
                # pipeline them and save space.
                if back:
                    back.sort()
                    prev_ends = []
                    collapse_l1 = False
                    for j, (b, d) in enumerate(back):
                        self._frontier[i].remove(d)
                        if i - b > 1:
                            collapse_l1 = any(not e for e in self._frontier)
                            self._back_edge_line(
                                prev_ends, b, i, collapse_l1, 'left-1')
                            del prev_ends[:]
                        prev_ends.append(b)

                    # Check whether we did ALL the deps as back edges,
                    # in which case we're done.
                    pop = not self._frontier[i]
                    collapse_l2 = pop
                    if collapse_l1:
                        collapse_l2 = False
                    if pop:
                        self._frontier.pop(i)
                    self._back_edge_line(
                        prev_ends, -1, -1, collapse_l2, 'left-2')

                elif len(self._frontier[i]) > 1:
                    # Expand forward after doing all back connections

                    if (i + 1 < len(self._frontier) and
                            len(self._frontier[i + 1]) == 1 and
                            self._frontier[i + 1][0] in self._frontier[i]):
                        # We need to connect to the element to the right.
                        # Keep lines straight by connecting directly and
                        # avoiding unnecessary expand/contract.
                        name = self._frontier[i + 1][0]
                        self._frontier[i].remove(name)
                        self._merge_right_line(i)

                    else:
                        # Just allow the expansion here.
                        name = self._frontier[i].pop(0)
                        deps = [name]
                        self._frontier.insert(i, deps)
                        self._expand_right_line(i)

                        self._frontier.pop(i)
                        self._connect_deps(i, deps, "post-expand")

                # Handle any remaining back edges to the right
                j = i + 1
                while j < len(self._frontier):
                    deps = self._frontier.pop(j)
                    if not self._connect_deps(j, deps, "back-from-right"):
                        j += 1

            else:
                # Nothing to expand; add dependencies for a node.
                name = topo_order.pop()
                node = self._nodes[name]

                # Find the named node in the frontier and draw it.
                i = find(self._frontier, lambda f: name in f)
                self._node_line(i, name)

                # Replace node with its dependencies
                self._frontier.pop(i)
                deps = node.dependencies(self.deptype)
                if deps:
                    deps = sorted((d.name for d in deps), reverse=True)
                    self._connect_deps(i, deps, "new-deps")  # anywhere.

                elif self._frontier:
                    self._collapse_line(i)


def graph_ascii(spec, node='o', out=None, debug=False,
                indent=0, color=None, deptype='all'):
    graph = AsciiGraph()
    graph.debug = debug
    graph.indent = indent
    graph.node_character = node
    if deptype:
        graph.deptype = canonical_deptype(deptype)

    graph.write(spec, color=color, out=out)


def graph_dot(specs, deptype='all', static=False, out=None):
    """Generate a graph in dot format of all provided specs.

    Print out a dot formatted graph of all the dependencies between
    package.  Output can be passed to graphviz, e.g.:

        spack graph --dot qt | dot -Tpdf > spack-graph.pdf

    """
    if out is None:
        out = sys.stdout
    deptype = canonical_deptype(deptype)

    out.write('digraph G {\n')
    out.write('  labelloc = "b"\n')
    out.write('  rankdir = "TB"\n')
    out.write('  ranksep = "5"\n')
    out.write('node[\n')
    out.write('     fontname=Monaco,\n')
    out.write('     penwidth=2,\n')
    out.write('     fontsize=12,\n')
    out.write('     margin=.1,\n')
    out.write('     shape=box,\n')
    out.write('     fillcolor=lightblue,\n')
    out.write('     style="rounded,filled"]\n')

    out.write('\n')

    def q(string):
        return '"%s"' % string

    if not specs:
        raise ValueError("Must provide specs ot graph_dot")

    # Static graph includes anything a package COULD depend on.
    if static:
        names = set.union(*[s.package.possible_dependencies() for s in specs])
        specs = [Spec(name) for name in names]

    labeled = set()

    def label(key, label):
        if key not in labeled:
            out.write('  "%s" [label="%s"]\n' % (key, label))
            labeled.add(key)

    deps = set()
    for spec in specs:
        if static:
            out.write('  "%s" [label="%s"]\n' % (spec.name, spec.name))

            # Skip virtual specs (we'll find out about them from concrete ones.
            if spec.virtual:
                continue

            # Add edges for each depends_on in the package.
            for dep_name, dep in iteritems(spec.package.dependencies):
                deps.add((spec.name, dep_name))

            # If the package provides something, add an edge for that.
            for provider in set(s.name for s in spec.package.provided):
                deps.add((provider, spec.name))

        else:
            def key_label(s):
                return s.dag_hash(), "%s/%s" % (s.name, s.dag_hash(7))

            for s in spec.traverse(deptype=deptype):
                skey, slabel = key_label(s)
                out.write('  "%s" [label="%s"]\n' % (skey, slabel))

                for d in s.dependencies(deptype=deptype):
                    dkey, _ = key_label(d)
                    deps.add((skey, dkey))

    out.write('\n')

    for pair in deps:
        out.write('  "%s" -> "%s"\n' % pair)
    out.write('}\n')<|MERGE_RESOLUTION|>--- conflicted
+++ resolved
@@ -142,11 +142,7 @@
         self.node_character = 'o'
         self.debug = False
         self.indent = 0
-<<<<<<< HEAD
         self.deptype = ('link', 'run')
-=======
-        self.deptype = all_deptypes
->>>>>>> 9e95e839
 
         # These are colors in the order they'll be used for edges.
         # See llnl.util.tty.color for details on color characters.
