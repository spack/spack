--- conflicted
+++ resolved
@@ -424,13 +424,7 @@
 
         # Get the location of the package in the dest repo.
         dest_pkg_dir = repo.dirname_for_package_name(node.name)
-<<<<<<< HEAD
-        if node is not spec:
-            fs.install_tree(source_pkg_dir, dest_pkg_dir)
-        else:
-=======
         if node is spec:
->>>>>>> 87e69eed
             spack.repo.path.dump_provenance(node, dest_pkg_dir)
         elif source_pkg_dir:
             install_tree(source_pkg_dir, dest_pkg_dir)
@@ -1165,7 +1159,7 @@
         except StopIteration as e:
             # A StopIteration exception means that do_install was asked to
             # stop early from clients.
-            tty.msg('{0} {1}'.format(self.pid, e.message))
+            tty.msg('{0} {1}'.format(self.pid, str(e)))
             tty.msg('Package stage directory : {0}'
                     .format(pkg.stage.source_path))
 
