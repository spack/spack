--- conflicted
+++ resolved
@@ -1091,7 +1091,6 @@
                     packages_per_compiler[compiler][arch] = []
 
                 packages_per_compiler[compiler][arch].append(dep_pkg)
-<<<<<<< HEAD
 
             compiler = request.pkg.spec.compiler
             arch = request.pkg.spec.architecture
@@ -1109,25 +1108,6 @@
                     self._add_bootstrap_compilers(
                         compiler, arch, packages, request, all_deps)
 
-=======
-
-            compiler = request.pkg.spec.compiler
-            arch = request.pkg.spec.architecture
-
-            if compiler not in packages_per_compiler:
-                packages_per_compiler[compiler] = {}
-
-            if arch not in packages_per_compiler[compiler]:
-                packages_per_compiler[compiler][arch] = []
-
-            packages_per_compiler[compiler][arch].append(request.pkg)
-
-            for compiler, archs in packages_per_compiler.items():
-                for arch, packages in archs.items():
-                    self._add_bootstrap_compilers(
-                        compiler, arch, packages, request, all_deps)
-
->>>>>>> e974b44e
         if install_deps:
             for dep in request.traverse_dependencies():
                 dep_pkg = dep.package
@@ -1532,11 +1512,7 @@
 
             pkg, pkg_id, spec = task.pkg, task.pkg_id, task.pkg.spec
             term_title.set('Processing {0}'.format(pkg.name))
-<<<<<<< HEAD
-            tty.verbose('Processing {0}: task={1}'.format(pkg_id, task))
-=======
             tty.debug('Processing {0}: task={1}'.format(pkg_id, task))
->>>>>>> e974b44e
             # Ensure that the current spec has NO uninstalled dependencies,
             # which is assumed to be reflected directly in its priority.
             #
