# Copyright 2013-2020 Lawrence Livermore National Security, LLC and other
# Spack Project Developers. See the top-level COPYRIGHT file for details.
#
# SPDX-License-Identifier: (Apache-2.0 OR MIT)

"""
This module encapsulates package installation functionality.

The PackageInstaller coordinates concurrent builds of packages for the same
Spack instance by leveraging the dependency DAG and file system locks.  It
also proceeds with the installation of non-dependent packages of failed
dependencies in order to install as many dependencies of a package as possible.

Bottom-up traversal of the dependency DAG while prioritizing packages with no
uninstalled dependencies allows multiple processes to perform concurrent builds
of separate packages associated with a spec.

File system locks enable coordination such that no two processes attempt to
build the same or a failed dependency package.

Failures to install dependency packages result in removal of their dependents'
build tasks from the current process.  A failure file is also written (and
locked) so that other processes can detect the failure and adjust their build
tasks accordingly.

This module supports the coordination of local and distributed concurrent
installations of packages in a Spack instance.
"""

import glob
import heapq
import itertools
import os
import shutil
import six
import sys
import time

import llnl.util.filesystem as fs
import llnl.util.lock as lk
import llnl.util.tty as tty
import spack.binary_distribution as binary_distribution
import spack.compilers
import spack.error
import spack.hooks
import spack.package
import spack.package_prefs as prefs
import spack.repo
import spack.store

from llnl.util.tty.color import colorize
from llnl.util.tty.log import log_output
from spack.util.environment import dump_environment
from spack.util.executable import which


#: Counter to support unique spec sequencing that is used to ensure packages
#: with the same priority are (initially) processed in the order in which they
#: were added (see https://docs.python.org/2/library/heapq.html).
_counter = itertools.count(0)

#: Build status indicating task has been added.
STATUS_ADDED = 'queued'

#: Build status indicating the spec failed to install
STATUS_FAILED = 'failed'

#: Build status indicating the spec is being installed (possibly by another
#: process)
STATUS_INSTALLING = 'installing'

#: Build status indicating the spec was sucessfully installed
STATUS_INSTALLED = 'installed'

#: Build status indicating the task has been popped from the queue
STATUS_DEQUEUED = 'dequeued'

#: Build status indicating task has been removed (to maintain priority
#: queue invariants).
STATUS_REMOVED = 'removed'


def _handle_external_and_upstream(pkg, explicit):
    """
    Determine if the package is external or upstream and register it in the
    database if it is external package.

    Args:
        pkg (Package): the package whose installation is under consideration
        explicit (bool): the package was explicitly requested by the user
    Return:
        (bool): ``True`` if the package is external or upstream (so not to
            be installed locally), otherwise, ``True``
    """
    # For external packages the workflow is simplified, and basically
    # consists in module file generation and registration in the DB.
    if pkg.spec.external:
        _process_external_package(pkg, explicit)
        return True

    if pkg.installed_upstream:
        tty.verbose('{0} is installed in an upstream Spack instance at {1}'
                    .format(package_id(pkg), pkg.spec.prefix))
        _print_installed_pkg(pkg.prefix)

        # This will result in skipping all post-install hooks. In the case
        # of modules this is considered correct because we want to retrieve
        # the module from the upstream Spack instance.
        return True

    return False


def _do_fake_install(pkg):
    """
    Make a fake install directory containing fake executables, headers,
    and libraries.

    Args:
        pkg (PackageBase): the package whose installation is to be faked
    """

    command = pkg.name
    header = pkg.name
    library = pkg.name

    # Avoid double 'lib' for packages whose names already start with lib
    if not pkg.name.startswith('lib'):
        library = 'lib' + library

    dso_suffix = '.dylib' if sys.platform == 'darwin' else '.so'
    chmod = which('chmod')

    # Install fake command
    fs.mkdirp(pkg.prefix.bin)
    fs.touch(os.path.join(pkg.prefix.bin, command))
    chmod('+x', os.path.join(pkg.prefix.bin, command))

    # Install fake header file
    fs.mkdirp(pkg.prefix.include)
    fs.touch(os.path.join(pkg.prefix.include, header + '.h'))

    # Install fake shared and static libraries
    fs.mkdirp(pkg.prefix.lib)
    for suffix in [dso_suffix, '.a']:
        fs.touch(os.path.join(pkg.prefix.lib, library + suffix))

    # Install fake man page
    fs.mkdirp(pkg.prefix.man.man1)

    packages_dir = spack.store.layout.build_packages_path(pkg.spec)
    dump_packages(pkg.spec, packages_dir)


def _packages_needed_to_bootstrap_compiler(pkg):
    """
    Return a list of packages required to bootstrap `pkg`s compiler

    Checks Spack's compiler configuration for a compiler that
    matches the package spec.

    Args:
        pkg (Package): the package that may need its compiler installed

    Return:
        (list) list of tuples, (PackageBase, bool), for concretized compiler-
            -related packages that need to be installed and bool values
            specify whether the package is the bootstrap compiler
            (``True``) or one of its dependencies (``False``).  The list
            will be empty if there are no compilers.
    """
    tty.debug('Bootstrapping {0} compiler for {1}'
              .format(pkg.spec.compiler, package_id(pkg)))
    compilers = spack.compilers.compilers_for_spec(
        pkg.spec.compiler, arch_spec=pkg.spec.architecture)
    if compilers:
        return []

    dep = spack.compilers.pkg_spec_for_compiler(pkg.spec.compiler)
    dep.architecture = pkg.spec.architecture
    # concrete CompilerSpec has less info than concrete Spec
    # concretize as Spec to add that information
    dep.concretize()
    # mark compiler as depended-on by the package that uses it
    dep._dependents[pkg.name] = spack.spec.DependencySpec(
        pkg.spec, dep, ('build',))
    packages = [(s.package, False) for
                s in dep.traverse(order='post', root=False)]
    packages.append((dep.package, True))
    return packages


def _hms(seconds):
    """
    Convert seconds to hours, minutes, seconds

    Args:
        seconds (int): time to be converted in seconds

    Return:
        (str) String representation of the time as #h #m #.##s
    """
    m, s = divmod(seconds, 60)
    h, m = divmod(m, 60)

    parts = []
    if h:
        parts.append("%dh" % h)
    if m:
        parts.append("%dm" % m)
    if s:
        parts.append("%.2fs" % s)
    return ' '.join(parts)


def _install_from_cache(pkg, cache_only, explicit, unsigned=False,
                        full_hash_match=False):
    """
    Extract the package from binary cache

    Args:
        pkg (PackageBase): the package to install from the binary cache
        cache_only (bool): only extract from binary cache
        explicit (bool): ``True`` if installing the package was explicitly
            requested by the user, otherwise, ``False``
        unsigned (bool): ``True`` if binary package signatures to be checked,
            otherwise, ``False``

    Return:
        (bool) ``True`` if the package was extract from binary cache,
            ``False`` otherwise
    """
    installed_from_cache = _try_install_from_binary_cache(
        pkg, explicit, unsigned=unsigned, full_hash_match=full_hash_match)
    pkg_id = package_id(pkg)
    if not installed_from_cache:
        pre = 'No binary for {0} found'.format(pkg_id)
        if cache_only:
            tty.die('{0} when cache-only specified'.format(pre))

        tty.msg('{0}: installing from source'.format(pre))
        return False

    tty.debug('Successfully extracted {0} from binary cache'.format(pkg_id))
    _print_installed_pkg(pkg.spec.prefix)
    spack.hooks.post_install(pkg.spec)
    return True


def _print_installed_pkg(message):
    """
    Output a message with a package icon.

    Args:
        message (str): message to be output
    """
    print(colorize('@*g{[+]} ') + message)


def _process_external_package(pkg, explicit):
    """
    Helper function to run post install hooks and register external packages.

    Args:
        pkg (Package): the external package
        explicit (bool): if the package was requested explicitly by the user,
            ``False`` if it was pulled in as a dependency of an explicit
            package.
    """
    assert pkg.spec.external, \
        'Expected to post-install/register an external package.'

    pre = '{s.name}@{s.version} :'.format(s=pkg.spec)
    spec = pkg.spec

    if spec.external_modules:
        tty.msg('{0} has external module in {1}'
                .format(pre, spec.external_modules))
        tty.debug('{0} is actually installed in {1}'
                  .format(pre, spec.external_path))
    else:
        tty.msg('{0} externally installed in {1}'
                .format(pre, spec.external_path))

    try:
        # Check if the package was already registered in the DB.
        # If this is the case, then just exit.
        rec = spack.store.db.get_record(spec)
        tty.debug('{0} already registered in DB'.format(pre))

        # Update the value of rec.explicit if it is necessary
        _update_explicit_entry_in_db(pkg, rec, explicit)

    except KeyError:
        # If not, register it and generate the module file.
        # For external packages we just need to run
        # post-install hooks to generate module files.
        tty.debug('{0} generating module file'.format(pre))
        spack.hooks.post_install(spec)

        # Add to the DB
        tty.debug('{0} registering into DB'.format(pre))
        spack.store.db.add(spec, None, explicit=explicit)


def _process_binary_cache_tarball(pkg, binary_spec, explicit, unsigned,
                                  preferred_mirrors=None):
    """
    Process the binary cache tarball.

    Args:
        pkg (PackageBase): the package being installed
        binary_spec (Spec): the spec  whose cache has been confirmed
        explicit (bool): the package was explicitly requested by the user
        unsigned (bool): ``True`` if binary package signatures to be checked,
            otherwise, ``False``
        preferred_mirrors (list): Optional list of urls to prefer when
            attempting to download the tarball

    Return:
        (bool) ``True`` if the package was extracted from binary cache,
            else ``False``
    """
    tarball = binary_distribution.download_tarball(
        binary_spec, preferred_mirrors=preferred_mirrors)
    # see #10063 : install from source if tarball doesn't exist
    if tarball is None:
        tty.msg('{0} exists in binary cache but with different hash'
                .format(pkg.name))
        return False

    pkg_id = package_id(pkg)
    tty.msg('Extracting {0} from binary cache'.format(pkg_id))
    binary_distribution.extract_tarball(binary_spec, tarball, allow_root=False,
                                        unsigned=unsigned, force=False)
    pkg.installed_from_binary_cache = True
    spack.store.db.add(pkg.spec, spack.store.layout, explicit=explicit)
    return True


def _try_install_from_binary_cache(pkg, explicit, unsigned=False,
                                   full_hash_match=False):
    """
    Try to extract the package from binary cache.

    Args:
        pkg (PackageBase): the package to be extracted from binary cache
        explicit (bool): the package was explicitly requested by the user
        unsigned (bool): ``True`` if binary package signatures to be checked,
            otherwise, ``False``
    """
    pkg_id = package_id(pkg)
    tty.debug('Searching for binary cache of {0}'.format(pkg_id))
    matches = binary_distribution.get_mirrors_for_spec(
        pkg.spec, force=False, full_hash_match=full_hash_match)

    if not matches:
        return False

    # In the absence of guidance from user or some other reason to prefer one
    # mirror over another, any match will suffice, so just pick the first one.
    preferred_mirrors = [match['mirror_url'] for match in matches]
    binary_spec = matches[0]['spec']
    return _process_binary_cache_tarball(pkg, binary_spec, explicit, unsigned,
                                         preferred_mirrors=preferred_mirrors)


def _update_explicit_entry_in_db(pkg, rec, explicit):
    """
    Ensure the spec is marked explicit in the database.

    Args:
        pkg (Package): the package whose install record is being updated
        rec (InstallRecord): the external package
        explicit (bool): if the package was requested explicitly by the user,
            ``False`` if it was pulled in as a dependency of an explicit
            package.
    """
    if explicit and not rec.explicit:
        with spack.store.db.write_transaction():
            rec = spack.store.db.get_record(pkg.spec)
            message = '{s.name}@{s.version} : marking the package explicit'
            tty.debug(message.format(s=pkg.spec))
            rec.explicit = True


def clear_failures():
    """
    Remove all failure tracking markers for the Spack instance.
    """
    spack.store.db.clear_all_failures()


def dump_packages(spec, path):
    """
    Dump all package information for a spec and its dependencies.

    This creates a package repository within path for every namespace in the
    spec DAG, and fills the repos with package files and patch files for every
    node in the DAG.

    Args:
        spec (Spec): the Spack spec whose package information is to be dumped
        path (str): the path to the build packages directory
    """
    fs.mkdirp(path)

    # Copy in package.py files from any dependencies.
    # Note that we copy them in as they are in the *install* directory
    # NOT as they are in the repository, because we want a snapshot of
    # how *this* particular build was done.
    for node in spec.traverse(deptype=all):
        if node is not spec:
            # Locate the dependency package in the install tree and find
            # its provenance information.
            source = spack.store.layout.build_packages_path(node)
            source_repo_root = os.path.join(source, node.namespace)

            # If there's no provenance installed for the package, skip it.
            # If it's external, skip it because it either:
            # 1) it wasn't built with Spack, so it has no Spack metadata
            # 2) it was built by another Spack instance, and we do not
            # (currently) use Spack metadata to associate repos with externals
            # built by other Spack instances.
            # Spack can always get something current from the builtin repo.
            if node.external or not os.path.isdir(source_repo_root):
                continue

            # Create a source repo and get the pkg directory out of it.
            try:
                source_repo = spack.repo.Repo(source_repo_root)
                source_pkg_dir = source_repo.dirname_for_package_name(
                    node.name)
            except spack.repo.RepoError as err:
                tty.debug('Failed to create source repo for {0}: {1}'
                          .format(node.name, str(err)))
                source_pkg_dir = None
                tty.warn("Warning: Couldn't copy in provenance for {0}"
                         .format(node.name))

        # Create a destination repository
        dest_repo_root = os.path.join(path, node.namespace)
        if not os.path.exists(dest_repo_root):
            spack.repo.create_repo(dest_repo_root)
        repo = spack.repo.Repo(dest_repo_root)

        # Get the location of the package in the dest repo.
        dest_pkg_dir = repo.dirname_for_package_name(node.name)
        if node is spec:
            spack.repo.path.dump_provenance(node, dest_pkg_dir)
        elif source_pkg_dir:
            fs.install_tree(source_pkg_dir, dest_pkg_dir)


def install_msg(name, pid):
    """
    Colorize the name/id of the package being installed

    Args:
        name (str): Name/id of the package being installed
        pid (id): id of the installer process

    Return:
        (str) Colorized installing message
    """
    pre = '{0}: '.format(pid) if tty.show_pid() else ''
    return pre + colorize('@*{Installing} @*g{%s}' % name)


def log(pkg):
    """
    Copy provenance into the install directory on success

    Args:
        pkg (Package): the package that was installed and built
    """
    packages_dir = spack.store.layout.build_packages_path(pkg.spec)

    # Remove first if we're overwriting another build
    try:
        # log and env install paths are inside this
        shutil.rmtree(packages_dir)
    except Exception as e:
        # FIXME : this potentially catches too many things...
        tty.debug(e)

    # Archive the whole stdout + stderr for the package
    fs.install(pkg.log_path, pkg.install_log_path)

    # Archive the environment used for the build
    fs.install(pkg.env_path, pkg.install_env_path)

    if os.path.exists(pkg.configure_args_path):
        # Archive the args used for the build
        fs.install(pkg.configure_args_path, pkg.install_configure_args_path)

    # Finally, archive files that are specific to each package
    with fs.working_dir(pkg.stage.path):
        errors = six.StringIO()
        target_dir = os.path.join(
            spack.store.layout.metadata_path(pkg.spec), 'archived-files')

        for glob_expr in pkg.archive_files:
            # Check that we are trying to copy things that are
            # in the stage tree (not arbitrary files)
            abs_expr = os.path.realpath(glob_expr)
            if os.path.realpath(pkg.stage.path) not in abs_expr:
                errors.write('[OUTSIDE SOURCE PATH]: {0}\n'.format(glob_expr))
                continue
            # Now that we are sure that the path is within the correct
            # folder, make it relative and check for matches
            if os.path.isabs(glob_expr):
                glob_expr = os.path.relpath(glob_expr, pkg.stage.path)
            files = glob.glob(glob_expr)
            for f in files:
                try:
                    target = os.path.join(target_dir, f)
                    # We must ensure that the directory exists before
                    # copying a file in
                    fs.mkdirp(os.path.dirname(target))
                    fs.install(f, target)
                except Exception as e:
                    tty.debug(e)

                    # Here try to be conservative, and avoid discarding
                    # the whole install procedure because of copying a
                    # single file failed
                    errors.write('[FAILED TO ARCHIVE]: {0}'.format(f))

        if errors.getvalue():
            error_file = os.path.join(target_dir, 'errors.txt')
            fs.mkdirp(target_dir)
            with open(error_file, 'w') as err:
                err.write(errors.getvalue())
            tty.warn('Errors occurred when archiving files.\n\t'
                     'See: {0}'.format(error_file))

    dump_packages(pkg.spec, packages_dir)


def package_id(pkg):
    """A "unique" package identifier for installation purposes

    The identifier is used to track build tasks, locks, install, and
    failure statuses.

    Args:
        pkg (PackageBase): the package from which the identifier is derived
    """
    if not pkg.spec.concrete:
        raise ValueError("Cannot provide a unique, readable id when "
                         "the spec is not concretized.")
    # TODO: Restore use of the dag hash once resolve issues with different
    # TODO: hashes being associated with dependents of different packages
    # TODO: within the same install, such as the hash for callpath being
    # TODO: different for mpich and dyninst in the
    # TODO: test_force_uninstall_and_reinstall_by_hash` test.

    # TODO: Is the extra "readability" of the version worth keeping?
    # return "{0}-{1}-{2}".format(pkg.name, pkg.version, pkg.spec.dag_hash())

    # TODO: Including the version causes some installs to fail.  Specifically
    # TODO: failures occur when the version of a dependent of one of the
    # TODO: packages does not match the version that is installed.
    # return "{0}-{1}".format(pkg.name, pkg.version)

    return pkg.name


install_args_docstring = """
            cache_only (bool): Fail if binary package unavailable.
            dirty (bool): Don't clean the build environment before installing.
            explicit (bool): True if package was explicitly installed, False
                if package was implicitly installed (as a dependency).
            fail_fast (bool): Fail if any dependency fails to install;
                otherwise, the default is to install as many dependencies as
                possible (i.e., best effort installation).
            fake (bool): Don't really build; install fake stub files instead.
            install_deps (bool): Install dependencies before installing this
                package
            install_source (bool): By default, source is not installed, but
                for debugging it might be useful to keep it around.
            keep_prefix (bool): Keep install prefix on failure. By default,
                destroys it.
            keep_stage (bool): By default, stage is destroyed only if there
                are no exceptions during build. Set to True to keep the stage
                even with exceptions.
            overwrite (list): list of hashes for packages to do overwrite
                installs. Default empty list.
            restage (bool): Force spack to restage the package source.
            skip_patch (bool): Skip patch stage of build if True.
            stop_before (InstallPhase): stop execution before this
                installation phase (or None)
            stop_at (InstallPhase): last installation phase to be executed
                (or None)
            tests (bool or list or set): False to run no tests, True to test
                all packages, or a list of package names to run tests for some
            use_cache (bool): Install from binary package, if available.
            verbose (bool): Display verbose build output (by default,
                suppresses it)
        """


class PackageInstaller(object):
    '''
    Class for managing the install process for a Spack instance based on a
    bottom-up DAG approach.

    This installer can coordinate concurrent batch and interactive, local
    and distributed (on a shared file system) builds for the same Spack
    instance.
    '''

    def __init__(self, pkg):
        """
        Initialize and set up the build specs.

        Args:
            pkg (PackageBase): the package being installed, whose spec is
                concrete

        Return:
            (PackageInstaller) instance
        """
        if not isinstance(pkg, spack.package.PackageBase):
            raise ValueError("{0} must be a package".format(str(pkg)))

        if not pkg.spec.concrete:
            raise ValueError("{0}: Can only install concrete packages."
                             .format(pkg.spec.name))

        # Spec of the package to be built
        self.pkg = pkg

        # The identifier used for the explicit package being built
        self.pkg_id = package_id(pkg)

        # Priority queue of build tasks
        self.build_pq = []

        # Mapping of unique package ids to build task
        self.build_tasks = {}

        # Cache of package locks for failed packages, keyed on package's ids
        self.failed = {}

        # Cache the PID for distributed build messaging
        self.pid = os.getpid()

        # Cache of installed packages' unique ids
        self.installed = set()

        # Cache of overwrite information
        self.overwrite = set()
        self.overwrite_time = time.time()

        # Data store layout
        self.layout = spack.store.layout

        # Locks on specs being built, keyed on the package's unique id
        self.locks = {}

    def __repr__(self):
        """Returns a formal representation of the package installer."""
        rep = '{0}('.format(self.__class__.__name__)
        for attr, value in self.__dict__.items():
            rep += '{0}={1}, '.format(attr, value.__repr__())
        return '{0})'.format(rep.strip(', '))

    def __str__(self):
        """Returns a printable version of the package installer."""
        tasks = '#tasks={0}'.format(len(self.build_tasks))
        failed = 'failed ({0}) = {1}'.format(len(self.failed), self.failed)
        installed = 'installed ({0}) = {1}'.format(
            len(self.installed), self.installed)
        return '{0} ({1}): {2}; {3}; {4}'.format(
            self.pkg_id, self.pid, tasks, installed, failed)

    def _add_bootstrap_compilers(self, pkg):
        """
        Add bootstrap compilers and dependencies to the build queue.

        Args:
            pkg (PackageBase): the package with possible compiler dependencies
        """
        packages = _packages_needed_to_bootstrap_compiler(pkg)
        for (comp_pkg, is_compiler) in packages:
            if package_id(comp_pkg) not in self.build_tasks:
                self._push_task(comp_pkg, is_compiler, 0, 0, STATUS_ADDED)

    def _check_db(self, spec):
        """Determine if the spec is flagged as installed in the database

        Args:
            spec (Spec): spec whose database install status is being checked

        Return:
            (rec, installed_in_db) tuple where rec is the database record, or
                None, if there is no matching spec, and installed_in_db is
                ``True`` if the spec is considered installed and ``False``
                otherwise
        """
        try:
            rec = spack.store.db.get_record(spec)
            installed_in_db = rec.installed if rec else False
        except KeyError:
            # KeyError is raised if there is no matching spec in the database
            # (versus no matching specs that are installed).
            rec = None
            installed_in_db = False
        return rec, installed_in_db

    def _check_deps_status(self):
        """Check the install status of the explicit spec's dependencies"""

        err = 'Cannot proceed with {0}: {1}'
        for dep in self.spec.traverse(order='post', root=False):
            dep_pkg = dep.package
            dep_id = package_id(dep_pkg)

            # Check for failure since a prefix lock is not required
            if spack.store.db.prefix_failed(dep):
                action = "'spack install' the dependency"
                msg = '{0} is marked as an install failure: {1}' \
                    .format(dep_id, action)
                raise InstallError(err.format(self.pkg_id, msg))

            # Attempt to get a write lock to ensure another process does not
            # uninstall the dependency while the requested spec is being
            # installed
            ltype, lock = self._ensure_locked('write', dep_pkg)
            if lock is None:
                msg = '{0} is write locked by another process'.format(dep_id)
                raise InstallError(err.format(self.pkg_id, msg))

            # Flag external and upstream packages as being installed
            if dep_pkg.spec.external or dep_pkg.installed_upstream:
                form = 'external' if dep_pkg.spec.external else 'upstream'
                tty.debug('Flagging {0} {1} as installed'.format(form, dep_id))
                self.installed.add(dep_id)
                continue

            # Check the database to see if the dependency has been installed
            # and flag as such if appropriate
            rec, installed_in_db = self._check_db(dep)
            if installed_in_db and (
                    dep.dag_hash() not in self.overwrite or
                    rec.installation_time > self.overwrite_time):
                tty.debug('Flagging {0} as installed per the database'
                          .format(dep_id))
                self.installed.add(dep_id)

    def _prepare_for_install(self, task, keep_prefix, keep_stage,
                             restage=False):
        """
        Check the database and leftover installation directories/files and
        prepare for a new install attempt for an uninstalled package.

        Preparation includes cleaning up installation and stage directories
        and ensuring the database is up-to-date.

        Args:
            task (BuildTask): the build task whose associated package is
                being checked
            keep_prefix (bool): ``True`` if the prefix is to be kept on
                failure, otherwise ``False``
            keep_stage (bool): ``True`` if the stage is to be kept even if
                there are exceptions, otherwise ``False``
            restage (bool): ``True`` if forcing Spack to restage the package
                source, otherwise ``False``
        """
        # Make sure the package is ready to be locally installed.
        self._ensure_install_ready(task.pkg)

        # Skip file system operations if we've already gone through them for
        # this spec.
        if task.pkg_id in self.installed:
            # Already determined the spec has been installed
            return

        # Determine if the spec is flagged as installed in the database
        rec, installed_in_db = self._check_db(task.pkg.spec)

        # Make sure the installation directory is in the desired state
        # for uninstalled specs.
        partial = False
        if not installed_in_db and os.path.isdir(task.pkg.spec.prefix):
            if not keep_prefix:
                task.pkg.remove_prefix()
            else:
                tty.debug('{0} is partially installed'
                          .format(task.pkg_id))
                partial = True

        # Destroy the stage for a locally installed, non-DIYStage, package
        if restage and task.pkg.stage.managed_by_spack:
            task.pkg.stage.destroy()

        if not partial and self.layout.check_installed(task.pkg.spec) and (
                rec.spec.dag_hash() not in self.overwrite or
                rec.installation_time > self.overwrite_time
        ):
            self._update_installed(task)

            # Only update the explicit entry once for the explicit package
            if task.pkg_id == self.pkg_id:
                _update_explicit_entry_in_db(task.pkg, rec, True)

            # In case the stage directory has already been created, this
            # check ensures it is removed after we checked that the spec is
            # installed.
            if not keep_stage:
                task.pkg.stage.destroy()

    def _check_last_phase(self, **kwargs):
        """
        Ensures the package being installed has a valid last phase before
        proceeding with the installation.

        The ``stop_before`` or ``stop_at`` arguments are removed from the
        installation arguments.

        The last phase is also set to None if it is the last phase of the
        package already

        Args:
            kwargs:
              ``stop_before``': stop before execution of this phase (or None)
              ``stop_at``': last installation phase to be executed (or None)
        """
        self.pkg.stop_before_phase = kwargs.pop('stop_before', None)
        if self.pkg.stop_before_phase is not None and \
           self.pkg.stop_before_phase not in self.pkg.phases:
            tty.die('\'{0}\' is not an allowed phase for package {1}'
                    .format(self.pkg.stop_before_phase, self.pkg.name))

        self.pkg.last_phase = kwargs.pop('stop_at', None)
        if self.pkg.last_phase is not None and \
                self.pkg.last_phase not in self.pkg.phases:
            tty.die('\'{0}\' is not an allowed phase for package {1}'
                    .format(self.pkg.last_phase, self.pkg.name))
        # If we got a last_phase, make sure it's not already last
        if self.pkg.last_phase and \
                self.pkg.last_phase == self.pkg.phases[-1]:
            self.pkg.last_phase = None

    def _cleanup_all_tasks(self):
        """Cleanup all build tasks to include releasing their locks."""
        for pkg_id in self.locks:
            self._release_lock(pkg_id)

        for pkg_id in self.failed:
            self._cleanup_failed(pkg_id)

        ids = list(self.build_tasks)
        for pkg_id in ids:
            try:
                self._remove_task(pkg_id)
            except Exception:
                pass

    def _cleanup_failed(self, pkg_id):
        """
        Cleanup any failed markers for the package

        Args:
            pkg_id (str): identifier for the failed package
        """
        lock = self.failed.get(pkg_id, None)
        if lock is not None:
            err = "{0} exception when removing failure tracking for {1}: {2}"
            msg = 'Removing failure mark on {0}'
            try:
                tty.verbose(msg.format(pkg_id))
                lock.release_write()
            except Exception as exc:
                tty.warn(err.format(exc.__class__.__name__, pkg_id, str(exc)))

    def _cleanup_task(self, pkg):
        """
        Cleanup the build task for the spec

        Args:
            pkg (PackageBase): the package being installed
        """
        self._remove_task(package_id(pkg))

        # Ensure we have a read lock to prevent others from uninstalling the
        # spec during our installation.
        self._ensure_locked('read', pkg)

    def _ensure_install_ready(self, pkg):
        """
        Ensure the package is ready to install locally, which includes
        already locked.

        Args:
            pkg (PackageBase): the package being locally installed
        """
        pkg_id = package_id(pkg)
        pre = "{0} cannot be installed locally:".format(pkg_id)

        # External packages cannot be installed locally.
        if pkg.spec.external:
            raise ExternalPackageError('{0} {1}'.format(pre, 'is external'))

        # Upstream packages cannot be installed locally.
        if pkg.installed_upstream:
            raise UpstreamPackageError('{0} {1}'.format(pre, 'is upstream'))

        # The package must have a prefix lock at this stage.
        if pkg_id not in self.locks:
            raise InstallLockError('{0} {1}'.format(pre, 'not locked'))

    def _ensure_locked(self, lock_type, pkg):
        """
        Add a prefix lock of the specified type for the package spec

        If the lock exists, then adjust accordingly.  That is, read locks
        will be upgraded to write locks if a write lock is requested and
        write locks will be downgraded to read locks if a read lock is
        requested.

        The lock timeout for write locks is deliberately near zero seconds in
        order to ensure the current process proceeds as quickly as possible to
        the next spec.

        Args:
            lock_type (str): 'read' for a read lock, 'write' for a write lock
            pkg (PackageBase): the package whose spec is being installed

        Return:
            (lock_type, lock) tuple where lock will be None if it could not
                be obtained
        """
        assert lock_type in ['read', 'write'], \
            '"{0}" is not a supported package management lock type' \
            .format(lock_type)

        pkg_id = package_id(pkg)
        ltype, lock = self.locks.get(pkg_id, (lock_type, None))
        if lock and ltype == lock_type:
            return ltype, lock

        desc = '{0} lock'.format(lock_type)
        msg = '{0} a {1} on {2} with timeout {3}'
        err = 'Failed to {0} a {1} for {2} due to {3}: {4}'

        if lock_type == 'read':
            # Wait until the other process finishes if there are no more
            # build tasks with priority 0 (i.e., with no uninstalled
            # dependencies).
            no_p0 = len(self.build_tasks) == 0 or not self._next_is_pri0()
            timeout = None if no_p0 else 3
        else:
            timeout = 1e-9  # Near 0 to iterate through install specs quickly

        try:
            if lock is None:
                tty.debug(msg.format('Acquiring', desc, pkg_id, timeout))
                op = 'acquire'
                lock = spack.store.db.prefix_lock(pkg.spec, timeout)
                if timeout != lock.default_timeout:
                    tty.warn('Expected prefix lock timeout {0}, not {1}'
                             .format(timeout, lock.default_timeout))
                if lock_type == 'read':
                    lock.acquire_read()
                else:
                    lock.acquire_write()

            elif lock_type == 'read':  # write -> read
                # Only get here if the current lock is a write lock, which
                # must be downgraded to be a read lock
                # Retain the original lock timeout, which is in the lock's
                # default_timeout setting.
                tty.debug(msg.format('Downgrading to', desc, pkg_id,
                                     lock.default_timeout))
                op = 'downgrade to'
                lock.downgrade_write_to_read()

            else:  # read -> write
                # Only get here if the current lock is a read lock, which
                # must be upgraded to be a write lock
                tty.debug(msg.format('Upgrading to', desc, pkg_id, timeout))
                op = 'upgrade to'
                lock.upgrade_read_to_write(timeout)
            tty.verbose('{0} is now {1} locked'.format(pkg_id, lock_type))

        except (lk.LockDowngradeError, lk.LockTimeoutError) as exc:
            tty.debug(err.format(op, desc, pkg_id, exc.__class__.__name__,
                                 str(exc)))
            lock = None

        except (Exception, KeyboardInterrupt, SystemExit) as exc:
            tty.error(err.format(op, desc, pkg_id, exc.__class__.__name__,
                      str(exc)))
            self._cleanup_all_tasks()
            raise

        self.locks[pkg_id] = (lock_type, lock)
        return self.locks[pkg_id]

    def _init_queue(self, install_deps, install_package):
        """
        Initialize the build task priority queue and spec state.

        Args:
            install_deps (bool): ``True`` if installing package dependencies,
                otherwise ``False``
            install_package (bool): ``True`` if installing the package,
                otherwise ``False``
        """
        tty.debug('Initializing the build queue for {0}'.format(self.pkg.name))
        install_compilers = spack.config.get(
            'config:install_missing_compilers', False)

        if install_deps:
            for dep in self.spec.traverse(order='post', root=False):
                dep_pkg = dep.package

                # First push any missing compilers (if requested)
                if install_compilers:
                    self._add_bootstrap_compilers(dep_pkg)

                if package_id(dep_pkg) not in self.build_tasks:
                    self._push_task(dep_pkg, False, 0, 0, STATUS_ADDED)

                # Clear any persistent failure markings _unless_ they are
                # associated with another process in this parallel build
                # of the spec.
                spack.store.db.clear_failure(dep, force=False)

            # Push any missing compilers (if requested) as part of the
            # package dependencies.
            if install_compilers:
                self._add_bootstrap_compilers(self.pkg)

        if install_package and self.pkg_id not in self.build_tasks:
            # Be sure to clear any previous failure
            spack.store.db.clear_failure(self.pkg.spec, force=True)

            # If not installing dependencies, then determine their
            # installation status before proceeding
            if not install_deps:
                self._check_deps_status()

            # Now add the package itself, if appropriate
            self._push_task(self.pkg, False, 0, 0, STATUS_ADDED)

    def _install_task(self, task, **kwargs):
        """
        Perform the installation of the requested spec and/or dependency
        represented by the build task.

        Args:
            task (BuildTask): the installation build task for a package"""

        cache_only = kwargs.get('cache_only', False)
        tests = kwargs.get('tests', False)
        unsigned = kwargs.get('unsigned', False)
        use_cache = kwargs.get('use_cache', True)
        full_hash_match = kwargs.get('full_hash_match', False)

        pkg = task.pkg
        pkg_id = package_id(pkg)
        explicit = pkg_id == self.pkg_id

        tty.msg(install_msg(pkg_id, self.pid))
        task.start = task.start or time.time()
        task.status = STATUS_INSTALLING

        # Use the binary cache if requested
        if use_cache and \
                _install_from_cache(pkg, cache_only, explicit, unsigned,
                                    full_hash_match):
            self._update_installed(task)
            if task.compiler:
                spack.compilers.add_compilers_to_config(
                    spack.compilers.find_compilers([pkg.spec.prefix]))
            return

        pkg.run_tests = (tests is True or tests and pkg.name in tests)

<<<<<<< HEAD
        pid = '{0}: '.format(self.pid) if tty.show_pid() else ''
        pre = '{0}{1}:'.format(pid, pkg.name)

        def build_process():
            """
            This function implements the process forked for each build.

            It has its own process and python module space set up by
            build_environment.fork().

            This function's return value is returned to the parent process.
            """
            start_time = time.time()
            if not fake:
                if not skip_patch:
                    pkg.do_patch()
                else:
                    pkg.do_stage()

            pkg_id = package_id(pkg)
            tty.debug('{0} Building {1} [{2}]'
                      .format(pre, pkg_id, pkg.build_system_class))

            # get verbosity from do_install() parameter or saved value
            echo = verbose
            if spack.package.PackageBase._verbose is not None:
                echo = spack.package.PackageBase._verbose

            pkg.stage.keep = keep_stage

            # parent process already has a prefix write lock
            with pkg.stage:
                # Run the pre-install hook in the child process after
                # the directory is created.
                spack.hooks.pre_install(pkg.spec)
                if fake:
                    _do_fake_install(pkg)
                else:
                    source_path = pkg.stage.source_path
                    if install_source and os.path.isdir(source_path):
                        src_target = os.path.join(pkg.spec.prefix, 'share',
                                                  pkg.name, 'src')
                        tty.debug('{0} Copying source to {1}'
                                  .format(pre, src_target))
                        fs.install_tree(source_path, src_target)

                    # Do the real install in the source directory.
                    with fs.working_dir(source_path):
                        # Save the build environment in a file before building.
                        dump_environment(pkg.env_path)

                        for attr in ('configure_args', 'cmake_args'):
                            try:
                                configure_args = getattr(pkg, attr)()
                                configure_args = ' '.join(configure_args)

                                with open(pkg.configure_args_path, 'w') as \
                                        args_file:
                                    args_file.write(configure_args)

                                break
                            except Exception:
                                pass

                        # cache debug settings
                        debug_level = tty.debug_level()

                        # Spawn a daemon that reads from a pipe and redirects
                        # everything to log_path
                        with log_output(pkg.log_path, echo, True) as logger:
                            for phase_name, phase_attr in zip(
                                    pkg.phases, pkg._InstallPhase_phases):

                                with logger.force_echo():
                                    inner_debug_level = tty.debug_level()
                                    tty.set_debug(debug_level)
                                    tty.msg("{0} Executing phase: '{1}'"
                                            .format(pre, phase_name))
                                    tty.set_debug(inner_debug_level)

                                # Redirect stdout and stderr to daemon pipe
                                phase = getattr(pkg, phase_attr)
                                phase(pkg.spec, pkg.prefix)

                    echo = logger.echo
                    log(pkg)

                # Run post install hooks before build stage is removed.
                spack.hooks.post_install(pkg.spec)

            # Stop the timer
            pkg._total_time = time.time() - start_time
            build_time = pkg._total_time - pkg._fetch_time

            tty.debug('{0} Successfully installed {1}'
                      .format(pre, pkg_id),
                      'Fetch: {0}.  Build: {1}.  Total: {2}.'
                      .format(_hms(pkg._fetch_time), _hms(build_time),
                              _hms(pkg._total_time)))
            _print_installed_pkg(pkg.prefix)

            # preserve verbosity across runs
            return echo

=======
>>>>>>> ef0a555c
        # hook that allows tests to inspect the Package before installation
        # see unit_test_check() docs.
        if not pkg.unit_test_check():
            return

        try:
            self._setup_install_dir(pkg)

            # Create a child process to do the actual installation.
            # Preserve verbosity settings across installs.
            spack.package.PackageBase._verbose = (
                spack.build_environment.start_build_process(
                    pkg, build_process, kwargs)
            )

            # Note: PARENT of the build process adds the new package to
            # the database, so that we don't need to re-read from file.
            spack.store.db.add(pkg.spec, spack.store.layout,
                               explicit=explicit)

            # If a compiler, ensure it is added to the configuration
            if task.compiler:
                spack.compilers.add_compilers_to_config(
                    spack.compilers.find_compilers([pkg.spec.prefix]))
        except spack.build_environment.StopPhase as e:
            # A StopPhase exception means that do_install was asked to
            # stop early from clients, and is not an error at this point
            pid = '{0}: '.format(pkg.pid) if tty.show_pid() else ''
            tty.debug('{0}{1}'.format(pid, str(e)))
            tty.debug('Package stage directory: {0}'
                      .format(pkg.stage.source_path))

    _install_task.__doc__ += install_args_docstring

    def _next_is_pri0(self):
        """
        Determine if the next build task has priority 0

        Return:
            True if it does, False otherwise
        """
        # Leverage the fact that the first entry in the queue is the next
        # one that will be processed
        task = self.build_pq[0][1]
        return task.priority == 0

    def _pop_task(self):
        """
        Remove and return the lowest priority build task.

        Source: Variant of function at docs.python.org/2/library/heapq.html
        """
        while self.build_pq:
            task = heapq.heappop(self.build_pq)[1]
            if task.status != STATUS_REMOVED:
                del self.build_tasks[task.pkg_id]
                task.status = STATUS_DEQUEUED
                return task
        return None

    def _push_task(self, pkg, compiler, start, attempts, status):
        """
        Create and push (or queue) a build task for the package.

        Source: Customization of "add_task" function at
                docs.python.org/2/library/heapq.html
        """
        msg = "{0} a build task for {1} with status '{2}'"
        pkg_id = package_id(pkg)

        # Ensure do not (re-)queue installed or failed packages.
        assert pkg_id not in self.installed
        assert pkg_id not in self.failed

        # Remove any associated build task since its sequence will change
        self._remove_task(pkg_id)
        desc = 'Queueing' if attempts == 0 else 'Requeueing'
        tty.verbose(msg.format(desc, pkg_id, status))

        # Now add the new task to the queue with a new sequence number to
        # ensure it is the last entry popped with the same priority.  This
        # is necessary in case we are re-queueing a task whose priority
        # was decremented due to the installation of one of its dependencies.
        task = BuildTask(pkg, compiler, start, attempts, status,
                         self.installed)
        self.build_tasks[pkg_id] = task
        heapq.heappush(self.build_pq, (task.key, task))

    def _release_lock(self, pkg_id):
        """
        Release any lock on the package

        Args:
            pkg_id (str): identifier for the package whose lock is be released
        """
        if pkg_id in self.locks:
            err = "{0} exception when releasing {1} lock for {2}: {3}"
            msg = 'Releasing {0} lock on {1}'
            ltype, lock = self.locks[pkg_id]
            if lock is not None:
                try:
                    tty.verbose(msg.format(ltype, pkg_id))
                    if ltype == 'read':
                        lock.release_read()
                    else:
                        lock.release_write()
                except Exception as exc:
                    tty.warn(err.format(exc.__class__.__name__, ltype,
                                        pkg_id, str(exc)))

    def _remove_task(self, pkg_id):
        """
        Mark the existing package build task as being removed and return it.
        Raises KeyError if not found.

        Source: Variant of function at docs.python.org/2/library/heapq.html

        Args:
            pkg_id (str): identifier for the package to be removed
        """
        if pkg_id in self.build_tasks:
            tty.verbose('Removing build task for {0} from list'
                        .format(pkg_id))
            task = self.build_tasks.pop(pkg_id)
            task.status = STATUS_REMOVED
            return task
        else:
            return None

    def _requeue_task(self, task):
        """
        Requeues a task that appears to be in progress by another process.

        Args:
            task (BuildTask): the installation build task for a package
        """
        if task.status not in [STATUS_INSTALLED, STATUS_INSTALLING]:
            tty.msg('{0} {1}'.format(install_msg(task.pkg_id, self.pid),
                                     'in progress by another process'))

        start = task.start or time.time()
        self._push_task(task.pkg, task.compiler, start, task.attempts,
                        STATUS_INSTALLING)

    def _setup_install_dir(self, pkg):
        """
        Create and ensure proper access controls for the install directory.

        Args:
            pkg (Package): the package to be installed and built
        """
        if not os.path.exists(pkg.spec.prefix):
            tty.verbose('Creating the installation directory {0}'
                        .format(pkg.spec.prefix))
            spack.store.layout.create_install_directory(pkg.spec)
        else:
            # Set the proper group for the prefix
            group = prefs.get_package_group(pkg.spec)
            if group:
                fs.chgrp(pkg.spec.prefix, group)

            # Set the proper permissions.
            # This has to be done after group because changing groups blows
            # away the sticky group bit on the directory
            mode = os.stat(pkg.spec.prefix).st_mode
            perms = prefs.get_package_dir_permissions(pkg.spec)
            if mode != perms:
                os.chmod(pkg.spec.prefix, perms)

            # Ensure the metadata path exists as well
            fs.mkdirp(spack.store.layout.metadata_path(pkg.spec), mode=perms)

    def _update_failed(self, task, mark=False, exc=None):
        """
        Update the task and transitive dependents as failed; optionally mark
        externally as failed; and remove associated build tasks.

        Args:
            task (BuildTask): the build task for the failed package
            mark (bool): ``True`` if the package and its dependencies are to
                be marked as "failed", otherwise, ``False``
            exc (Exception): optional exception if associated with the failure
        """
        pkg_id = task.pkg_id
        err = '' if exc is None else ': {0}'.format(str(exc))
        tty.debug('Flagging {0} as failed{1}'.format(pkg_id, err))
        if mark:
            self.failed[pkg_id] = spack.store.db.mark_failed(task.spec)
        else:
            self.failed[pkg_id] = None
        task.status = STATUS_FAILED

        for dep_id in task.dependents:
            if dep_id in self.build_tasks:
                tty.warn('Skipping build of {0} since {1} failed'
                         .format(dep_id, pkg_id))
                # Ensure the dependent's uninstalled dependents are
                # up-to-date and their build tasks removed.
                dep_task = self.build_tasks[dep_id]
                self._update_failed(dep_task, mark)
                self._remove_task(dep_id)
            else:
                tty.verbose('No build task for {0} to skip since {1} failed'
                            .format(dep_id, pkg_id))

    def _update_installed(self, task):
        """
        Mark the task's spec as installed and update the dependencies of its
        dependents.

        Args:
            task (BuildTask): the build task for the installed package
        """
        pkg_id = task.pkg_id
        tty.debug('Flagging {0} as installed'.format(pkg_id))

        self.installed.add(pkg_id)
        task.status = STATUS_INSTALLED
        for dep_id in task.dependents:
            tty.debug('Removing {0} from {1}\'s uninstalled dependencies.'
                      .format(pkg_id, dep_id))
            if dep_id in self.build_tasks:
                # Ensure the dependent's uninstalled dependencies are
                # up-to-date.  This will require requeueing the task.
                dep_task = self.build_tasks[dep_id]
                dep_task.flag_installed(self.installed)
                self._push_task(dep_task.pkg, dep_task.compiler,
                                dep_task.start, dep_task.attempts,
                                dep_task.status)
            else:
                tty.debug('{0} has no build task to update for {1}\'s success'
                          .format(dep_id, pkg_id))

    def install(self, **kwargs):
        """
        Install the package and/or associated dependencies.

        Args:"""

        fail_fast = kwargs.get('fail_fast', False)
        install_deps = kwargs.get('install_deps', True)
        keep_prefix = kwargs.get('keep_prefix', False)
        keep_stage = kwargs.get('keep_stage', False)
        restage = kwargs.get('restage', False)

        fail_fast_err = 'Terminating after first install failure'

        # install_package defaults True and is popped so that dependencies are
        # always installed regardless of whether the root was installed
        install_package = kwargs.pop('install_package', True)

        # take a timestamp with the overwrite argument to check whether another
        # process has already overridden the package.
        self.overwrite = set(kwargs.get('overwrite', []))
        if self.overwrite:
            self.overwrite_time = time.time()

        # Ensure not attempting to perform an installation when user didn't
        # want to go that far.
        self._check_last_phase(**kwargs)

        # Skip out early if the spec is not being installed locally (i.e., if
        # external or upstream).
        not_local = _handle_external_and_upstream(self.pkg, True)
        if not_local:
            return

        # Initialize the build task queue
        self._init_queue(install_deps, install_package)

        # Proceed with the installation
        while self.build_pq:
            task = self._pop_task()
            if task is None:
                continue

            pkg, spec = task.pkg, task.pkg.spec
            pkg_id = package_id(pkg)
            tty.verbose('Processing {0}: task={1}'.format(pkg_id, task))

            # Ensure that the current spec has NO uninstalled dependencies,
            # which is assumed to be reflected directly in its priority.
            #
            # If the spec has uninstalled dependencies, then there must be
            # a bug in the code (e.g., priority queue or uninstalled
            # dependencies handling).  So terminate under the assumption that
            # all subsequent tasks will have non-zero priorities or may be
            # dependencies of this task.
            if task.priority != 0:
                tty.error('Detected uninstalled dependencies for {0}: {1}'
                          .format(pkg_id, task.uninstalled_deps))
                dep_str = 'dependencies' if task.priority > 1 else 'dependency'
                raise InstallError(
                    'Cannot proceed with {0}: {1} uninstalled {2}: {3}'
                    .format(pkg_id, task.priority, dep_str,
                            ','.join(task.uninstalled_deps)))

            # Skip the installation if the spec is not being installed locally
            # (i.e., if external or upstream) BUT flag it as installed since
            # some package likely depends on it.
            if pkg_id != self.pkg_id:
                not_local = _handle_external_and_upstream(pkg, False)
                if not_local:
                    self._update_installed(task)
                    _print_installed_pkg(pkg.prefix)
                    continue

            # Flag a failed spec.  Do not need an (install) prefix lock since
            # assume using a separate (failed) prefix lock file.
            if pkg_id in self.failed or spack.store.db.prefix_failed(spec):
                tty.warn('{0} failed to install'.format(pkg_id))
                self._update_failed(task)

                if fail_fast:
                    raise InstallError(fail_fast_err)

                continue

            # Attempt to get a write lock.  If we can't get the lock then
            # another process is likely (un)installing the spec or has
            # determined the spec has already been installed (though the
            # other process may be hung).
            ltype, lock = self._ensure_locked('write', pkg)
            if lock is None:
                # Attempt to get a read lock instead.  If this fails then
                # another process has a write lock so must be (un)installing
                # the spec (or that process is hung).
                ltype, lock = self._ensure_locked('read', pkg)

            # Requeue the spec if we cannot get at least a read lock so we
            # can check the status presumably established by another process
            # -- failed, installed, or uninstalled -- on the next pass.
            if lock is None:
                self._requeue_task(task)
                continue

            # Determine state of installation artifacts and adjust accordingly.
            self._prepare_for_install(task, keep_prefix, keep_stage,
                                      restage)

            # Flag an already installed package
            if pkg_id in self.installed:
                # Downgrade to a read lock to preclude other processes from
                # uninstalling the package until we're done installing its
                # dependents.
                ltype, lock = self._ensure_locked('read', pkg)
                if lock is not None:
                    self._update_installed(task)
                    _print_installed_pkg(pkg.prefix)

                    # It's an already installed compiler, add it to the config
                    if task.compiler:
                        spack.compilers.add_compilers_to_config(
                            spack.compilers.find_compilers([pkg.spec.prefix]))

                else:
                    # At this point we've failed to get a write or a read
                    # lock, which means another process has taken a write
                    # lock between our releasing the write and acquiring the
                    # read.
                    #
                    # Requeue the task so we can re-check the status
                    # established by the other process -- failed, installed,
                    # or uninstalled -- on the next pass.
                    self.installed.remove(pkg_id)
                    self._requeue_task(task)
                continue

            # Having a read lock on an uninstalled pkg may mean another
            # process completed an uninstall of the software between the
            # time we failed to acquire the write lock and the time we
            # took the read lock.
            #
            # Requeue the task so we can check the status presumably
            # established by the other process -- failed, installed, or
            # uninstalled -- on the next pass.
            if ltype == 'read':
                self._requeue_task(task)
                continue

            # Proceed with the installation since we have an exclusive write
            # lock on the package.
            try:
                if pkg.spec.dag_hash() in self.overwrite:
                    rec, _ = self._check_db(pkg.spec)
                    if rec and rec.installed:
                        if rec.installation_time < self.overwrite_time:
                            # If it's actually overwriting, do a fs transaction
                            if os.path.exists(rec.path):
                                with fs.replace_directory_transaction(
                                        rec.path):
                                    self._install_task(task, **kwargs)
                            else:
                                tty.debug("Missing installation to overwrite")
                                self._install_task(task, **kwargs)
                    else:
                        # overwriting nothing
                        self._install_task(task, **kwargs)
                else:
                    self._install_task(task, **kwargs)
                self._update_installed(task)

                # If we installed then we should keep the prefix
                stop_before_phase = getattr(pkg, 'stop_before_phase', None)
                last_phase = getattr(pkg, 'last_phase', None)
                keep_prefix = keep_prefix or \
                    (stop_before_phase is None and last_phase is None)

            except spack.directory_layout.InstallDirectoryAlreadyExistsError:
                tty.debug("Keeping existing install prefix in place.")
                self._update_installed(task)
                raise

            except KeyboardInterrupt as exc:
                # The build has been terminated with a Ctrl-C so terminate.
                err = 'Failed to install {0} due to {1}: {2}'
                tty.error(err.format(pkg.name, exc.__class__.__name__,
                          str(exc)))
                raise

            except (Exception, SystemExit) as exc:
                # Best effort installs suppress the exception and mark the
                # package as a failure UNLESS this is the explicit package.
                if (not isinstance(exc, spack.error.SpackError) or
                    not exc.printed):
                    # SpackErrors can be printed by the build process or at
                    # lower levels -- skip printing if already printed.
                    # TODO: sort out this and SpackEror.print_context()
                    err = 'Failed to install {0} due to {1}: {2}'
                    tty.error(
                        err.format(pkg.name, exc.__class__.__name__, str(exc)))

                self._update_failed(task, True, exc)

                if fail_fast:
                    # The user requested the installation to terminate on
                    # failure.
                    raise InstallError('{0}: {1}'
                                       .format(fail_fast_err, str(exc)))

                if pkg_id == self.pkg_id:
                    raise

            finally:
                # Remove the install prefix if anything went wrong during
                # install.
                if not keep_prefix:
                    pkg.remove_prefix()

                # The subprocess *may* have removed the build stage. Mark it
                # not created so that the next time pkg.stage is invoked, we
                # check the filesystem for it.
                pkg.stage.created = False

            # Perform basic task cleanup for the installed spec to
            # include downgrading the write to a read lock
            self._cleanup_task(pkg)

        # Cleanup, which includes releasing all of the read locks
        self._cleanup_all_tasks()

        # Ensure we properly report if the original/explicit pkg is failed
        if self.pkg_id in self.failed:
            msg = ('Installation of {0} failed.  Review log for details'
                   .format(self.pkg_id))
            raise InstallError(msg)

    install.__doc__ += install_args_docstring

    # Helper method to "smooth" the transition from the
    # spack.package.PackageBase class
    @property
    def spec(self):
        """The specification associated with the package."""
        return self.pkg.spec


def build_process(pkg, kwargs):
    """Perform the installation/build of the package.

    This runs in a separate child process, and has its own process and
    python module space set up by build_environment.start_build_process().

    This function's return value is returned to the parent process.
    """
    keep_stage = kwargs.get('keep_stage', False)
    install_source = kwargs.get('install_source', False)
    skip_patch = kwargs.get('skip_patch', False)
    verbose = kwargs.get('verbose', False)
    fake = kwargs.get('fake', False)
    unmodified_env = kwargs.get('unmodified_env', {})

    start_time = time.time()
    if not fake:
        if not skip_patch:
            pkg.do_patch()
        else:
            pkg.do_stage()

    pid = '{0}: '.format(pkg.pid) if tty.show_pid() else ''
    pre = '{0}{1}:'.format(pid, pkg.name)
    pkg_id = package_id(pkg)

    tty.debug('{0} Building {1} [{2}]'
              .format(pre, pkg_id, pkg.build_system_class))

    # get verbosity from do_install() parameter or saved value
    echo = verbose
    if spack.package.PackageBase._verbose is not None:
        echo = spack.package.PackageBase._verbose

    pkg.stage.keep = keep_stage
    with pkg.stage:
        # Run the pre-install hook in the child process after
        # the directory is created.
        spack.hooks.pre_install(pkg.spec)
        if fake:
            _do_fake_install(pkg)
        else:
            source_path = pkg.stage.source_path
            if install_source and os.path.isdir(source_path):
                src_target = os.path.join(pkg.spec.prefix, 'share',
                                          pkg.name, 'src')
                tty.debug('{0} Copying source to {1}'
                          .format(pre, src_target))
                fs.install_tree(pkg.stage.source_path, src_target)

            # Do the real install in the source directory.
            with fs.working_dir(pkg.stage.source_path):
                # Save the build environment in a file before building.
                dump_environment(pkg.env_path)

                for attr in ('configure_args', 'cmake_args'):
                    try:
                        configure_args = getattr(pkg, attr)()
                        configure_args = ' '.join(configure_args)

                        with open(pkg.configure_args_path, 'w') as \
                                args_file:
                            args_file.write(configure_args)

                        break
                    except Exception:
                        pass

                # cache debug settings
                debug_level = tty.debug_level()

                # Spawn a daemon that reads from a pipe and redirects
                # everything to log_path
                with log_output(pkg.log_path, echo, True,
                                env=unmodified_env) as logger:

                    for phase_name, phase_attr in zip(
                            pkg.phases, pkg._InstallPhase_phases):

                        with logger.force_echo():
                            inner_debug_level = tty.debug_level()
                            tty.set_debug(debug_level)
                            tty.msg("{0} Executing phase: '{1}'"
                                    .format(pre, phase_name))
                            tty.set_debug(inner_debug_level)

                        # Redirect stdout and stderr to daemon pipe
                        phase = getattr(pkg, phase_attr)
                        phase(pkg.spec, pkg.prefix)

            echo = logger.echo
            log(pkg)

        # Run post install hooks before build stage is removed.
        spack.hooks.post_install(pkg.spec)

    # Stop the timer
    pkg._total_time = time.time() - start_time
    build_time = pkg._total_time - pkg._fetch_time

    tty.debug('{0} Successfully installed {1}'
              .format(pre, pkg_id),
              'Fetch: {0}.  Build: {1}.  Total: {2}.'
              .format(_hms(pkg._fetch_time), _hms(build_time),
                      _hms(pkg._total_time)))
    _print_installed_pkg(pkg.prefix)

    # preserve verbosity across runs
    return echo


class BuildTask(object):
    """Class for representing the build task for a package."""

    def __init__(self, pkg, compiler, start, attempts, status, installed):
        """
        Instantiate a build task for a package.

        Args:
            pkg (Package): the package to be installed and built
            compiler (bool): ``True`` if the task is for a bootstrap compiler,
                otherwise, ``False``
            start (int): the initial start time for the package, in seconds
            attempts (int): the number of attempts to install the package
            status (str): the installation status
            installed (list of str): the identifiers of packages that have
                been installed so far
        """

        # Ensure dealing with a package that has a concrete spec
        if not isinstance(pkg, spack.package.PackageBase):
            raise ValueError("{0} must be a package".format(str(pkg)))

        self.pkg = pkg
        if not self.pkg.spec.concrete:
            raise ValueError("{0} must have a concrete spec"
                             .format(self.pkg.name))

        # The "unique" identifier for the task's package
        self.pkg_id = package_id(self.pkg)

        # Initialize the status to an active state.  The status is used to
        # ensure priority queue invariants when tasks are "removed" from the
        # queue.
        if status == STATUS_REMOVED:
            msg = "Cannot create a build task for {0} with status '{1}'"
            raise InstallError(msg.format(self.pkg_id, status))

        self.status = status

        # Package is associated with a bootstrap compiler
        self.compiler = compiler

        # The initial start time for processing the spec
        self.start = start

        # Number of times the task has been queued
        self.attempts = attempts + 1

        # Set of dependents
        self.dependents = set(package_id(d.package) for d
                              in self.spec.dependents())

        # Set of dependencies
        #
        # Be consistent wrt use of dependents and dependencies.  That is,
        # if use traverse for transitive dependencies, then must remove
        # transitive dependents on failure.
        self.dependencies = set(package_id(d.package) for d in
                                self.spec.dependencies() if
                                package_id(d.package) != self.pkg_id)

        # Handle bootstrapped compiler
        #
        # The bootstrapped compiler is not a dependency in the spec, but it is
        # a dependency of the build task. Here we add it to self.dependencies
        compiler_spec = self.spec.compiler
        arch_spec = self.spec.architecture
        if not spack.compilers.compilers_for_spec(compiler_spec,
                                                  arch_spec=arch_spec):
            # The compiler is in the queue, identify it as dependency
            dep = spack.compilers.pkg_spec_for_compiler(compiler_spec)
            dep.architecture = arch_spec
            dep.concretize()
            dep_id = package_id(dep.package)
            self.dependencies.add(dep_id)

        # List of uninstalled dependencies, which is used to establish
        # the priority of the build task.
        #
        self.uninstalled_deps = set(pkg_id for pkg_id in self.dependencies if
                                    pkg_id not in installed)

        # Ensure the task gets a unique sequence number to preserve the
        # order in which it was added.
        self.sequence = next(_counter)

    def __repr__(self):
        """Returns a formal representation of the build task."""
        rep = '{0}('.format(self.__class__.__name__)
        for attr, value in self.__dict__.items():
            rep += '{0}={1}, '.format(attr, value.__repr__())
        return '{0})'.format(rep.strip(', '))

    def __str__(self):
        """Returns a printable version of the build task."""
        dependencies = '#dependencies={0}'.format(len(self.dependencies))
        return ('priority={0}, status={1}, start={2}, {3}'
                .format(self.priority, self.status, self.start, dependencies))

    def flag_installed(self, installed):
        """
        Ensure the dependency is not considered to still be uninstalled.

        Args:
            installed (list of str): the identifiers of packages that have
                been installed so far
        """
        now_installed = self.uninstalled_deps & set(installed)
        for pkg_id in now_installed:
            self.uninstalled_deps.remove(pkg_id)
            tty.debug('{0}: Removed {1} from uninstalled deps list: {2}'
                      .format(self.pkg_id, pkg_id, self.uninstalled_deps))

    @property
    def key(self):
        """The key is the tuple (# uninstalled dependencies, sequence)."""
        return (self.priority, self.sequence)

    @property
    def priority(self):
        """The priority is based on the remaining uninstalled dependencies."""
        return len(self.uninstalled_deps)

    @property
    def spec(self):
        """The specification associated with the package."""
        return self.pkg.spec


class InstallError(spack.error.SpackError):
    """Raised when something goes wrong during install or uninstall."""

    def __init__(self, message, long_msg=None):
        super(InstallError, self).__init__(message, long_msg)


class ExternalPackageError(InstallError):
    """Raised by install() when a package is only for external use."""


class InstallLockError(InstallError):
    """Raised during install when something goes wrong with package locking."""


class UpstreamPackageError(InstallError):
    """Raised during install when something goes wrong with an upstream
       package."""<|MERGE_RESOLUTION|>--- conflicted
+++ resolved
@@ -1081,113 +1081,6 @@
 
         pkg.run_tests = (tests is True or tests and pkg.name in tests)
 
-<<<<<<< HEAD
-        pid = '{0}: '.format(self.pid) if tty.show_pid() else ''
-        pre = '{0}{1}:'.format(pid, pkg.name)
-
-        def build_process():
-            """
-            This function implements the process forked for each build.
-
-            It has its own process and python module space set up by
-            build_environment.fork().
-
-            This function's return value is returned to the parent process.
-            """
-            start_time = time.time()
-            if not fake:
-                if not skip_patch:
-                    pkg.do_patch()
-                else:
-                    pkg.do_stage()
-
-            pkg_id = package_id(pkg)
-            tty.debug('{0} Building {1} [{2}]'
-                      .format(pre, pkg_id, pkg.build_system_class))
-
-            # get verbosity from do_install() parameter or saved value
-            echo = verbose
-            if spack.package.PackageBase._verbose is not None:
-                echo = spack.package.PackageBase._verbose
-
-            pkg.stage.keep = keep_stage
-
-            # parent process already has a prefix write lock
-            with pkg.stage:
-                # Run the pre-install hook in the child process after
-                # the directory is created.
-                spack.hooks.pre_install(pkg.spec)
-                if fake:
-                    _do_fake_install(pkg)
-                else:
-                    source_path = pkg.stage.source_path
-                    if install_source and os.path.isdir(source_path):
-                        src_target = os.path.join(pkg.spec.prefix, 'share',
-                                                  pkg.name, 'src')
-                        tty.debug('{0} Copying source to {1}'
-                                  .format(pre, src_target))
-                        fs.install_tree(source_path, src_target)
-
-                    # Do the real install in the source directory.
-                    with fs.working_dir(source_path):
-                        # Save the build environment in a file before building.
-                        dump_environment(pkg.env_path)
-
-                        for attr in ('configure_args', 'cmake_args'):
-                            try:
-                                configure_args = getattr(pkg, attr)()
-                                configure_args = ' '.join(configure_args)
-
-                                with open(pkg.configure_args_path, 'w') as \
-                                        args_file:
-                                    args_file.write(configure_args)
-
-                                break
-                            except Exception:
-                                pass
-
-                        # cache debug settings
-                        debug_level = tty.debug_level()
-
-                        # Spawn a daemon that reads from a pipe and redirects
-                        # everything to log_path
-                        with log_output(pkg.log_path, echo, True) as logger:
-                            for phase_name, phase_attr in zip(
-                                    pkg.phases, pkg._InstallPhase_phases):
-
-                                with logger.force_echo():
-                                    inner_debug_level = tty.debug_level()
-                                    tty.set_debug(debug_level)
-                                    tty.msg("{0} Executing phase: '{1}'"
-                                            .format(pre, phase_name))
-                                    tty.set_debug(inner_debug_level)
-
-                                # Redirect stdout and stderr to daemon pipe
-                                phase = getattr(pkg, phase_attr)
-                                phase(pkg.spec, pkg.prefix)
-
-                    echo = logger.echo
-                    log(pkg)
-
-                # Run post install hooks before build stage is removed.
-                spack.hooks.post_install(pkg.spec)
-
-            # Stop the timer
-            pkg._total_time = time.time() - start_time
-            build_time = pkg._total_time - pkg._fetch_time
-
-            tty.debug('{0} Successfully installed {1}'
-                      .format(pre, pkg_id),
-                      'Fetch: {0}.  Build: {1}.  Total: {2}.'
-                      .format(_hms(pkg._fetch_time), _hms(build_time),
-                              _hms(pkg._total_time)))
-            _print_installed_pkg(pkg.prefix)
-
-            # preserve verbosity across runs
-            return echo
-
-=======
->>>>>>> ef0a555c
         # hook that allows tests to inspect the Package before installation
         # see unit_test_check() docs.
         if not pkg.unit_test_check():
@@ -1432,6 +1325,9 @@
         keep_prefix = kwargs.get('keep_prefix', False)
         keep_stage = kwargs.get('keep_stage', False)
         restage = kwargs.get('restage', False)
+
+        # Installations are *always* in the build context
+        kwargs['context'] = 'build'
 
         fail_fast_err = 'Terminating after first install failure'
 
@@ -1673,12 +1569,12 @@
 
     This function's return value is returned to the parent process.
     """
+    fake = kwargs.get('fake', False)
+    install_source = kwargs.get('install_source', False)
     keep_stage = kwargs.get('keep_stage', False)
-    install_source = kwargs.get('install_source', False)
     skip_patch = kwargs.get('skip_patch', False)
+    unmodified_env = kwargs.get('unmodified_env', {})
     verbose = kwargs.get('verbose', False)
-    fake = kwargs.get('fake', False)
-    unmodified_env = kwargs.get('unmodified_env', {})
 
     start_time = time.time()
     if not fake:
