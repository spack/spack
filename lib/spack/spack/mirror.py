--- conflicted
+++ resolved
@@ -213,22 +213,6 @@
                     fetcher.archive(archive_path)
                     tty.msg("{name} : added".format(name=name))
 
-<<<<<<< HEAD
-            if everything_already_exists:
-                present.append(spec)
-            else:
-                mirrored.append(spec)
-        except Exception, e:
-            if spack.debug:
-                sys.excepthook(*sys.exc_info())
-            else:
-                tty.warn("Error while fetching %s" % spec.format('$_$@'), e.message)
-            error.append(spec)
-        finally:
-            pkg.stage.destroy()
-
-    return (present, mirrored, error)
-=======
         if spec_exists_in_mirror:
             categories['present'].append(spec)
         else:
@@ -239,7 +223,6 @@
         else:
             tty.warn("Error while fetching %s" % spec.format('$_$@'), e.message)
         categories['error'].append(spec)
->>>>>>> 1c7f754e
 
 
 class MirrorError(spack.error.SpackError):
