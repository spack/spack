--- conflicted
+++ resolved
@@ -43,23 +43,15 @@
 import os
 import os.path
 import re
-<<<<<<< HEAD
-=======
 import string
->>>>>>> 53df9fbb
 import textwrap
-import string
 
 import llnl.util.tty as tty
 import spack
 import spack.config
 from llnl.util.filesystem import join_path, mkdirp
-<<<<<<< HEAD
-from spack.build_environment import parent_class_modules, set_module_variables_for_package
-=======
 from spack.build_environment import parent_class_modules
 from spack.build_environment import set_module_variables_for_package
->>>>>>> 53df9fbb
 from spack.environment import *
 
 __all__ = ['EnvModule', 'Dotkit', 'TclModule']
@@ -74,20 +66,6 @@
     """
     For use by commands to tell user how to activate shell support.
     """
-<<<<<<< HEAD
-    tty.msg("This command requires spack's shell integration.",
-            "",
-            "To initialize spack's shell commands, you must run one of",
-            "the commands below.  Choose the right command for your shell.",
-            "",
-            "For bash and zsh:",
-            "    . %s/setup-env.sh" % spack.share_path,
-            "",
-            "For csh and tcsh:",
-            "    setenv SPACK_ROOT %s" % spack.prefix,
-            "    source %s/setup-env.csh" % spack.share_path,
-            "")
-=======
     tty.msg("This command requires spack's shell integration.", "",
             "To initialize spack's shell commands, you must run one of",
             "the commands below.  Choose the right command for your shell.",
@@ -95,7 +73,6 @@
             "    . %s/setup-env.sh" % spack.share_path, "",
             "For csh and tcsh:", "    setenv SPACK_ROOT %s" % spack.prefix,
             "    source %s/setup-env.csh" % spack.share_path, "")
->>>>>>> 53df9fbb
 
 
 def inspect_path(prefix):
@@ -123,25 +100,14 @@
 
 def dependencies(spec, request='all'):
     """
-<<<<<<< HEAD
-    Returns the list of dependent specs for a given spec, according to the given request
-=======
     Returns the list of dependent specs for a given spec, according to the
     given request
->>>>>>> 53df9fbb
 
     Args:
         spec: target spec
         request: either 'none', 'direct' or 'all'
 
     Returns:
-<<<<<<< HEAD
-        empty list if 'none', direct dependency list if 'direct', all dependencies if 'all'
-    """
-    if request not in ('none', 'direct', 'all'):
-        raise tty.error("Wrong value for argument 'request' : should be one of ('none', 'direct', 'all') "
-                        " [current value is '%s']" % request)
-=======
         empty list if 'none', direct dependency list if 'direct', all
         dependencies if 'all'
     """
@@ -149,7 +115,6 @@
         message = "Wrong value for argument 'request' : "
         message += "should be one of ('none', 'direct', 'all')"
         raise tty.error(message + " [current value is '%s']" % request)
->>>>>>> 53df9fbb
 
     if request == 'none':
         return []
@@ -157,14 +122,6 @@
     if request == 'direct':
         return [xx for _, xx in spec.dependencies.items()]
 
-<<<<<<< HEAD
-    # FIXME : during module file creation nodes seem to be visited multiple times even if cover='nodes'
-    # FIXME : is given. This work around permits to get a unique list of spec anyhow.
-    # FIXME : Possibly we miss a merge step among nodes that refer to the same package.
-    seen = set()
-    seen_add = seen.add
-    l = [xx for xx in sorted(spec.traverse(order='post', depth=True, cover='nodes', root=False), reverse=True)]
-=======
     # FIXME : during module file creation nodes seem to be visited multiple
     # FIXME : times even if cover='nodes' is given. This work around permits
     # FIXME : to get a unique list of spec anyhow. Do we miss a merge
@@ -178,7 +135,6 @@
                            cover='nodes',
                            root=False),
              reverse=True)]
->>>>>>> 53df9fbb
     return [xx for ii, xx in l if not (xx in seen or seen_add(xx))]
 
 
@@ -195,12 +151,8 @@
 
 def parse_config_options(module_generator):
     """
-<<<<<<< HEAD
-    Parse the configuration file and returns a bunch of items that will be needed during module file generation
-=======
     Parse the configuration file and returns a bunch of items that will be
     needed during module file generation
->>>>>>> 53df9fbb
 
     Args:
         module_generator: module generator for a given spec
@@ -208,13 +160,6 @@
     Returns:
         autoloads: list of specs to be autoloaded
         prerequisites: list of specs to be marked as prerequisite
-<<<<<<< HEAD
-        filters: list of environment variables whose modification is blacklisted in module files
-        env: list of custom environment modifications to be applied in the module file
-    """
-    # Get the configuration for this kind of generator
-    module_configuration = copy.deepcopy(CONFIGURATION.get(module_generator.name, {}))
-=======
         filters: list of environment variables whose modification is
         blacklisted in module files
         env: list of custom environment modifications to be applied in the
@@ -223,7 +168,6 @@
     # Get the configuration for this kind of generator
     module_configuration = copy.deepcopy(CONFIGURATION.get(
         module_generator.name, {}))
->>>>>>> 53df9fbb
 
     #####
     # Merge all the rules
@@ -244,20 +188,6 @@
     #####
 
     # Automatic loading loads
-<<<<<<< HEAD
-    module_file_actions['autoload'] = dependencies(module_generator.spec, module_file_actions.get('autoload', 'none'))
-    # Prerequisites
-    module_file_actions['prerequisites'] = dependencies(module_generator.spec, module_file_actions.get('prerequisites', 'none'))
-    # Environment modifications
-    environment_actions = module_file_actions.pop('environment', {})
-    env = EnvironmentModifications()
-    for method, arglist in environment_actions.items():
-        for item in arglist:
-            if method == 'unset':
-                args = [item]
-            else:
-                args = item.split(',')
-=======
     module_file_actions['autoload'] = dependencies(
         module_generator.spec, module_file_actions.get('autoload', 'none'))
     # Prerequisites
@@ -278,7 +208,6 @@
 
     for method, arglist in environment_actions.items():
         for args in process_arglist(arglist):
->>>>>>> 53df9fbb
             getattr(env, method)(*args)
 
     return module_file_actions, env
@@ -286,12 +215,8 @@
 
 def filter_blacklisted(specs, module_name):
     """
-<<<<<<< HEAD
-    Given a sequence of specs, filters the ones that are blacklisted in the module configuration file.
-=======
     Given a sequence of specs, filters the ones that are blacklisted in the
     module configuration file.
->>>>>>> 53df9fbb
 
     Args:
         specs: sequence of spec instances
@@ -354,22 +279,14 @@
     @property
     def use_name(self):
         """
-<<<<<<< HEAD
-        Subclasses should implement this to return the name the module command uses to refer to the package.
-=======
         Subclasses should implement this to return the name the module command
         uses to refer to the package.
->>>>>>> 53df9fbb
         """
         naming_tokens = self.tokens
         naming_scheme = self.naming_scheme
         name = naming_scheme.format(**naming_tokens)
-<<<<<<< HEAD
-        name += '-' + self.spec.dag_hash()  # Always append the hash to make the module file unique
-=======
         name += '-' + self.spec.dag_hash(
         )  # Always append the hash to make the module file unique
->>>>>>> 53df9fbb
         # Not everybody is working on linux...
         parts = name.split('/')
         name = join_path(*parts)
@@ -389,17 +306,12 @@
     @property
     def blacklisted(self):
         configuration = CONFIGURATION.get(self.name, {})
-<<<<<<< HEAD
-        whitelist_matches = [x for x in configuration.get('whitelist', []) if self.spec.satisfies(x)]
-        blacklist_matches = [x for x in configuration.get('blacklist', []) if self.spec.satisfies(x)]
-=======
         whitelist_matches = [x
                              for x in configuration.get('whitelist', [])
                              if self.spec.satisfies(x)]
         blacklist_matches = [x
                              for x in configuration.get('blacklist', [])
                              if self.spec.satisfies(x)]
->>>>>>> 53df9fbb
         if whitelist_matches:
             message = '\tWHITELIST : %s [matches : ' % self.spec.cshort_spec
             for rule in whitelist_matches:
@@ -429,12 +341,8 @@
         """
         if self.blacklisted:
             return
-<<<<<<< HEAD
-        tty.debug("\tWRITE : %s [%s]" % (self.spec.cshort_spec, self.file_name))
-=======
         tty.debug("\tWRITE : %s [%s]" %
                   (self.spec.cshort_spec, self.file_name))
->>>>>>> 53df9fbb
 
         module_dir = os.path.dirname(self.file_name)
         if not os.path.exists(module_dir):
@@ -444,20 +352,12 @@
         # installation prefix
         env = inspect_path(self.spec.prefix)
 
-<<<<<<< HEAD
-        # Let the extendee/dependency modify their extensions/dependencies before asking for
-        # package-specific modifications
-        spack_env = EnvironmentModifications()
-        # TODO : the code down below is quite similar to build_environment.setup_package and needs to be
-        # TODO : factored out to a single place
-=======
         # Let the extendee/dependency modify their extensions/dependencies
         # before asking for package-specific modifications
         spack_env = EnvironmentModifications()
         # TODO : the code down below is quite similar to
         # TODO : build_environment.setup_package and needs to be factored out
         # TODO : to a single place
->>>>>>> 53df9fbb
         for item in dependencies(self.spec, 'all'):
             package = self.spec[item.name].package
             modules = parent_class_modules(package.__class__)
@@ -474,16 +374,6 @@
         # Parse configuration file
         module_configuration, conf_env = parse_config_options(self)
         env.extend(conf_env)
-<<<<<<< HEAD
-        filters = module_configuration.get('filter', {}).get('environment_blacklist',{})
-        # Build up the module file content
-        module_file_content = self.header
-        for x in filter_blacklisted(module_configuration.pop('autoload', []), self.name):
-            module_file_content += self.autoload(x)
-        for x in filter_blacklisted(module_configuration.pop('prerequisites', []), self.name):
-            module_file_content += self.prerequisite(x)
-        for line in self.process_environment_command(filter_environment_blacklist(env, filters)):
-=======
         filters = module_configuration.get('filter', {}).get(
             'environment_blacklist', {})
         # Build up the module file content
@@ -496,7 +386,6 @@
             module_file_content += self.prerequisite(x)
         for line in self.process_environment_command(
                 filter_environment_blacklist(env, filters)):
->>>>>>> 53df9fbb
             module_file_content += line
         for line in self.module_specific_content(module_configuration):
             module_file_content += line
@@ -513,30 +402,16 @@
         return tuple()
 
     def autoload(self, spec):
-<<<<<<< HEAD
-        m = TclModule(spec)
-        return self.autoload_format.format(module_file=m.use_name)
-
-    def prerequisite(self, spec):
-        m = TclModule(spec)
-=======
         m = type(self)(spec)
         return self.autoload_format.format(module_file=m.use_name)
 
     def prerequisite(self, spec):
         m = type(self)(spec)
->>>>>>> 53df9fbb
         return self.prerequisite_format.format(module_file=m.use_name)
 
     def process_environment_command(self, env):
         for command in env:
             try:
-<<<<<<< HEAD
-                yield self.environment_modifications_formats[type(command)].format(**command.args)
-            except KeyError:
-                tty.warn('Cannot handle command of type {command} : skipping request'.format(command=type(command)))
-                tty.warn('{context} at {filename}:{lineno}'.format(**command.args))
-=======
                 yield self.environment_modifications_formats[type(
                     command)].format(**command.args)
             except KeyError:
@@ -544,7 +419,6 @@
                 details = '{context} at {filename}:{lineno}'
                 tty.warn(message.format(command=type(command)))
                 tty.warn(details.format(**command.args))
->>>>>>> 53df9fbb
 
     @property
     def file_name(self):
@@ -576,13 +450,7 @@
 
     autoload_format = 'dk_op {module_file}\n'
 
-<<<<<<< HEAD
-    prerequisite_format = None  # TODO : does something like prerequisite exist for dotkit?
-
-    default_naming_format = '{name}-{version}-{compiler.name}-{compiler.version}'
-=======
     default_naming_format = '{name}-{version}-{compiler.name}-{compiler.version}'  # NOQA: ignore=E501
->>>>>>> 53df9fbb
 
     @property
     def file_name(self):
@@ -605,14 +473,11 @@
             for line in textwrap.wrap(self.long_description, 72):
                 header += '#h %s\n' % line
         return header
-<<<<<<< HEAD
-=======
 
     def prerequisite(self, spec):
         tty.warn('prerequisites:  not supported by dotkit module files')
         tty.warn('\tYou may want to check  ~/.spack/modules.yaml')
         return ''
->>>>>>> 53df9fbb
 
 
 class TclModule(EnvModule):
@@ -634,11 +499,7 @@
 
     prerequisite_format = 'prereq {module_file}\n'
 
-<<<<<<< HEAD
-    default_naming_format = '{name}-{version}-{compiler.name}-{compiler.version}'
-=======
     default_naming_format = '{name}-{version}-{compiler.name}-{compiler.version}'  # NOQA: ignore=E501
->>>>>>> 53df9fbb
 
     @property
     def file_name(self):
@@ -646,16 +507,10 @@
 
     @property
     def header(self):
-<<<<<<< HEAD
-        # TCL Modulefile header
-        header = '#%Module1.0\n'
-        header += '## Module file created by spack (https://github.com/LLNL/spack) on %s\n' % datetime.datetime.now()
-=======
         timestamp = datetime.datetime.now()
         # TCL Modulefile header
         header = '#%Module1.0\n'
         header += '## Module file created by spack (https://github.com/LLNL/spack) on %s\n' % timestamp  # NOQA: ignore=E501
->>>>>>> 53df9fbb
         header += '##\n'
         header += '## %s\n' % self.spec.short_spec
         header += '##\n'
@@ -680,18 +535,6 @@
         f = string.Formatter()
         for item in conflict_format:
             line = 'conflict ' + item + '\n'
-<<<<<<< HEAD
-            if len([x for x in f.parse(line)]) > 1:  # We do have placeholder to substitute
-                for naming_dir, conflict_dir in zip(self.naming_scheme.split('/'), item.split('/')):
-                    if naming_dir != conflict_dir:
-                        message = 'conflict scheme does not match naming scheme [{spec}]\n\n'
-                        message += 'naming scheme   : "{nformat}"\n'
-                        message += 'conflict scheme : "{cformat}"\n\n'
-                        message += '** You may want to check your `modules.yaml` configuration file **\n'
-                        tty.error(
-                            message.format(spec=self.spec, nformat=self.naming_scheme, cformat=item)
-                        )
-=======
             if len([x for x in f.parse(line)
                     ]) > 1:  # We do have placeholder to substitute
                 for naming_dir, conflict_dir in zip(
@@ -704,7 +547,6 @@
                         tty.error(message.format(spec=self.spec,
                                                  nformat=self.naming_scheme,
                                                  cformat=item))
->>>>>>> 53df9fbb
                         raise SystemExit('Module generation aborted.')
                 line = line.format(**naming_tokens)
             yield line