# Copyright 2013-2022 Lawrence Livermore National Security, LLC and other
# Spack Project Developers. See the top-level COPYRIGHT file for details.
#
# SPDX-License-Identifier: (Apache-2.0 OR MIT)
import platform as py_platform
import re
from subprocess import check_output

from spack.version import Version

from ._operating_system import OperatingSystem


def kernel_version():
    """Return the kernel version as a Version object.
    Note that the kernel version is distinct from OS and/or
    distribution versions. For instance:
    >>> external.distro.id()
    'centos'
    >>> external.distro.version()
    '7'
    >>> platform.release()
    '5.10.84+'
    """
    # Strip '+' characters just in case we're running a
    # version built from git/etc
    clean_version = re.sub(r"\+", r"", py_platform.release())
    return Version(clean_version)


class LinuxDistro(OperatingSystem):
    """This class will represent the autodetected operating system
    for a Linux System. Since there are many different flavors of
    Linux, this class will attempt to encompass them all through
    autodetection using the python module platform and the method
    platform.dist()
    """

    def __init__(self):
        try:
            # This will throw an error if imported on a non-Linux platform.
            import external.distro

            distname, version = external.distro.id(), external.distro.version()
        except ImportError:
            distname, version = "unknown", ""

        # Grabs major version from tuple on redhat; on other platforms
        # grab the first legal identifier in the version field.  On
        # debian you get things like 'wheezy/sid'; sid means unstable.
        # We just record 'wheezy' and don't get quite so detailed.
        version = re.split(r"[^\w-]", version)

        if "ubuntu" in distname:
            version = ".".join(version[0:2])
        # openSUSE Tumbleweed is a rolling release which can change
        # more than once in a week, so set version to tumbleweed$GLIBVERS
        elif "opensuse-tumbleweed" in distname or "opensusetumbleweed" in distname:
            distname = "opensuse"
            output = check_output(["ldd", "--version"]).decode()
            libcvers = re.findall(r"ldd \(GNU libc\) (.*)", output)
            if len(libcvers) == 1:
                version = "tumbleweed" + libcvers[0]
            else:
                version = "tumbleweed" + version[0]

<<<<<<< HEAD
        if 'ubuntu' in distname:
            version = '.'.join(version[0:2])
        # openSUSE Tumbleweed is a rolling release which can change
        # more than once in a week, so set version to tumbleweed$GLIBVERS
        elif 'opensuse-tumbleweed' in distname or 'opensusetumbleweed' in distname:
            distname = 'opensuse'
            output = check_output(["ldd", "--version"]).decode()
            libcvers = re.findall(r'ldd \(GNU libc\) (.*)', output)
            if len(libcvers) == 1:
                version = 'tumbleweed' + libcvers[0]
            else:
                version = 'tumbleweed' + version[0]

=======
>>>>>>> b1e499d0
        else:
            version = version[0]

        super(LinuxDistro, self).__init__(distname, version)<|MERGE_RESOLUTION|>--- conflicted
+++ resolved
@@ -64,22 +64,6 @@
             else:
                 version = "tumbleweed" + version[0]
 
-<<<<<<< HEAD
-        if 'ubuntu' in distname:
-            version = '.'.join(version[0:2])
-        # openSUSE Tumbleweed is a rolling release which can change
-        # more than once in a week, so set version to tumbleweed$GLIBVERS
-        elif 'opensuse-tumbleweed' in distname or 'opensusetumbleweed' in distname:
-            distname = 'opensuse'
-            output = check_output(["ldd", "--version"]).decode()
-            libcvers = re.findall(r'ldd \(GNU libc\) (.*)', output)
-            if len(libcvers) == 1:
-                version = 'tumbleweed' + libcvers[0]
-            else:
-                version = 'tumbleweed' + version[0]
-
-=======
->>>>>>> b1e499d0
         else:
             version = version[0]
 
