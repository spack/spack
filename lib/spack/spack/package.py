--- conflicted
+++ resolved
@@ -906,7 +906,6 @@
                 else:
                     # Do the real install in the source directory.
                     self.stage.chdir_to_source()
-<<<<<<< HEAD
 
                     # Save the build environment in a file before building.
                     env_path = join_path(os.getcwd(), 'spack-build.env')
@@ -931,41 +930,10 @@
 
                     # Copy provenance into the install directory on success
                     if 'provenance' in self.install_phases:
-
                         log_install_path = spack.install_layout.build_log_path(self.spec)
                         env_install_path = spack.install_layout.build_env_path(self.spec)
                         packages_dir = spack.install_layout.build_packages_path(self.spec)
 
-=======
-
-                    # Save the build environment in a file before building.
-                    env_path = join_path(os.getcwd(), 'spack-build.env')
-
-                    try:
-                       # Redirect I/O to a build log (and optionally to the terminal)
-                       log_path = join_path(os.getcwd(), 'spack-build.out')
-                       log_file = open(log_path, 'w')
-                       with log_output(log_file, verbose, sys.stdout.isatty(), True):
-                           dump_environment(env_path)
-                           self.install(self.spec, self.prefix)
-
-                    except ProcessError as e:
-                        # Annotate ProcessErrors with the location of the build log.
-                        e.build_log = log_path
-                        raise e
-
-                    # Ensure that something was actually installed.
-                    if 'install' in self.install_phases:
-                        self.sanity_check_prefix()
-
-
-                    # Copy provenance into the install directory on success
-                    if 'provenance' in self.install_phases:
-                        log_install_path = spack.install_layout.build_log_path(self.spec)
-                        env_install_path = spack.install_layout.build_env_path(self.spec)
-                        packages_dir = spack.install_layout.build_packages_path(self.spec)
-
->>>>>>> 4a6b5d52
                         # Remove first if we're overwriting another build
                         # (can happen with spack spconfig)
                         try:
@@ -1005,17 +973,10 @@
         except:
             # remove the install prefix if anything went wrong during install.
             if keep_prefix:
-<<<<<<< HEAD
                 tty.warn("Keeping install prefix in place despite error.\n",
                          "Spack will think this package is installed.\n" +
                          "Manually remove this directory to fix:\n",
                          self.prefix, wrap=False)
-=======
-                tty.warn("Keeping install prefix in place despite error.",
-                         "Spack will think this package is installed. " +
-                         "Manually remove this directory to fix:",
-                         self.prefix, wrap=True)
->>>>>>> 4a6b5d52
             else:
                 self.remove_prefix()
 
