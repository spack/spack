##############################################################################
# Copyright (c) 2013-2017, Lawrence Livermore National Security, LLC.
# Produced at the Lawrence Livermore National Laboratory.
#
# This file is part of Spack.
# Created by Todd Gamblin, tgamblin@llnl.gov, All rights reserved.
# LLNL-CODE-647188
#
# For details, see https://github.com/llnl/spack
# Please also see the NOTICE and LICENSE files for our notice and the LGPL.
#
# This program is free software; you can redistribute it and/or modify
# it under the terms of the GNU Lesser General Public License (as
# published by the Free Software Foundation) version 2.1, February 1999.
#
# This program is distributed in the hope that it will be useful, but
# WITHOUT ANY WARRANTY; without even the IMPLIED WARRANTY OF
# MERCHANTABILITY or FITNESS FOR A PARTICULAR PURPOSE. See the terms and
# conditions of the GNU Lesser General Public License for more details.
#
# You should have received a copy of the GNU Lesser General Public
# License along with this program; if not, write to the Free Software
# Foundation, Inc., 59 Temple Place, Suite 330, Boston, MA 02111-1307 USA
##############################################################################
"""
This is where most of the action happens in Spack.
See the Package docs for detailed instructions on how the class works
and on how to write your own packages.

The spack package structure is based strongly on Homebrew
(http://wiki.github.com/mxcl/homebrew/), mainly because
Homebrew makes it very easy to create packages.  For a complete
rundown on spack and how it differs from homebrew, look at the
README.
"""
import contextlib
import copy
import functools
import inspect
import os
import re
import shutil
import sys
import textwrap
import time
from six import StringIO
from six import string_types
from six import with_metaclass

import llnl.util.tty as tty
import spack
import spack.store
import spack.compilers
import spack.directives
import spack.error
import spack.fetch_strategy as fs
import spack.hooks
import spack.mirror
import spack.repository
import spack.url
import spack.util.web
import spack.multimethod
import spack.binary_distribution as binary_distribution

from llnl.util.filesystem import mkdirp, join_path, touch, ancestor
from llnl.util.filesystem import working_dir, install_tree, install
from llnl.util.lang import memoized
from llnl.util.link_tree import LinkTree
from llnl.util.tty.log import log_output
from llnl.util.tty.color import colorize
from spack import directory_layout
from spack.util.executable import which
from spack.stage import Stage, ResourceStage, StageComposite
from spack.util.environment import dump_environment
from spack.version import Version

"""Allowed URL schemes for spack packages."""
_ALLOWED_URL_SCHEMES = ["http", "https", "ftp", "file", "git"]


class InstallPhase(object):
    """Manages a single phase of the installation.

    This descriptor stores at creation time the name of the method it should
    search for execution. The method is retrieved at __get__ time, so that
    it can be overridden by subclasses of whatever class declared the phases.

    It also provides hooks to execute arbitrary callbacks before and after
    the phase.
    """

    def __init__(self, name):
        self.name = name
        self.run_before = []
        self.run_after = []

    def __get__(self, instance, owner):
        # The caller is a class that is trying to customize
        # my behavior adding something
        if instance is None:
            return self
        # If instance is there the caller wants to execute the
        # install phase, thus return a properly set wrapper
        phase = getattr(instance, self.name)

        @functools.wraps(phase)
        def phase_wrapper(spec, prefix):
            # Check instance attributes at the beginning of a phase
            self._on_phase_start(instance)
            # Execute phase pre-conditions,
            # and give them the chance to fail
            for callback in self.run_before:
                callback(instance)
            phase(spec, prefix)
            # Execute phase sanity_checks,
            # and give them the chance to fail
            for callback in self.run_after:
                callback(instance)
            # Check instance attributes at the end of a phase
            self._on_phase_exit(instance)
        return phase_wrapper

    def _on_phase_start(self, instance):
        pass

    def _on_phase_exit(self, instance):
        # If a phase has a matching last_phase attribute,
        # stop the installation process raising a StopIteration
        if getattr(instance, 'last_phase', None) == self.name:
            raise StopIteration('Stopping at \'{0}\' phase'.format(self.name))

    def copy(self):
        try:
            return copy.deepcopy(self)
        except TypeError:
            # This bug-fix was not back-ported in Python 2.6
            # http://bugs.python.org/issue1515
            other = InstallPhase(self.name)
            other.run_before.extend(self.run_before)
            other.run_after.extend(self.run_after)
            return other


class PackageMeta(spack.directives.DirectiveMetaMixin):
    """Conveniently transforms attributes to permit extensible phases

    Iterates over the attribute 'phases' and creates / updates private
    InstallPhase attributes in the class that is being initialized
    """
    phase_fmt = '_InstallPhase_{0}'

    _InstallPhase_run_before = {}
    _InstallPhase_run_after = {}

    def __new__(mcs, name, bases, attr_dict):

        if 'phases' in attr_dict:
            # Turn the strings in 'phases' into InstallPhase instances
            # and add them as private attributes
            _InstallPhase_phases = [PackageMeta.phase_fmt.format(x) for x in attr_dict['phases']]  # NOQA: ignore=E501
            for phase_name, callback_name in zip(_InstallPhase_phases, attr_dict['phases']):  # NOQA: ignore=E501
                attr_dict[phase_name] = InstallPhase(callback_name)
            attr_dict['_InstallPhase_phases'] = _InstallPhase_phases

        def _flush_callbacks(check_name):
            # Name of the attribute I am going to check it exists
            attr_name = PackageMeta.phase_fmt.format(check_name)
            checks = getattr(mcs, attr_name)
            if checks:
                for phase_name, funcs in checks.items():
                    try:
                        # Search for the phase in the attribute dictionary
                        phase = attr_dict[
                            PackageMeta.phase_fmt.format(phase_name)]
                    except KeyError:
                        # If it is not there it's in the bases
                        # and we added a check. We need to copy
                        # and extend
                        for base in bases:
                            phase = getattr(
                                base,
                                PackageMeta.phase_fmt.format(phase_name),
                                None
                            )
                        attr_dict[PackageMeta.phase_fmt.format(
                            phase_name)] = phase.copy()
                        phase = attr_dict[
                            PackageMeta.phase_fmt.format(phase_name)]
                    getattr(phase, check_name).extend(funcs)
                # Clear the attribute for the next class
                setattr(mcs, attr_name, {})

        _flush_callbacks('run_before')
        _flush_callbacks('run_after')

        return super(PackageMeta, mcs).__new__(mcs, name, bases, attr_dict)

    @staticmethod
    def register_callback(check_type, *phases):
        def _decorator(func):
            attr_name = PackageMeta.phase_fmt.format(check_type)
            check_list = getattr(PackageMeta, attr_name)
            for item in phases:
                checks = check_list.setdefault(item, [])
                checks.append(func)
            setattr(PackageMeta, attr_name, check_list)
            return func
        return _decorator


def run_before(*phases):
    """Registers a method of a package to be run before a given phase"""
    return PackageMeta.register_callback('run_before', *phases)


def run_after(*phases):
    """Registers a method of a package to be run after a given phase"""
    return PackageMeta.register_callback('run_after', *phases)


def on_package_attributes(**attr_dict):
    """Decorator: executes instance function only if object has attr valuses.

    Executes the decorated method only if at the moment of calling the
    instance has attributes that are equal to certain values.

    Args:
        attr_dict (dict): dictionary mapping attribute names to their
            required values
    """
    def _execute_under_condition(func):

        @functools.wraps(func)
        def _wrapper(instance, *args, **kwargs):
            # If all the attributes have the value we require, then execute
            has_all_attributes = all(
                [hasattr(instance, key) for key in attr_dict]
            )
            if has_all_attributes:
                has_the_right_values = all(
                    [getattr(instance, key) == value for key, value in attr_dict.items()]  # NOQA: ignore=E501
                )
                if has_the_right_values:
                    func(instance, *args, **kwargs)
        return _wrapper

    return _execute_under_condition


class PackageBase(with_metaclass(PackageMeta, object)):
    """This is the superclass for all spack packages.

    ***The Package class***

    Package is where the bulk of the work of installing packages is done.

    A package defines how to fetch, verfiy (via, e.g., md5), build, and
    install a piece of software.  A Package also defines what other
    packages it depends on, so that dependencies can be installed along
    with the package itself.  Packages are written in pure python.

    Packages are all submodules of spack.packages.  If spack is installed
    in ``$prefix``, all of its python files are in ``$prefix/lib/spack``.
    Most of them are in the spack module, so all the packages live in
    ``$prefix/lib/spack/spack/packages``.

    All you have to do to create a package is make a new subclass of Package
    in this directory.  Spack automatically scans the python files there
    and figures out which one to import when you invoke it.

    **An example package**

    Let's look at the cmake package to start with.  This package lives in
    ``$prefix/var/spack/repos/builtin/packages/cmake/package.py``:

    .. code-block:: python

       from spack import *
       class Cmake(Package):
           homepage  = 'https://www.cmake.org'
           url       = 'http://www.cmake.org/files/v2.8/cmake-2.8.10.2.tar.gz'
           md5       = '097278785da7182ec0aea8769d06860c'

           def install(self, spec, prefix):
               configure('--prefix=%s'   % prefix,
                         '--parallel=%s' % make_jobs)
               make()
               make('install')

    **Naming conventions**

    There are two names you should care about:

    1. The module name, ``cmake``.

       * User will refers to this name, e.g. 'spack install cmake'.
       * It can include ``_``, ``-``, and numbers (it can even start with a
         number).

    2. The class name, "Cmake".  This is formed by converting `-` or
       ``_`` in the module name to camel case.  If the name starts with
       a number, we prefix the class name with ``_``. Examples:

          ===========  ==========
          Module Name  Class Name
          ===========  ==========
          foo_bar      FooBar
          docbook-xml  DocbookXml
          FooBar       Foobar
          3proxy       _3proxy
          ===========  ==========

        The class name is what spack looks for when it loads a package module.

    **Required Attributes**

    Aside from proper naming, here is the bare minimum set of things you
    need when you make a package:

    homepage:
        informational URL, so that users know what they're
        installing.

    url or url_for_version(self, version):
      If url, then the URL of the source archive that spack will fetch.
      If url_for_version(), then a method returning the URL required
      to fetch a particular version.

    install():
        This function tells spack how to build and install the
        software it downloaded.

    **Optional Attributes**

    You can also optionally add these attributes, if needed:

        list_url:
            Webpage to scrape for available version strings. Default is the
            directory containing the tarball; use this if the default isn't
            correct so that invoking 'spack versions' will work for this
            package.

        url_version(self, version):
            When spack downloads packages at particular versions, it just
            converts version to string with str(version).  Override this if
            your package needs special version formatting in its URL.  boost
            is an example of a package that needs this.

    ***Creating Packages***

    As a package creator, you can probably ignore most of the preceding
    information, because you can use the 'spack create' command to do it
    all automatically.

    You as the package creator generally only have to worry about writing
    your install function and specifying dependencies.

    **spack create**

    Most software comes in nicely packaged tarballs, like this one

    http://www.cmake.org/files/v2.8/cmake-2.8.10.2.tar.gz

    Taking a page from homebrew, spack deduces pretty much everything it
    needs to know from the URL above.  If you simply type this::

        spack create http://www.cmake.org/files/v2.8/cmake-2.8.10.2.tar.gz

    Spack will download the tarball, generate an md5 hash, figure out the
    version and the name of the package from the URL, and create a new
    package file for you with all the names and attributes set correctly.

    Once this skeleton code is generated, spack pops up the new package in
    your $EDITOR so that you can modify the parts that need changes.

    **Dependencies**

    If your package requires another in order to build, you can specify that
    like this:

    .. code-block:: python

       class Stackwalker(Package):
           ...
           depends_on("libdwarf")
           ...

    This tells spack that before it builds stackwalker, it needs to build
    the libdwarf package as well.  Note that this is the module name, not
    the class name (The class name is really only used by spack to find
    your package).

    Spack will download an install each dependency before it installs your
    package.  In addtion, it will add -L, -I, and rpath arguments to your
    compiler and linker for each dependency.  In most cases, this allows you
    to avoid specifying any dependencies in your configure or cmake line;
    you can just run configure or cmake without any additional arguments and
    it will find the dependencies automatically.

    **The Install Function**

    The install function is designed so that someone not too terribly familiar
    with Python could write a package installer.  For example, we put a number
    of commands in install scope that you can use almost like shell commands.
    These include make, configure, cmake, rm, rmtree, mkdir, mkdirp, and
    others.

    You can see above in the cmake script that these commands are used to run
    configure and make almost like they're used on the command line.  The
    only difference is that they are python function calls and not shell
    commands.

    It may be puzzling to you where the commands and functions in install live.
    They are NOT instance variables on the class; this would require us to
    type 'self.' all the time and it makes the install code unnecessarily long.
    Rather, spack puts these commands and variables in *module* scope for your
    Package subclass.  Since each package has its own module, this doesn't
    pollute other namespaces, and it allows you to more easily implement an
    install function.

    For a full list of commands and variables available in module scope, see
    the add_commands_to_module() function in this class. This is where most
    of them are created and set on the module.

    **Parallel Builds**

    By default, Spack will run make in parallel when you run make() in your
    install function.  Spack figures out how many cores are available on
    your system and runs make with -j<cores>.  If you do not want this
    behavior, you can explicitly mark a package not to use parallel make:

    .. code-block:: python

       class SomePackage(Package):
           ...
           parallel = False
           ...

    This changes the default behavior so that make is sequential.  If you still
    want to build some parts in parallel, you can do this in your install
    function:

    .. code-block:: python

       make(parallel=True)

    Likewise, if you do not supply parallel = True in your Package, you can
    keep the default parallel behavior and run make like this when you want a
    sequential build:

    .. code-block:: python

       make(parallel=False)

    **Package Lifecycle**

    This section is really only for developers of new spack commands.

    A package's lifecycle over a run of Spack looks something like this:

    .. code-block:: python

       p = Package()             # Done for you by spack

       p.do_fetch()              # downloads tarball from a URL
       p.do_stage()              # expands tarball in a temp directory
       p.do_patch()              # applies patches to expanded source
       p.do_install()            # calls package's install() function
       p.do_uninstall()          # removes install directory

    There are also some other commands that clean the build area:

    .. code-block:: python

       p.do_clean()              # removes the stage directory entirely
       p.do_restage()            # removes the build directory and
                                 # re-expands the archive.

    The convention used here is that a ``do_*`` function is intended to be
    called internally by Spack commands (in spack.cmd).  These aren't for
    package writers to override, and doing so may break the functionality
    of the Package class.

    Package creators override functions like install() (all of them do this),
    clean() (some of them do this), and others to provide custom behavior.
    """
    #
    # These are default values for instance variables.
    #

    #: By default we build in parallel.  Subclasses can override this.
    parallel = True

    #: # jobs to use for parallel make. If set, overrides default of ncpus.
    make_jobs = spack.build_jobs

    #: By default do not run tests within package's install()
    run_tests = False

    # FIXME: this is a bad object-oriented design, should be moved to Clang.
    #: By default do not setup mockup XCode on macOS with Clang
    use_xcode = False

    #: Most packages are NOT extendable. Set to True if you want extensions.
    extendable = False

    #: When True, add RPATHs for the entire DAG. When False, add RPATHs only
    #: for immediate dependencies.
    transitive_rpaths = True

    #: List of prefix-relative file paths (or a single path). If these do
    #: not exist after install, or if they exist but are not files,
    #: sanity checks fail.
    sanity_check_is_file = []

    #: List of prefix-relative directory paths (or a single path). If
    #: these do not exist after install, or if they exist but are not
    #: directories, sanity checks will fail.
    sanity_check_is_dir = []

    #
    # Set default licensing information
    #

    #: Boolean. If set to ``True``, this software requires a license.
    #: If set to ``False``, all of the ``license_*`` attributes will
    #: be ignored. Defaults to ``False``.
    license_required = False

    #: String. Contains the symbol used by the license manager to denote
    #: a comment. Defaults to ``#``.
    license_comment = '#'

    #: List of strings. These are files that the software searches for when
    #: looking for a license. All file paths must be relative to the
    #: installation directory. More complex packages like Intel may require
    #: multiple licenses for individual components. Defaults to the empty list.
    license_files = []

    #: List of strings. Environment variables that can be set to tell the
    #: software where to look for a license if it is not in the usual location.
    #: Defaults to the empty list.
    license_vars = []

    #: String. A URL pointing to license setup instructions for the software.
    #: Defaults to the empty string.
    license_url = ''

    #: Verbosity level, preserved across installs.
    _verbose = None

    #: index of patches by sha256 sum, built lazily
    _patches_by_hash = None

    #: List of strings which contains GitHub usernames of package maintainers.
    #: Do not include @ here in order not to unnecessarily ping the users.
    maintainers = []

    def __init__(self, spec):
        # this determines how the package should be built.
        self.spec = spec

        # Name of package is the name of its module, without the
        # containing module names.
        self.name = self.module.__name__
        if '.' in self.name:
            self.name = self.name[self.name.rindex('.') + 1:]

        # Allow custom staging paths for packages
        self.path = None

        # Check versions in the versions dict.
        for v in self.versions:
            assert (isinstance(v, Version))

        # Check version descriptors
        for v in sorted(self.versions):
            assert (isinstance(self.versions[v], dict))

        # Version-ize the keys in versions dict
        try:
            self.versions = dict((Version(v), h)
                                 for v, h in self.versions.items())
        except ValueError as e:
            raise ValueError("In package %s: %s" % (self.name, e.message))

        # stage used to build this package.
        self._stage = None

        # Init fetch strategy and url to None
        self._fetcher = None
        self.url = getattr(self.__class__, 'url', None)

        # Fix up self.url if this package fetches with a URLFetchStrategy.
        # This makes self.url behave sanely.
        if self.spec.versions.concrete:
            # TODO: this is a really roundabout way of determining the type
            # TODO: of fetch to do. figure out a more sane fetch
            # TODO: strategy/package init order (right now it's conflated with
            # TODO: stage, package, and the tests make assumptions)
            f = fs.for_package_version(self, self.version)
            if isinstance(f, fs.URLFetchStrategy):
                self.url = self.url_for_version(self.spec.version)

        # Set a default list URL (place to find available versions)
        if not hasattr(self, 'list_url'):
            self.list_url = None

        if not hasattr(self, 'list_depth'):
            self.list_depth = 0

        # Set up some internal variables for timing.
        self._fetch_time = 0.0
        self._total_time = 0.0

        if self.is_extension:
            spack.repo.get(self.extendee_spec)._check_extendable()

        self.extra_args = {}

    def possible_dependencies(self, transitive=True, visited=None):
        """Return set of possible transitive dependencies of this package.

        Args:
            transitive (bool): include all transitive dependencies if True,
                only direct dependencies if False.
        """
        if visited is None:
            visited = set()

        visited.add(self.name)
        for name in self.dependencies:
            spec = spack.spec.Spec(name)

            if not spec.virtual:
                visited.add(name)
                if transitive:
                    pkg = spack.repo.get(name)
                    pkg.possible_dependencies(transitive, visited)
            else:
                for provider in spack.repo.providers_for(spec):
                    visited.add(provider.name)
                    if transitive:
                        pkg = spack.repo.get(provider.name)
                        pkg.possible_dependencies(transitive, visited)

        return visited

    @property
    def package_dir(self):
        """Return the directory where the package.py file lives."""
        return os.path.abspath(os.path.dirname(self.module.__file__))

    @property
    def global_license_dir(self):
        """Returns the directory where global license files for all
           packages are stored."""
        spack_root = ancestor(__file__, 4)
        return join_path(spack_root, 'etc', 'spack', 'licenses')

    @property
    def global_license_file(self):
        """Returns the path where a global license file for this
           particular package should be stored."""
        if not self.license_files:
            return
        return join_path(self.global_license_dir, self.name,
                         os.path.basename(self.license_files[0]))

    @property
    def version(self):
        if not self.spec.versions.concrete:
            raise ValueError("Can only get of package with concrete version.")
        return self.spec.versions[0]

    @memoized
    def version_urls(self):
        """Return a list of URLs for different versions of this
           package, sorted by version.  A version's URL only appears
           in this list if it has an explicitly defined URL."""
        version_urls = {}
        for v in sorted(self.versions):
            args = self.versions[v]
            if 'url' in args:
                version_urls[v] = args['url']
        return version_urls

    def nearest_url(self, version):
        """Finds the URL for the next lowest version with a URL.
           If there is no lower version with a URL, uses the
           package url property. If that isn't there, uses a
           *higher* URL, and if that isn't there raises an error.
        """
        version_urls = self.version_urls()
        url = getattr(self.__class__, 'url', None)

        for v in version_urls:
            if v > version and url:
                break
            if version_urls[v]:
                url = version_urls[v]
        return url

    # TODO: move this out of here and into some URL extrapolation module?
    def url_for_version(self, version):
        """Returns a URL from which the specified version of this package
        may be downloaded.

        version: class Version
            The version for which a URL is sought.

        See Class Version (version.py)
        """
        if not isinstance(version, Version):
            version = Version(version)

        cls = self.__class__
        if not (hasattr(cls, 'url') or self.version_urls()):
            raise NoURLError(cls)

        # If we have a specific URL for this version, don't extrapolate.
        version_urls = self.version_urls()
        if version in version_urls:
            return version_urls[version]

        # If we have no idea, try to substitute the version.
        return spack.url.substitute_version(
            self.nearest_url(version), self.url_version(version))

    def _make_resource_stage(self, root_stage, fetcher, resource):
        resource_stage_folder = self._resource_stage(resource)
        resource_mirror = spack.mirror.mirror_archive_path(
            self.spec, fetcher, resource.name)
        stage = ResourceStage(resource.fetcher,
                              root=root_stage,
                              resource=resource,
                              name=resource_stage_folder,
                              mirror_path=resource_mirror,
                              path=self.path)
        return stage

    def _make_root_stage(self, fetcher):
        # Construct a mirror path (TODO: get this out of package.py)
        mp = spack.mirror.mirror_archive_path(self.spec, fetcher)
        # Construct a path where the stage should build..
        s = self.spec
        stage_name = "%s-%s-%s" % (s.name, s.version, s.dag_hash())

        def download_search():
            dynamic_fetcher = fs.from_list_url(self)
            return [dynamic_fetcher] if dynamic_fetcher else []

        stage = Stage(fetcher, mirror_path=mp, name=stage_name, path=self.path,
                      search_fn=download_search)
        return stage

    def _make_stage(self):
        # Construct a composite stage on top of the composite FetchStrategy
        composite_fetcher = self.fetcher
        composite_stage = StageComposite()
        resources = self._get_needed_resources()
        for ii, fetcher in enumerate(composite_fetcher):
            if ii == 0:
                # Construct root stage first
                stage = self._make_root_stage(fetcher)
            else:
                # Construct resource stage
                resource = resources[ii - 1]  # ii == 0 is root!
                stage = self._make_resource_stage(composite_stage[0], fetcher,
                                                  resource)
            # Append the item to the composite
            composite_stage.append(stage)

        return composite_stage

    @property
    def stage(self):
        """Get the build staging area for this package.

        This automatically instantiates a ``Stage`` object if the package
        doesn't have one yet, but it does not create the Stage directory
        on the filesystem.
        """
        if not self.spec.concrete:
            raise ValueError("Can only get a stage for a concrete package.")
        if self._stage is None:
            self._stage = self._make_stage()
        return self._stage

    @stage.setter
    def stage(self, stage):
        """Allow a stage object to be set to override the default."""
        self._stage = stage

    @property
    def env_path(self):
        return os.path.join(self.stage.source_path, 'spack-build.env')

    @property
    def log_path(self):
        return os.path.join(self.stage.source_path, 'spack-build.out')

    def _make_fetcher(self):
        # Construct a composite fetcher that always contains at least
        # one element (the root package). In case there are resources
        # associated with the package, append their fetcher to the
        # composite.
        root_fetcher = fs.for_package_version(self, self.version)
        fetcher = fs.FetchStrategyComposite()  # Composite fetcher
        fetcher.append(root_fetcher)  # Root fetcher is always present
        resources = self._get_needed_resources()
        for resource in resources:
            fetcher.append(resource.fetcher)
        return fetcher

    @property
    def fetcher(self):
        if not self.spec.versions.concrete:
            raise ValueError(
                "Can only get a fetcher for a package with concrete versions.")
        if not self._fetcher:
            self._fetcher = self._make_fetcher()
        return self._fetcher

    @fetcher.setter
    def fetcher(self, f):
        self._fetcher = f

    def dependencies_of_type(self, *deptypes):
        """Get dependencies that can possibly have these deptypes.

        This analyzes the package and determines which dependencies *can*
        be a certain kind of dependency. Note that they may not *always*
        be this kind of dependency, since dependencies can be optional,
        so something may be a build dependency in one configuration and a
        run dependency in another.
        """
        return dict(
            (name, conds) for name, conds in self.dependencies.items()
            if any(dt in self.dependencies[name][cond].type
                   for cond in conds for dt in deptypes))

    @property
    def extendee_spec(self):
        """
        Spec of the extendee of this package, or None if it is not an extension
        """
        if not self.extendees:
            return None

        # TODO: allow more than one extendee.
        name = next(iter(self.extendees))

        # If the extendee is in the spec's deps already, return that.
        for dep in self.spec.traverse(deptypes=('link', 'run')):
            if name == dep.name:
                return dep

        # if the spec is concrete already, then it extends something
        # that is an *optional* dependency, and the dep isn't there.
        if self.spec._concrete:
            return None
        else:
            # If it's not concrete, then return the spec from the
            # extends() directive since that is all we know so far.
            spec, kwargs = self.extendees[name]
            return spec

    @property
    def extendee_args(self):
        """
        Spec of the extendee of this package, or None if it is not an extension
        """
        if not self.extendees:
            return None

        # TODO: allow multiple extendees.
        name = next(iter(self.extendees))
        return self.extendees[name][1]

    @property
    def is_extension(self):
        # if it is concrete, it's only an extension if it actually
        # dependes on the extendee.
        if self.spec._concrete:
            return self.extendee_spec is not None
        else:
            # If not, then it's an extension if it *could* be an extension
            return bool(self.extendees)

    def extends(self, spec):
        if spec.name not in self.extendees:
            return False
        s = self.extendee_spec
        return s and s.satisfies(spec)

    @property
    def activated(self):
        if not self.is_extension:
            raise ValueError(
                "is_extension called on package that is not an extension.")
        exts = spack.store.layout.extension_map(self.extendee_spec)
        return (self.name in exts) and (exts[self.name] == self.spec)

    def provides(self, vpkg_name):
        """
        True if this package provides a virtual package with the specified name
        """
        return any(s.name == vpkg_name for s in self.provided)

    @property
    def installed(self):
        return os.path.isdir(self.prefix)

    @property
    def prefix(self):
        """Get the prefix into which this package should be installed."""
        return self.spec.prefix

    @property
    def architecture(self):
        """Get the spack.architecture.Arch object that represents the
        environment in which this package will be built."""
        if not self.spec.concrete:
            raise ValueError("Can only get the arch for concrete package.")
        return spack.architecture.arch_for_spec(self.spec.architecture)

    @property
    def compiler(self):
        """Get the spack.compiler.Compiler object used to build this package"""
        if not self.spec.concrete:
            raise ValueError("Can only get a compiler for a concrete package.")
        return spack.compilers.compiler_for_spec(self.spec.compiler,
                                                 self.spec.architecture)

    def url_version(self, version):
        """
        Given a version, this returns a string that should be substituted
        into the package's URL to download that version.

        By default, this just returns the version string. Subclasses may need
        to override this, e.g. for boost versions where you need to ensure that
        there are _'s in the download URL.
        """
        return str(version)

    def remove_prefix(self):
        """
        Removes the prefix for a package along with any empty parent
        directories
        """
        spack.store.layout.remove_install_directory(self.spec)

    def do_fetch(self, mirror_only=False):
        """
        Creates a stage directory and downloads the tarball for this package.
        Working directory will be set to the stage directory.
        """
        if not self.spec.concrete:
            raise ValueError("Can only fetch concrete packages.")

        start_time = time.time()
        if spack.do_checksum and self.version not in self.versions:
            tty.warn("There is no checksum on file to fetch %s safely." %
                     self.spec.cformat('$_$@'))

            # Ask the user whether to skip the checksum if we're
            # interactive, but just fail if non-interactive.
            ck_msg = "Add a checksum or use --no-checksum to skip this check."
            ignore_checksum = False
            if sys.stdout.isatty():
                ignore_checksum = tty.get_yes_or_no("  Fetch anyway?",
                                                    default=False)
                if ignore_checksum:
                    tty.msg("Fetching with no checksum.", ck_msg)

            if not ignore_checksum:
                raise FetchError("Will not fetch %s" %
                                 self.spec.format('$_$@'), ck_msg)

        self.stage.create()
        self.stage.fetch(mirror_only)
        self._fetch_time = time.time() - start_time

        if spack.do_checksum and self.version in self.versions:
            self.stage.check()

        self.stage.cache_local()

    def do_stage(self, mirror_only=False):
        """Unpacks and expands the fetched tarball."""
        if not self.spec.concrete:
            raise ValueError("Can only stage concrete packages.")

        self.do_fetch(mirror_only)     # this will create the stage
        self.stage.expand_archive()

        if not os.listdir(self.stage.path):
            raise FetchError("Archive was empty for %s" % self.name)

    @classmethod
    def lookup_patch(cls, sha256):
        """Look up a patch associated with this package by its sha256 sum.

        Args:
            sha256 (str): sha256 sum of the patch to look up

        Returns:
            (Patch): ``Patch`` object with the given hash, or ``None`` if
                not found.

        To do the lookup, we build an index lazily.  This allows us to
        avoid computing a sha256 for *every* patch and on every package
        load.  With lazy hashing, we only compute hashes on lookup, which
        usually happens at build time.

        """
        if cls._patches_by_hash is None:
            cls._patches_by_hash = {}

            # Add patches from the class
            for cond, patch_list in cls.patches.items():
                for patch in patch_list:
                    cls._patches_by_hash[patch.sha256] = patch

            # and patches on dependencies
            for name, conditions in cls.dependencies.items():
                for cond, dependency in conditions.items():
                    for pcond, patch_list in dependency.patches.items():
                        for patch in patch_list:
                            cls._patches_by_hash[patch.sha256] = patch

        return cls._patches_by_hash.get(sha256, None)

    def do_patch(self):
        """Applies patches if they haven't been applied already."""
        if not self.spec.concrete:
            raise ValueError("Can only patch concrete packages.")

        # Kick off the stage first.  This creates the stage.
        self.do_stage()

        # Package can add its own patch function.
        has_patch_fun = hasattr(self, 'patch') and callable(self.patch)

        # Get the patches from the spec (this is a shortcut for the MV-variant)
        patches = self.spec.patches

        # If there are no patches, note it.
        if not patches and not has_patch_fun:
            tty.msg("No patches needed for %s" % self.name)
            return

        # Construct paths to special files in the archive dir used to
        # keep track of whether patches were successfully applied.
        archive_dir = self.stage.source_path
        good_file = join_path(archive_dir, '.spack_patched')
        no_patches_file = join_path(archive_dir, '.spack_no_patches')
        bad_file = join_path(archive_dir, '.spack_patch_failed')

        # If we encounter an archive that failed to patch, restage it
        # so that we can apply all the patches again.
        if os.path.isfile(bad_file):
            tty.msg("Patching failed last time. Restaging.")
            self.stage.restage()

        # If this file exists, then we already applied all the patches.
        if os.path.isfile(good_file):
            tty.msg("Already patched %s" % self.name)
            return
        elif os.path.isfile(no_patches_file):
            tty.msg("No patches needed for %s" % self.name)
            return

        # Apply all the patches for specs that match this one
        patched = False
        for patch in patches:
            try:
                with working_dir(self.stage.source_path):
                    patch.apply(self.stage)
                tty.msg('Applied patch %s' % patch.path_or_url)
                patched = True
            except spack.error.SpackError:
                # Touch bad file if anything goes wrong.
                tty.msg('Patch %s failed.' % patch.path_or_url)
                touch(bad_file)
                raise

        if has_patch_fun:
            try:
                with working_dir(self.stage.source_path):
                    self.patch()
                tty.msg("Ran patch() for %s" % self.name)
                patched = True
            except spack.multimethod.NoSuchMethodError:
                # We are running a multimethod without a default case.
                # If there's no default it means we don't need to patch.
                if not patched:
                    # if we didn't apply a patch from a patch()
                    # directive, AND the patch function didn't apply, say
                    # no patches are needed.  Otherwise, we already
                    # printed a message for each patch.
                    tty.msg("No patches needed for %s" % self.name)
            except spack.error.SpackError:
                tty.msg("patch() function failed for %s" % self.name)
                touch(bad_file)
                raise

        # Get rid of any old failed file -- patches have either succeeded
        # or are not needed.  This is mostly defensive -- it's needed
        # if the restage() method doesn't clean *everything* (e.g., for a repo)
        if os.path.isfile(bad_file):
            os.remove(bad_file)

        # touch good or no patches file so that we skip next time.
        if patched:
            touch(good_file)
        else:
            touch(no_patches_file)

    @property
    def namespace(self):
        namespace, dot, module = self.__module__.rpartition('.')
        return namespace

    def do_fake_install(self):
        """Make a fake install directory containing fake executables,
        headers, and libraries."""

        name = self.name
        library_name = 'lib' + self.name
        dso_suffix = '.dylib' if sys.platform == 'darwin' else '.so'
        chmod = which('chmod')

        mkdirp(self.prefix.bin)
        touch(join_path(self.prefix.bin, name))
        chmod('+x', join_path(self.prefix.bin, name))

        mkdirp(self.prefix.include)
        touch(join_path(self.prefix.include, name + '.h'))

        mkdirp(self.prefix.lib)
        touch(join_path(self.prefix.lib, library_name + dso_suffix))
        touch(join_path(self.prefix.lib, library_name + '.a'))

        mkdirp(self.prefix.man.man1)

        packages_dir = spack.store.layout.build_packages_path(self.spec)
        dump_packages(self.spec, packages_dir)

    def _if_make_target_execute(self, target):
        try:
            # Check if we have a makefile
            file = [x for x in ('Makefile', 'makefile') if os.path.exists(x)]
            file = file.pop()
        except IndexError:
            tty.msg('No Makefile found in the build directory')
            return

        # Check if 'target' is in the makefile
        regex = re.compile('^' + target + ':')
        with open(file, 'r') as f:
            matches = [line for line in f.readlines() if regex.match(line)]

        if not matches:
            tty.msg("Target '" + target + ":' not found in Makefile")
            return

        # Execute target
        inspect.getmodule(self).make(target)

    def _if_ninja_target_execute(self, target):
        # Check if we have a ninja build script
        if not os.path.exists('build.ninja'):
            tty.msg('No ninja build script found in the build directory')
            return

        # Check if 'target' is in the ninja build script
        regex = re.compile('^build ' + target + ':')
        with open('build.ninja', 'r') as f:
            matches = [line for line in f.readlines() if regex.match(line)]

        if not matches:
            tty.msg("Target 'build " + target + ":' not found in build.ninja")
            return

        # Execute target
        inspect.getmodule(self).ninja(target)

    def _get_needed_resources(self):
        resources = []
        # Select the resources that are needed for this build
        for when_spec, resource_list in self.resources.items():
            if when_spec in self.spec:
                resources.extend(resource_list)
        # Sorts the resources by the length of the string representing their
        # destination. Since any nested resource must contain another
        # resource's name in its path, it seems that should work
        resources = sorted(resources, key=lambda res: len(res.destination))
        return resources

    def _resource_stage(self, resource):
        pieces = ['resource', resource.name, self.spec.dag_hash()]
        resource_stage_folder = '-'.join(pieces)
        return resource_stage_folder

    @contextlib.contextmanager
    def _stage_and_write_lock(self):
        """Prefix lock nested in a stage."""
        with self.stage:
            with spack.store.db.prefix_write_lock(self.spec):
                yield

    def _process_external_package(self, explicit):
        """Helper function to process external packages.

        Runs post install hooks and registers the package in the DB.

        Args:
            explicit (bool): if the package was requested explicitly by
                the user, False if it was pulled in as a dependency of an
                explicit package.
        """
        if self.spec.external_module:
            message = '{s.name}@{s.version} : has external module in {module}'
            tty.msg(message.format(s=self, module=self.spec.external_module))
            message = '{s.name}@{s.version} : is actually installed in {path}'
            tty.msg(message.format(s=self, path=self.spec.external_path))
        else:
            message = '{s.name}@{s.version} : externally installed in {path}'
            tty.msg(message.format(s=self, path=self.spec.external_path))
        try:
            # Check if the package was already registered in the DB
            # If this is the case, then just exit
            rec = spack.store.db.get_record(self.spec)
            message = '{s.name}@{s.version} : already registered in DB'
            tty.msg(message.format(s=self))
            # Update the value of rec.explicit if it is necessary
            self._update_explicit_entry_in_db(rec, explicit)

        except KeyError:
            # If not register it and generate the module file
            # For external packages we just need to run
            # post-install hooks to generate module files
            message = '{s.name}@{s.version} : generating module file'
            tty.msg(message.format(s=self))
            spack.hooks.post_install(self.spec)
            # Add to the DB
            message = '{s.name}@{s.version} : registering into DB'
            tty.msg(message.format(s=self))
            spack.store.db.add(self.spec, None, explicit=explicit)

    def _update_explicit_entry_in_db(self, rec, explicit):
        if explicit and not rec.explicit:
            with spack.store.db.write_transaction():
                rec = spack.store.db.get_record(self.spec)
                rec.explicit = True
                message = '{s.name}@{s.version} : marking the package explicit'
                tty.msg(message.format(s=self))

    def try_install_from_binary_cache(self, explicit):
        specs = binary_distribution.get_specs()
        if self.spec not in specs:
            return False
        tarball = binary_distribution.download_tarball(self.spec)
        binary_distribution.extract_tarball(
            self.spec, tarball, yes_to_all=False, force=False)
        spack.store.db.add(self.spec, spack.store.layout, explicit=explicit)
        return True

    def do_install(self,
                   keep_prefix=False,
                   keep_stage=False,
                   install_source=False,
                   install_deps=True,
                   skip_patch=False,
                   verbose=False,
                   make_jobs=None,
                   fake=False,
                   explicit=False,
                   dirty=None,
                   **kwargs):
        """Called by commands to install a package and its dependencies.

        Package implementations should override install() to describe
        their build process.

        Args:
            keep_prefix (bool): Keep install prefix on failure. By default,
                destroys it.
            keep_stage (bool): By default, stage is destroyed only if there
                are no exceptions during build. Set to True to keep the stage
                even with exceptions.
            install_source (bool): By default, source is not installed, but
                for debugging it might be useful to keep it around.
            install_deps (bool): Install dependencies before installing this
                package
            skip_patch (bool): Skip patch stage of build if True.
            verbose (bool): Display verbose build output (by default,
                suppresses it)
            make_jobs (int): Number of make jobs to use for install. Default
                is ncpus
            fake (bool): Don't really build; install fake stub files instead.
            explicit (bool): True if package was explicitly installed, False
                if package was implicitly installed (as a dependency).
            dirty (bool): Don't clean the build environment before installing.
            force (bool): Install again, even if already installed.
        """
        if not self.spec.concrete:
            raise ValueError("Can only install concrete packages: %s."
                             % self.spec.name)

        # For external packages the workflow is simplified, and basically
        # consists in module file generation and registration in the DB
        if self.spec.external:
            return self._process_external_package(explicit)

        restage = kwargs.get('restage', False)
        partial = self.check_for_unfinished_installation(keep_prefix, restage)

        # Ensure package is not already installed
        layout = spack.store.layout
        with spack.store.db.prefix_read_lock(self.spec):
            if partial:
                tty.msg(
                    "Continuing from partial install of %s" % self.name)
            elif layout.check_installed(self.spec):
                msg = '{0.name} is already installed in {0.prefix}'
                tty.msg(msg.format(self))
                rec = spack.store.db.get_record(self.spec)
                return self._update_explicit_entry_in_db(rec, explicit)

        self._do_install_pop_kwargs(kwargs)

        # First, install dependencies recursively.
        if install_deps:
            tty.debug('Installing {0} dependencies'.format(self.name))
            for dep in self.spec.traverse(order='post', root=False):
                dep.package.do_install(
                    install_deps=False,
                    explicit=False,
                    keep_prefix=keep_prefix,
                    keep_stage=keep_stage,
                    install_source=install_source,
                    fake=fake,
                    skip_patch=skip_patch,
                    verbose=verbose,
                    make_jobs=make_jobs,
                    dirty=dirty,
                    **kwargs)

<<<<<<< HEAD
        if (kwargs.get('use_cache', False) and
                self.try_install_from_binary_cache(explicit)):
            tty.msg('Installed %s from binary cache' % self.name)
            print_pkg(self.prefix)
            return

        tty.msg('Installing %s' % self.name)
=======
        tty.msg(colorize('@*{Installing} @*g{%s}' % self.name))
>>>>>>> aa750f12

        # Set run_tests flag before starting build.
        self.run_tests = spack.package_testing.check(self.name)

        # Set parallelism before starting build.
        self.make_jobs = make_jobs

        # Then install the package itself.
        def build_process():
            """This implements the process forked for each build.

            Has its own process and python module space set up by
            build_environment.fork().

            This function's return value is returned to the parent process.
            """

            start_time = time.time()
            if not fake:
                if not skip_patch:
                    self.do_patch()
                else:
                    self.do_stage()

            tty.msg(
                'Building {0} [{1}]'.format(self.name, self.build_system_class)
            )

            # get verbosity from do_install() parameter or saved value
            echo = verbose
            if PackageBase._verbose is not None:
                echo = PackageBase._verbose

            self.stage.keep = keep_stage
            with self._stage_and_write_lock():
                # Run the pre-install hook in the child process after
                # the directory is created.
                spack.hooks.pre_install(self.spec)
                if fake:
                    self.do_fake_install()
                else:
                    source_path = self.stage.source_path
                    if install_source and os.path.isdir(source_path):
                        src_target = join_path(
                            self.spec.prefix, 'share', self.name, 'src')
                        tty.msg('Copying source to {0}'.format(src_target))
                        install_tree(self.stage.source_path, src_target)

                    # Do the real install in the source directory.
                    with working_dir(self.stage.source_path):
                        # Save the build environment in a file before building.
                        dump_environment(self.env_path)

                        # Spawn a daemon that reads from a pipe and redirects
                        # everything to log_path
                        with log_output(self.log_path, echo, True) as logger:
                            for phase_name, phase_attr in zip(
                                    self.phases, self._InstallPhase_phases):

                                with logger.force_echo():
                                    tty.msg(
                                        "Executing phase: '%s'" % phase_name)

                                # Redirect stdout and stderr to daemon pipe
                                phase = getattr(self, phase_attr)
                                phase(self.spec, self.prefix)

                    echo = logger.echo
                    self.log()

                # Run post install hooks before build stage is removed.
                spack.hooks.post_install(self.spec)

            # Stop timer.
            self._total_time = time.time() - start_time
            build_time = self._total_time - self._fetch_time

            tty.msg("Successfully installed %s" % self.name,
                    "Fetch: %s.  Build: %s.  Total: %s." %
                    (_hms(self._fetch_time), _hms(build_time),
                     _hms(self._total_time)))
            print_pkg(self.prefix)

            # preserve verbosity across runs
            return echo

        try:
            # Create the install prefix and fork the build process.
            if not os.path.exists(self.prefix):
                spack.store.layout.create_install_directory(self.spec)

            # Fork a child to do the actual installation
            # we preserve verbosity settings across installs.
            PackageBase._verbose = spack.build_environment.fork(
                self, build_process, dirty=dirty, fake=fake)

            # If we installed then we should keep the prefix
            keep_prefix = self.last_phase is None or keep_prefix
            # note: PARENT of the build process adds the new package to
            # the database, so that we don't need to re-read from file.
            spack.store.db.add(
                self.spec, spack.store.layout, explicit=explicit
            )
        except directory_layout.InstallDirectoryAlreadyExistsError:
            # Abort install if install directory exists.
            # But do NOT remove it (you'd be overwriting someone else's stuff)
            tty.warn("Keeping existing install prefix in place.")
            raise
        except StopIteration as e:
            # A StopIteration exception means that do_install
            # was asked to stop early from clients
            tty.msg(e.message)
            tty.msg(
                'Package stage directory : {0}'.format(self.stage.source_path)
            )
        finally:
            # Remove the install prefix if anything went wrong during install.
            if not keep_prefix:
                self.remove_prefix()

            # The subprocess *may* have removed the build stage. Mark it
            # not created so that the next time self.stage is invoked, we
            # check the filesystem for it.
            self.stage.created = False

    def check_for_unfinished_installation(
            self, keep_prefix=False, restage=False):
        """Check for leftover files from partially-completed prior install to
           prepare for a new install attempt. Options control whether these
           files are reused (vs. destroyed). This function considers a package
           fully-installed if there is a DB entry for it (in that way, it is
           more strict than Package.installed). The return value is used to
           indicate when the prefix exists but the install is not complete.
        """
        if self.spec.external:
            raise ExternalPackageError("Attempted to repair external spec %s" %
                                       self.spec.name)

        with spack.store.db.prefix_write_lock(self.spec):
            try:
                record = spack.store.db.get_record(self.spec)
                installed_in_db = record.installed if record else False
            except KeyError:
                installed_in_db = False

            partial = False
            if not installed_in_db and os.path.isdir(self.prefix):
                if not keep_prefix:
                    self.remove_prefix()
                else:
                    partial = True

        stage_is_managed_in_spack = self.stage.path.startswith(
            spack.stage_path)
        if restage and stage_is_managed_in_spack:
            self.stage.destroy()
            self.stage.create()

        return partial

    def _do_install_pop_kwargs(self, kwargs):
        """Pops kwargs from do_install before starting the installation

        Args:
            kwargs:
              'stop_at': last installation phase to be executed (or None)

        """
        self.last_phase = kwargs.pop('stop_at', None)
        if self.last_phase is not None and self.last_phase not in self.phases:
            tty.die('\'{0}\' is not an allowed phase for package {1}'
                    .format(self.last_phase, self.name))

    def log(self):
        # Copy provenance into the install directory on success
        log_install_path = spack.store.layout.build_log_path(self.spec)
        env_install_path = spack.store.layout.build_env_path(self.spec)
        packages_dir = spack.store.layout.build_packages_path(self.spec)

        # Remove first if we're overwriting another build
        # (can happen with spack setup)
        try:
            # log_install_path and env_install_path are inside this
            shutil.rmtree(packages_dir)
        except Exception:
            # FIXME : this potentially catches too many things...
            pass

        install(self.log_path, log_install_path)
        install(self.env_path, env_install_path)
        dump_packages(self.spec, packages_dir)

    def sanity_check_prefix(self):
        """This function checks whether install succeeded."""

        def check_paths(path_list, filetype, predicate):
            if isinstance(path_list, string_types):
                path_list = [path_list]

            for path in path_list:
                abs_path = os.path.join(self.prefix, path)
                if not predicate(abs_path):
                    raise InstallError(
                        "Install failed for %s. No such %s in prefix: %s" %
                        (self.name, filetype, path))

        check_paths(self.sanity_check_is_file, 'file', os.path.isfile)
        check_paths(self.sanity_check_is_dir, 'directory', os.path.isdir)

        installed = set(os.listdir(self.prefix))
        installed.difference_update(
            spack.store.layout.hidden_file_paths)
        if not installed:
            raise InstallError(
                "Install failed for %s.  Nothing was installed!" % self.name)

    @property
    def build_log_path(self):
        if self.installed:
            return spack.store.layout.build_log_path(self.spec)
        else:
            return join_path(self.stage.source_path, 'spack-build.out')

    @property
    def module(self):
        """Use this to add variables to the class's module's scope.
           This lets us use custom syntax in the install method.
        """
        return __import__(self.__class__.__module__,
                          fromlist=[self.__class__.__name__])

    def setup_environment(self, spack_env, run_env):
        """Set up the compile and runtime environments for a package.

        ``spack_env`` and ``run_env`` are ``EnvironmentModifications``
        objects. Package authors can call methods on them to alter
        the environment within Spack and at runtime.

        Both ``spack_env`` and ``run_env`` are applied within the build
        process, before this package's ``install()`` method is called.

        Modifications in ``run_env`` will *also* be added to the
        generated environment modules for this package.

        Default implementation does nothing, but this can be
        overridden if the package needs a particular environment.

        Example:

        1. Qt extensions need ``QTDIR`` set.

        Args:
            spack_env (EnvironmentModifications): List of environment
                modifications to be applied when this package is built
                within Spack.
            run_env (EnvironmentModifications): List of environment
                modifications to be applied when this package is run outside
                of Spack. These are added to the resulting module file.
        """
        pass

    def setup_dependent_environment(self, spack_env, run_env, dependent_spec):
        """Set up the environment of packages that depend on this one.

        This is similar to ``setup_environment``, but it is used to
        modify the compile and runtime environments of packages that
        *depend* on this one. This gives packages like Python and
        others that follow the extension model a way to implement
        common environment or compile-time settings for dependencies.

        This is useful if there are some common steps to installing
        all extensions for a certain package.

        Example:

        1. Installing python modules generally requires ``PYTHONPATH`` to point
           to the ``lib/pythonX.Y/site-packages`` directory in the module's
           install prefix. This method could be used to set that variable.

        Args:
            spack_env (EnvironmentModifications): List of environment
                modifications to be applied when the dependent package is
                built within Spack.
            run_env (EnvironmentModifications): List of environment
                modifications to be applied when the dependent package is
                run outside of Spack. These are added to the resulting
                module file.
            dependent_spec (Spec): The spec of the dependent package
                about to be built. This allows the extendee (self) to query
                the dependent's state. Note that *this* package's spec is
                available as ``self.spec``.
        """
        pass

    def setup_dependent_package(self, module, dependent_spec):
        """Set up Python module-scope variables for dependent packages.

        Called before the install() method of dependents.

        Default implementation does nothing, but this can be
        overridden by an extendable package to set up the module of
        its extensions. This is useful if there are some common steps
        to installing all extensions for a certain package.

        Examples:

        1. Extensions often need to invoke the ``python`` interpreter
           from the Python installation being extended. This routine
           can put a ``python()`` Executable object in the module scope
           for the extension package to simplify extension installs.

        2. MPI compilers could set some variables in the dependent's
           scope that point to ``mpicc``, ``mpicxx``, etc., allowing
           them to be called by common name regardless of which MPI is used.

        3. BLAS/LAPACK implementations can set some variables
           indicating the path to their libraries, since these
           paths differ by BLAS/LAPACK implementation.

        Args:
            module (spack.package.PackageBase.module): The Python ``module``
                object of the dependent package. Packages can use this to set
                module-scope variables for the dependent to use.

            dependent_spec (Spec): The spec of the dependent package
                about to be built. This allows the extendee (self) to
                query the dependent's state.  Note that *this*
                package's spec is available as ``self.spec``.
        """
        pass

    @staticmethod
    def uninstall_by_spec(spec, force=False):
        if not os.path.isdir(spec.prefix):
            # prefix may not exist, but DB may be inconsistent. Try to fix by
            # removing, but omit hooks.
            specs = spack.store.db.query(spec, installed=True)
            if specs:
                spack.store.db.remove(specs[0])
                tty.msg("Removed stale DB entry for %s" % spec.short_spec)
                return
            else:
                raise InstallError(str(spec) + " is not installed.")

        if not force:
            dependents = spack.store.db.installed_relatives(
                spec, 'parents', True)
            if dependents:
                raise PackageStillNeededError(spec, dependents)

        # Try to get the pcakage for the spec
        try:
            pkg = spec.package
        except spack.repository.UnknownEntityError:
            pkg = None

        # Pre-uninstall hook runs first.
        with spack.store.db.prefix_write_lock(spec):

            if pkg is not None:
                spack.hooks.pre_uninstall(spec)

            # Uninstalling in Spack only requires removing the prefix.
            if not spec.external:
                msg = 'Deleting package prefix [{0}]'
                tty.debug(msg.format(spec.short_spec))
                spack.store.layout.remove_install_directory(spec)
            # Delete DB entry
            msg = 'Deleting DB entry [{0}]'
            tty.debug(msg.format(spec.short_spec))
            spack.store.db.remove(spec)

        if pkg is not None:
            spack.hooks.post_uninstall(spec)

        tty.msg("Successfully uninstalled %s" % spec.short_spec)

    def do_uninstall(self, force=False):
        """Uninstall this package by spec."""
        # delegate to instance-less method.
        Package.uninstall_by_spec(self.spec, force)

    def _check_extendable(self):
        if not self.extendable:
            raise ValueError("Package %s is not extendable!" % self.name)

    def _sanity_check_extension(self):
        if not self.is_extension:
            raise ActivationError("This package is not an extension.")

        extendee_package = self.extendee_spec.package
        extendee_package._check_extendable()

        if not extendee_package.installed:
            raise ActivationError(
                "Can only (de)activate extensions for installed packages.")
        if not self.installed:
            raise ActivationError("Extensions must first be installed.")
        if self.extendee_spec.name not in self.extendees:
            raise ActivationError("%s does not extend %s!" %
                                  (self.name, self.extendee.name))

    def do_activate(self, force=False):
        """Called on an extension to invoke the extendee's activate method.

        Commands should call this routine, and should not call
        activate() directly.
        """
        self._sanity_check_extension()

        spack.store.layout.check_extension_conflict(
            self.extendee_spec, self.spec)

        # Activate any package dependencies that are also extensions.
        if not force:
            for spec in self.dependency_activations():
                if not spec.package.activated:
                    spec.package.do_activate(force=force)

        self.extendee_spec.package.activate(self, **self.extendee_args)

        spack.store.layout.add_extension(self.extendee_spec, self.spec)
        tty.msg(
            "Activated extension %s for %s" %
            (self.spec.short_spec, self.extendee_spec.cformat("$_$@$+$%@")))

    def dependency_activations(self):
        return (spec for spec in self.spec.traverse(root=False, deptype='run')
                if spec.package.extends(self.extendee_spec))

    def activate(self, extension, **kwargs):
        """Symlinks all files from the extension into extendee's install dir.

        Package authors can override this method to support other
        extension mechanisms.  Spack internals (commands, hooks, etc.)
        should call do_activate() method so that proper checks are
        always executed.

        """

        def ignore(filename):
            return (filename in spack.store.layout.hidden_file_paths or
                    kwargs.get('ignore', lambda f: False)(filename))

        tree = LinkTree(extension.prefix)
        conflict = tree.find_conflict(self.prefix, ignore=ignore)
        if conflict:
            raise ExtensionConflictError(conflict)

        tree.merge(self.prefix, ignore=ignore)

    def do_deactivate(self, **kwargs):
        """Called on the extension to invoke extendee's deactivate() method."""
        self._sanity_check_extension()
        force = kwargs.get('force', False)

        # Allow a force deactivate to happen.  This can unlink
        # spurious files if something was corrupted.
        if not force:
            spack.store.layout.check_activated(
                self.extendee_spec, self.spec)

            activated = spack.store.layout.extension_map(
                self.extendee_spec)
            for name, aspec in activated.items():
                if aspec == self.spec:
                    continue
                for dep in aspec.traverse(deptype='run'):
                    if self.spec == dep:
                        msg = ("Cannot deactivate %s because %s is activated "
                               "and depends on it.")
                        raise ActivationError(
                            msg % (self.spec.short_spec, aspec.short_spec))

        self.extendee_spec.package.deactivate(self, **self.extendee_args)

        # redundant activation check -- makes SURE the spec is not
        # still activated even if something was wrong above.
        if self.activated:
            spack.store.layout.remove_extension(
                self.extendee_spec, self.spec)

        tty.msg(
            "Deactivated extension %s for %s" %
            (self.spec.short_spec, self.extendee_spec.cformat("$_$@$+$%@")))

    def deactivate(self, extension, **kwargs):
        """Unlinks all files from extension out of this package's install dir.

        Package authors can override this method to support other
        extension mechanisms.  Spack internals (commands, hooks, etc.)
        should call do_deactivate() method so that proper checks are
        always executed.

        """

        def ignore(filename):
            return (filename in spack.store.layout.hidden_file_paths or
                    kwargs.get('ignore', lambda f: False)(filename))

        tree = LinkTree(extension.prefix)
        tree.unmerge(self.prefix, ignore=ignore)

    def do_restage(self):
        """Reverts expanded/checked out source to a pristine state."""
        self.stage.restage()

    def do_clean(self):
        """Removes the package's build stage and source tarball."""
        self.stage.destroy()

    def format_doc(self, **kwargs):
        """Wrap doc string at 72 characters and format nicely"""
        indent = kwargs.get('indent', 0)

        if not self.__doc__:
            return ""

        doc = re.sub(r'\s+', ' ', self.__doc__)
        lines = textwrap.wrap(doc, 72)
        results = StringIO()
        for line in lines:
            results.write((" " * indent) + line + "\n")
        return results.getvalue()

    @property
    def all_urls(self):
        urls = []
        if self.url:
            urls.append(self.url)

        for args in self.versions.values():
            if 'url' in args:
                urls.append(args['url'])
        return urls

    def fetch_remote_versions(self):
        """Try to find remote versions of this package using the
           list_url and any other URLs described in the package file."""
        if not self.all_urls:
            raise spack.util.web.VersionFetchError(self.__class__)

        try:
            return spack.util.web.find_versions_of_archive(
                self.all_urls, self.list_url, self.list_depth)
        except spack.util.web.NoNetworkConnectionError as e:
            tty.die("Package.fetch_versions couldn't connect to:", e.url,
                    e.message)

    @property
    def rpath(self):
        """Get the rpath this package links with, as a list of paths."""
        rpaths = [self.prefix.lib, self.prefix.lib64]
        deps = self.spec.dependencies(deptype='link')
        rpaths.extend(d.prefix.lib for d in deps
                      if os.path.isdir(d.prefix.lib))
        rpaths.extend(d.prefix.lib64 for d in deps
                      if os.path.isdir(d.prefix.lib64))
        return rpaths

    @property
    def rpath_args(self):
        """
        Get the rpath args as a string, with -Wl,-rpath, for each element
        """
        return " ".join("-Wl,-rpath,%s" % p for p in self.rpath)

    build_time_test_callbacks = None

    @on_package_attributes(run_tests=True)
    def _run_default_build_time_test_callbacks(self):
        """Tries to call all the methods that are listed in the attribute
        ``build_time_test_callbacks`` if ``self.run_tests is True``.

        If ``build_time_test_callbacks is None`` returns immediately.
        """
        if self.build_time_test_callbacks is None:
            return

        for name in self.build_time_test_callbacks:
            try:
                fn = getattr(self, name)
                tty.msg('RUN-TESTS: build-time tests [{0}]'.format(name))
                fn()
            except AttributeError:
                msg = 'RUN-TESTS: method not implemented [{0}]'
                tty.warn(msg.format(name))

    install_time_test_callbacks = None

    @on_package_attributes(run_tests=True)
    def _run_default_install_time_test_callbacks(self):
        """Tries to call all the methods that are listed in the attribute
        ``install_time_test_callbacks`` if ``self.run_tests is True``.

        If ``install_time_test_callbacks is None`` returns immediately.
        """
        if self.install_time_test_callbacks is None:
            return

        for name in self.install_time_test_callbacks:
            try:
                fn = getattr(self, name)
                tty.msg('RUN-TESTS: install-time tests [{0}]'.format(name))
                fn()
            except AttributeError:
                msg = 'RUN-TESTS: method not implemented [{0}]'
                tty.warn(msg.format(name))


class Package(PackageBase):
    """General purpose class with a single ``install``
    phase that needs to be coded by packagers.
    """
    #: The one and only phase
    phases = ['install']
    #: This attribute is used in UI queries that require to know which
    #: build-system class we are using
    build_system_class = 'Package'
    # This will be used as a registration decorator in user
    # packages, if need be
    run_after('install')(PackageBase.sanity_check_prefix)


def install_dependency_symlinks(pkg, spec, prefix):
    """Execute a dummy install and flatten dependencies"""
    flatten_dependencies(spec, prefix)


def use_cray_compiler_names():
    """Compiler names for builds that rely on cray compiler names."""
    os.environ['CC'] = 'cc'
    os.environ['CXX'] = 'CC'
    os.environ['FC'] = 'ftn'
    os.environ['F77'] = 'ftn'


def flatten_dependencies(spec, flat_dir):
    """Make each dependency of spec present in dir via symlink."""
    for dep in spec.traverse(root=False):
        name = dep.name

        dep_path = spack.store.layout.path_for_spec(dep)
        dep_files = LinkTree(dep_path)

        os.mkdir(flat_dir + '/' + name)

        conflict = dep_files.find_conflict(flat_dir + '/' + name)
        if conflict:
            raise DependencyConflictError(conflict)

        dep_files.merge(flat_dir + '/' + name)


def dump_packages(spec, path):
    """Dump all package information for a spec and its dependencies.

       This creates a package repository within path for every
       namespace in the spec DAG, and fills the repos wtih package
       files and patch files for every node in the DAG.
    """
    mkdirp(path)

    # Copy in package.py files from any dependencies.
    # Note that we copy them in as they are in the *install* directory
    # NOT as they are in the repository, because we want a snapshot of
    # how *this* particular build was done.
    for node in spec.traverse(deptype=all):
        if node is not spec:
            # Locate the dependency package in the install tree and find
            # its provenance information.
            source = spack.store.layout.build_packages_path(node)
            source_repo_root = join_path(source, node.namespace)

            # There's no provenance installed for the source package.  Skip it.
            # User can always get something current from the builtin repo.
            if not os.path.isdir(source_repo_root):
                continue

            # Create a source repo and get the pkg directory out of it.
            try:
                source_repo = spack.repository.Repo(source_repo_root)
                source_pkg_dir = source_repo.dirname_for_package_name(
                    node.name)
            except spack.repository.RepoError:
                tty.warn("Warning: Couldn't copy in provenance for %s" %
                         node.name)

        # Create a destination repository
        dest_repo_root = join_path(path, node.namespace)
        if not os.path.exists(dest_repo_root):
            spack.repository.create_repo(dest_repo_root)
        repo = spack.repository.Repo(dest_repo_root)

        # Get the location of the package in the dest repo.
        dest_pkg_dir = repo.dirname_for_package_name(node.name)
        if node is not spec:
            install_tree(source_pkg_dir, dest_pkg_dir)
        else:
            spack.repo.dump_provenance(node, dest_pkg_dir)


def print_pkg(message):
    """Outputs a message with a package icon."""
    from llnl.util.tty.color import cwrite
    cwrite('@*g{[+]} ')
    print(message)


def _hms(seconds):
    """Convert time in seconds to hours, minutes, seconds."""
    m, s = divmod(seconds, 60)
    h, m = divmod(m, 60)

    parts = []
    if h:
        parts.append("%dh" % h)
    if m:
        parts.append("%dm" % m)
    if s:
        parts.append("%.2fs" % s)
    return ' '.join(parts)


class FetchError(spack.error.SpackError):
    """Raised when something goes wrong during fetch."""

    def __init__(self, message, long_msg=None):
        super(FetchError, self).__init__(message, long_msg)


class InstallError(spack.error.SpackError):
    """Raised when something goes wrong during install or uninstall."""

    def __init__(self, message, long_msg=None):
        super(InstallError, self).__init__(message, long_msg)


class ExternalPackageError(InstallError):
    """Raised by install() when a package is only for external use."""


class PackageStillNeededError(InstallError):
    """Raised when package is still needed by another on uninstall."""

    def __init__(self, spec, dependents):
        super(PackageStillNeededError, self).__init__("Cannot uninstall %s" %
                                                      spec)
        self.spec = spec
        self.dependents = dependents


class PackageError(spack.error.SpackError):
    """Raised when something is wrong with a package definition."""

    def __init__(self, message, long_msg=None):
        super(PackageError, self).__init__(message, long_msg)


class PackageVersionError(PackageError):
    """Raised when a version URL cannot automatically be determined."""

    def __init__(self, version):
        super(PackageVersionError, self).__init__(
            "Cannot determine a URL automatically for version %s" % version,
            "Please provide a url for this version in the package.py file.")


class NoURLError(PackageError):
    """Raised when someone tries to build a URL for a package with no URLs."""

    def __init__(self, cls):
        super(NoURLError, self).__init__(
            "Package %s has no version with a URL." % cls.__name__)


class ExtensionError(PackageError):

    pass


class ExtensionConflictError(ExtensionError):

    def __init__(self, path):
        super(ExtensionConflictError, self).__init__(
            "Extension blocked by file: %s" % path)


class ActivationError(ExtensionError):

    def __init__(self, msg, long_msg=None):
        super(ActivationError, self).__init__(msg, long_msg)


class DependencyConflictError(spack.error.SpackError):
    """Raised when the dependencies cannot be flattened as asked for."""

    def __init__(self, conflict):
        super(DependencyConflictError, self).__init__(
            "%s conflicts with another file in the flattened directory." % (
                conflict))<|MERGE_RESOLUTION|>--- conflicted
+++ resolved
@@ -1349,17 +1349,13 @@
                     dirty=dirty,
                     **kwargs)
 
-<<<<<<< HEAD
         if (kwargs.get('use_cache', False) and
                 self.try_install_from_binary_cache(explicit)):
             tty.msg('Installed %s from binary cache' % self.name)
             print_pkg(self.prefix)
             return
 
-        tty.msg('Installing %s' % self.name)
-=======
         tty.msg(colorize('@*{Installing} @*g{%s}' % self.name))
->>>>>>> aa750f12
 
         # Set run_tests flag before starting build.
         self.run_tests = spack.package_testing.check(self.name)
