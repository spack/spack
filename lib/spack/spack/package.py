##############################################################################
# Copyright (c) 2013-2016, Lawrence Livermore National Security, LLC.
# Produced at the Lawrence Livermore National Laboratory.
#
# This file is part of Spack.
# Created by Todd Gamblin, tgamblin@llnl.gov, All rights reserved.
# LLNL-CODE-647188
#
# For details, see https://github.com/llnl/spack
# Please also see the LICENSE file for our notice and the LGPL.
#
# This program is free software; you can redistribute it and/or modify
# it under the terms of the GNU Lesser General Public License (as
# published by the Free Software Foundation) version 2.1, February 1999.
#
# This program is distributed in the hope that it will be useful, but
# WITHOUT ANY WARRANTY; without even the IMPLIED WARRANTY OF
# MERCHANTABILITY or FITNESS FOR A PARTICULAR PURPOSE. See the terms and
# conditions of the GNU Lesser General Public License for more details.
#
# You should have received a copy of the GNU Lesser General Public
# License along with this program; if not, write to the Free Software
# Foundation, Inc., 59 Temple Place, Suite 330, Boston, MA 02111-1307 USA
##############################################################################
"""
This is where most of the action happens in Spack.
See the Package docs for detailed instructions on how the class works
and on how to write your own packages.

The spack package structure is based strongly on Homebrew
(http://wiki.github.com/mxcl/homebrew/), mainly because
Homebrew makes it very easy to create packages.  For a complete
rundown on spack and how it differs from homebrew, look at the
README.
"""
import os
import re
import textwrap
import time

import llnl.util.tty as tty
import spack
import spack.build_environment
import spack.compilers
import spack.directives
import spack.binary_distribution
import spack.error
import spack.fetch_strategy as fs
import spack.hooks
import spack.mirror
import spack.repository
import spack.url
import spack.util.web
from StringIO import StringIO
from llnl.util.filesystem import *
from llnl.util.lang import *
from llnl.util.link_tree import LinkTree
from llnl.util.tty.log import log_output
from spack.stage import Stage, ResourceStage, StageComposite
from spack.util.compression import allowed_archive
from spack.util.environment import dump_environment
from spack.util.executable import ProcessError
from spack.version import *
from urlparse import urlparse
"""Allowed URL schemes for spack packages."""
_ALLOWED_URL_SCHEMES = ["http", "https", "ftp", "file", "git"]


class Package(object):
    """This is the superclass for all spack packages.

    ***The Package class***

    Package is where the bulk of the work of installing packages is done.

    A package defines how to fetch, verfiy (via, e.g., md5), build, and
    install a piece of software.  A Package also defines what other
    packages it depends on, so that dependencies can be installed along
    with the package itself.  Packages are written in pure python.

    Packages are all submodules of spack.packages.  If spack is installed
    in $prefix, all of its python files are in $prefix/lib/spack.  Most
    of them are in the spack module, so all the packages live in
    $prefix/lib/spack/spack/packages.

    All you have to do to create a package is make a new subclass of Package
    in this directory.  Spack automatically scans the python files there
    and figures out which one to import when you invoke it.

    **An example package**

    Let's look at the cmake package to start with.  This package lives in
    $prefix/lib/spack/spack/packages/cmake.py:

    .. code-block:: python

       from spack import *
       class Cmake(Package):
           homepage  = 'https://www.cmake.org'
           url       = 'http://www.cmake.org/files/v2.8/cmake-2.8.10.2.tar.gz'
           md5       = '097278785da7182ec0aea8769d06860c'

           def install(self, spec, prefix):
               configure('--prefix=%s'   % prefix,
                         '--parallel=%s' % make_jobs)
               make()
               make('install')

    **Naming conventions**

    There are two names you should care about:

    1. The module name, ``cmake``.

       * User will refers to this name, e.g. 'spack install cmake'.
       * Corresponds to the name of the file, 'cmake.py', and it can
         include ``_``, ``-``, and numbers (it can even start with a
         number).

    2. The class name, "Cmake".  This is formed by converting `-` or
       ``_`` in the module name to camel case.  If the name starts with
       a number, we prefix the class name with ``_``. Examples:

         Module Name       Class Name
          foo_bar           FooBar
          docbook-xml       DocbookXml
          FooBar            Foobar
          3proxy            _3proxy

        The class name is what spack looks for when it loads a package module.

    **Required Attributes**

    Aside from proper naming, here is the bare minimum set of things you
    need when you make a package:

    homepage
      informational URL, so that users know what they're
      installing.

    url
      URL of the source archive that spack will fetch.

    install()
      This function tells spack how to build and install the
      software it downloaded.

    **Optional Attributes**

    You can also optionally add these attributes, if needed:

        list_url
            Webpage to scrape for available version strings. Default is the
            directory containing the tarball; use this if the default isn't
            correct so that invoking 'spack versions' will work for this
            package.

        url_version(self, version)
            When spack downloads packages at particular versions, it just
            converts version to string with str(version).  Override this if
            your package needs special version formatting in its URL.  boost
            is an example of a package that needs this.

    ***Creating Packages***

    As a package creator, you can probably ignore most of the preceding
    information, because you can use the 'spack create' command to do it
    all automatically.

    You as the package creator generally only have to worry about writing
    your install function and specifying dependencies.

    **spack create**

    Most software comes in nicely packaged tarballs, like this one:
        http://www.cmake.org/files/v2.8/cmake-2.8.10.2.tar.gz

    Taking a page from homebrew, spack deduces pretty much everything it
    needs to know from the URL above.  If you simply type this:

        spack create http://www.cmake.org/files/v2.8/cmake-2.8.10.2.tar.gz

    Spack will download the tarball, generate an md5 hash, figure out the
    version and the name of the package from the URL, and create a new
    package file for you with all the names and attributes set correctly.

    Once this skeleton code is generated, spack pops up the new package in
    your $EDITOR so that you can modify the parts that need changes.

    **Dependencies**

    If your package requires another in order to build, you can specify that
    like this:

    .. code-block:: python

       class Stackwalker(Package):
           ...
           depends_on("libdwarf")
           ...

    This tells spack that before it builds stackwalker, it needs to build
    the libdwarf package as well.  Note that this is the module name, not
    the class name (The class name is really only used by spack to find
    your package).

    Spack will download an install each dependency before it installs your
    package.  In addtion, it will add -L, -I, and rpath arguments to your
    compiler and linker for each dependency.  In most cases, this allows you
    to avoid specifying any dependencies in your configure or cmake line;
    you can just run configure or cmake without any additional arguments and
    it will find the dependencies automatically.


    **The Install Function**

    The install function is designed so that someone not too terribly familiar
    with Python could write a package installer.  For example, we put a number
    of commands in install scope that you can use almost like shell commands.
    These include make, configure, cmake, rm, rmtree, mkdir, mkdirp, and others.

    You can see above in the cmake script that these commands are used to run
    configure and make almost like they're used on the command line.  The
    only difference is that they are python function calls and not shell
    commands.

    It may be puzzling to you where the commands and functions in install live.
    They are NOT instance variables on the class; this would require us to
    type 'self.' all the time and it makes the install code unnecessarily long.
    Rather, spack puts these commands and variables in *module* scope for your
    Package subclass.  Since each package has its own module, this doesn't
    pollute other namespaces, and it allows you to more easily implement an
    install function.

    For a full list of commands and variables available in module scope, see the
    add_commands_to_module() function in this class. This is where most of
    them are created and set on the module.


    **Parallel Builds**

    By default, Spack will run make in parallel when you run make() in your
    install function.  Spack figures out how many cores are available on
    your system and runs make with -j<cores>.  If you do not want this behavior,
    you can explicitly mark a package not to use parallel make:

    .. code-block:: python

       class SomePackage(Package):
           ...
           parallel = False
           ...

    This changes thd default behavior so that make is sequential.  If you still
    want to build some parts in parallel, you can do this in your install function:

    .. code-block:: python

       make(parallel=True)

    Likewise, if you do not supply parallel = True in your Package, you can keep
    the default parallel behavior and run make like this when you want a
    sequential build:

    .. code-block:: python

       make(parallel=False)

    **Package Lifecycle**

    This section is really only for developers of new spack commands.

    A package's lifecycle over a run of Spack looks something like this:

    .. code-block:: python

       p = Package()             # Done for you by spack

       p.do_fetch()              # downloads tarball from a URL
       p.do_stage()              # expands tarball in a temp directory
       p.do_patch()              # applies patches to expanded source
       p.do_install()            # calls package's install() function
       p.do_uninstall()          # removes install directory

    There are also some other commands that clean the build area:

    .. code-block:: python

       p.do_clean()              # removes the stage directory entirely
       p.do_restage()            # removes the build directory and
                                 # re-expands the archive.

    The convention used here is that a do_* function is intended to be called
    internally by Spack commands (in spack.cmd).  These aren't for package
    writers to override, and doing so may break the functionality of the Package
    class.

    Package creators override functions like install() (all of them do this),
    clean() (some of them do this), and others to provide custom behavior.

    """
    #
    # These are default values for instance variables.
    #
    """By default we build in parallel.  Subclasses can override this."""
    parallel = True
    """# jobs to use for parallel make. If set, overrides default of ncpus."""
    make_jobs = None
    """Most packages are NOT extendable. Set to True if you want extensions."""
    extendable = False
    """List of prefix-relative file paths (or a single path). If these do
       not exist after install, or if they exist but are not files,
       sanity checks fail.
    """
    sanity_check_is_file = []
    """List of prefix-relative directory paths (or a single path). If
       these do not exist after install, or if they exist but are not
       directories, sanity checks will fail.
    """
    sanity_check_is_dir = []

    def __init__(self, spec):
        # this determines how the package should be built.
        self.spec = spec

        # Name of package is the name of its module, without the
        # containing module names.
        self.name = self.module.__name__
        if '.' in self.name:
            self.name = self.name[self.name.rindex('.') + 1:]

        # Allow custom staging paths for packages
        self.path = None

        # Sanity check attributes required by Spack directives.
        spack.directives.ensure_dicts(type(self))

        # Check versions in the versions dict.
        for v in self.versions:
            assert (isinstance(v, Version))

        # Check version descriptors
        for v in sorted(self.versions):
            assert (isinstance(self.versions[v], dict))

        # Version-ize the keys in versions dict
        try:
            self.versions = dict((Version(v), h)
                                 for v, h in self.versions.items())
        except ValueError as e:
            raise ValueError("In package %s: %s" % (self.name, e.message))

        # stage used to build this package.
        self._stage = None

        # Init fetch strategy and url to None
        self._fetcher = None
        self.url = getattr(self.__class__, 'url', None)

        # Fix up self.url if this package fetches with a URLFetchStrategy.
        # This makes self.url behave sanely.
        if self.spec.versions.concrete:
            # TODO: this is a really roundabout way of determining the type
            # TODO: of fetch to do. figure out a more sane fetch
            # TODO: strategy/package init order (right now it's conflated with
            # TODO: stage, package, and the tests make assumptions)
            f = fs.for_package_version(self, self.version)
            if isinstance(f, fs.URLFetchStrategy):
                self.url = self.url_for_version(self.spec.version)

        # Set a default list URL (place to find available versions)
        if not hasattr(self, 'list_url'):
            self.list_url = None

        if not hasattr(self, 'list_depth'):
            self.list_depth = 1

        # Set default licensing information
        if not hasattr(self, 'license_required'):
            self.license_required = False

        if not hasattr(self, 'license_comment'):
            self.license_comment = '#'

        if not hasattr(self, 'license_files'):
            self.license_files = []

        if not hasattr(self, 'license_vars'):
            self.license_vars = []

        if not hasattr(self, 'license_url'):
            self.license_url = None

        # Set up some internal variables for timing.
        self._fetch_time = 0.0
        self._total_time = 0.0

        if self.is_extension:
            spack.repo.get(self.extendee_spec)._check_extendable()

    @property
    def global_license_file(self):
        """Returns the path where a global license file should be stored."""
        if not self.license_files:
            return
        spack_root = ancestor(__file__, 4)
        global_license_dir = join_path(spack_root, 'etc', 'spack', 'licenses')
        return join_path(global_license_dir, self.name,
                         os.path.basename(self.license_files[0]))

    @property
    def version(self):
        if not self.spec.versions.concrete:
            raise ValueError("Can only get of package with concrete version.")
        return self.spec.versions[0]

    @memoized
    def version_urls(self):
        """Return a list of URLs for different versions of this
           package, sorted by version.  A version's URL only appears
           in this list if it has an explicitly defined URL."""
        version_urls = {}
        for v in sorted(self.versions):
            args = self.versions[v]
            if 'url' in args:
                version_urls[v] = args['url']
        return version_urls

    def nearest_url(self, version):
        """Finds the URL for the next lowest version with a URL.
           If there is no lower version with a URL, uses the
           package url property. If that isn't there, uses a
           *higher* URL, and if that isn't there raises an error.
        """
        version_urls = self.version_urls()
        url = getattr(self.__class__, 'url', None)

        for v in version_urls:
            if v > version and url:
                break
            if version_urls[v]:
                url = version_urls[v]
        return url

    # TODO: move this out of here and into some URL extrapolation module?
    def url_for_version(self, version):
        """
        Returns a URL that you can download a new version of this package from.
        """
        if not isinstance(version, Version):
            version = Version(version)

        cls = self.__class__
        if not (hasattr(cls, 'url') or self.version_urls()):
            raise NoURLError(cls)

        # If we have a specific URL for this version, don't extrapolate.
        version_urls = self.version_urls()
        if version in version_urls:
            return version_urls[version]

        # If we have no idea, try to substitute the version.
        return spack.url.substitute_version(
            self.nearest_url(version), self.url_version(version))

    def _make_resource_stage(self, root_stage, fetcher, resource):
        resource_stage_folder = self._resource_stage(resource)
        resource_mirror = join_path(self.name, os.path.basename(fetcher.url))
        stage = ResourceStage(resource.fetcher,
                              root=root_stage,
                              resource=resource,
                              name=resource_stage_folder,
                              mirror_path=resource_mirror,
                              path=self.path)
        return stage

    def _make_root_stage(self, fetcher):
        # Construct a mirror path (TODO: get this out of package.py)
        mp = spack.mirror.mirror_archive_path(self.spec, fetcher)
        # Construct a path where the stage should build..
        s = self.spec
        stage_name = "%s-%s-%s" % (s.name, s.version, s.dag_hash())
        # Build the composite stage
        stage = Stage(fetcher, mirror_path=mp, name=stage_name, path=self.path)
        return stage

    def _make_stage(self):
        # Construct a composite stage on top of the composite FetchStrategy
        composite_fetcher = self.fetcher
        composite_stage = StageComposite()
        resources = self._get_needed_resources()
        for ii, fetcher in enumerate(composite_fetcher):
            if ii == 0:
                # Construct root stage first
                stage = self._make_root_stage(fetcher)
            else:
                # Construct resource stage
                resource = resources[ii - 1]  # ii == 0 is root!
                stage = self._make_resource_stage(composite_stage[0], fetcher,
                                                  resource)
            # Append the item to the composite
            composite_stage.append(stage)

        # Create stage on first access.  Needed because fetch, stage,
        # patch, and install can be called independently of each
        # other, so `with self.stage:` in do_install isn't sufficient.
        composite_stage.create()
        return composite_stage

    @property
    def stage(self):
        if not self.spec.concrete:
            raise ValueError("Can only get a stage for a concrete package.")
        if self._stage is None:
            self._stage = self._make_stage()
        return self._stage

    @stage.setter
    def stage(self, stage):
        """Allow a stage object to be set to override the default."""
        self._stage = stage

    def _make_fetcher(self):
        # Construct a composite fetcher that always contains at least
        # one element (the root package). In case there are resources
        # associated with the package, append their fetcher to the
        # composite.
        root_fetcher = fs.for_package_version(self, self.version)
        fetcher = fs.FetchStrategyComposite()  # Composite fetcher
        fetcher.append(root_fetcher)  # Root fetcher is always present
        resources = self._get_needed_resources()
        for resource in resources:
            fetcher.append(resource.fetcher)
        return fetcher

    @property
    def fetcher(self):
        if not self.spec.versions.concrete:
            raise ValueError(
                "Can only get a fetcher for a package with concrete versions.")
        if not self._fetcher:
            self._fetcher = self._make_fetcher()
        return self._fetcher

    @fetcher.setter
    def fetcher(self, f):
        self._fetcher = f

    @property
    def extendee_spec(self):
        """
        Spec of the extendee of this package, or None if it is not an extension
        """
        if not self.extendees:
            return None

        # TODO: allow more than one extendee.
        name = next(iter(self.extendees))

        # If the extendee is in the spec's deps already, return that.
        for dep in self.spec.traverse():
            if name == dep.name:
                return dep

        # if the spec is concrete already, then it extends something
        # that is an *optional* dependency, and the dep isn't there.
        if self.spec._concrete:
            return None
        else:
            # If it's not concrete, then return the spec from the
            # extends() directive since that is all we know so far.
            spec, kwargs = self.extendees[name]
            return spec

    @property
    def extendee_args(self):
        """
        Spec of the extendee of this package, or None if it is not an extension
        """
        if not self.extendees:
            return None

        # TODO: allow multiple extendees.
        name = next(iter(self.extendees))
        return self.extendees[name][1]

    @property
    def is_extension(self):
        # if it is concrete, it's only an extension if it actually
        # dependes on the extendee.
        if self.spec._concrete:
            return self.extendee_spec is not None
        else:
            # If not, then it's an extension if it *could* be an extension
            return bool(self.extendees)

    def extends(self, spec):
        if spec.name not in self.extendees:
            return False
        s = self.extendee_spec
        return s and s.satisfies(spec)

    @property
    def activated(self):
        if not self.is_extension:
            raise ValueError(
                "is_extension called on package that is not an extension.")
        exts = spack.install_layout.extension_map(self.extendee_spec)
        return (self.name in exts) and (exts[self.name] == self.spec)

    def preorder_traversal(self, visited=None, **kwargs):
        """This does a preorder traversal of the package's dependence DAG."""
        virtual = kwargs.get("virtual", False)

        if visited is None:
            visited = set()

        if self.name in visited:
            return
        visited.add(self.name)

        if not virtual:
            yield self

        for name in sorted(self.dependencies.keys()):
            spec = self.dependencies[name]

            # currently, we do not descend into virtual dependencies, as this
            # makes doing a sensible traversal much harder.  We just assume
            # that ANY of the virtual deps will work, which might not be true
            # (due to conflicts or unsatisfiable specs).  For now this is ok
            # but we might want to reinvestigate if we start using a lot of
            # complicated virtual dependencies
            # TODO: reinvestigate this.
            if spec.virtual:
                if virtual:
                    yield spec
                continue

            for pkg in spack.repo.get(name).preorder_traversal(visited,
                                                               **kwargs):
                yield pkg

    def provides(self, vpkg_name):
        """
        True if this package provides a virtual package with the specified name
        """
        return any(s.name == vpkg_name for s in self.provided)

    def virtual_dependencies(self, visited=None):
        for spec in sorted(set(self.preorder_traversal(virtual=True))):
            yield spec

    @property
    def installed(self):
        return os.path.isdir(self.prefix)

    @property
    def installed_dependents(self):
        """Return a list of the specs of all installed packages that depend
           on this one.

        TODO: move this method to database.py?
        """
        dependents = []
        for spec in spack.installed_db.query():
            if self.name == spec.name:
                continue
            for dep in spec.traverse():
                if self.spec == dep:
                    dependents.append(spec)
        return dependents

    @property
    def prefix(self):
        """Get the prefix into which this package should be installed."""
        return self.spec.prefix

    @property
    def compiler(self):
        """Get the spack.compiler.Compiler object used to build this package"""
        if not self.spec.concrete:
            raise ValueError("Can only get a compiler for a concrete package.")
        return spack.compilers.compiler_for_spec(self.spec.compiler)

    def url_version(self, version):
        """
        Given a version, this returns a string that should be substituted
        into the package's URL to download that version.

        By default, this just returns the version string. Subclasses may need
        to override this, e.g. for boost versions where you need to ensure that
        there are _'s in the download URL.
        """
        return str(version)

    def remove_prefix(self):
        """
        Removes the prefix for a package along with any empty parent
        directories
        """
        spack.install_layout.remove_install_directory(self.spec)

    def do_fetch(self, mirror_only=False):
        """
        Creates a stage directory and downloads the tarball for this package.
        Working directory will be set to the stage directory.
        """
        if not self.spec.concrete:
            raise ValueError("Can only fetch concrete packages.")

        start_time = time.time()
        if spack.do_checksum and self.version not in self.versions:
            tty.warn("There is no checksum on file to fetch %s safely." %
                     self.spec.format('$_$@'))

            # Ask the user whether to skip the checksum if we're
            # interactive, but just fail if non-interactive.
            checksum_msg = "Add a checksum or use --no-checksum to skip this check."  # NOQA: ignore=E501
            ignore_checksum = False
            if sys.stdout.isatty():
                ignore_checksum = tty.get_yes_or_no("  Fetch anyway?",
                                                    default=False)
                if ignore_checksum:
                    tty.msg("Fetching with no checksum.", checksum_msg)

            if not ignore_checksum:
                raise FetchError("Will not fetch %s" %
                                 self.spec.format('$_$@'), checksum_msg)

        self.stage.fetch(mirror_only)

        self._fetch_time = time.time() - start_time

        if spack.do_checksum and self.version in self.versions:
            self.stage.check()

    def do_stage(self, mirror_only=False):
        """Unpacks the fetched tarball, then changes into the expanded tarball
           directory."""
        if not self.spec.concrete:
            raise ValueError("Can only stage concrete packages.")

        self.do_fetch(mirror_only)
        self.stage.expand_archive()
        self.stage.chdir_to_source()

    def do_patch(self):
        """Calls do_stage(), then applied patches to the expanded tarball if they
           haven't been applied already."""
        if not self.spec.concrete:
            raise ValueError("Can only patch concrete packages.")

        # Kick off the stage first.
        self.do_stage()

        # Package can add its own patch function.
        has_patch_fun = hasattr(self, 'patch') and callable(self.patch)

        # If there are no patches, note it.
        if not self.patches and not has_patch_fun:
            tty.msg("No patches needed for %s" % self.name)
            return

        # Construct paths to special files in the archive dir used to
        # keep track of whether patches were successfully applied.
        archive_dir = self.stage.source_path
        good_file = join_path(archive_dir, '.spack_patched')
        no_patches_file = join_path(archive_dir, '.spack_no_patches')
        bad_file = join_path(archive_dir, '.spack_patch_failed')

        # If we encounter an archive that failed to patch, restage it
        # so that we can apply all the patches again.
        if os.path.isfile(bad_file):
            tty.msg("Patching failed last time. Restaging.")
            self.stage.restage()

        self.stage.chdir_to_source()

        # If this file exists, then we already applied all the patches.
        if os.path.isfile(good_file):
            tty.msg("Already patched %s" % self.name)
            return
        elif os.path.isfile(no_patches_file):
            tty.msg("No patches needed for %s" % self.name)
            return

        # Apply all the patches for specs that match this one
        patched = False
        for spec, patch_list in self.patches.items():
            if self.spec.satisfies(spec):
                for patch in patch_list:
                    try:
                        patch.apply(self.stage)
                        tty.msg('Applied patch %s' % patch.path_or_url)
                        patched = True
                    except:
                        # Touch bad file if anything goes wrong.
                        tty.msg('Patch %s failed.' % patch.path_or_url)
                        touch(bad_file)
                        raise

        if has_patch_fun:
            try:
                self.patch()
                tty.msg("Ran patch() for %s" % self.name)
                patched = True
            except:
                tty.msg("patch() function failed for %s" % self.name)
                touch(bad_file)
                raise

        # Get rid of any old failed file -- patches have either succeeded
        # or are not needed.  This is mostly defensive -- it's needed
        # if the restage() method doesn't clean *everything* (e.g., for a repo)
        if os.path.isfile(bad_file):
            os.remove(bad_file)

        # touch good or no patches file so that we skip next time.
        if patched:
            touch(good_file)
        else:
            touch(no_patches_file)

    @property
    def namespace(self):
        namespace, dot, module = self.__module__.rpartition('.')
        return namespace

    def do_fake_install(self):
        """Make a fake install directory contaiing a 'fake' file in bin."""
        mkdirp(self.prefix.bin)
        touch(join_path(self.prefix.bin, 'fake'))
        mkdirp(self.prefix.lib)
        mkdirp(self.prefix.man1)

    def _get_needed_resources(self):
        resources = []
        # Select the resources that are needed for this build
        for when_spec, resource_list in self.resources.items():
            if when_spec in self.spec:
                resources.extend(resource_list)
        # Sorts the resources by the length of the string representing their
        # destination. Since any nested resource must contain another
        # resource's name in its path, it seems that should work
        resources = sorted(resources, key=lambda res: len(res.destination))
        return resources

    def _resource_stage(self, resource):
        pieces = ['resource', resource.name, self.spec.dag_hash()]
        resource_stage_folder = '-'.join(pieces)
        return resource_stage_folder

    def do_install(self,
<<<<<<< HEAD
                   keep_prefix=False,  keep_stage=False, ignore_deps=False,
                   skip_patch=False, verbose=False, make_jobs=None, fake=False,install_policy="build"):
=======
                   keep_prefix=False,
                   keep_stage=False,
                   ignore_deps=False,
                   skip_patch=False,
                   verbose=False,
                   make_jobs=None,
                   fake=False):
>>>>>>> e7ced543
        """Called by commands to install a package and its dependencies.

        Package implementations should override install() to describe
        their build process.

        Args:
<<<<<<< HEAD
        
        keep_prefix    -- Keep install prefix on failure. By default, destroys it.
        keep_stage     -- By default, stage is destroyed only if there are no
                          exceptions during build. Set to True to keep the stage
                          even with exceptions.
        ignore_deps    -- Do not install dependencies before installing this package.
        install_policy -- Whether to download a pre-compiled package or build from scratch
        fake           -- Don't really build -- install fake stub files instead.
        skip_patch     -- Skip patch stage of build if True.
        verbose        -- Display verbose build output (by default, suppresses it)
        make_jobs      -- Number of make jobs to use for install.  Default is ncpus.
=======
        keep_prefix -- Keep install prefix on failure. By default, destroys it.
        keep_stage  -- By default, stage is destroyed only if there are no
                       exceptions during build. Set to True to keep the stage
                       even with exceptions.
        ignore_deps -- Don't install dependencies before installing this
                       package
        fake        -- Don't really build -- install fake stub files instead.
        skip_patch  -- Skip patch stage of build if True.
        verbose     -- Display verbose build output (by default, suppresses it)
        make_jobs   -- Number of make jobs to use for install. Default is ncpus
>>>>>>> e7ced543
        """
        if not self.spec.concrete:
            raise ValueError("Can only install concrete packages.")

        # No installation needed if package is external
        if self.spec.external:
            tty.msg("%s is externally installed in %s" %
                    (self.name, self.spec.external))
            return

        # Ensure package is not already installed
        if spack.install_layout.check_installed(self.spec):
            tty.msg("%s is already installed in %s" % (self.name, self.prefix))
            return

        tty.msg("Installing %s" % self.name)

        # First, install dependencies recursively.
        if not ignore_deps:
<<<<<<< HEAD
            self.do_install_dependencies(
                keep_prefix=keep_prefix, keep_stage=keep_stage, ignore_deps=ignore_deps,
                fake=fake, skip_patch=skip_patch, verbose=verbose, install_policy=install_policy,
                make_jobs=make_jobs)
=======
            self.do_install_dependencies(keep_prefix=keep_prefix,
                                         keep_stage=keep_stage,
                                         ignore_deps=ignore_deps,
                                         fake=fake,
                                         skip_patch=skip_patch,
                                         verbose=verbose,
                                         make_jobs=make_jobs)
>>>>>>> e7ced543

        start_time = time.time()
        
        # check and prepare binary install option
        install_binary = False
        if install_policy in ("download","lazy"):
            tarball_available = spack.binary_distribution.download_tarball(self)
            if tarball_available:
                install_binary = True
                spack.binary_distribution.prepare()
            elif install_policy == "download":
                tty.die("Download of binary package for %s failed." %self.name)
            else:
                tty.warn("No binary package for %s found." %self.name)

        # create the install directory.  The install layout
        # handles this in case so that it can use whatever
        # package naming scheme it likes.
        spack.install_layout.create_install_directory(self.spec)
        # Set parallelism before starting build.
        self.make_jobs = make_jobs

        # Then install the package itself.
        def build_process():
            """Forked for each build. Has its own process and python
               module space set up by build_environment.fork()."""

            start_time = time.time()
            if not fake and not install_binary:
                if not skip_patch:
                    self.do_patch()
                else:
                    self.do_stage()

            tty.msg("Building %s" % self.name)

            self.stage.keep = keep_stage
            with self.stage:
                # Run the pre-install hook in the child process after
                # the directory is created.
                spack.hooks.pre_install(self)
                # Set up process's build environment before running install.
                if install_binary == True:
                  spack.binary_distribution.extract_tarball(self)
                  spack.binary_distribution.relocate(self)
                elif fake:
                    self.do_fake_install()
                else:
                    # Do the real install in the source directory.
                    self.stage.chdir_to_source()

                    # Save the build environment in a file before building.
                    env_path = join_path(os.getcwd(), 'spack-build.env')

                    try:
                        # Redirect I/O to a build log (and optionally to
                        # the terminal)
                        log_path = join_path(os.getcwd(), 'spack-build.out')
                        log_file = open(log_path, 'w')
                        with log_output(log_file, verbose, sys.stdout.isatty(),
                                        True):
                            dump_environment(env_path)
                            self.install(self.spec, self.prefix)

                    except ProcessError as e:
                        # Annotate ProcessErrors with the location of
                        # the build log
                        e.build_log = log_path
                        raise e

                    # Ensure that something was actually installed.
                    self.sanity_check_prefix()

                    # Copy provenance into the install directory on success
                    log_install_path = spack.install_layout.build_log_path(
                        self.spec)
                    env_install_path = spack.install_layout.build_env_path(
                        self.spec)
                    packages_dir = spack.install_layout.build_packages_path(
                        self.spec)

                    install(log_path, log_install_path)
                    install(env_path, env_install_path)
                    dump_packages(self.spec, packages_dir)

                # Run post install hooks before build stage is removed.
                spack.hooks.post_install(self)

            # Stop timer.
            self._total_time = time.time() - start_time
            build_time = self._total_time - self._fetch_time

            tty.msg("Successfully installed %s" % self.name,
                    "Fetch: %s.  Build: %s.  Total: %s." %
                    (_hms(self._fetch_time), _hms(build_time),
                     _hms(self._total_time)))
            print_pkg(self.prefix)

        try:
            # Fork the build process.
            spack.build_environment.fork(self, build_process)
        except:
            # remove the install prefix if anything went wrong during install.
            if not keep_prefix:
                self.remove_prefix()
            else:
                tty.warn("Keeping install prefix in place despite error.",
                         "Spack will think this package is installed. " +
                         "Manually remove this directory to fix:",
                         self.prefix,
                         wrap=True)
            raise

        # note: PARENT of the build process adds the new package to
        # the database, so that we don't need to re-read from file.
        spack.installed_db.add(self.spec, self.prefix)

    def sanity_check_prefix(self):
        """This function checks whether install succeeded."""

        def check_paths(path_list, filetype, predicate):
            if isinstance(path_list, basestring):
                path_list = [path_list]

            for path in path_list:
                abs_path = os.path.join(self.prefix, path)
                if not predicate(abs_path):
                    raise InstallError(
                        "Install failed for %s. No such %s in prefix: %s" %
                        (self.name, filetype, path))

        check_paths(self.sanity_check_is_file, 'file', os.path.isfile)
        check_paths(self.sanity_check_is_dir, 'directory', os.path.isdir)

        installed = set(os.listdir(self.prefix))
        installed.difference_update(spack.install_layout.hidden_file_paths)
        if not installed:
            raise InstallError(
                "Install failed for %s.  Nothing was installed!" % self.name)

    def do_install_dependencies(self, **kwargs):
        # Pass along paths of dependencies here
        for dep in self.spec.dependencies.values():
            dep.package.do_install(**kwargs)

    @property
    def build_log_path(self):
        if self.installed:
            return spack.install_layout.build_log_path(self.spec)
        else:
            return join_path(self.stage.source_path, 'spack-build.out')

    @property
    def module(self):
        """Use this to add variables to the class's module's scope.
           This lets us use custom syntax in the install method.
        """
        return __import__(self.__class__.__module__,
                          fromlist=[self.__class__.__name__])

    def setup_environment(self, spack_env, run_env):
        """Set up the compile and runtime environments for a package.

        `spack_env` and `run_env` are `EnvironmentModifications`
        objects.  Package authors can call methods on them to alter
        the environment within Spack and at runtime.

        Both `spack_env` and `run_env` are applied within the build
        process, before this package's `install()` method is called.

        Modifications in `run_env` will *also* be added to the
        generated environment modules for this package.

        Default implementation does nothing, but this can be
        overridden if the package needs a particular environment.

        Examples:

            1. Qt extensions need `QTDIR` set.

        Args:
            spack_env (EnvironmentModifications): list of
                modifications to be applied when this package is built
                within Spack.

            run_env (EnvironmentModifications): list of environment
                changes to be applied when this package is run outside
                of Spack.

        """
        pass

    def setup_dependent_environment(self, spack_env, run_env, dependent_spec):
        """Set up the environment of packages that depend on this one.

        This is similar to `setup_environment`, but it is used to
        modify the compile and runtime environments of packages that
        *depend* on this one. This gives packages like Python and
        others that follow the extension model a way to implement
        common environment or compile-time settings for dependencies.

        By default, this delegates to self.setup_environment()

        Example :

            1. Installing python modules generally requires
              `PYTHONPATH` to point to the lib/pythonX.Y/site-packages
              directory in the module's install prefix.  This could
              set that variable.

        Args:

            spack_env (EnvironmentModifications): list of
                modifications to be applied when the dependent package
                is bulit within Spack.

            run_env (EnvironmentModifications): list of environment
                changes to be applied when the dependent package is
                run outside of Spack.

            dependent_spec (Spec): The spec of the dependent package
                about to be built. This allows the extendee (self) to
                query the dependent's state. Note that *this*
                package's spec is available as `self.spec`.

        This is useful if there are some common steps to installing
        all extensions for a certain package.

        """
        self.setup_environment(spack_env, run_env)

    def setup_dependent_package(self, module, dependent_spec):
        """Set up Python module-scope variables for dependent packages.

        Called before the install() method of dependents.

        Default implementation does nothing, but this can be
        overridden by an extendable package to set up the module of
        its extensions. This is useful if there are some common steps
        to installing all extensions for a certain package.

        Example :

            1. Extensions often need to invoke the `python`
               interpreter from the Python installation being
               extended.  This routine can put a 'python' Executable
               object in the module scope for the extension package to
               simplify extension installs.

            2. MPI compilers could set some variables in the
               dependent's scope that point to `mpicc`, `mpicxx`,
               etc., allowing them to be called by common names
               regardless of which MPI is used.

            3. BLAS/LAPACK implementations can set some variables
               indicating the path to their libraries, since these
               paths differ by BLAS/LAPACK implementation.

        Args:

            module (module): The Python `module` object of the
                dependent package. Packages can use this to set
                module-scope variables for the dependent to use.

            dependent_spec (Spec): The spec of the dependent package
                about to be built. This allows the extendee (self) to
                query the dependent's state.  Note that *this*
                package's spec is available as `self.spec`.

        This is useful if there are some common steps to installing
        all extensions for a certain package.

        """
        pass

    def install(self, spec, prefix):
        """
        Package implementations override this with their own configuration
        """
        raise InstallError("Package %s provides no install method!" %
                           self.name)

    def do_uninstall(self, force=False):
        if not self.installed:
            raise InstallError(str(self.spec) + " is not installed.")

        if not force:
            dependents = self.installed_dependents
            if dependents:
                raise PackageStillNeededError(self.spec, dependents)

        # Pre-uninstall hook runs first.
        spack.hooks.pre_uninstall(self)

        # Uninstalling in Spack only requires removing the prefix.
        self.remove_prefix()
        spack.installed_db.remove(self.spec)
        tty.msg("Successfully uninstalled %s" % self.spec.short_spec)

        # Once everything else is done, run post install hooks
        spack.hooks.post_uninstall(self)

    def _check_extendable(self):
        if not self.extendable:
            raise ValueError("Package %s is not extendable!" % self.name)

    def _sanity_check_extension(self):
        if not self.is_extension:
            raise ActivationError("This package is not an extension.")

        extendee_package = self.extendee_spec.package
        extendee_package._check_extendable()

        if not extendee_package.installed:
            raise ActivationError(
                "Can only (de)activate extensions for installed packages.")
        if not self.installed:
            raise ActivationError("Extensions must first be installed.")
        if self.extendee_spec.name not in self.extendees:
            raise ActivationError("%s does not extend %s!" %
                                  (self.name, self.extendee.name))

    def do_activate(self, force=False):
        """Called on an etension to invoke the extendee's activate method.

        Commands should call this routine, and should not call
        activate() directly.
        """
        self._sanity_check_extension()

        spack.install_layout.check_extension_conflict(self.extendee_spec,
                                                      self.spec)

        # Activate any package dependencies that are also extensions.
        if not force:
            for spec in self.spec.traverse(root=False):
                if spec.package.extends(self.extendee_spec):
                    if not spec.package.activated:
                        spec.package.do_activate(force=force)

        self.extendee_spec.package.activate(self, **self.extendee_args)

        spack.install_layout.add_extension(self.extendee_spec, self.spec)
        tty.msg("Activated extension %s for %s" %
                (self.spec.short_spec, self.extendee_spec.format("$_$@$+$%@")))

    def activate(self, extension, **kwargs):
        """Symlinks all files from the extension into extendee's install dir.

        Package authors can override this method to support other
        extension mechanisms.  Spack internals (commands, hooks, etc.)
        should call do_activate() method so that proper checks are
        always executed.

        """

        def ignore(filename):
            return (filename in spack.install_layout.hidden_file_paths or
                    kwargs.get('ignore', lambda f: False)(filename))

        tree = LinkTree(extension.prefix)
        conflict = tree.find_conflict(self.prefix, ignore=ignore)
        if conflict:
            raise ExtensionConflictError(conflict)

        tree.merge(self.prefix, ignore=ignore)

    def do_deactivate(self, **kwargs):
        """Called on the extension to invoke extendee's deactivate() method."""
        self._sanity_check_extension()
        force = kwargs.get('force', False)

        # Allow a force deactivate to happen.  This can unlink
        # spurious files if something was corrupted.
        if not force:
            spack.install_layout.check_activated(self.extendee_spec, self.spec)

            activated = spack.install_layout.extension_map(self.extendee_spec)
            for name, aspec in activated.items():
                if aspec == self.spec:
                    continue
                for dep in aspec.traverse():
                    if self.spec == dep:
                        raise ActivationError(
                            "Cannot deactivate %s because %s is activated and depends on it."  # NOQA: ignore=E501
                            % (self.spec.short_spec, aspec.short_spec))

        self.extendee_spec.package.deactivate(self, **self.extendee_args)

        # redundant activation check -- makes SURE the spec is not
        # still activated even if something was wrong above.
        if self.activated:
            spack.install_layout.remove_extension(self.extendee_spec,
                                                  self.spec)

        tty.msg("Deactivated extension %s for %s" %
                (self.spec.short_spec, self.extendee_spec.format("$_$@$+$%@")))

    def deactivate(self, extension, **kwargs):
        """Unlinks all files from extension out of this package's install dir.

        Package authors can override this method to support other
        extension mechanisms.  Spack internals (commands, hooks, etc.)
        should call do_deactivate() method so that proper checks are
        always executed.

        """

        def ignore(filename):
            return (filename in spack.install_layout.hidden_file_paths or
                    kwargs.get('ignore', lambda f: False)(filename))

        tree = LinkTree(extension.prefix)
        tree.unmerge(self.prefix, ignore=ignore)

    def do_restage(self):
        """Reverts expanded/checked out source to a pristine state."""
        self.stage.restage()

    def do_clean(self):
        """Removes the package's build stage and source tarball."""
        self.stage.destroy()

    def format_doc(self, **kwargs):
        """Wrap doc string at 72 characters and format nicely"""
        indent = kwargs.get('indent', 0)

        if not self.__doc__:
            return ""

        doc = re.sub(r'\s+', ' ', self.__doc__)
        lines = textwrap.wrap(doc, 72)
        results = StringIO()
        for line in lines:
            results.write((" " * indent) + line + "\n")
        return results.getvalue()

    @property
    def all_urls(self):
        urls = []
        if self.url:
            urls.append(self.url)

        for args in self.versions.values():
            if 'url' in args:
                urls.append(args['url'])
        return urls

    def fetch_remote_versions(self):
        """Try to find remote versions of this package using the
           list_url and any other URLs described in the package file."""
        if not self.all_urls:
            raise VersionFetchError(self.__class__)

        try:
            return spack.util.web.find_versions_of_archive(
                *self.all_urls,
                list_url=self.list_url,
                list_depth=self.list_depth)
        except spack.error.NoNetworkConnectionError as e:
            tty.die("Package.fetch_versions couldn't connect to:", e.url,
                    e.message)

    @property
    def rpath(self):
        """Get the rpath this package links with, as a list of paths."""
        rpaths = [self.prefix.lib, self.prefix.lib64]
        rpaths.extend(d.prefix.lib for d in self.spec.traverse(root=False)
                      if os.path.isdir(d.prefix.lib))
        rpaths.extend(d.prefix.lib64 for d in self.spec.traverse(root=False)
                      if os.path.isdir(d.prefix.lib64))
        return rpaths

    @property
    def rpath_args(self):
        """
        Get the rpath args as a string, with -Wl,-rpath, for each element
        """
        return " ".join("-Wl,-rpath,%s" % p for p in self.rpath)


def install_dependency_symlinks(pkg, spec, prefix):
    """Execute a dummy install and flatten dependencies"""
    flatten_dependencies(spec, prefix)


def flatten_dependencies(spec, flat_dir):
    """Make each dependency of spec present in dir via symlink."""
    for dep in spec.traverse(root=False):
        name = dep.name

        dep_path = spack.install_layout.path_for_spec(dep)
        dep_files = LinkTree(dep_path)

        os.mkdir(flat_dir + '/' + name)

        conflict = dep_files.find_conflict(flat_dir + '/' + name)
        if conflict:
            raise DependencyConflictError(conflict)

        dep_files.merge(flat_dir + '/' + name)


def validate_package_url(url_string):
    """Determine whether spack can handle a particular URL or not."""
    url = urlparse(url_string)
    if url.scheme not in _ALLOWED_URL_SCHEMES:
        tty.die("Invalid protocol in URL: '%s'" % url_string)

    if not allowed_archive(url_string):
        tty.die("Invalid file type in URL: '%s'" % url_string)


def dump_packages(spec, path):
    """Dump all package information for a spec and its dependencies.

       This creates a package repository within path for every
       namespace in the spec DAG, and fills the repos wtih package
       files and patch files for every node in the DAG.
    """
    mkdirp(path)

    # Copy in package.py files from any dependencies.
    # Note that we copy them in as they are in the *install* directory
    # NOT as they are in the repository, because we want a snapshot of
    # how *this* particular build was done.
    for node in spec.traverse():
        if node is not spec:
            # Locate the dependency package in the install tree and find
            # its provenance information.
            source = spack.install_layout.build_packages_path(node)
            source_repo_root = join_path(source, node.namespace)

            # There's no provenance installed for the source package.  Skip it.
            # User can always get something current from the builtin repo.
            if not os.path.isdir(source_repo_root):
                continue

            # Create a source repo and get the pkg directory out of it.
            try:
                source_repo = spack.repository.Repo(source_repo_root)
                source_pkg_dir = source_repo.dirname_for_package_name(
                    node.name)
            except RepoError:
                tty.warn("Warning: Couldn't copy in provenance for %s" %
                         node.name)

        # Create a destination repository
        dest_repo_root = join_path(path, node.namespace)
        if not os.path.exists(dest_repo_root):
            spack.repository.create_repo(dest_repo_root)
        repo = spack.repository.Repo(dest_repo_root)

        # Get the location of the package in the dest repo.
        dest_pkg_dir = repo.dirname_for_package_name(node.name)
        if node is not spec:
            install_tree(source_pkg_dir, dest_pkg_dir)
        else:
            spack.repo.dump_provenance(node, dest_pkg_dir)


def print_pkg(message):
    """Outputs a message with a package icon."""
    from llnl.util.tty.color import cwrite
    cwrite('@*g{[+]} ')
    print(message)


def _hms(seconds):
    """Convert time in seconds to hours, minutes, seconds."""
    m, s = divmod(seconds, 60)
    h, m = divmod(m, 60)

    parts = []
    if h:
        parts.append("%dh" % h)
    if m:
        parts.append("%dm" % m)
    if s:
        parts.append("%.2fs" % s)
    return ' '.join(parts)


class FetchError(spack.error.SpackError):
    """Raised when something goes wrong during fetch."""

    def __init__(self, message, long_msg=None):
        super(FetchError, self).__init__(message, long_msg)


class InstallError(spack.error.SpackError):
    """Raised when something goes wrong during install or uninstall."""

    def __init__(self, message, long_msg=None):
        super(InstallError, self).__init__(message, long_msg)


class ExternalPackageError(InstallError):
    """Raised by install() when a package is only for external use."""


class PackageStillNeededError(InstallError):
    """Raised when package is still needed by another on uninstall."""

    def __init__(self, spec, dependents):
        super(PackageStillNeededError, self).__init__("Cannot uninstall %s" %
                                                      spec)
        self.spec = spec
        self.dependents = dependents


class PackageError(spack.error.SpackError):
    """Raised when something is wrong with a package definition."""

    def __init__(self, message, long_msg=None):
        super(PackageError, self).__init__(message, long_msg)


class PackageVersionError(PackageError):
    """Raised when a version URL cannot automatically be determined."""

    def __init__(self, version):
        super(PackageVersionError, self).__init__(
            "Cannot determine a URL automatically for version %s" % version,
            "Please provide a url for this version in the package.py file.")


class VersionFetchError(PackageError):
    """Raised when a version URL cannot automatically be determined."""

    def __init__(self, cls):
        super(VersionFetchError, self).__init__(
            "Cannot fetch versions for package %s " % cls.__name__ +
            "because it does not define any URLs to fetch.")


class NoURLError(PackageError):
    """Raised when someone tries to build a URL for a package with no URLs."""

    def __init__(self, cls):
        super(NoURLError, self).__init__(
            "Package %s has no version with a URL." % cls.__name__)


class ExtensionError(PackageError):

    pass


class ExtensionConflictError(ExtensionError):
    def __init__(self, path):
        super(ExtensionConflictError, self).__init__(
            "Extension blocked by file: %s" % path)


class ActivationError(ExtensionError):
    def __init__(self, msg, long_msg=None):
        super(ActivationError, self).__init__(msg, long_msg)


class DependencyConflictError(spack.error.SpackError):
    """Raised when the dependencies cannot be flattened as asked for."""

    def __init__(self, conflict):
        super(DependencyConflictError, self).__init__(
            "%s conflicts with another file in the flattened directory." % (
                conflict))<|MERGE_RESOLUTION|>--- conflicted
+++ resolved
@@ -852,25 +852,20 @@
         return resource_stage_folder
 
     def do_install(self,
-<<<<<<< HEAD
-                   keep_prefix=False,  keep_stage=False, ignore_deps=False,
-                   skip_patch=False, verbose=False, make_jobs=None, fake=False,install_policy="build"):
-=======
                    keep_prefix=False,
                    keep_stage=False,
                    ignore_deps=False,
                    skip_patch=False,
-                   verbose=False,
-                   make_jobs=None,
-                   fake=False):
->>>>>>> e7ced543
+                   verbose=False, make_jobs=None,
+                   fake=False,
+                   install_policy="build"):
+
         """Called by commands to install a package and its dependencies.
 
         Package implementations should override install() to describe
         their build process.
 
         Args:
-<<<<<<< HEAD
         
         keep_prefix    -- Keep install prefix on failure. By default, destroys it.
         keep_stage     -- By default, stage is destroyed only if there are no
@@ -882,18 +877,6 @@
         skip_patch     -- Skip patch stage of build if True.
         verbose        -- Display verbose build output (by default, suppresses it)
         make_jobs      -- Number of make jobs to use for install.  Default is ncpus.
-=======
-        keep_prefix -- Keep install prefix on failure. By default, destroys it.
-        keep_stage  -- By default, stage is destroyed only if there are no
-                       exceptions during build. Set to True to keep the stage
-                       even with exceptions.
-        ignore_deps -- Don't install dependencies before installing this
-                       package
-        fake        -- Don't really build -- install fake stub files instead.
-        skip_patch  -- Skip patch stage of build if True.
-        verbose     -- Display verbose build output (by default, suppresses it)
-        make_jobs   -- Number of make jobs to use for install. Default is ncpus
->>>>>>> e7ced543
         """
         if not self.spec.concrete:
             raise ValueError("Can only install concrete packages.")
@@ -913,20 +896,15 @@
 
         # First, install dependencies recursively.
         if not ignore_deps:
-<<<<<<< HEAD
             self.do_install_dependencies(
-                keep_prefix=keep_prefix, keep_stage=keep_stage, ignore_deps=ignore_deps,
-                fake=fake, skip_patch=skip_patch, verbose=verbose, install_policy=install_policy,
-                make_jobs=make_jobs)
-=======
-            self.do_install_dependencies(keep_prefix=keep_prefix,
+                                         keep_prefix=keep_prefix,
                                          keep_stage=keep_stage,
                                          ignore_deps=ignore_deps,
                                          fake=fake,
                                          skip_patch=skip_patch,
                                          verbose=verbose,
+                                         install_policy=install_policy,
                                          make_jobs=make_jobs)
->>>>>>> e7ced543
 
         start_time = time.time()
         
