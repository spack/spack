##############################################################################
# Copyright (c) 2013-2016, Lawrence Livermore National Security, LLC.
# Produced at the Lawrence Livermore National Laboratory.
#
# This file is part of Spack.
# Created by Todd Gamblin, tgamblin@llnl.gov, All rights reserved.
# LLNL-CODE-647188
#
# For details, see https://github.com/llnl/spack
# Please also see the LICENSE file for our notice and the LGPL.
#
# This program is free software; you can redistribute it and/or modify
# it under the terms of the GNU Lesser General Public License (as
# published by the Free Software Foundation) version 2.1, February 1999.
#
# This program is distributed in the hope that it will be useful, but
# WITHOUT ANY WARRANTY; without even the IMPLIED WARRANTY OF
# MERCHANTABILITY or FITNESS FOR A PARTICULAR PURPOSE. See the terms and
# conditions of the GNU Lesser General Public License for more details.
#
# You should have received a copy of the GNU Lesser General Public
# License along with this program; if not, write to the Free Software
# Foundation, Inc., 59 Temple Place, Suite 330, Boston, MA 02111-1307 USA
##############################################################################
"""
This is where most of the action happens in Spack.
See the Package docs for detailed instructions on how the class works
and on how to write your own packages.

The spack package structure is based strongly on Homebrew
(http://wiki.github.com/mxcl/homebrew/), mainly because
Homebrew makes it very easy to create packages.  For a complete
rundown on spack and how it differs from homebrew, look at the
README.
"""
import contextlib
import copy
import functools
import inspect
import os
import re
import sys
import textwrap
import time
from StringIO import StringIO

import llnl.util.lock
import llnl.util.tty as tty
import spack
import spack.store
import spack.compilers
import spack.directives
import spack.error
import spack.fetch_strategy as fs
import spack.hooks
import spack.mirror
import spack.repository
import spack.url
import spack.util.web
from llnl.util.filesystem import *
from llnl.util.lang import *
from llnl.util.link_tree import LinkTree
from llnl.util.tty.log import log_output
from spack import directory_layout
from spack.stage import Stage, ResourceStage, StageComposite
from spack.build_environment import RedirectionInstallContext
from spack.util.crypto import bit_length
from spack.util.environment import dump_environment
from spack.version import *

"""Allowed URL schemes for spack packages."""
_ALLOWED_URL_SCHEMES = ["http", "https", "ftp", "file", "git"]


class InstallPhase(object):
    """Manages a single phase of the installation

    This descriptor stores at creation time the name of the method it should
    search for execution. The method is retrieved at __get__ time, so that
    it can be overridden by subclasses of whatever class declared the phases.

    It also provides hooks to execute prerequisite and sanity checks.
    """

    def __init__(self, name):
        self.name = name
        self.preconditions = []
        self.sanity_checks = []

    def __get__(self, instance, owner):
        # The caller is a class that is trying to customize
        # my behavior adding something
        if instance is None:
            return self
        # If instance is there the caller wants to execute the
        # install phase, thus return a properly set wrapper
        phase = getattr(instance, self.name)

        @functools.wraps(phase)
        def phase_wrapper(spec, prefix):
            # Check instance attributes at the beginning of a phase
            self._on_phase_start(instance)
            # Execute phase pre-conditions,
            # and give them the chance to fail
            for check in self.preconditions:
                # Do something sensible at some point
                check(instance)
            phase(spec, prefix)
            # Execute phase sanity_checks,
            # and give them the chance to fail
            for check in self.sanity_checks:
                check(instance)
            # Check instance attributes at the end of a phase
            self._on_phase_exit(instance)
        return phase_wrapper

    def _on_phase_start(self, instance):
        pass

    def _on_phase_exit(self, instance):
        # If a phase has a matching last_phase attribute,
        # stop the installation process raising a StopIteration
        if getattr(instance, 'last_phase', None) == self.name:
            raise StopIteration('Stopping at \'{0}\' phase'.format(self.name))

    def copy(self):
        try:
            return copy.deepcopy(self)
        except TypeError:
            # This bug-fix was not back-ported in Python 2.6
            # http://bugs.python.org/issue1515
            other = InstallPhase(self.name)
            other.preconditions.extend(self.preconditions)
            other.sanity_checks.extend(self.sanity_checks)
            return other


class PackageMeta(type):
    """Conveniently transforms attributes to permit extensible phases

    Iterates over the attribute 'phases' and creates / updates private
    InstallPhase attributes in the class that is being initialized
    """
    phase_fmt = '_InstallPhase_{0}'

    _InstallPhase_sanity_checks = {}
    _InstallPhase_preconditions = {}

    def __new__(meta, name, bases, attr_dict):
        # Check if phases is in attr dict, then set
        # install phases wrappers
        if 'phases' in attr_dict:
            _InstallPhase_phases = [PackageMeta.phase_fmt.format(x) for x in attr_dict['phases']]  # NOQA: ignore=E501
            for phase_name, callback_name in zip(_InstallPhase_phases, attr_dict['phases']):  # NOQA: ignore=E501
                attr_dict[phase_name] = InstallPhase(callback_name)
            attr_dict['_InstallPhase_phases'] = _InstallPhase_phases

        def _append_checks(check_name):
            # Name of the attribute I am going to check it exists
            attr_name = PackageMeta.phase_fmt.format(check_name)
            checks = getattr(meta, attr_name)
            if checks:
                for phase_name, funcs in checks.items():
                    try:
                        # Search for the phase in the attribute dictionary
                        phase = attr_dict[
                            PackageMeta.phase_fmt.format(phase_name)]
                    except KeyError:
                        # If it is not there it's in the bases
                        # and we added a check. We need to copy
                        # and extend
                        for base in bases:
                            phase = getattr(
                                base,
                                PackageMeta.phase_fmt.format(phase_name),
                                None
                            )
                        attr_dict[PackageMeta.phase_fmt.format(
                            phase_name)] = phase.copy()
                        phase = attr_dict[
                            PackageMeta.phase_fmt.format(phase_name)]
                    getattr(phase, check_name).extend(funcs)
                # Clear the attribute for the next class
                setattr(meta, attr_name, {})

        @classmethod
        def _register_checks(cls, check_type, *args):
            def _register_sanity_checks(func):
                attr_name = PackageMeta.phase_fmt.format(check_type)
                check_list = getattr(meta, attr_name)
                for item in args:
                    checks = check_list.setdefault(item, [])
                    checks.append(func)
                setattr(meta, attr_name, check_list)
                return func
            return _register_sanity_checks

        @staticmethod
        def on_package_attributes(**attrs):
            def _execute_under_condition(func):
                @functools.wraps(func)
                def _wrapper(instance):
                    # If all the attributes have the value we require, then
                    # execute
                    if all([getattr(instance, key, None) == value for key, value in attrs.items()]):  # NOQA: ignore=E501
                        func(instance)
                return _wrapper
            return _execute_under_condition

        @classmethod
        def precondition(cls, *args):
            return cls._register_checks('preconditions', *args)

        @classmethod
        def sanity_check(cls, *args):
            return cls._register_checks('sanity_checks', *args)

        if all([not hasattr(x, '_register_checks') for x in bases]):
            attr_dict['_register_checks'] = _register_checks

        if all([not hasattr(x, 'sanity_check') for x in bases]):
            attr_dict['sanity_check'] = sanity_check

        if all([not hasattr(x, 'precondition') for x in bases]):
            attr_dict['precondition'] = precondition

        if all([not hasattr(x, 'on_package_attributes') for x in bases]):
            attr_dict['on_package_attributes'] = on_package_attributes

        # Preconditions
        _append_checks('preconditions')
        # Sanity checks
        _append_checks('sanity_checks')
        return super(PackageMeta, meta).__new__(meta, name, bases, attr_dict)

    def __init__(cls, name, bases, dict):
        type.__init__(cls, name, bases, dict)
        spack.directives.ensure_dicts(cls)


class PackageBase(object):
    """This is the superclass for all spack packages.

    ***The Package class***

    Package is where the bulk of the work of installing packages is done.

    A package defines how to fetch, verfiy (via, e.g., md5), build, and
    install a piece of software.  A Package also defines what other
    packages it depends on, so that dependencies can be installed along
    with the package itself.  Packages are written in pure python.

    Packages are all submodules of spack.packages.  If spack is installed
    in ``$prefix``, all of its python files are in ``$prefix/lib/spack``.
    Most of them are in the spack module, so all the packages live in
    ``$prefix/lib/spack/spack/packages``.

    All you have to do to create a package is make a new subclass of Package
    in this directory.  Spack automatically scans the python files there
    and figures out which one to import when you invoke it.

    **An example package**

    Let's look at the cmake package to start with.  This package lives in
    ``$prefix/var/spack/repos/builtin/packages/cmake/package.py``:

    .. code-block:: python

       from spack import *
       class Cmake(Package):
           homepage  = 'https://www.cmake.org'
           url       = 'http://www.cmake.org/files/v2.8/cmake-2.8.10.2.tar.gz'
           md5       = '097278785da7182ec0aea8769d06860c'

           def install(self, spec, prefix):
               configure('--prefix=%s'   % prefix,
                         '--parallel=%s' % make_jobs)
               make()
               make('install')

    **Naming conventions**

    There are two names you should care about:

    1. The module name, ``cmake``.

       * User will refers to this name, e.g. 'spack install cmake'.
       * It can include ``_``, ``-``, and numbers (it can even start with a
         number).

    2. The class name, "Cmake".  This is formed by converting `-` or
       ``_`` in the module name to camel case.  If the name starts with
       a number, we prefix the class name with ``_``. Examples:

          ===========  ==========
          Module Name  Class Name
          ===========  ==========
          foo_bar      FooBar
          docbook-xml  DocbookXml
          FooBar       Foobar
          3proxy       _3proxy
          ===========  ==========

        The class name is what spack looks for when it loads a package module.

    **Required Attributes**

    Aside from proper naming, here is the bare minimum set of things you
    need when you make a package:

    homepage:
        informational URL, so that users know what they're
        installing.

    url or url_for_version(self, version):
      If url, then the URL of the source archive that spack will fetch.
      If url_for_version(), then a method returning the URL required
      to fetch a particular version.

    install():
        This function tells spack how to build and install the
        software it downloaded.

    **Optional Attributes**

    You can also optionally add these attributes, if needed:

        list_url:
            Webpage to scrape for available version strings. Default is the
            directory containing the tarball; use this if the default isn't
            correct so that invoking 'spack versions' will work for this
            package.

        url_version(self, version):
            When spack downloads packages at particular versions, it just
            converts version to string with str(version).  Override this if
            your package needs special version formatting in its URL.  boost
            is an example of a package that needs this.

    ***Creating Packages***

    As a package creator, you can probably ignore most of the preceding
    information, because you can use the 'spack create' command to do it
    all automatically.

    You as the package creator generally only have to worry about writing
    your install function and specifying dependencies.

    **spack create**

    Most software comes in nicely packaged tarballs, like this one

    http://www.cmake.org/files/v2.8/cmake-2.8.10.2.tar.gz

    Taking a page from homebrew, spack deduces pretty much everything it
    needs to know from the URL above.  If you simply type this::

        spack create http://www.cmake.org/files/v2.8/cmake-2.8.10.2.tar.gz

    Spack will download the tarball, generate an md5 hash, figure out the
    version and the name of the package from the URL, and create a new
    package file for you with all the names and attributes set correctly.

    Once this skeleton code is generated, spack pops up the new package in
    your $EDITOR so that you can modify the parts that need changes.

    **Dependencies**

    If your package requires another in order to build, you can specify that
    like this:

    .. code-block:: python

       class Stackwalker(Package):
           ...
           depends_on("libdwarf")
           ...

    This tells spack that before it builds stackwalker, it needs to build
    the libdwarf package as well.  Note that this is the module name, not
    the class name (The class name is really only used by spack to find
    your package).

    Spack will download an install each dependency before it installs your
    package.  In addtion, it will add -L, -I, and rpath arguments to your
    compiler and linker for each dependency.  In most cases, this allows you
    to avoid specifying any dependencies in your configure or cmake line;
    you can just run configure or cmake without any additional arguments and
    it will find the dependencies automatically.

    **The Install Function**

    The install function is designed so that someone not too terribly familiar
    with Python could write a package installer.  For example, we put a number
    of commands in install scope that you can use almost like shell commands.
    These include make, configure, cmake, rm, rmtree, mkdir, mkdirp, and
    others.

    You can see above in the cmake script that these commands are used to run
    configure and make almost like they're used on the command line.  The
    only difference is that they are python function calls and not shell
    commands.

    It may be puzzling to you where the commands and functions in install live.
    They are NOT instance variables on the class; this would require us to
    type 'self.' all the time and it makes the install code unnecessarily long.
    Rather, spack puts these commands and variables in *module* scope for your
    Package subclass.  Since each package has its own module, this doesn't
    pollute other namespaces, and it allows you to more easily implement an
    install function.

    For a full list of commands and variables available in module scope, see
    the add_commands_to_module() function in this class. This is where most
    of them are created and set on the module.

    **Parallel Builds**

    By default, Spack will run make in parallel when you run make() in your
    install function.  Spack figures out how many cores are available on
    your system and runs make with -j<cores>.  If you do not want this
    behavior, you can explicitly mark a package not to use parallel make:

    .. code-block:: python

       class SomePackage(Package):
           ...
           parallel = False
           ...

    This changes the default behavior so that make is sequential.  If you still
    want to build some parts in parallel, you can do this in your install
    function:

    .. code-block:: python

       make(parallel=True)

    Likewise, if you do not supply parallel = True in your Package, you can
    keep the default parallel behavior and run make like this when you want a
    sequential build:

    .. code-block:: python

       make(parallel=False)

    **Package Lifecycle**

    This section is really only for developers of new spack commands.

    A package's lifecycle over a run of Spack looks something like this:

    .. code-block:: python

       p = Package()             # Done for you by spack

       p.do_fetch()              # downloads tarball from a URL
       p.do_stage()              # expands tarball in a temp directory
       p.do_patch()              # applies patches to expanded source
       p.do_install()            # calls package's install() function
       p.do_uninstall()          # removes install directory

    There are also some other commands that clean the build area:

    .. code-block:: python

       p.do_clean()              # removes the stage directory entirely
       p.do_restage()            # removes the build directory and
                                 # re-expands the archive.

    The convention used here is that a ``do_*`` function is intended to be
    called internally by Spack commands (in spack.cmd).  These aren't for
    package writers to override, and doing so may break the functionality
    of the Package class.

    Package creators override functions like install() (all of them do this),
    clean() (some of them do this), and others to provide custom behavior.
    """
    __metaclass__ = PackageMeta
    #
    # These are default values for instance variables.
    #
    """By default we build in parallel.  Subclasses can override this."""
    parallel = True

    """# jobs to use for parallel make. If set, overrides default of ncpus."""
    make_jobs = None

    """By default do not run tests within package's install()"""
    run_tests = False

    """Most packages are NOT extendable. Set to True if you want extensions."""
    extendable = False

    """When True, add RPATHs for the entire DAG. When False, add RPATHs only
       for immediate dependencies."""
    transitive_rpaths = True

    """List of prefix-relative file paths (or a single path). If these do
       not exist after install, or if they exist but are not files,
       sanity checks fail.
    """
    sanity_check_is_file = []

    """List of prefix-relative directory paths (or a single path). If
       these do not exist after install, or if they exist but are not
       directories, sanity checks will fail.
    """
    sanity_check_is_dir = []

    """Per-process lock objects for each install prefix."""
    prefix_locks = {}

    def __init__(self, spec):
        # this determines how the package should be built.
        self.spec = spec

        # Lock on the prefix shared resource. Will be set in prefix property
        self._prefix_lock = None

        # Name of package is the name of its module, without the
        # containing module names.
        self.name = self.module.__name__
        if '.' in self.name:
            self.name = self.name[self.name.rindex('.') + 1:]

        # Allow custom staging paths for packages
        self.path = None

        # Check versions in the versions dict.
        for v in self.versions:
            assert (isinstance(v, Version))

        # Check version descriptors
        for v in sorted(self.versions):
            assert (isinstance(self.versions[v], dict))

        # Version-ize the keys in versions dict
        try:
            self.versions = dict((Version(v), h)
                                 for v, h in self.versions.items())
        except ValueError as e:
            raise ValueError("In package %s: %s" % (self.name, e.message))

        # stage used to build this package.
        self._stage = None

        # Init fetch strategy and url to None
        self._fetcher = None
        self.url = getattr(self.__class__, 'url', None)

        # Fix up self.url if this package fetches with a URLFetchStrategy.
        # This makes self.url behave sanely.
        if self.spec.versions.concrete:
            # TODO: this is a really roundabout way of determining the type
            # TODO: of fetch to do. figure out a more sane fetch
            # TODO: strategy/package init order (right now it's conflated with
            # TODO: stage, package, and the tests make assumptions)
            f = fs.for_package_version(self, self.version)
            if isinstance(f, fs.URLFetchStrategy):
                self.url = self.url_for_version(self.spec.version)

        # Set a default list URL (place to find available versions)
        if not hasattr(self, 'list_url'):
            self.list_url = None

        if not hasattr(self, 'list_depth'):
            self.list_depth = 1

        # Set default licensing information
        if not hasattr(self, 'license_required'):
            self.license_required = False

        if not hasattr(self, 'license_comment'):
            self.license_comment = '#'

        if not hasattr(self, 'license_files'):
            self.license_files = []

        if not hasattr(self, 'license_vars'):
            self.license_vars = []

        if not hasattr(self, 'license_url'):
            self.license_url = None

        # Set up some internal variables for timing.
        self._fetch_time = 0.0
        self._total_time = 0.0

        if self.is_extension:
            spack.repo.get(self.extendee_spec)._check_extendable()

        self.extra_args = {}

    def possible_dependencies(self, visited=None):
        """Return set of possible transitive dependencies of this package."""
        if visited is None:
            visited = set()

        visited.add(self.name)
        for name in self.dependencies:
            if name not in visited and not spack.spec.Spec(name).virtual:
                pkg = spack.repo.get(name)
                for name in pkg.possible_dependencies(visited):
                    visited.add(name)

        return visited

    @property
    def package_dir(self):
        """Return the directory where the package.py file lives."""
        return os.path.dirname(self.module.__file__)

    @property
    def global_license_dir(self):
        """Returns the directory where global license files for all
           packages are stored."""
        spack_root = ancestor(__file__, 4)
        return join_path(spack_root, 'etc', 'spack', 'licenses')

    @property
    def global_license_file(self):
        """Returns the path where a global license file for this
           particular package should be stored."""
        if not self.license_files:
            return
        return join_path(self.global_license_dir, self.name,
                         os.path.basename(self.license_files[0]))

    @property
    def version(self):
        if not self.spec.versions.concrete:
            raise ValueError("Can only get of package with concrete version.")
        return self.spec.versions[0]

    @memoized
    def version_urls(self):
        """Return a list of URLs for different versions of this
           package, sorted by version.  A version's URL only appears
           in this list if it has an explicitly defined URL."""
        version_urls = {}
        for v in sorted(self.versions):
            args = self.versions[v]
            if 'url' in args:
                version_urls[v] = args['url']
        return version_urls

    def nearest_url(self, version):
        """Finds the URL for the next lowest version with a URL.
           If there is no lower version with a URL, uses the
           package url property. If that isn't there, uses a
           *higher* URL, and if that isn't there raises an error.
        """
        version_urls = self.version_urls()
        url = getattr(self.__class__, 'url', None)

        for v in version_urls:
            if v > version and url:
                break
            if version_urls[v]:
                url = version_urls[v]
        return url

    # TODO: move this out of here and into some URL extrapolation module?
    def url_for_version(self, version):
        """Returns a URL from which the specified version of this package
        may be downloaded.

        version: class Version
            The version for which a URL is sought.

        See Class Version (version.py)
        """
        if not isinstance(version, Version):
            version = Version(version)

        cls = self.__class__
        if not (hasattr(cls, 'url') or self.version_urls()):
            raise NoURLError(cls)

        # If we have a specific URL for this version, don't extrapolate.
        version_urls = self.version_urls()
        if version in version_urls:
            return version_urls[version]

        # If we have no idea, try to substitute the version.
        return spack.url.substitute_version(
            self.nearest_url(version), self.url_version(version))

    def _make_resource_stage(self, root_stage, fetcher, resource):
        resource_stage_folder = self._resource_stage(resource)
        resource_mirror = spack.mirror.mirror_archive_path(
            self.spec, fetcher, resource.name)
        stage = ResourceStage(resource.fetcher,
                              root=root_stage,
                              resource=resource,
                              name=resource_stage_folder,
                              mirror_path=resource_mirror,
                              path=self.path)
        return stage

    def _make_root_stage(self, fetcher):
        # Construct a mirror path (TODO: get this out of package.py)
        mp = spack.mirror.mirror_archive_path(self.spec, fetcher)
        # Construct a path where the stage should build..
        s = self.spec
        stage_name = "%s-%s-%s" % (s.name, s.version, s.dag_hash())

        def download_search():
            dynamic_fetcher = fs.from_list_url(self)
            return [dynamic_fetcher] if dynamic_fetcher else []

        stage = Stage(fetcher, mirror_path=mp, name=stage_name, path=self.path,
                      search_fn=download_search)
        return stage

    def _make_stage(self):
        # Construct a composite stage on top of the composite FetchStrategy
        composite_fetcher = self.fetcher
        composite_stage = StageComposite()
        resources = self._get_needed_resources()
        for ii, fetcher in enumerate(composite_fetcher):
            if ii == 0:
                # Construct root stage first
                stage = self._make_root_stage(fetcher)
            else:
                # Construct resource stage
                resource = resources[ii - 1]  # ii == 0 is root!
                stage = self._make_resource_stage(composite_stage[0], fetcher,
                                                  resource)
            # Append the item to the composite
            composite_stage.append(stage)

        # Create stage on first access.  Needed because fetch, stage,
        # patch, and install can be called independently of each
        # other, so `with self.stage:` in do_install isn't sufficient.
        composite_stage.create()
        return composite_stage

    @property
    def stage(self):
        if not self.spec.concrete:
            raise ValueError("Can only get a stage for a concrete package.")
        if self._stage is None:
            self._stage = self._make_stage()
        return self._stage

    @stage.setter
    def stage(self, stage):
        """Allow a stage object to be set to override the default."""
        self._stage = stage

    def _make_fetcher(self):
        # Construct a composite fetcher that always contains at least
        # one element (the root package). In case there are resources
        # associated with the package, append their fetcher to the
        # composite.
        root_fetcher = fs.for_package_version(self, self.version)
        fetcher = fs.FetchStrategyComposite()  # Composite fetcher
        fetcher.append(root_fetcher)  # Root fetcher is always present
        resources = self._get_needed_resources()
        for resource in resources:
            fetcher.append(resource.fetcher)
        return fetcher

    @property
    def fetcher(self):
        if not self.spec.versions.concrete:
            raise ValueError(
                "Can only get a fetcher for a package with concrete versions.")
        if not self._fetcher:
            self._fetcher = self._make_fetcher()
        return self._fetcher

    @fetcher.setter
    def fetcher(self, f):
        self._fetcher = f

    def dependencies_of_type(self, *deptypes):
        """Get subset of the dependencies with certain types."""
        return dict((name, conds) for name, conds in self.dependencies.items()
                    if any(d in self._deptypes[name] for d in deptypes))

    @property
    def extendee_spec(self):
        """
        Spec of the extendee of this package, or None if it is not an extension
        """
        if not self.extendees:
            return None

        # TODO: allow more than one extendee.
        name = next(iter(self.extendees))

        # If the extendee is in the spec's deps already, return that.
        for dep in self.spec.traverse(deptypes=('link', 'run')):
            if name == dep.name:
                return dep

        # if the spec is concrete already, then it extends something
        # that is an *optional* dependency, and the dep isn't there.
        if self.spec._concrete:
            return None
        else:
            # If it's not concrete, then return the spec from the
            # extends() directive since that is all we know so far.
            spec, kwargs = self.extendees[name]
            return spec

    @property
    def extendee_args(self):
        """
        Spec of the extendee of this package, or None if it is not an extension
        """
        if not self.extendees:
            return None

        # TODO: allow multiple extendees.
        name = next(iter(self.extendees))
        return self.extendees[name][1]

    @property
    def is_extension(self):
        # if it is concrete, it's only an extension if it actually
        # dependes on the extendee.
        if self.spec._concrete:
            return self.extendee_spec is not None
        else:
            # If not, then it's an extension if it *could* be an extension
            return bool(self.extendees)

    def extends(self, spec):
        if spec.name not in self.extendees:
            return False
        s = self.extendee_spec
        return s and s.satisfies(spec)

    @property
    def activated(self):
        if not self.is_extension:
            raise ValueError(
                "is_extension called on package that is not an extension.")
        exts = spack.store.layout.extension_map(self.extendee_spec)
        return (self.name in exts) and (exts[self.name] == self.spec)

    def provides(self, vpkg_name):
        """
        True if this package provides a virtual package with the specified name
        """
        return any(s.name == vpkg_name for s in self.provided)

    @property
    def installed(self):
        return os.path.isdir(self.prefix)

    @property
    def installed_dependents(self):
        """Return a list of the specs of all installed packages that depend
           on this one.

        TODO: move this method to database.py?
        """
        dependents = []
        for spec in spack.store.db.query():
            if self.name == spec.name:
                continue
            # XXX(deptype): Should build dependencies not count here?
            # for dep in spec.traverse(deptype=('run')):
            for dep in spec.traverse(deptype=spack.alldeps):
                if self.spec == dep:
                    dependents.append(spec)
        return dependents

    @property
    def prefix_lock(self):
        """Prefix lock is a byte range lock on the nth byte of a file.

        The lock file is ``spack.store.db.prefix_lock`` -- the DB
        tells us what to call it and it lives alongside the install DB.

        n is the sys.maxsize-bit prefix of the DAG hash.  This makes
        likelihood of collision is very low AND it gives us
        readers-writer lock semantics with just a single lockfile, so no
        cleanup required.
        """
        if self._prefix_lock is None:
            prefix = self.spec.prefix
            if prefix not in Package.prefix_locks:
                Package.prefix_locks[prefix] = llnl.util.lock.Lock(
                    spack.store.db.prefix_lock_path,
                    self.spec.dag_hash_bit_prefix(bit_length(sys.maxsize)), 1)

            self._prefix_lock = Package.prefix_locks[prefix]

        return self._prefix_lock

    @property
    def prefix(self):
        """Get the prefix into which this package should be installed."""
        return self.spec.prefix

    @property
<<<<<<< HEAD
    def install_context(self):
        if self.name in spack.store.layout.redirected:
            destdir = spack.store.layout.destdir
        else:
            destdir = None
        return RedirectionInstallContext(self.prefix, destdir)

    @property
    # TODO: Change this to architecture
=======
    def architecture(self):
        """Get the spack.architecture.Arch object that represents the
        environment in which this package will be built."""
        if not self.spec.concrete:
            raise ValueError("Can only get the arch for concrete package.")
        return spack.architecture.arch_for_spec(self.spec.architecture)

    @property
>>>>>>> bb7b5185
    def compiler(self):
        """Get the spack.compiler.Compiler object used to build this package"""
        if not self.spec.concrete:
            raise ValueError("Can only get a compiler for a concrete package.")
        return spack.compilers.compiler_for_spec(self.spec.compiler,
                                                 self.spec.architecture)

    def url_version(self, version):
        """
        Given a version, this returns a string that should be substituted
        into the package's URL to download that version.

        By default, this just returns the version string. Subclasses may need
        to override this, e.g. for boost versions where you need to ensure that
        there are _'s in the download URL.
        """
        return str(version)

    def remove_prefix(self):
        """
        Removes the prefix for a package along with any empty parent
        directories
        """
        spack.store.layout.remove_install_directory(self.spec)

    def do_fetch(self, mirror_only=False):
        """
        Creates a stage directory and downloads the tarball for this package.
        Working directory will be set to the stage directory.
        """
        if not self.spec.concrete:
            raise ValueError("Can only fetch concrete packages.")

        start_time = time.time()
        if spack.do_checksum and self.version not in self.versions:
            tty.warn("There is no checksum on file to fetch %s safely." %
                     self.spec.format('$_$@'))

            # Ask the user whether to skip the checksum if we're
            # interactive, but just fail if non-interactive.
            ck_msg = "Add a checksum or use --no-checksum to skip this check."
            ignore_checksum = False
            if sys.stdout.isatty():
                ignore_checksum = tty.get_yes_or_no("  Fetch anyway?",
                                                    default=False)
                if ignore_checksum:
                    tty.msg("Fetching with no checksum.", ck_msg)

            if not ignore_checksum:
                raise FetchError("Will not fetch %s" %
                                 self.spec.format('$_$@'), ck_msg)

        self.stage.fetch(mirror_only)

        self._fetch_time = time.time() - start_time

        if spack.do_checksum and self.version in self.versions:
            self.stage.check()

        self.stage.cache_local()

    def do_stage(self, mirror_only=False):
        """Unpacks the fetched tarball, then changes into the expanded tarball
           directory."""
        if not self.spec.concrete:
            raise ValueError("Can only stage concrete packages.")

        self.do_fetch(mirror_only)
        self.stage.expand_archive()
        self.stage.chdir_to_source()

    def do_patch(self):
        """Calls do_stage(), then applied patches to the expanded tarball if they
           haven't been applied already."""
        if not self.spec.concrete:
            raise ValueError("Can only patch concrete packages.")

        # Kick off the stage first.
        self.do_stage()

        # Package can add its own patch function.
        has_patch_fun = hasattr(self, 'patch') and callable(self.patch)

        # If there are no patches, note it.
        if not self.patches and not has_patch_fun:
            tty.msg("No patches needed for %s" % self.name)
            return

        # Construct paths to special files in the archive dir used to
        # keep track of whether patches were successfully applied.
        archive_dir = self.stage.source_path
        good_file = join_path(archive_dir, '.spack_patched')
        no_patches_file = join_path(archive_dir, '.spack_no_patches')
        bad_file = join_path(archive_dir, '.spack_patch_failed')

        # If we encounter an archive that failed to patch, restage it
        # so that we can apply all the patches again.
        if os.path.isfile(bad_file):
            tty.msg("Patching failed last time. Restaging.")
            self.stage.restage()

        self.stage.chdir_to_source()

        # If this file exists, then we already applied all the patches.
        if os.path.isfile(good_file):
            tty.msg("Already patched %s" % self.name)
            return
        elif os.path.isfile(no_patches_file):
            tty.msg("No patches needed for %s" % self.name)
            return

        # Apply all the patches for specs that match this one
        patched = False
        for spec, patch_list in self.patches.items():
            if self.spec.satisfies(spec):
                for patch in patch_list:
                    try:
                        patch.apply(self.stage)
                        tty.msg('Applied patch %s' % patch.path_or_url)
                        patched = True
                    except:
                        # Touch bad file if anything goes wrong.
                        tty.msg('Patch %s failed.' % patch.path_or_url)
                        touch(bad_file)
                        raise

        if has_patch_fun:
            try:
                self.patch()
                tty.msg("Ran patch() for %s" % self.name)
                patched = True
            except:
                tty.msg("patch() function failed for %s" % self.name)
                touch(bad_file)
                raise

        # Get rid of any old failed file -- patches have either succeeded
        # or are not needed.  This is mostly defensive -- it's needed
        # if the restage() method doesn't clean *everything* (e.g., for a repo)
        if os.path.isfile(bad_file):
            os.remove(bad_file)

        # touch good or no patches file so that we skip next time.
        if patched:
            touch(good_file)
        else:
            touch(no_patches_file)

    @property
    def namespace(self):
        namespace, dot, module = self.__module__.rpartition('.')
        return namespace

    def do_fake_install(self):
        """Make a fake install directory containing a 'fake' file in bin."""
        # FIXME : Make this part of the 'install' behavior ?
        mkdirp(self.prefix.bin)
        touch(join_path(self.prefix.bin, 'fake'))
        mkdirp(self.prefix.include)
        mkdirp(self.prefix.lib)
        mkdirp(self.prefix.man1)

    def _if_make_target_execute(self, target):
        try:
            # Check if we have a makefile
            file = [x for x in ('Makefile', 'makefile') if os.path.exists(x)]
            file = file.pop()
        except IndexError:
            tty.msg('No Makefile found in the build directory')
            return

        # Check if 'target' is in the makefile
        regex = re.compile('^' + target + ':')
        with open(file, 'r') as f:
            matches = [line for line in f.readlines() if regex.match(line)]

        if not matches:
            tty.msg('Target \'' + target + ':\' not found in Makefile')
            return

        # Execute target
        inspect.getmodule(self).make(target)

    def _get_needed_resources(self):
        resources = []
        # Select the resources that are needed for this build
        for when_spec, resource_list in self.resources.items():
            if when_spec in self.spec:
                resources.extend(resource_list)
        # Sorts the resources by the length of the string representing their
        # destination. Since any nested resource must contain another
        # resource's name in its path, it seems that should work
        resources = sorted(resources, key=lambda res: len(res.destination))
        return resources

    def _resource_stage(self, resource):
        pieces = ['resource', resource.name, self.spec.dag_hash()]
        resource_stage_folder = '-'.join(pieces)
        return resource_stage_folder

    @contextlib.contextmanager
    def _prefix_read_lock(self):
        try:
            self.prefix_lock.acquire_read(60)
            yield self
        finally:
            self.prefix_lock.release_read()

    @contextlib.contextmanager
    def _prefix_write_lock(self):
        try:
            self.prefix_lock.acquire_write(60)
            yield self
        finally:
            self.prefix_lock.release_write()

    def do_install(self,
                   keep_prefix=False,
                   keep_stage=False,
                   install_deps=True,
                   skip_patch=False,
                   verbose=False,
                   make_jobs=None,
                   run_tests=False,
                   fake=False,
                   explicit=False,
                   dirty=None,
                   **kwargs):
        """Called by commands to install a package and its dependencies.

        Package implementations should override install() to describe
        their build process.

        :param keep_prefix: Keep install prefix on failure. By default, \
            destroys it.
        :param keep_stage: By default, stage is destroyed only if there are \
            no exceptions during build. Set to True to keep the stage
            even with exceptions.
        :param install_deps: Install dependencies before installing this \
            package
        :param fake: Don't really build; install fake stub files instead.
        :param skip_patch: Skip patch stage of build if True.
        :param verbose: Display verbose build output (by default, suppresses \
            it)
        :param dirty: Don't clean the build environment before installing.
        :param make_jobs: Number of make jobs to use for install. Default is \
            ncpus
        :param force: Install again, even if already installed.
        :param run_tests: Run tests within the package's install()
        """
        if not self.spec.concrete:
            raise ValueError("Can only install concrete packages: %s."
                             % self.spec.name)

        # No installation needed if package is external
        if self.spec.external:
            tty.msg("%s is externally installed in %s" %
                    (self.name, self.spec.external))
            return

        # Ensure package is not already installed
        layout = spack.store.layout
        with self._prefix_read_lock():
            if layout.check_installed(self.spec):
                tty.msg(
                    "%s is already installed in %s" % (self.name, self.prefix))
                rec = spack.store.db.get_record(self.spec)
                if (not rec.explicit) and explicit:
                    with spack.store.db.write_transaction():
                        rec = spack.store.db.get_record(self.spec)
                        rec.explicit = True
                return

        # Dirty argument takes precedence over dirty config setting.
        if dirty is None:
            dirty = spack.dirty

        self._do_install_pop_kwargs(kwargs)

        tty.msg("Installing %s" % self.name)

        # First, install dependencies recursively.
        if install_deps:
            for dep in self.spec.dependencies():
                dep.package.do_install(
                    keep_prefix=keep_prefix,
                    keep_stage=keep_stage,
                    install_deps=install_deps,
                    fake=fake,
                    skip_patch=skip_patch,
                    verbose=verbose,
                    make_jobs=make_jobs,
                    run_tests=run_tests,
                    dirty=dirty,
                    **kwargs
                )

        # Set run_tests flag before starting build.
        self.run_tests = run_tests

        # Set parallelism before starting build.
        self.make_jobs = make_jobs

        # Then install the package itself.
        def build_process(input_stream):
            """Forked for each build. Has its own process and python
               module space set up by build_environment.fork()."""

            start_time = time.time()
            if not fake:
                if not skip_patch:
                    self.do_patch()
                else:
                    self.do_stage()

            tty.msg(
                'Building {0} [{1}]'.format(self.name, self.build_system_class)
            )

            self.stage.keep = keep_stage

            with contextlib.nested(self.stage, self._prefix_write_lock()):
                # Run the pre-install hook in the child process after
                # the directory is created.
                spack.hooks.pre_install(self)
                if fake:
                    self.do_fake_install()
                else:
                    # Do the real install in the source directory.
                    self.stage.chdir_to_source()

                    # Save the build environment in a file before building.
                    env_path = join_path(os.getcwd(), 'spack-build.env')

                    # Redirect I/O to a build log (and optionally to
                    # the terminal)
                    log_path = join_path(os.getcwd(), 'spack-build.out')

                    # FIXME : refactor this assignment
                    self.log_path = log_path
                    self.env_path = env_path
                    dump_environment(env_path)

                    # Spawn a daemon that reads from a pipe and redirects
                    # everything to log_path
                    redirection_context = log_output(
                        log_path,
                        echo=verbose,
                        force_color=sys.stdout.isatty(),
                        debug=True,
                        input_stream=input_stream
                    )
                    with redirection_context as log_redirection:
                        for phase_name, phase in zip(self.phases, self._InstallPhase_phases):  # NOQA: ignore=E501
                            tty.msg(
                                'Executing phase : \'{0}\''.format(phase_name)  # NOQA: ignore=E501
                            )
                            # Redirect stdout and stderr to daemon pipe
                            with log_redirection:
                                getattr(self, phase)(
                                    self.spec, self.prefix)
                    self.log()
                # Run post install hooks before build stage is removed.
                spack.hooks.post_install(self)

            # Stop timer.
            self._total_time = time.time() - start_time
            build_time = self._total_time - self._fetch_time

            tty.msg("Successfully installed %s" % self.name,
                    "Fetch: %s.  Build: %s.  Total: %s." %
                    (_hms(self._fetch_time), _hms(build_time),
                     _hms(self._total_time)))
            print_pkg(self.prefix)

        try:
            # Create the install prefix and fork the build process.
            spack.store.layout.create_install_directory(self.spec)
            # Fork a child to do the actual installation
            spack.build_environment.fork(self, build_process, dirty=dirty)
            # If we installed then we should keep the prefix
            keep_prefix = True if self.last_phase is None else keep_prefix
            # note: PARENT of the build process adds the new package to
            # the database, so that we don't need to re-read from file.
            spack.store.db.add(
                self.spec, spack.store.layout, explicit=explicit
            )
        except directory_layout.InstallDirectoryAlreadyExistsError:
            # Abort install if install directory exists.
            # But do NOT remove it (you'd be overwriting someone else's stuff)
            tty.warn("Keeping existing install prefix in place.")
            raise
        except StopIteration as e:
            # A StopIteration exception means that do_install
            # was asked to stop early from clients
            tty.msg(e.message)
            tty.msg(
                'Package stage directory : {0}'.format(self.stage.source_path)
            )
        finally:
            # Remove the install prefix if anything went wrong during install.
            if not keep_prefix:
                self.remove_prefix()

    def _do_install_pop_kwargs(self, kwargs):
        """Pops kwargs from do_install before starting the installation

        Args:
            kwargs:
              'stop_at': last installation phase to be executed (or None)

        """
        self.last_phase = kwargs.pop('stop_at', None)
        if self.last_phase is not None and self.last_phase not in self.phases:
            tty.die('\'{0}\' is not an allowed phase for package {1}'
                    .format(self.last_phase, self.name))

    def log(self):
        # Copy provenance into the install directory on success
        log_install_path = spack.store.layout.build_log_path(
            self.spec)
        env_install_path = spack.store.layout.build_env_path(
            self.spec)
        packages_dir = spack.store.layout.build_packages_path(
            self.spec)

        # Remove first if we're overwriting another build
        # (can happen with spack setup)
        try:
            # log_install_path and env_install_path are inside this
            shutil.rmtree(self.install_context.redirect_path(packages_dir))
        except Exception:
            # FIXME : this potentially catches too many things...
            pass

        self.install_context.install_redirect(self.log_path, log_install_path)
        self.install_context.install_redirect(self.env_path, env_install_path)
        dump_packages(self.spec, packages_dir)

    def sanity_check_prefix(self):
        """This function checks whether install succeeded."""

        def check_paths(path_list, filetype, predicate):
            if isinstance(path_list, basestring):
                path_list = [path_list]

            for path in path_list:
                abs_path = self.install_context.redirect_path(
                    os.path.join(self.prefix, path))
                if not predicate(abs_path):
                    raise InstallError(
                        "Install failed for %s. No such %s in prefix: %s" %
                        (self.name, filetype, path))

        check_paths(self.sanity_check_is_file, 'file', os.path.isfile)
        check_paths(self.sanity_check_is_dir, 'directory', os.path.isdir)

        installed = set(os.listdir(
            self.install_context.redirect_path(self.prefix)))
        installed.difference_update(
            spack.store.layout.hidden_file_paths)
        if not installed:
            raise InstallError(
                "Install failed for %s.  Nothing was installed!" % self.name)

    @property
    def build_log_path(self):
        if self.installed:
            return spack.store.layout.build_log_path(self.spec)
        else:
            return join_path(self.stage.source_path, 'spack-build.out')

    @property
    def module(self):
        """Use this to add variables to the class's module's scope.
           This lets us use custom syntax in the install method.
        """
        return __import__(self.__class__.__module__,
                          fromlist=[self.__class__.__name__])

    def setup_environment(self, spack_env, run_env):
        """Set up the compile and runtime environments for a package.

        `spack_env` and `run_env` are `EnvironmentModifications`
        objects.  Package authors can call methods on them to alter
        the environment within Spack and at runtime.

        Both `spack_env` and `run_env` are applied within the build
        process, before this package's `install()` method is called.

        Modifications in `run_env` will *also* be added to the
        generated environment modules for this package.

        Default implementation does nothing, but this can be
        overridden if the package needs a particular environment.

        Examples:

            1. Qt extensions need `QTDIR` set.

        Args:
            spack_env (EnvironmentModifications): list of
                modifications to be applied when this package is built
                within Spack.

            run_env (EnvironmentModifications): list of environment
                changes to be applied when this package is run outside
                of Spack.

        """
        pass

    def setup_dependent_environment(self, spack_env, run_env, dependent_spec):
        """Set up the environment of packages that depend on this one.

        This is similar to ``setup_environment``, but it is used to
        modify the compile and runtime environments of packages that
        *depend* on this one. This gives packages like Python and
        others that follow the extension model a way to implement
        common environment or compile-time settings for dependencies.

        By default, this delegates to ``self.setup_environment()``

        Example:

            1. Installing python modules generally requires
               `PYTHONPATH` to point to the lib/pythonX.Y/site-packages
               directory in the module's install prefix.  This could
               set that variable.

        Args:

            spack_env (EnvironmentModifications): list of
                modifications to be applied when the dependent package
                is bulit within Spack.

            run_env (EnvironmentModifications): list of environment
                changes to be applied when the dependent package is
                run outside of Spack.

            dependent_spec (Spec): The spec of the dependent package
                about to be built. This allows the extendee (self) to
                query the dependent's state. Note that *this*
                package's spec is available as `self.spec`.

        This is useful if there are some common steps to installing
        all extensions for a certain package.
        """
        self.setup_environment(spack_env, run_env)

    def setup_dependent_package(self, module, dependent_spec):
        """Set up Python module-scope variables for dependent packages.

        Called before the install() method of dependents.

        Default implementation does nothing, but this can be
        overridden by an extendable package to set up the module of
        its extensions. This is useful if there are some common steps
        to installing all extensions for a certain package.

        Example :

            1. Extensions often need to invoke the `python`
               interpreter from the Python installation being
               extended.  This routine can put a 'python' Executable
               object in the module scope for the extension package to
               simplify extension installs.

            2. MPI compilers could set some variables in the
               dependent's scope that point to `mpicc`, `mpicxx`,
               etc., allowing them to be called by common names
               regardless of which MPI is used.

            3. BLAS/LAPACK implementations can set some variables
               indicating the path to their libraries, since these
               paths differ by BLAS/LAPACK implementation.

        Args:

            module (module): The Python `module` object of the
                dependent package. Packages can use this to set
                module-scope variables for the dependent to use.

            dependent_spec (Spec): The spec of the dependent package
                about to be built. This allows the extendee (self) to
                query the dependent's state.  Note that *this*
                package's spec is available as `self.spec`.

        This is useful if there are some common steps to installing
        all extensions for a certain package.

        """
        pass

    def do_uninstall(self, force=False):
        if not self.installed:
            # prefix may not exist, but DB may be inconsistent. Try to fix by
            # removing, but omit hooks.
            specs = spack.store.db.query(self.spec, installed=True)
            if specs:
                spack.store.db.remove(specs[0])
                tty.msg("Removed stale DB entry for %s" % self.spec.short_spec)
                return
            else:
                raise InstallError(str(self.spec) + " is not installed.")

        if not force:
            dependents = self.installed_dependents
            if dependents:
                raise PackageStillNeededError(self.spec, dependents)

        # Pre-uninstall hook runs first.
        with self._prefix_write_lock():
            spack.hooks.pre_uninstall(self)
            # Uninstalling in Spack only requires removing the prefix.
            self.remove_prefix()
            #
            spack.store.db.remove(self.spec)
        tty.msg("Successfully uninstalled %s" % self.spec.short_spec)

        # Once everything else is done, run post install hooks
        spack.hooks.post_uninstall(self)

    def _check_extendable(self):
        if not self.extendable:
            raise ValueError("Package %s is not extendable!" % self.name)

    def _sanity_check_extension(self):
        if not self.is_extension:
            raise ActivationError("This package is not an extension.")

        extendee_package = self.extendee_spec.package
        extendee_package._check_extendable()

        if not extendee_package.installed:
            raise ActivationError(
                "Can only (de)activate extensions for installed packages.")
        if not self.installed:
            raise ActivationError("Extensions must first be installed.")
        if self.extendee_spec.name not in self.extendees:
            raise ActivationError("%s does not extend %s!" %
                                  (self.name, self.extendee.name))

    def do_activate(self, force=False):
        """Called on an extension to invoke the extendee's activate method.

        Commands should call this routine, and should not call
        activate() directly.
        """
        self._sanity_check_extension()

        spack.store.layout.check_extension_conflict(
            self.extendee_spec, self.spec)

        # Activate any package dependencies that are also extensions.
        if not force:
            for spec in self.spec.traverse(root=False, deptype='run'):
                if spec.package.extends(self.extendee_spec):
                    if not spec.package.activated:
                        spec.package.do_activate(force=force)

        self.extendee_spec.package.activate(self, **self.extendee_args)

        spack.store.layout.add_extension(self.extendee_spec, self.spec)
        tty.msg("Activated extension %s for %s" %
                (self.spec.short_spec, self.extendee_spec.format("$_$@$+$%@")))

    def activate(self, extension, **kwargs):
        """Symlinks all files from the extension into extendee's install dir.

        Package authors can override this method to support other
        extension mechanisms.  Spack internals (commands, hooks, etc.)
        should call do_activate() method so that proper checks are
        always executed.

        """

        def ignore(filename):
            return (filename in spack.store.layout.hidden_file_paths or
                    kwargs.get('ignore', lambda f: False)(filename))

        tree = LinkTree(extension.prefix)
        conflict = tree.find_conflict(self.prefix, ignore=ignore)
        if conflict:
            raise ExtensionConflictError(conflict)

        tree.merge(self.prefix, ignore=ignore)

    def do_deactivate(self, **kwargs):
        """Called on the extension to invoke extendee's deactivate() method."""
        self._sanity_check_extension()
        force = kwargs.get('force', False)

        # Allow a force deactivate to happen.  This can unlink
        # spurious files if something was corrupted.
        if not force:
            spack.store.layout.check_activated(
                self.extendee_spec, self.spec)

            activated = spack.store.layout.extension_map(
                self.extendee_spec)
            for name, aspec in activated.items():
                if aspec == self.spec:
                    continue
                for dep in aspec.traverse(deptype='run'):
                    if self.spec == dep:
                        msg = ("Cannot deactivate %s because %s is activated "
                               "and depends on it.")
                        raise ActivationError(
                            msg % (self.spec.short_spec, aspec.short_spec))

        self.extendee_spec.package.deactivate(self, **self.extendee_args)

        # redundant activation check -- makes SURE the spec is not
        # still activated even if something was wrong above.
        if self.activated:
            spack.store.layout.remove_extension(
                self.extendee_spec, self.spec)

        tty.msg("Deactivated extension %s for %s" %
                (self.spec.short_spec, self.extendee_spec.format("$_$@$+$%@")))

    def deactivate(self, extension, **kwargs):
        """Unlinks all files from extension out of this package's install dir.

        Package authors can override this method to support other
        extension mechanisms.  Spack internals (commands, hooks, etc.)
        should call do_deactivate() method so that proper checks are
        always executed.

        """

        def ignore(filename):
            return (filename in spack.store.layout.hidden_file_paths or
                    kwargs.get('ignore', lambda f: False)(filename))

        tree = LinkTree(extension.prefix)
        tree.unmerge(self.prefix, ignore=ignore)

    def do_restage(self):
        """Reverts expanded/checked out source to a pristine state."""
        self.stage.restage()

    def do_clean(self):
        """Removes the package's build stage and source tarball."""
        self.stage.destroy()

    def format_doc(self, **kwargs):
        """Wrap doc string at 72 characters and format nicely"""
        indent = kwargs.get('indent', 0)

        if not self.__doc__:
            return ""

        doc = re.sub(r'\s+', ' ', self.__doc__)
        lines = textwrap.wrap(doc, 72)
        results = StringIO()
        for line in lines:
            results.write((" " * indent) + line + "\n")
        return results.getvalue()

    @property
    def all_urls(self):
        urls = []
        if self.url:
            urls.append(self.url)

        for args in self.versions.values():
            if 'url' in args:
                urls.append(args['url'])
        return urls

    def fetch_remote_versions(self):
        """Try to find remote versions of this package using the
           list_url and any other URLs described in the package file."""
        if not self.all_urls:
            raise VersionFetchError(self.__class__)

        try:
            return spack.util.web.find_versions_of_archive(
                *self.all_urls,
                list_url=self.list_url,
                list_depth=self.list_depth)
        except spack.error.NoNetworkConnectionError as e:
            tty.die("Package.fetch_versions couldn't connect to:", e.url,
                    e.message)

    @property
    def rpath(self):
        """Get the rpath this package links with, as a list of paths."""
        rpaths = [self.prefix.lib, self.prefix.lib64]
        deps = self.spec.dependencies(deptype='link')
        rpaths.extend(d.prefix.lib for d in deps
                      if os.path.isdir(d.prefix.lib))
        rpaths.extend(d.prefix.lib64 for d in deps
                      if os.path.isdir(d.prefix.lib64))
        return rpaths

    @property
    def rpath_args(self):
        """
        Get the rpath args as a string, with -Wl,-rpath, for each element
        """
        return " ".join("-Wl,-rpath,%s" % p for p in self.rpath)


class Package(PackageBase):
    phases = ['install']
    # To be used in UI queries that require to know which
    # build-system class we are using
    build_system_class = 'Package'
    # This will be used as a registration decorator in user
    # packages, if need be
    PackageBase.sanity_check('install')(PackageBase.sanity_check_prefix)


def install_dependency_symlinks(pkg, spec, prefix):
    """Execute a dummy install and flatten dependencies"""
    flatten_dependencies(spec, prefix)


def use_cray_compiler_names():
    """Compiler names for builds that rely on cray compiler names."""
    os.environ['CC'] = 'cc'
    os.environ['CXX'] = 'CC'
    os.environ['FC'] = 'ftn'
    os.environ['F77'] = 'ftn'


def flatten_dependencies(spec, flat_dir):
    """Make each dependency of spec present in dir via symlink."""
    for dep in spec.traverse(root=False):
        name = dep.name

        dep_path = spack.store.layout.path_for_spec(dep)
        dep_files = LinkTree(dep_path)

        os.mkdir(flat_dir + '/' + name)

        conflict = dep_files.find_conflict(flat_dir + '/' + name)
        if conflict:
            raise DependencyConflictError(conflict)

        dep_files.merge(flat_dir + '/' + name)


def dump_packages(spec, path):
    """Dump all package information for a spec and its dependencies.

       This creates a package repository within path for every
       namespace in the spec DAG, and fills the repos wtih package
       files and patch files for every node in the DAG.
    """
    install_context = spec.package.install_context
    install_context.mkdirp_redirect(path)

    # Copy in package.py files from any dependencies.
    # Note that we copy them in as they are in the *install* directory
    # NOT as they are in the repository, because we want a snapshot of
    # how *this* particular build was done.
    for node in spec.traverse():
        if node is not spec:
            # Locate the dependency package in the install tree and find
            # its provenance information.
            source = spack.store.layout.build_packages_path(node)
            source_repo_root = join_path(source, node.namespace)

            # There's no provenance installed for the source package.  Skip it.
            # User can always get something current from the builtin repo.
            if not os.path.isdir(source_repo_root):
                continue

            # Create a source repo and get the pkg directory out of it.
            try:
                source_repo = spack.repository.Repo(source_repo_root)
                source_pkg_dir = source_repo.dirname_for_package_name(
                    node.name)
            except RepoError:
                tty.warn("Warning: Couldn't copy in provenance for %s" %
                         node.name)

        # Create a destination repository
        dest_repo_root = install_context.redirect_path(
            join_path(path, node.namespace))
        if not os.path.exists(dest_repo_root):
            spack.repository.create_repo(dest_repo_root)
        repo = spack.repository.Repo(dest_repo_root)

        # Get the location of the package in the dest repo.
        dest_pkg_dir = repo.dirname_for_package_name(node.name)
        if node is not spec:
            install_tree(source_pkg_dir, dest_pkg_dir)
        else:
            spack.repo.dump_provenance(node, dest_pkg_dir)


def print_pkg(message):
    """Outputs a message with a package icon."""
    from llnl.util.tty.color import cwrite
    cwrite('@*g{[+]} ')
    print(message)


def _hms(seconds):
    """Convert time in seconds to hours, minutes, seconds."""
    m, s = divmod(seconds, 60)
    h, m = divmod(m, 60)

    parts = []
    if h:
        parts.append("%dh" % h)
    if m:
        parts.append("%dm" % m)
    if s:
        parts.append("%.2fs" % s)
    return ' '.join(parts)


class FetchError(spack.error.SpackError):
    """Raised when something goes wrong during fetch."""

    def __init__(self, message, long_msg=None):
        super(FetchError, self).__init__(message, long_msg)


class InstallError(spack.error.SpackError):
    """Raised when something goes wrong during install or uninstall."""

    def __init__(self, message, long_msg=None):
        super(InstallError, self).__init__(message, long_msg)


class ExternalPackageError(InstallError):
    """Raised by install() when a package is only for external use."""


class PackageStillNeededError(InstallError):
    """Raised when package is still needed by another on uninstall."""

    def __init__(self, spec, dependents):
        super(PackageStillNeededError, self).__init__("Cannot uninstall %s" %
                                                      spec)
        self.spec = spec
        self.dependents = dependents


class PackageError(spack.error.SpackError):
    """Raised when something is wrong with a package definition."""

    def __init__(self, message, long_msg=None):
        super(PackageError, self).__init__(message, long_msg)


class PackageVersionError(PackageError):
    """Raised when a version URL cannot automatically be determined."""

    def __init__(self, version):
        super(PackageVersionError, self).__init__(
            "Cannot determine a URL automatically for version %s" % version,
            "Please provide a url for this version in the package.py file.")


class VersionFetchError(PackageError):
    """Raised when a version URL cannot automatically be determined."""

    def __init__(self, cls):
        super(VersionFetchError, self).__init__(
            "Cannot fetch versions for package %s " % cls.__name__ +
            "because it does not define any URLs to fetch.")


class NoURLError(PackageError):
    """Raised when someone tries to build a URL for a package with no URLs."""

    def __init__(self, cls):
        super(NoURLError, self).__init__(
            "Package %s has no version with a URL." % cls.__name__)


class ExtensionError(PackageError):

    pass


class ExtensionConflictError(ExtensionError):

    def __init__(self, path):
        super(ExtensionConflictError, self).__init__(
            "Extension blocked by file: %s" % path)


class ActivationError(ExtensionError):

    def __init__(self, msg, long_msg=None):
        super(ActivationError, self).__init__(msg, long_msg)


class DependencyConflictError(spack.error.SpackError):
    """Raised when the dependencies cannot be flattened as asked for."""

    def __init__(self, conflict):
        super(DependencyConflictError, self).__init__(
            "%s conflicts with another file in the flattened directory." % (
                conflict))<|MERGE_RESOLUTION|>--- conflicted
+++ resolved
@@ -899,7 +899,6 @@
         return self.spec.prefix
 
     @property
-<<<<<<< HEAD
     def install_context(self):
         if self.name in spack.store.layout.redirected:
             destdir = spack.store.layout.destdir
@@ -908,8 +907,6 @@
         return RedirectionInstallContext(self.prefix, destdir)
 
     @property
-    # TODO: Change this to architecture
-=======
     def architecture(self):
         """Get the spack.architecture.Arch object that represents the
         environment in which this package will be built."""
@@ -918,7 +915,6 @@
         return spack.architecture.arch_for_spec(self.spec.architecture)
 
     @property
->>>>>>> bb7b5185
     def compiler(self):
         """Get the spack.compiler.Compiler object used to build this package"""
         if not self.spec.concrete:
