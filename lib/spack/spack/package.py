##############################################################################
# Copyright (c) 2013-2016, Lawrence Livermore National Security, LLC.
# Produced at the Lawrence Livermore National Laboratory.
#
# This file is part of Spack.
# Created by Todd Gamblin, tgamblin@llnl.gov, All rights reserved.
# LLNL-CODE-647188
#
# For details, see https://github.com/llnl/spack
# Please also see the LICENSE file for our notice and the LGPL.
#
# This program is free software; you can redistribute it and/or modify
# it under the terms of the GNU Lesser General Public License (as
# published by the Free Software Foundation) version 2.1, February 1999.
#
# This program is distributed in the hope that it will be useful, but
# WITHOUT ANY WARRANTY; without even the IMPLIED WARRANTY OF
# MERCHANTABILITY or FITNESS FOR A PARTICULAR PURPOSE. See the terms and
# conditions of the GNU Lesser General Public License for more details.
#
# You should have received a copy of the GNU Lesser General Public
# License along with this program; if not, write to the Free Software
# Foundation, Inc., 59 Temple Place, Suite 330, Boston, MA 02111-1307 USA
##############################################################################
"""
This is where most of the action happens in Spack.
See the Package docs for detailed instructions on how the class works
and on how to write your own packages.

The spack package structure is based strongly on Homebrew
(http://wiki.github.com/mxcl/homebrew/), mainly because
Homebrew makes it very easy to create packages.  For a complete
rundown on spack and how it differs from homebrew, look at the
README.
"""
import contextlib
import copy
import functools
import inspect
import os
import re
import sys
import textwrap
import time
from StringIO import StringIO

import llnl.util.lock
import llnl.util.tty as tty
import spack
import spack.compilers
import spack.directives
import spack.error
import spack.fetch_strategy as fs
import spack.hooks
import spack.mirror
import spack.repository
import spack.url
import spack.util.web
from llnl.util.filesystem import *
from llnl.util.lang import *
from llnl.util.link_tree import LinkTree
from llnl.util.tty.log import log_output
from spack import directory_layout
from spack.stage import Stage, ResourceStage, StageComposite
from spack.build_environment import RedirectionInstallContext
from spack.util.crypto import bit_length
from spack.util.environment import dump_environment
from spack.util.executable import ProcessError
from spack.version import *

"""Allowed URL schemes for spack packages."""
_ALLOWED_URL_SCHEMES = ["http", "https", "ftp", "file", "git"]


class InstallPhase(object):
    """Manages a single phase of the installation

    This descriptor stores at creation time the name of the method it should
    search for execution. The method is retrieved at __get__ time, so that
    it can be overridden by subclasses of whatever class declared the phases.

    It also provides hooks to execute prerequisite and sanity checks.
    """

    def __init__(self, name):
        self.name = name
        self.preconditions = []
        self.sanity_checks = []

    def __get__(self, instance, owner):
        # The caller is a class that is trying to customize
        # my behavior adding something
        if instance is None:
            return self
        # If instance is there the caller wants to execute the
        # install phase, thus return a properly set wrapper
        phase = getattr(instance, self.name)

        @functools.wraps(phase)
        def phase_wrapper(spec, prefix):
            # Check instance attributes at the beginning of a phase
            self._on_phase_start(instance)
            # Execute phase pre-conditions,
            # and give them the chance to fail
            for check in self.preconditions:
                # Do something sensible at some point
                check(instance)
            phase(spec, prefix)
            # Execute phase sanity_checks,
            # and give them the chance to fail
            for check in self.sanity_checks:
                check(instance)
            # Check instance attributes at the end of a phase
            self._on_phase_exit(instance)
        return phase_wrapper

    def _on_phase_start(self, instance):
        pass

    def _on_phase_exit(self, instance):
        # If a phase has a matching last_phase attribute,
        # stop the installation process raising a StopIteration
        if getattr(instance, 'last_phase', None) == self.name:
            raise StopIteration('Stopping at \'{0}\' phase'.format(self.name))

    def copy(self):
        try:
            return copy.deepcopy(self)
        except TypeError:
            # This bug-fix was not back-ported in Python 2.6
            # http://bugs.python.org/issue1515
            other = InstallPhase(self.name)
            other.preconditions.extend(self.preconditions)
            other.sanity_checks.extend(self.sanity_checks)
            return other


class PackageMeta(type):
    """Conveniently transforms attributes to permit extensible phases

    Iterates over the attribute 'phases' and creates / updates private
    InstallPhase attributes in the class that is being initialized
    """
    phase_fmt = '_InstallPhase_{0}'

    _InstallPhase_sanity_checks = {}
    _InstallPhase_preconditions = {}

    def __new__(meta, name, bases, attr_dict):
        # Check if phases is in attr dict, then set
        # install phases wrappers
        if 'phases' in attr_dict:
            _InstallPhase_phases = [PackageMeta.phase_fmt.format(x) for x in attr_dict['phases']]  # NOQA: ignore=E501
            for phase_name, callback_name in zip(_InstallPhase_phases, attr_dict['phases']):  # NOQA: ignore=E501
                attr_dict[phase_name] = InstallPhase(callback_name)
            attr_dict['_InstallPhase_phases'] = _InstallPhase_phases

        def _append_checks(check_name):
            # Name of the attribute I am going to check it exists
            attr_name = PackageMeta.phase_fmt.format(check_name)
            checks = getattr(meta, attr_name)
            if checks:
                for phase_name, funcs in checks.items():
                    try:
                        # Search for the phase in the attribute dictionary
                        phase = attr_dict[
                            PackageMeta.phase_fmt.format(phase_name)]
                    except KeyError:
                        # If it is not there it's in the bases
                        # and we added a check. We need to copy
                        # and extend
                        for base in bases:
                            phase = getattr(
                                base,
                                PackageMeta.phase_fmt.format(phase_name),
                                None
                            )
                        attr_dict[PackageMeta.phase_fmt.format(
                            phase_name)] = phase.copy()
                        phase = attr_dict[
                            PackageMeta.phase_fmt.format(phase_name)]
                    getattr(phase, check_name).extend(funcs)
                # Clear the attribute for the next class
                setattr(meta, attr_name, {})

        @classmethod
        def _register_checks(cls, check_type, *args):
            def _register_sanity_checks(func):
                attr_name = PackageMeta.phase_fmt.format(check_type)
                check_list = getattr(meta, attr_name)
                for item in args:
                    checks = check_list.setdefault(item, [])
                    checks.append(func)
                setattr(meta, attr_name, check_list)
                return func
            return _register_sanity_checks

        @staticmethod
        def on_package_attributes(**attrs):
            def _execute_under_condition(func):
                @functools.wraps(func)
                def _wrapper(instance):
                    # If all the attributes have the value we require, then
                    # execute
                    if all([getattr(instance, key, None) == value for key, value in attrs.items()]):  # NOQA: ignore=E501
                        func(instance)
                return _wrapper
            return _execute_under_condition

        @classmethod
        def precondition(cls, *args):
            return cls._register_checks('preconditions', *args)

        @classmethod
        def sanity_check(cls, *args):
            return cls._register_checks('sanity_checks', *args)

        if all([not hasattr(x, '_register_checks') for x in bases]):
            attr_dict['_register_checks'] = _register_checks

        if all([not hasattr(x, 'sanity_check') for x in bases]):
            attr_dict['sanity_check'] = sanity_check

        if all([not hasattr(x, 'precondition') for x in bases]):
            attr_dict['precondition'] = precondition

        if all([not hasattr(x, 'on_package_attributes') for x in bases]):
            attr_dict['on_package_attributes'] = on_package_attributes

        # Preconditions
        _append_checks('preconditions')
        # Sanity checks
        _append_checks('sanity_checks')
        return super(PackageMeta, meta).__new__(meta, name, bases, attr_dict)

    def __init__(cls, name, bases, dict):
        type.__init__(cls, name, bases, dict)
        spack.directives.ensure_dicts(cls)


class PackageBase(object):
    """This is the superclass for all spack packages.

    ***The Package class***

    Package is where the bulk of the work of installing packages is done.

    A package defines how to fetch, verfiy (via, e.g., md5), build, and
    install a piece of software.  A Package also defines what other
    packages it depends on, so that dependencies can be installed along
    with the package itself.  Packages are written in pure python.

    Packages are all submodules of spack.packages.  If spack is installed
    in ``$prefix``, all of its python files are in ``$prefix/lib/spack``.
    Most of them are in the spack module, so all the packages live in
    ``$prefix/lib/spack/spack/packages``.

    All you have to do to create a package is make a new subclass of Package
    in this directory.  Spack automatically scans the python files there
    and figures out which one to import when you invoke it.

    **An example package**

    Let's look at the cmake package to start with.  This package lives in
    ``$prefix/var/spack/repos/builtin/packages/cmake/package.py``:

    .. code-block:: python

       from spack import *
       class Cmake(Package):
           homepage  = 'https://www.cmake.org'
           url       = 'http://www.cmake.org/files/v2.8/cmake-2.8.10.2.tar.gz'
           md5       = '097278785da7182ec0aea8769d06860c'

           def install(self, spec, prefix):
               configure('--prefix=%s'   % prefix,
                         '--parallel=%s' % make_jobs)
               make()
               make('install')

    **Naming conventions**

    There are two names you should care about:

    1. The module name, ``cmake``.

       * User will refers to this name, e.g. 'spack install cmake'.
       * It can include ``_``, ``-``, and numbers (it can even start with a
         number).

    2. The class name, "Cmake".  This is formed by converting `-` or
       ``_`` in the module name to camel case.  If the name starts with
       a number, we prefix the class name with ``_``. Examples:

          ===========  ==========
          Module Name  Class Name
          ===========  ==========
          foo_bar      FooBar
          docbook-xml  DocbookXml
          FooBar       Foobar
          3proxy       _3proxy
          ===========  ==========

        The class name is what spack looks for when it loads a package module.

    **Required Attributes**

    Aside from proper naming, here is the bare minimum set of things you
    need when you make a package:

    homepage:
        informational URL, so that users know what they're
        installing.

    url or url_for_version(self, version):
      If url, then the URL of the source archive that spack will fetch.
      If url_for_version(), then a method returning the URL required
      to fetch a particular version.

    install():
        This function tells spack how to build and install the
        software it downloaded.

    **Optional Attributes**

    You can also optionally add these attributes, if needed:

        list_url:
            Webpage to scrape for available version strings. Default is the
            directory containing the tarball; use this if the default isn't
            correct so that invoking 'spack versions' will work for this
            package.

        url_version(self, version):
            When spack downloads packages at particular versions, it just
            converts version to string with str(version).  Override this if
            your package needs special version formatting in its URL.  boost
            is an example of a package that needs this.

    ***Creating Packages***

    As a package creator, you can probably ignore most of the preceding
    information, because you can use the 'spack create' command to do it
    all automatically.

    You as the package creator generally only have to worry about writing
    your install function and specifying dependencies.

    **spack create**

    Most software comes in nicely packaged tarballs, like this one

    http://www.cmake.org/files/v2.8/cmake-2.8.10.2.tar.gz

    Taking a page from homebrew, spack deduces pretty much everything it
    needs to know from the URL above.  If you simply type this::

        spack create http://www.cmake.org/files/v2.8/cmake-2.8.10.2.tar.gz

    Spack will download the tarball, generate an md5 hash, figure out the
    version and the name of the package from the URL, and create a new
    package file for you with all the names and attributes set correctly.

    Once this skeleton code is generated, spack pops up the new package in
    your $EDITOR so that you can modify the parts that need changes.

    **Dependencies**

    If your package requires another in order to build, you can specify that
    like this:

    .. code-block:: python

       class Stackwalker(Package):
           ...
           depends_on("libdwarf")
           ...

    This tells spack that before it builds stackwalker, it needs to build
    the libdwarf package as well.  Note that this is the module name, not
    the class name (The class name is really only used by spack to find
    your package).

    Spack will download an install each dependency before it installs your
    package.  In addtion, it will add -L, -I, and rpath arguments to your
    compiler and linker for each dependency.  In most cases, this allows you
    to avoid specifying any dependencies in your configure or cmake line;
    you can just run configure or cmake without any additional arguments and
    it will find the dependencies automatically.

    **The Install Function**

    The install function is designed so that someone not too terribly familiar
    with Python could write a package installer.  For example, we put a number
    of commands in install scope that you can use almost like shell commands.
    These include make, configure, cmake, rm, rmtree, mkdir, mkdirp, and others.

    You can see above in the cmake script that these commands are used to run
    configure and make almost like they're used on the command line.  The
    only difference is that they are python function calls and not shell
    commands.

    It may be puzzling to you where the commands and functions in install live.
    They are NOT instance variables on the class; this would require us to
    type 'self.' all the time and it makes the install code unnecessarily long.
    Rather, spack puts these commands and variables in *module* scope for your
    Package subclass.  Since each package has its own module, this doesn't
    pollute other namespaces, and it allows you to more easily implement an
    install function.

    For a full list of commands and variables available in module scope, see the
    add_commands_to_module() function in this class. This is where most of
    them are created and set on the module.

    **Parallel Builds**

    By default, Spack will run make in parallel when you run make() in your
    install function.  Spack figures out how many cores are available on
    your system and runs make with -j<cores>.  If you do not want this
    behavior, you can explicitly mark a package not to use parallel make:

    .. code-block:: python

       class SomePackage(Package):
           ...
           parallel = False
           ...

    This changes the default behavior so that make is sequential.  If you still
    want to build some parts in parallel, you can do this in your install
    function:

    .. code-block:: python

       make(parallel=True)

    Likewise, if you do not supply parallel = True in your Package, you can
    keep the default parallel behavior and run make like this when you want a
    sequential build:

    .. code-block:: python

       make(parallel=False)

    **Package Lifecycle**

    This section is really only for developers of new spack commands.

    A package's lifecycle over a run of Spack looks something like this:

    .. code-block:: python

       p = Package()             # Done for you by spack

       p.do_fetch()              # downloads tarball from a URL
       p.do_stage()              # expands tarball in a temp directory
       p.do_patch()              # applies patches to expanded source
       p.do_install()            # calls package's install() function
       p.do_uninstall()          # removes install directory

    There are also some other commands that clean the build area:

    .. code-block:: python

       p.do_clean()              # removes the stage directory entirely
       p.do_restage()            # removes the build directory and
                                 # re-expands the archive.

    The convention used here is that a ``do_*`` function is intended to be
    called internally by Spack commands (in spack.cmd).  These aren't for
    package writers to override, and doing so may break the functionality
    of the Package class.

    Package creators override functions like install() (all of them do this),
    clean() (some of them do this), and others to provide custom behavior.
    """
    __metaclass__ = PackageMeta
    #
    # These are default values for instance variables.
    #
    """By default we build in parallel.  Subclasses can override this."""
    parallel = True

    """# jobs to use for parallel make. If set, overrides default of ncpus."""
    make_jobs = None

    """By default do not run tests within package's install()"""
    run_tests = False

    """Most packages are NOT extendable. Set to True if you want extensions."""
    extendable = False

    """When True, add RPATHs for the entire DAG. When False, add RPATHs only
       for immediate dependencies."""
    transitive_rpaths = True

    """List of prefix-relative file paths (or a single path). If these do
       not exist after install, or if they exist but are not files,
       sanity checks fail.
    """
    sanity_check_is_file = []

    """List of prefix-relative directory paths (or a single path). If
       these do not exist after install, or if they exist but are not
       directories, sanity checks will fail.
    """
    sanity_check_is_dir = []

    """Per-process lock objects for each install prefix."""
    prefix_locks = {}

    def __init__(self, spec):
        # this determines how the package should be built.
        self.spec = spec

        # Lock on the prefix shared resource. Will be set in prefix property
        self._prefix_lock = None

        # Name of package is the name of its module, without the
        # containing module names.
        self.name = self.module.__name__
        if '.' in self.name:
            self.name = self.name[self.name.rindex('.') + 1:]

        # Allow custom staging paths for packages
        self.path = None

        # Check versions in the versions dict.
        for v in self.versions:
            assert (isinstance(v, Version))

        # Check version descriptors
        for v in sorted(self.versions):
            assert (isinstance(self.versions[v], dict))

        # Version-ize the keys in versions dict
        try:
            self.versions = dict((Version(v), h)
                                 for v, h in self.versions.items())
        except ValueError as e:
            raise ValueError("In package %s: %s" % (self.name, e.message))

        # stage used to build this package.
        self._stage = None

        # Init fetch strategy and url to None
        self._fetcher = None
        self.url = getattr(self.__class__, 'url', None)

        # Fix up self.url if this package fetches with a URLFetchStrategy.
        # This makes self.url behave sanely.
        if self.spec.versions.concrete:
            # TODO: this is a really roundabout way of determining the type
            # TODO: of fetch to do. figure out a more sane fetch
            # TODO: strategy/package init order (right now it's conflated with
            # TODO: stage, package, and the tests make assumptions)
            f = fs.for_package_version(self, self.version)
            if isinstance(f, fs.URLFetchStrategy):
                self.url = self.url_for_version(self.spec.version)

        # Set a default list URL (place to find available versions)
        if not hasattr(self, 'list_url'):
            self.list_url = None

        if not hasattr(self, 'list_depth'):
            self.list_depth = 1

        # Set default licensing information
        if not hasattr(self, 'license_required'):
            self.license_required = False

        if not hasattr(self, 'license_comment'):
            self.license_comment = '#'

        if not hasattr(self, 'license_files'):
            self.license_files = []

        if not hasattr(self, 'license_vars'):
            self.license_vars = []

        if not hasattr(self, 'license_url'):
            self.license_url = None

        # Set up some internal variables for timing.
        self._fetch_time = 0.0
        self._total_time = 0.0

        if self.is_extension:
            spack.repo.get(self.extendee_spec)._check_extendable()

        self.extra_args = {}

    def possible_dependencies(self, visited=None):
        """Return set of possible transitive dependencies of this package."""
        if visited is None:
            visited = set()

        visited.add(self.name)
        for name in self.dependencies:
            if name not in visited and not spack.spec.Spec(name).virtual:
                pkg = spack.repo.get(name)
                for name in pkg.possible_dependencies(visited):
                    visited.add(name)

        return visited

    @property
    def package_dir(self):
        """Return the directory where the package.py file lives."""
        return os.path.dirname(self.module.__file__)

    @property
    def global_license_dir(self):
        """Returns the directory where global license files for all
           packages are stored."""
        spack_root = ancestor(__file__, 4)
        return join_path(spack_root, 'etc', 'spack', 'licenses')

    @property
    def global_license_file(self):
        """Returns the path where a global license file for this
           particular package should be stored."""
        if not self.license_files:
            return
        return join_path(self.global_license_dir, self.name,
                         os.path.basename(self.license_files[0]))

    @property
    def version(self):
        if not self.spec.versions.concrete:
            raise ValueError("Can only get of package with concrete version.")
        return self.spec.versions[0]

    @memoized
    def version_urls(self):
        """Return a list of URLs for different versions of this
           package, sorted by version.  A version's URL only appears
           in this list if it has an explicitly defined URL."""
        version_urls = {}
        for v in sorted(self.versions):
            args = self.versions[v]
            if 'url' in args:
                version_urls[v] = args['url']
        return version_urls

    def nearest_url(self, version):
        """Finds the URL for the next lowest version with a URL.
           If there is no lower version with a URL, uses the
           package url property. If that isn't there, uses a
           *higher* URL, and if that isn't there raises an error.
        """
        version_urls = self.version_urls()
        url = getattr(self.__class__, 'url', None)

        for v in version_urls:
            if v > version and url:
                break
            if version_urls[v]:
                url = version_urls[v]
        return url

    # TODO: move this out of here and into some URL extrapolation module?
    def url_for_version(self, version):
        """Returns a URL from which the specified version of this package
        may be downloaded.

        version: class Version
            The version for which a URL is sought.

        See Class Version (version.py)
        """
        if not isinstance(version, Version):
            version = Version(version)

        cls = self.__class__
        if not (hasattr(cls, 'url') or self.version_urls()):
            raise NoURLError(cls)

        # If we have a specific URL for this version, don't extrapolate.
        version_urls = self.version_urls()
        if version in version_urls:
            return version_urls[version]

        # If we have no idea, try to substitute the version.
        return spack.url.substitute_version(
            self.nearest_url(version), self.url_version(version))

    def _make_resource_stage(self, root_stage, fetcher, resource):
        resource_stage_folder = self._resource_stage(resource)
        resource_mirror = join_path(self.name, os.path.basename(fetcher.url))
        stage = ResourceStage(resource.fetcher,
                              root=root_stage,
                              resource=resource,
                              name=resource_stage_folder,
                              mirror_path=resource_mirror,
                              path=self.path)
        return stage

    def _make_root_stage(self, fetcher):
        # Construct a mirror path (TODO: get this out of package.py)
        mp = spack.mirror.mirror_archive_path(self.spec, fetcher)
        # Construct a path where the stage should build..
        s = self.spec
        stage_name = "%s-%s-%s" % (s.name, s.version, s.dag_hash())
        # Build the composite stage
        stage = Stage(fetcher, mirror_path=mp, name=stage_name, path=self.path)
        return stage

    def _make_stage(self):
        # Construct a composite stage on top of the composite FetchStrategy
        composite_fetcher = self.fetcher
        composite_stage = StageComposite()
        resources = self._get_needed_resources()
        for ii, fetcher in enumerate(composite_fetcher):
            if ii == 0:
                # Construct root stage first
                stage = self._make_root_stage(fetcher)
            else:
                # Construct resource stage
                resource = resources[ii - 1]  # ii == 0 is root!
                stage = self._make_resource_stage(composite_stage[0], fetcher,
                                                  resource)
            # Append the item to the composite
            composite_stage.append(stage)

        # Create stage on first access.  Needed because fetch, stage,
        # patch, and install can be called independently of each
        # other, so `with self.stage:` in do_install isn't sufficient.
        composite_stage.create()
        return composite_stage

    @property
    def stage(self):
        if not self.spec.concrete:
            raise ValueError("Can only get a stage for a concrete package.")
        if self._stage is None:
            self._stage = self._make_stage()
        return self._stage

    @stage.setter
    def stage(self, stage):
        """Allow a stage object to be set to override the default."""
        self._stage = stage

    def _make_fetcher(self):
        # Construct a composite fetcher that always contains at least
        # one element (the root package). In case there are resources
        # associated with the package, append their fetcher to the
        # composite.
        root_fetcher = fs.for_package_version(self, self.version)
        fetcher = fs.FetchStrategyComposite()  # Composite fetcher
        fetcher.append(root_fetcher)  # Root fetcher is always present
        resources = self._get_needed_resources()
        for resource in resources:
            fetcher.append(resource.fetcher)
        return fetcher

    @property
    def fetcher(self):
        if not self.spec.versions.concrete:
            raise ValueError(
                "Can only get a fetcher for a package with concrete versions.")
        if not self._fetcher:
            self._fetcher = self._make_fetcher()
        return self._fetcher

    @fetcher.setter
    def fetcher(self, f):
        self._fetcher = f

    def dependencies_of_type(self, *deptypes):
        """Get subset of the dependencies with certain types."""
        return dict((name, conds) for name, conds in self.dependencies.items()
                    if any(d in self._deptypes[name] for d in deptypes))

    @property
    def extendee_spec(self):
        """
        Spec of the extendee of this package, or None if it is not an extension
        """
        if not self.extendees:
            return None

        # TODO: allow more than one extendee.
        name = next(iter(self.extendees))

        # If the extendee is in the spec's deps already, return that.
        for dep in self.spec.traverse(deptypes=('link', 'run')):
            if name == dep.name:
                return dep

        # if the spec is concrete already, then it extends something
        # that is an *optional* dependency, and the dep isn't there.
        if self.spec._concrete:
            return None
        else:
            # If it's not concrete, then return the spec from the
            # extends() directive since that is all we know so far.
            spec, kwargs = self.extendees[name]
            return spec

    @property
    def extendee_args(self):
        """
        Spec of the extendee of this package, or None if it is not an extension
        """
        if not self.extendees:
            return None

        # TODO: allow multiple extendees.
        name = next(iter(self.extendees))
        return self.extendees[name][1]

    @property
    def is_extension(self):
        # if it is concrete, it's only an extension if it actually
        # dependes on the extendee.
        if self.spec._concrete:
            return self.extendee_spec is not None
        else:
            # If not, then it's an extension if it *could* be an extension
            return bool(self.extendees)

    def extends(self, spec):
        if spec.name not in self.extendees:
            return False
        s = self.extendee_spec
        return s and s.satisfies(spec)

    @property
    def activated(self):
        if not self.is_extension:
            raise ValueError(
                "is_extension called on package that is not an extension.")
        exts = spack.install_layout.extension_map(self.extendee_spec)
        return (self.name in exts) and (exts[self.name] == self.spec)

    def provides(self, vpkg_name):
        """
        True if this package provides a virtual package with the specified name
        """
        return any(s.name == vpkg_name for s in self.provided)

    @property
    def installed(self):
        return os.path.isdir(self.prefix)

    @property
    def installed_dependents(self):
        """Return a list of the specs of all installed packages that depend
           on this one.

        TODO: move this method to database.py?
        """
        dependents = []
        for spec in spack.installed_db.query():
            if self.name == spec.name:
                continue
            # XXX(deptype): Should build dependencies not count here?
            # for dep in spec.traverse(deptype=('run')):
            for dep in spec.traverse(deptype=spack.alldeps):
                if self.spec == dep:
                    dependents.append(spec)
        return dependents

    @property
    def prefix_lock(self):
        """Prefix lock is a byte range lock on the nth byte of a file.

        The lock file is ``spack.installed_db.prefix_lock`` -- the DB
        tells us what to call it and it lives alongside the install DB.

        n is the sys.maxsize-bit prefix of the DAG hash.  This makes
        likelihood of collision is very low AND it gives us
        readers-writer lock semantics with just a single lockfile, so no
        cleanup required.
        """
        if self._prefix_lock is None:
            prefix = self.spec.prefix
            if prefix not in Package.prefix_locks:
                Package.prefix_locks[prefix] = llnl.util.lock.Lock(
                    spack.installed_db.prefix_lock_path,
                    self.spec.dag_hash_bit_prefix(bit_length(sys.maxsize)), 1)

            self._prefix_lock = Package.prefix_locks[prefix]

        return self._prefix_lock

    @property
    def prefix(self):
        """Get the prefix into which this package should be installed."""
        return self.spec.prefix

    @property
    def installCtxt(self):
        if self.name in spack.install_layout.redirected:
            destdir = spack.install_layout.destdir
        else:
            destdir = None
        return RedirectionInstallContext(self.prefix, destdir)

    @property
    # TODO: Change this to architecture
    def compiler(self):
        """Get the spack.compiler.Compiler object used to build this package"""
        if not self.spec.concrete:
            raise ValueError("Can only get a compiler for a concrete package.")
        return spack.compilers.compiler_for_spec(self.spec.compiler,
                                                 self.spec.architecture)

    def url_version(self, version):
        """
        Given a version, this returns a string that should be substituted
        into the package's URL to download that version.

        By default, this just returns the version string. Subclasses may need
        to override this, e.g. for boost versions where you need to ensure that
        there are _'s in the download URL.
        """
        return str(version)

    def remove_prefix(self):
        """
        Removes the prefix for a package along with any empty parent
        directories
        """
        spack.install_layout.remove_install_directory(self.spec)

    def do_fetch(self, mirror_only=False):
        """
        Creates a stage directory and downloads the tarball for this package.
        Working directory will be set to the stage directory.
        """
        if not self.spec.concrete:
            raise ValueError("Can only fetch concrete packages.")

        start_time = time.time()
        if spack.do_checksum and self.version not in self.versions:
            tty.warn("There is no checksum on file to fetch %s safely." %
                     self.spec.format('$_$@'))

            # Ask the user whether to skip the checksum if we're
            # interactive, but just fail if non-interactive.
            ck_msg = "Add a checksum or use --no-checksum to skip this check."
            ignore_checksum = False
            if sys.stdout.isatty():
                ignore_checksum = tty.get_yes_or_no("  Fetch anyway?",
                                                    default=False)
                if ignore_checksum:
                    tty.msg("Fetching with no checksum.", ck_msg)

            if not ignore_checksum:
                raise FetchError("Will not fetch %s" %
                                 self.spec.format('$_$@'), ck_msg)

        self.stage.fetch(mirror_only)

        self._fetch_time = time.time() - start_time

        if spack.do_checksum and self.version in self.versions:
            self.stage.check()

        self.stage.cache_local()

    def do_stage(self, mirror_only=False):
        """Unpacks the fetched tarball, then changes into the expanded tarball
           directory."""
        if not self.spec.concrete:
            raise ValueError("Can only stage concrete packages.")

        self.do_fetch(mirror_only)
        self.stage.expand_archive()
        self.stage.chdir_to_source()

    def do_patch(self):
        """Calls do_stage(), then applied patches to the expanded tarball if they
           haven't been applied already."""
        if not self.spec.concrete:
            raise ValueError("Can only patch concrete packages.")

        # Kick off the stage first.
        self.do_stage()

        # Package can add its own patch function.
        has_patch_fun = hasattr(self, 'patch') and callable(self.patch)

        # If there are no patches, note it.
        if not self.patches and not has_patch_fun:
            tty.msg("No patches needed for %s" % self.name)
            return

        # Construct paths to special files in the archive dir used to
        # keep track of whether patches were successfully applied.
        archive_dir = self.stage.source_path
        good_file = join_path(archive_dir, '.spack_patched')
        no_patches_file = join_path(archive_dir, '.spack_no_patches')
        bad_file = join_path(archive_dir, '.spack_patch_failed')

        # If we encounter an archive that failed to patch, restage it
        # so that we can apply all the patches again.
        if os.path.isfile(bad_file):
            tty.msg("Patching failed last time. Restaging.")
            self.stage.restage()

        self.stage.chdir_to_source()

        # If this file exists, then we already applied all the patches.
        if os.path.isfile(good_file):
            tty.msg("Already patched %s" % self.name)
            return
        elif os.path.isfile(no_patches_file):
            tty.msg("No patches needed for %s" % self.name)
            return

        # Apply all the patches for specs that match this one
        patched = False
        for spec, patch_list in self.patches.items():
            if self.spec.satisfies(spec):
                for patch in patch_list:
                    try:
                        patch.apply(self.stage)
                        tty.msg('Applied patch %s' % patch.path_or_url)
                        patched = True
                    except:
                        # Touch bad file if anything goes wrong.
                        tty.msg('Patch %s failed.' % patch.path_or_url)
                        touch(bad_file)
                        raise

        if has_patch_fun:
            try:
                self.patch()
                tty.msg("Ran patch() for %s" % self.name)
                patched = True
            except:
                tty.msg("patch() function failed for %s" % self.name)
                touch(bad_file)
                raise

        # Get rid of any old failed file -- patches have either succeeded
        # or are not needed.  This is mostly defensive -- it's needed
        # if the restage() method doesn't clean *everything* (e.g., for a repo)
        if os.path.isfile(bad_file):
            os.remove(bad_file)

        # touch good or no patches file so that we skip next time.
        if patched:
            touch(good_file)
        else:
            touch(no_patches_file)

    @property
    def namespace(self):
        namespace, dot, module = self.__module__.rpartition('.')
        return namespace

    def do_fake_install(self):
        """Make a fake install directory containing a 'fake' file in bin."""
        # FIXME : Make this part of the 'install' behavior ?
        mkdirp(self.prefix.bin)
        touch(join_path(self.prefix.bin, 'fake'))
        mkdirp(self.prefix.lib)
        mkdirp(self.prefix.man1)

    def _if_make_target_execute(self, target):
        try:
            # Check if we have a makefile
            file = [x for x in ('Makefile', 'makefile') if os.path.exists(x)]
            file = file.pop()
        except IndexError:
            tty.msg('No Makefile found in the build directory')
            return

        # Check if 'target' is in the makefile
        regex = re.compile('^' + target + ':')
        with open(file, 'r') as f:
            matches = [line for line in f.readlines() if regex.match(line)]

        if not matches:
            tty.msg('Target \'' + target + ':\' not found in Makefile')
            return

        # Execute target
        inspect.getmodule(self).make(target)

    def _get_needed_resources(self):
        resources = []
        # Select the resources that are needed for this build
        for when_spec, resource_list in self.resources.items():
            if when_spec in self.spec:
                resources.extend(resource_list)
        # Sorts the resources by the length of the string representing their
        # destination. Since any nested resource must contain another
        # resource's name in its path, it seems that should work
        resources = sorted(resources, key=lambda res: len(res.destination))
        return resources

    def _resource_stage(self, resource):
        pieces = ['resource', resource.name, self.spec.dag_hash()]
        resource_stage_folder = '-'.join(pieces)
        return resource_stage_folder

    @contextlib.contextmanager
    def _prefix_read_lock(self):
        try:
            self.prefix_lock.acquire_read(60)
            yield self
        finally:
            self.prefix_lock.release_read()

    @contextlib.contextmanager
    def _prefix_write_lock(self):
        try:
            self.prefix_lock.acquire_write(60)
            yield self
        finally:
            self.prefix_lock.release_write()

    def do_install(self,
                   keep_prefix=False,
                   keep_stage=False,
                   install_deps=True,
                   skip_patch=False,
                   verbose=False,
                   make_jobs=None,
                   run_tests=False,
                   fake=False,
                   explicit=False,
                   dirty=False,
                   **kwargs):
        """Called by commands to install a package and its dependencies.

        Package implementations should override install() to describe
        their build process.

        :param keep_prefix: Keep install prefix on failure. By default, \
            destroys it.
        :param keep_stage: By default, stage is destroyed only if there are \
            no exceptions during build. Set to True to keep the stage
            even with exceptions.
        :param install_deps: Install dependencies before installing this \
            package
        :param fake: Don't really build; install fake stub files instead.
        :param skip_patch: Skip patch stage of build if True.
        :param verbose: Display verbose build output (by default, suppresses \
            it)
        :param dirty: Don't clean the build environment before installing.
        :param make_jobs: Number of make jobs to use for install. Default is \
            ncpus
        :param force: Install again, even if already installed.
        :param run_tests: Run tests within the package's install()
        """
        if not self.spec.concrete:
            raise ValueError("Can only install concrete packages: %s."
                             % self.spec.name)

        # No installation needed if package is external
        if self.spec.external:
            tty.msg("%s is externally installed in %s" %
                    (self.name, self.spec.external))
            return

        # Ensure package is not already installed
        layout = spack.install_layout
        with self._prefix_read_lock():
            if layout.check_installed(self.spec):
                tty.msg(
                    "%s is already installed in %s" % (self.name, self.prefix))
                rec = spack.installed_db.get_record(self.spec)
                if (not rec.explicit) and explicit:
                    with spack.installed_db.write_transaction():
                        rec = spack.installed_db.get_record(self.spec)
                        rec.explicit = True
                return

        self._do_install_pop_kwargs(kwargs)

        tty.msg("Installing %s" % self.name)

        # First, install dependencies recursively.
        if install_deps:
            for dep in self.spec.dependencies():
                dep.package.do_install(
                    keep_prefix=keep_prefix,
                    keep_stage=keep_stage,
                    install_deps=install_deps,
                    fake=fake,
                    skip_patch=skip_patch,
                    verbose=verbose,
                    make_jobs=make_jobs,
                    run_tests=run_tests,
                    dirty=dirty)

        # Set run_tests flag before starting build.
        self.run_tests = run_tests

        # Set parallelism before starting build.
        self.make_jobs = make_jobs

        # Then install the package itself.
        def build_process():
            """Forked for each build. Has its own process and python
               module space set up by build_environment.fork()."""

            start_time = time.time()
            if not fake:
                if not skip_patch:
                    self.do_patch()
                else:
                    self.do_stage()

            tty.msg(
                'Building {0} [{1}]'.format(self.name, self.build_system_class)
            )

            self.stage.keep = keep_stage

            try:
                with contextlib.nested(self.stage, self._prefix_write_lock()):
                    # Run the pre-install hook in the child process after
                    # the directory is created.
                    spack.hooks.pre_install(self)
                    if fake:
                        self.do_fake_install()
                    else:
                        # Do the real install in the source directory.
                        self.stage.chdir_to_source()
                        # Save the build environment in a file before building.
                        env_path = join_path(os.getcwd(), 'spack-build.env')
                        # Redirect I/O to a build log (and optionally to
                        # the terminal)
                        log_path = join_path(os.getcwd(), 'spack-build.out')
<<<<<<< HEAD
                        log_file = open(log_path, 'w')
                        with log_output(log_file, verbose, sys.stdout.isatty(),
                                        True):
                            dump_environment(env_path)
                            self.install(self.spec, self.prefix)

                    except ProcessError as e:
                        # Annotate ProcessErrors with the location of
                        # the build log
                        e.build_log = log_path
                        raise e

                    # Ensure that something was actually installed.
                    if 'install' in self.install_phases:
                        self.sanity_check_prefix()

                    # Copy provenance into the install directory on success
                    if 'provenance' in self.install_phases:
                        log_install_path = layout.build_log_path(self.spec)
                        env_install_path = layout.build_env_path(self.spec)
                        packages_dir = layout.build_packages_path(self.spec)

                        # Remove first if we're overwriting another build
                        # (can happen with spack setup)
                        try:
                            # log_install_path and env_install_path are here
                            shutil.rmtree(
                                self.installCtxt.redirect_path(packages_dir))
                        except:
                            pass

                        self.installCtxt.install_redirect(
                            log_path, log_install_path)
                        self.installCtxt.install_redirect(
                            env_path, env_install_path)
                        dump_packages(self.spec, packages_dir)

                # Run post install hooks before build stage is removed.
                spack.hooks.post_install(self)

            # Stop timer.
            self._total_time = time.time() - start_time
            build_time = self._total_time - self._fetch_time

            tty.msg("Successfully installed %s" % self.name,
                    "Fetch: %s.  Build: %s.  Total: %s." %
                    (_hms(self._fetch_time), _hms(build_time),
                     _hms(self._total_time)))
            print_pkg(self.prefix)
        # ------------------- END def build_process()
=======
                        # FIXME : refactor this assignment
                        self.log_path = log_path
                        self.env_path = env_path
                        dump_environment(env_path)
                        # Spawn a daemon that reads from a pipe and redirects
                        # everything to log_path
                        redirection_context = log_output(
                            log_path, verbose,
                            sys.stdout.isatty(),
                            True
                        )
                        with redirection_context as log_redirection:
                            for phase_name, phase in zip(self.phases, self._InstallPhase_phases):  # NOQA: ignore=E501
                                tty.msg(
                                    'Executing phase : \'{0}\''.format(phase_name)  # NOQA: ignore=E501
                                )
                                # Redirect stdout and stderr to daemon pipe
                                with log_redirection:
                                    getattr(self, phase)(
                                        self.spec, self.prefix)
                        self.log()
                    # Run post install hooks before build stage is removed.
                    spack.hooks.post_install(self)

                # Stop timer.
                self._total_time = time.time() - start_time
                build_time = self._total_time - self._fetch_time

                tty.msg("Successfully installed %s" % self.name,
                        "Fetch: %s.  Build: %s.  Total: %s." %
                        (_hms(self._fetch_time), _hms(build_time),
                         _hms(self._total_time)))
                print_pkg(self.prefix)

            except ProcessError as e:
                # Annotate ProcessErrors with the location of
                # the build log
                e.build_log = log_path
                raise e
>>>>>>> 39772e4c

        try:
            # Create the install prefix and fork the build process.
            spack.install_layout.create_install_directory(self.spec)
            # Fork a child to do the actual installation
            spack.build_environment.fork(self, build_process, dirty=dirty)
            # If we installed then we should keep the prefix
            keep_prefix = True if self.last_phase is None else keep_prefix
            # note: PARENT of the build process adds the new package to
            # the database, so that we don't need to re-read from file.
            spack.installed_db.add(
                self.spec, spack.install_layout, explicit=explicit
            )
        except directory_layout.InstallDirectoryAlreadyExistsError:
            # Abort install if install directory exists.
            # But do NOT remove it (you'd be overwriting someone else's stuff)
            tty.warn("Keeping existing install prefix in place.")
            raise
        except StopIteration as e:
            # A StopIteration exception means that do_install
            # was asked to stop early from clients
            tty.msg(e.message)
            tty.msg(
                'Package stage directory : {0}'.format(self.stage.source_path)
            )
        finally:
            # Remove the install prefix if anything went wrong during install.
            if not keep_prefix:
                self.remove_prefix()

    def _do_install_pop_kwargs(self, kwargs):
        """Pops kwargs from do_install before starting the installation

        Args:
            kwargs:
              'stop_at': last installation phase to be executed (or None)

        """
        self.last_phase = kwargs.pop('stop_at', None)
        if self.last_phase is not None and self.last_phase not in self.phases:
            tty.die('\'{0.last_phase}\' is not among the allowed phases for package {0.name}'.format(self))  # NOQA: ignore=E501

    def log(self):
        # Copy provenance into the install directory on success
        log_install_path = spack.install_layout.build_log_path(
            self.spec)
        env_install_path = spack.install_layout.build_env_path(
            self.spec)
        packages_dir = spack.install_layout.build_packages_path(
            self.spec)

        # Remove first if we're overwriting another build
        # (can happen with spack setup)
        try:
            # log_install_path and env_install_path are inside this
            shutil.rmtree(packages_dir)
        except Exception:
            # FIXME : this potentially catches too many things...
            pass

        install(self.log_path, log_install_path)
        install(self.env_path, env_install_path)
        dump_packages(self.spec, packages_dir)

    def sanity_check_prefix(self):
        """This function checks whether install succeeded."""

        def check_paths(path_list, filetype, predicate):
            if isinstance(path_list, basestring):
                path_list = [path_list]

            for path in path_list:
                abs_path = self.installCtxt.redirect_path(
                    os.path.join(self.prefix, path))
                if not predicate(abs_path):
                    raise InstallError(
                        "Install failed for %s. No such %s in prefix: %s" %
                        (self.name, filetype, path))

        check_paths(self.sanity_check_is_file, 'file', os.path.isfile)
        check_paths(self.sanity_check_is_dir, 'directory', os.path.isdir)

        installed = set(os.listdir(
            self.installCtxt.redirect_path(self.prefix)))
        installed.difference_update(spack.install_layout.hidden_file_paths)
        if not installed:
            raise InstallError(
                "Install failed for %s.  Nothing was installed!" % self.name)

    @property
    def build_log_path(self):
        if self.installed:
            return spack.install_layout.build_log_path(self.spec)
        else:
            return join_path(self.stage.source_path, 'spack-build.out')

    @property
    def module(self):
        """Use this to add variables to the class's module's scope.
           This lets us use custom syntax in the install method.
        """
        return __import__(self.__class__.__module__,
                          fromlist=[self.__class__.__name__])

    def setup_environment(self, spack_env, run_env):
        """Set up the compile and runtime environments for a package.

        `spack_env` and `run_env` are `EnvironmentModifications`
        objects.  Package authors can call methods on them to alter
        the environment within Spack and at runtime.

        Both `spack_env` and `run_env` are applied within the build
        process, before this package's `install()` method is called.

        Modifications in `run_env` will *also* be added to the
        generated environment modules for this package.

        Default implementation does nothing, but this can be
        overridden if the package needs a particular environment.

        Examples:

            1. Qt extensions need `QTDIR` set.

        Args:
            spack_env (EnvironmentModifications): list of
                modifications to be applied when this package is built
                within Spack.

            run_env (EnvironmentModifications): list of environment
                changes to be applied when this package is run outside
                of Spack.

        """
        pass

    def setup_dependent_environment(self, spack_env, run_env, dependent_spec):
        """Set up the environment of packages that depend on this one.

        This is similar to ``setup_environment``, but it is used to
        modify the compile and runtime environments of packages that
        *depend* on this one. This gives packages like Python and
        others that follow the extension model a way to implement
        common environment or compile-time settings for dependencies.

        By default, this delegates to ``self.setup_environment()``

        Example:

            1. Installing python modules generally requires
               `PYTHONPATH` to point to the lib/pythonX.Y/site-packages
               directory in the module's install prefix.  This could
               set that variable.

        Args:

            spack_env (EnvironmentModifications): list of
                modifications to be applied when the dependent package
                is bulit within Spack.

            run_env (EnvironmentModifications): list of environment
                changes to be applied when the dependent package is
                run outside of Spack.

            dependent_spec (Spec): The spec of the dependent package
                about to be built. This allows the extendee (self) to
                query the dependent's state. Note that *this*
                package's spec is available as `self.spec`.

        This is useful if there are some common steps to installing
        all extensions for a certain package.
        """
        self.setup_environment(spack_env, run_env)

    def setup_dependent_package(self, module, dependent_spec):
        """Set up Python module-scope variables for dependent packages.

        Called before the install() method of dependents.

        Default implementation does nothing, but this can be
        overridden by an extendable package to set up the module of
        its extensions. This is useful if there are some common steps
        to installing all extensions for a certain package.

        Example :

            1. Extensions often need to invoke the `python`
               interpreter from the Python installation being
               extended.  This routine can put a 'python' Executable
               object in the module scope for the extension package to
               simplify extension installs.

            2. MPI compilers could set some variables in the
               dependent's scope that point to `mpicc`, `mpicxx`,
               etc., allowing them to be called by common names
               regardless of which MPI is used.

            3. BLAS/LAPACK implementations can set some variables
               indicating the path to their libraries, since these
               paths differ by BLAS/LAPACK implementation.

        Args:

            module (module): The Python `module` object of the
                dependent package. Packages can use this to set
                module-scope variables for the dependent to use.

            dependent_spec (Spec): The spec of the dependent package
                about to be built. This allows the extendee (self) to
                query the dependent's state.  Note that *this*
                package's spec is available as `self.spec`.

        This is useful if there are some common steps to installing
        all extensions for a certain package.

        """
        pass

    def do_uninstall(self, force=False):
        if not self.installed:
            # prefix may not exist, but DB may be inconsistent. Try to fix by
            # removing, but omit hooks.
            specs = spack.installed_db.query(self.spec, installed=True)
            if specs:
                spack.installed_db.remove(specs[0])
                tty.msg("Removed stale DB entry for %s" % self.spec.short_spec)
                return
            else:
                raise InstallError(str(self.spec) + " is not installed.")

        if not force:
            dependents = self.installed_dependents
            if dependents:
                raise PackageStillNeededError(self.spec, dependents)

        # Pre-uninstall hook runs first.
        with self._prefix_write_lock():
            spack.hooks.pre_uninstall(self)
            # Uninstalling in Spack only requires removing the prefix.
            self.remove_prefix()
            #
            spack.installed_db.remove(self.spec)
        tty.msg("Successfully uninstalled %s" % self.spec.short_spec)

        # Once everything else is done, run post install hooks
        spack.hooks.post_uninstall(self)

    def _check_extendable(self):
        if not self.extendable:
            raise ValueError("Package %s is not extendable!" % self.name)

    def _sanity_check_extension(self):
        if not self.is_extension:
            raise ActivationError("This package is not an extension.")

        extendee_package = self.extendee_spec.package
        extendee_package._check_extendable()

        if not extendee_package.installed:
            raise ActivationError(
                "Can only (de)activate extensions for installed packages.")
        if not self.installed:
            raise ActivationError("Extensions must first be installed.")
        if self.extendee_spec.name not in self.extendees:
            raise ActivationError("%s does not extend %s!" %
                                  (self.name, self.extendee.name))

    def do_activate(self, force=False):
        """Called on an extension to invoke the extendee's activate method.

        Commands should call this routine, and should not call
        activate() directly.
        """
        self._sanity_check_extension()

        spack.install_layout.check_extension_conflict(self.extendee_spec,
                                                      self.spec)

        # Activate any package dependencies that are also extensions.
        if not force:
            for spec in self.spec.traverse(root=False, deptype='run'):
                if spec.package.extends(self.extendee_spec):
                    if not spec.package.activated:
                        spec.package.do_activate(force=force)

        self.extendee_spec.package.activate(self, **self.extendee_args)

        spack.install_layout.add_extension(self.extendee_spec, self.spec)
        tty.msg("Activated extension %s for %s" %
                (self.spec.short_spec, self.extendee_spec.format("$_$@$+$%@")))

    def activate(self, extension, **kwargs):
        """Symlinks all files from the extension into extendee's install dir.

        Package authors can override this method to support other
        extension mechanisms.  Spack internals (commands, hooks, etc.)
        should call do_activate() method so that proper checks are
        always executed.

        """

        def ignore(filename):
            return (filename in spack.install_layout.hidden_file_paths or
                    kwargs.get('ignore', lambda f: False)(filename))

        tree = LinkTree(extension.prefix)
        conflict = tree.find_conflict(self.prefix, ignore=ignore)
        if conflict:
            raise ExtensionConflictError(conflict)

        tree.merge(self.prefix, ignore=ignore)

    def do_deactivate(self, **kwargs):
        """Called on the extension to invoke extendee's deactivate() method."""
        self._sanity_check_extension()
        force = kwargs.get('force', False)

        # Allow a force deactivate to happen.  This can unlink
        # spurious files if something was corrupted.
        if not force:
            spack.install_layout.check_activated(self.extendee_spec, self.spec)

            activated = spack.install_layout.extension_map(self.extendee_spec)
            for name, aspec in activated.items():
                if aspec == self.spec:
                    continue
                for dep in aspec.traverse(deptype='run'):
                    if self.spec == dep:
                        msg = ("Cannot deactivate %s because %s is activated "
                               "and depends on it.")
                        raise ActivationError(
                            msg % (self.spec.short_spec, aspec.short_spec))

        self.extendee_spec.package.deactivate(self, **self.extendee_args)

        # redundant activation check -- makes SURE the spec is not
        # still activated even if something was wrong above.
        if self.activated:
            spack.install_layout.remove_extension(self.extendee_spec,
                                                  self.spec)

        tty.msg("Deactivated extension %s for %s" %
                (self.spec.short_spec, self.extendee_spec.format("$_$@$+$%@")))

    def deactivate(self, extension, **kwargs):
        """Unlinks all files from extension out of this package's install dir.

        Package authors can override this method to support other
        extension mechanisms.  Spack internals (commands, hooks, etc.)
        should call do_deactivate() method so that proper checks are
        always executed.

        """

        def ignore(filename):
            return (filename in spack.install_layout.hidden_file_paths or
                    kwargs.get('ignore', lambda f: False)(filename))

        tree = LinkTree(extension.prefix)
        tree.unmerge(self.prefix, ignore=ignore)

    def do_restage(self):
        """Reverts expanded/checked out source to a pristine state."""
        self.stage.restage()

    def do_clean(self):
        """Removes the package's build stage and source tarball."""
        self.stage.destroy()

    def format_doc(self, **kwargs):
        """Wrap doc string at 72 characters and format nicely"""
        indent = kwargs.get('indent', 0)

        if not self.__doc__:
            return ""

        doc = re.sub(r'\s+', ' ', self.__doc__)
        lines = textwrap.wrap(doc, 72)
        results = StringIO()
        for line in lines:
            results.write((" " * indent) + line + "\n")
        return results.getvalue()

    @property
    def all_urls(self):
        urls = []
        if self.url:
            urls.append(self.url)

        for args in self.versions.values():
            if 'url' in args:
                urls.append(args['url'])
        return urls

    def fetch_remote_versions(self):
        """Try to find remote versions of this package using the
           list_url and any other URLs described in the package file."""
        if not self.all_urls:
            raise VersionFetchError(self.__class__)

        try:
            return spack.util.web.find_versions_of_archive(
                *self.all_urls,
                list_url=self.list_url,
                list_depth=self.list_depth)
        except spack.error.NoNetworkConnectionError as e:
            tty.die("Package.fetch_versions couldn't connect to:", e.url,
                    e.message)

    @property
    def rpath(self):
        """Get the rpath this package links with, as a list of paths."""
        rpaths = [self.prefix.lib, self.prefix.lib64]
        deps = self.spec.dependencies(deptype='link')
        rpaths.extend(d.prefix.lib for d in deps
                      if os.path.isdir(d.prefix.lib))
        rpaths.extend(d.prefix.lib64 for d in deps
                      if os.path.isdir(d.prefix.lib64))
        return rpaths

    @property
    def rpath_args(self):
        """
        Get the rpath args as a string, with -Wl,-rpath, for each element
        """
        return " ".join("-Wl,-rpath,%s" % p for p in self.rpath)


class Package(PackageBase):
    phases = ['install']
    # To be used in UI queries that require to know which
    # build-system class we are using
    build_system_class = 'Package'
    # This will be used as a registration decorator in user
    # packages, if need be
    PackageBase.sanity_check('install')(PackageBase.sanity_check_prefix)


def install_dependency_symlinks(pkg, spec, prefix):
    """Execute a dummy install and flatten dependencies"""
    flatten_dependencies(spec, prefix)


def use_cray_compiler_names():
    """Compiler names for builds that rely on cray compiler names."""
    os.environ['CC'] = 'cc'
    os.environ['CXX'] = 'CC'
    os.environ['FC'] = 'ftn'
    os.environ['F77'] = 'ftn'


def flatten_dependencies(spec, flat_dir):
    """Make each dependency of spec present in dir via symlink."""
    for dep in spec.traverse(root=False):
        name = dep.name

        dep_path = spack.install_layout.path_for_spec(dep)
        dep_files = LinkTree(dep_path)

        os.mkdir(flat_dir + '/' + name)

        conflict = dep_files.find_conflict(flat_dir + '/' + name)
        if conflict:
            raise DependencyConflictError(conflict)

        dep_files.merge(flat_dir + '/' + name)


def dump_packages(spec, path):
    """Dump all package information for a spec and its dependencies.

       This creates a package repository within path for every
       namespace in the spec DAG, and fills the repos wtih package
       files and patch files for every node in the DAG.
    """
    installCtxt = spec.package.installCtxt
    installCtxt.mkdirp_redirect(path)

    # Copy in package.py files from any dependencies.
    # Note that we copy them in as they are in the *install* directory
    # NOT as they are in the repository, because we want a snapshot of
    # how *this* particular build was done.
    for node in spec.traverse():
        if node is not spec:
            # Locate the dependency package in the install tree and find
            # its provenance information.
            source = spack.install_layout.build_packages_path(node)
            source_repo_root = join_path(source, node.namespace)

            # There's no provenance installed for the source package.  Skip it.
            # User can always get something current from the builtin repo.
            if not os.path.isdir(source_repo_root):
                continue

            # Create a source repo and get the pkg directory out of it.
            try:
                source_repo = spack.repository.Repo(source_repo_root)
                source_pkg_dir = source_repo.dirname_for_package_name(
                    node.name)
            except RepoError:
                tty.warn("Warning: Couldn't copy in provenance for %s" %
                         node.name)

        # Create a destination repository
        dest_repo_root = installCtxt.redirect_path(
            join_path(path, node.namespace))
        if not os.path.exists(dest_repo_root):
            spack.repository.create_repo(dest_repo_root)
        repo = spack.repository.Repo(dest_repo_root)

        # Get the location of the package in the dest repo.
        dest_pkg_dir = repo.dirname_for_package_name(node.name)
        if node is not spec:
            install_tree(source_pkg_dir, dest_pkg_dir)
        else:
            spack.repo.dump_provenance(node, dest_pkg_dir)


def print_pkg(message):
    """Outputs a message with a package icon."""
    from llnl.util.tty.color import cwrite
    cwrite('@*g{[+]} ')
    print(message)


def _hms(seconds):
    """Convert time in seconds to hours, minutes, seconds."""
    m, s = divmod(seconds, 60)
    h, m = divmod(m, 60)

    parts = []
    if h:
        parts.append("%dh" % h)
    if m:
        parts.append("%dm" % m)
    if s:
        parts.append("%.2fs" % s)
    return ' '.join(parts)


class FetchError(spack.error.SpackError):
    """Raised when something goes wrong during fetch."""

    def __init__(self, message, long_msg=None):
        super(FetchError, self).__init__(message, long_msg)


class InstallError(spack.error.SpackError):
    """Raised when something goes wrong during install or uninstall."""

    def __init__(self, message, long_msg=None):
        super(InstallError, self).__init__(message, long_msg)


class ExternalPackageError(InstallError):
    """Raised by install() when a package is only for external use."""


class PackageStillNeededError(InstallError):
    """Raised when package is still needed by another on uninstall."""

    def __init__(self, spec, dependents):
        super(PackageStillNeededError, self).__init__("Cannot uninstall %s" %
                                                      spec)
        self.spec = spec
        self.dependents = dependents


class PackageError(spack.error.SpackError):
    """Raised when something is wrong with a package definition."""

    def __init__(self, message, long_msg=None):
        super(PackageError, self).__init__(message, long_msg)


class PackageVersionError(PackageError):
    """Raised when a version URL cannot automatically be determined."""

    def __init__(self, version):
        super(PackageVersionError, self).__init__(
            "Cannot determine a URL automatically for version %s" % version,
            "Please provide a url for this version in the package.py file.")


class VersionFetchError(PackageError):
    """Raised when a version URL cannot automatically be determined."""

    def __init__(self, cls):
        super(VersionFetchError, self).__init__(
            "Cannot fetch versions for package %s " % cls.__name__ +
            "because it does not define any URLs to fetch.")


class NoURLError(PackageError):
    """Raised when someone tries to build a URL for a package with no URLs."""

    def __init__(self, cls):
        super(NoURLError, self).__init__(
            "Package %s has no version with a URL." % cls.__name__)


class ExtensionError(PackageError):

    pass


class ExtensionConflictError(ExtensionError):

    def __init__(self, path):
        super(ExtensionConflictError, self).__init__(
            "Extension blocked by file: %s" % path)


class ActivationError(ExtensionError):

    def __init__(self, msg, long_msg=None):
        super(ActivationError, self).__init__(msg, long_msg)


class DependencyConflictError(spack.error.SpackError):
    """Raised when the dependencies cannot be flattened as asked for."""

    def __init__(self, conflict):
        super(DependencyConflictError, self).__init__(
            "%s conflicts with another file in the flattened directory." % (
                conflict))<|MERGE_RESOLUTION|>--- conflicted
+++ resolved
@@ -1230,58 +1230,6 @@
                         # Redirect I/O to a build log (and optionally to
                         # the terminal)
                         log_path = join_path(os.getcwd(), 'spack-build.out')
-<<<<<<< HEAD
-                        log_file = open(log_path, 'w')
-                        with log_output(log_file, verbose, sys.stdout.isatty(),
-                                        True):
-                            dump_environment(env_path)
-                            self.install(self.spec, self.prefix)
-
-                    except ProcessError as e:
-                        # Annotate ProcessErrors with the location of
-                        # the build log
-                        e.build_log = log_path
-                        raise e
-
-                    # Ensure that something was actually installed.
-                    if 'install' in self.install_phases:
-                        self.sanity_check_prefix()
-
-                    # Copy provenance into the install directory on success
-                    if 'provenance' in self.install_phases:
-                        log_install_path = layout.build_log_path(self.spec)
-                        env_install_path = layout.build_env_path(self.spec)
-                        packages_dir = layout.build_packages_path(self.spec)
-
-                        # Remove first if we're overwriting another build
-                        # (can happen with spack setup)
-                        try:
-                            # log_install_path and env_install_path are here
-                            shutil.rmtree(
-                                self.installCtxt.redirect_path(packages_dir))
-                        except:
-                            pass
-
-                        self.installCtxt.install_redirect(
-                            log_path, log_install_path)
-                        self.installCtxt.install_redirect(
-                            env_path, env_install_path)
-                        dump_packages(self.spec, packages_dir)
-
-                # Run post install hooks before build stage is removed.
-                spack.hooks.post_install(self)
-
-            # Stop timer.
-            self._total_time = time.time() - start_time
-            build_time = self._total_time - self._fetch_time
-
-            tty.msg("Successfully installed %s" % self.name,
-                    "Fetch: %s.  Build: %s.  Total: %s." %
-                    (_hms(self._fetch_time), _hms(build_time),
-                     _hms(self._total_time)))
-            print_pkg(self.prefix)
-        # ------------------- END def build_process()
-=======
                         # FIXME : refactor this assignment
                         self.log_path = log_path
                         self.env_path = env_path
@@ -1321,7 +1269,6 @@
                 # the build log
                 e.build_log = log_path
                 raise e
->>>>>>> 39772e4c
 
         try:
             # Create the install prefix and fork the build process.
@@ -1377,13 +1324,13 @@
         # (can happen with spack setup)
         try:
             # log_install_path and env_install_path are inside this
-            shutil.rmtree(packages_dir)
+            shutil.rmtree(self.installCtxt.redirect_path(packages_dir))
         except Exception:
             # FIXME : this potentially catches too many things...
             pass
 
-        install(self.log_path, log_install_path)
-        install(self.env_path, env_install_path)
+        self.installCtxt.install_redirect(self.log_path, log_install_path)
+        self.installCtxt.install_redirect(self.env_path, env_install_path)
         dump_packages(self.spec, packages_dir)
 
     def sanity_check_prefix(self):
