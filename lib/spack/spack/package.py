--- conflicted
+++ resolved
@@ -1332,26 +1332,14 @@
 
         # First, install dependencies recursively.
         if install_deps:
-            skip_deps = skip_deps or set()
-            to_install = list(spec for spec in self.spec.dependencies()
-                              if spec.name not in skip_deps)
             tty.debug('Installing {0} dependencies'.format(self.name))
-<<<<<<< HEAD
-            for dep in to_install:
-=======
             for dep in self.spec.traverse(order='post', root=False):
->>>>>>> a5c6bb8a
                 dep.package.do_install(
                     install_deps=False,
                     explicit=False,
                     keep_prefix=keep_prefix,
                     keep_stage=keep_stage,
                     install_source=install_source,
-<<<<<<< HEAD
-                    install_deps=True,
-                    skip_deps=skip_deps,
-=======
->>>>>>> a5c6bb8a
                     fake=fake,
                     skip_patch=skip_patch,
                     verbose=verbose,
