--- conflicted
+++ resolved
@@ -1445,100 +1445,6 @@
             with spack.store.db.prefix_write_lock(self.spec):
                 yield
 
-<<<<<<< HEAD
-=======
-    def _process_external_package(self, explicit):
-        """Helper function to process external packages.
-
-        Runs post install hooks and registers the package in the DB.
-
-        Args:
-            explicit (bool): if the package was requested explicitly by
-                the user, False if it was pulled in as a dependency of an
-                explicit package.
-        """
-        if self.spec.external_module:
-            message = '{s.name}@{s.version} : has external module in {module}'
-            tty.msg(message.format(s=self, module=self.spec.external_module))
-            message = '{s.name}@{s.version} : is actually installed in {path}'
-            tty.msg(message.format(s=self, path=self.spec.external_path))
-        else:
-            message = '{s.name}@{s.version} : externally installed in {path}'
-            tty.msg(message.format(s=self, path=self.spec.external_path))
-        try:
-            # Check if the package was already registered in the DB
-            # If this is the case, then just exit
-            rec = spack.store.db.get_record(self.spec)
-            message = '{s.name}@{s.version} : already registered in DB'
-            tty.msg(message.format(s=self))
-            # Update the value of rec.explicit if it is necessary
-            self._update_explicit_entry_in_db(rec, explicit)
-
-        except KeyError:
-            # If not register it and generate the module file
-            # For external packages we just need to run
-            # post-install hooks to generate module files
-            message = '{s.name}@{s.version} : generating module file'
-            tty.msg(message.format(s=self))
-            spack.hooks.post_install(self.spec)
-            # Add to the DB
-            message = '{s.name}@{s.version} : registering into DB'
-            tty.msg(message.format(s=self))
-            spack.store.db.add(self.spec, None, explicit=explicit)
-
-    def _update_explicit_entry_in_db(self, rec, explicit):
-        if explicit and not rec.explicit:
-            with spack.store.db.write_transaction():
-                rec = spack.store.db.get_record(self.spec)
-                rec.explicit = True
-                message = '{s.name}@{s.version} : marking the package explicit'
-                tty.msg(message.format(s=self))
-
-    def try_install_from_binary_cache(self, explicit):
-        tty.msg('Searching for binary cache of %s' % self.name)
-        specs = binary_distribution.get_specs(use_arch=True)
-        binary_spec = spack.spec.Spec.from_dict(self.spec.to_dict())
-        binary_spec._mark_concrete()
-        if binary_spec not in specs:
-            return False
-        tarball = binary_distribution.download_tarball(binary_spec)
-        # see #10063 : install from source if tarball doesn't exist
-        if tarball is None:
-            tty.msg('%s exist in binary cache but with different hash' %
-                    self.name)
-            return False
-        tty.msg('Installing %s from binary cache' % self.name)
-        binary_distribution.extract_tarball(
-            binary_spec, tarball, allow_root=False,
-            unsigned=False, force=False)
-        self.installed_from_binary_cache = True
-        spack.store.db.add(
-            self.spec, spack.store.layout, explicit=explicit)
-        return True
-
-    def bootstrap_compiler(self, **kwargs):
-        """Called by do_install to setup ensure Spack has the right compiler.
-
-        Checks Spack's compiler configuration for a compiler that
-        matches the package spec. If none are configured, installs and
-        adds to the compiler configuration the compiler matching the
-        CompilerSpec object."""
-        compilers = spack.compilers.compilers_for_spec(
-            self.spec.compiler,
-            arch_spec=self.spec.architecture
-        )
-        if not compilers:
-            dep = spack.compilers.pkg_spec_for_compiler(self.spec.compiler)
-            dep.architecture = self.spec.architecture
-            # concrete CompilerSpec has less info than concrete Spec
-            # concretize as Spec to add that information
-            dep.concretize()
-            dep.package.do_install(**kwargs)
-            spack.compilers.add_compilers_to_config(
-                spack.compilers.find_compilers([dep.prefix])
-            )
-
->>>>>>> e7106563
     def do_install(self, **kwargs):
         """Called by commands to install a package and or its dependencies.
 
@@ -1547,21 +1453,8 @@
 
         Args:"""
 
-<<<<<<< HEAD
         builder = PackageInstaller(self)
         builder.install(**kwargs)
-=======
-        if kwargs.get('use_cache', True):
-            if self.try_install_from_binary_cache(explicit):
-                tty.msg('Successfully installed %s from binary cache'
-                        % self.name)
-                print_pkg(self.prefix)
-                spack.hooks.post_install(self.spec)
-                return
-            elif kwargs.get('cache_only', False):
-                tty.die('No binary for %s found and cache-only specified'
-                        % self.name)
->>>>>>> e7106563
 
     do_install.__doc__ += install_args_docstring
 
