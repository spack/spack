##############################################################################
# Copyright (c) 2013-2016, Lawrence Livermore National Security, LLC.
# Produced at the Lawrence Livermore National Laboratory.
#
# This file is part of Spack.
# Created by Todd Gamblin, tgamblin@llnl.gov, All rights reserved.
# LLNL-CODE-647188
#
# For details, see https://github.com/llnl/spack
# Please also see the NOTICE and LICENSE files for our notice and the LGPL.
#
# This program is free software; you can redistribute it and/or modify
# it under the terms of the GNU Lesser General Public License (as
# published by the Free Software Foundation) version 2.1, February 1999.
#
# This program is distributed in the hope that it will be useful, but
# WITHOUT ANY WARRANTY; without even the IMPLIED WARRANTY OF
# MERCHANTABILITY or FITNESS FOR A PARTICULAR PURPOSE. See the terms and
# conditions of the GNU Lesser General Public License for more details.
#
# You should have received a copy of the GNU Lesser General Public
# License along with this program; if not, write to the Free Software
# Foundation, Inc., 59 Temple Place, Suite 330, Boston, MA 02111-1307 USA
##############################################################################
"""
This is where most of the action happens in Spack.
See the Package docs for detailed instructions on how the class works
and on how to write your own packages.

The spack package structure is based strongly on Homebrew
(http://wiki.github.com/mxcl/homebrew/), mainly because
Homebrew makes it very easy to create packages.  For a complete
rundown on spack and how it differs from homebrew, look at the
README.
"""
import contextlib
import copy
import functools
import inspect
import os
import re
import sys
import textwrap
import time
from six import StringIO
from six import string_types
from six import with_metaclass

import llnl.util.tty as tty
import spack
import spack.store
import spack.compilers
import spack.directives
import spack.error
import spack.fetch_strategy as fs
import spack.hooks
import spack.mirror
import spack.repository
import spack.url
import spack.util.web
import spack.multimethod

from llnl.util.filesystem import *
from llnl.util.lang import *
from llnl.util.link_tree import LinkTree
from llnl.util.tty.log import log_output
from spack import directory_layout
from spack.util.executable import which
from spack.stage import Stage, ResourceStage, StageComposite
from spack.build_environment import RedirectionInstallContext
from spack.util.environment import dump_environment
from spack.version import *

"""Allowed URL schemes for spack packages."""
_ALLOWED_URL_SCHEMES = ["http", "https", "ftp", "file", "git"]


class InstallPhase(object):
    """Manages a single phase of the installation.

    This descriptor stores at creation time the name of the method it should
    search for execution. The method is retrieved at __get__ time, so that
    it can be overridden by subclasses of whatever class declared the phases.

    It also provides hooks to execute arbitrary callbacks before and after
    the phase.
    """

    def __init__(self, name):
        self.name = name
        self.run_before = []
        self.run_after = []

    def __get__(self, instance, owner):
        # The caller is a class that is trying to customize
        # my behavior adding something
        if instance is None:
            return self
        # If instance is there the caller wants to execute the
        # install phase, thus return a properly set wrapper
        phase = getattr(instance, self.name)

        @functools.wraps(phase)
        def phase_wrapper(spec, prefix):
            # Check instance attributes at the beginning of a phase
            self._on_phase_start(instance)
            # Execute phase pre-conditions,
            # and give them the chance to fail
            for callback in self.run_before:
                callback(instance)
            phase(spec, prefix)
            # Execute phase sanity_checks,
            # and give them the chance to fail
            for callback in self.run_after:
                callback(instance)
            # Check instance attributes at the end of a phase
            self._on_phase_exit(instance)
        return phase_wrapper

    def _on_phase_start(self, instance):
        pass

    def _on_phase_exit(self, instance):
        # If a phase has a matching last_phase attribute,
        # stop the installation process raising a StopIteration
        if getattr(instance, 'last_phase', None) == self.name:
            raise StopIteration('Stopping at \'{0}\' phase'.format(self.name))

    def copy(self):
        try:
            return copy.deepcopy(self)
        except TypeError:
            # This bug-fix was not back-ported in Python 2.6
            # http://bugs.python.org/issue1515
            other = InstallPhase(self.name)
            other.run_before.extend(self.run_before)
            other.run_after.extend(self.run_after)
            return other


class PackageMeta(spack.directives.DirectiveMetaMixin):
    """Conveniently transforms attributes to permit extensible phases

    Iterates over the attribute 'phases' and creates / updates private
    InstallPhase attributes in the class that is being initialized
    """
    phase_fmt = '_InstallPhase_{0}'

    _InstallPhase_run_before = {}
    _InstallPhase_run_after = {}

    def __new__(mcs, name, bases, attr_dict):

        if 'phases' in attr_dict:
            # Turn the strings in 'phases' into InstallPhase instances
            # and add them as private attributes
            _InstallPhase_phases = [PackageMeta.phase_fmt.format(x) for x in attr_dict['phases']]  # NOQA: ignore=E501
            for phase_name, callback_name in zip(_InstallPhase_phases, attr_dict['phases']):  # NOQA: ignore=E501
                attr_dict[phase_name] = InstallPhase(callback_name)
            attr_dict['_InstallPhase_phases'] = _InstallPhase_phases

        def _flush_callbacks(check_name):
            # Name of the attribute I am going to check it exists
            attr_name = PackageMeta.phase_fmt.format(check_name)
            checks = getattr(mcs, attr_name)
            if checks:
                for phase_name, funcs in checks.items():
                    try:
                        # Search for the phase in the attribute dictionary
                        phase = attr_dict[
                            PackageMeta.phase_fmt.format(phase_name)]
                    except KeyError:
                        # If it is not there it's in the bases
                        # and we added a check. We need to copy
                        # and extend
                        for base in bases:
                            phase = getattr(
                                base,
                                PackageMeta.phase_fmt.format(phase_name),
                                None
                            )
                        attr_dict[PackageMeta.phase_fmt.format(
                            phase_name)] = phase.copy()
                        phase = attr_dict[
                            PackageMeta.phase_fmt.format(phase_name)]
                    getattr(phase, check_name).extend(funcs)
                # Clear the attribute for the next class
                setattr(mcs, attr_name, {})

        # Preconditions
        _flush_callbacks('run_before')
        # Sanity checks
        _flush_callbacks('run_after')
        return super(PackageMeta, mcs).__new__(mcs, name, bases, attr_dict)

    @staticmethod
    def register_callback(check_type, *phases):
        def _decorator(func):
            attr_name = PackageMeta.phase_fmt.format(check_type)
            check_list = getattr(PackageMeta, attr_name)
            for item in phases:
                checks = check_list.setdefault(item, [])
                checks.append(func)
            setattr(PackageMeta, attr_name, check_list)
            return func
        return _decorator


def run_before(*phases):
    """Registers a method of a package to be run before a given phase"""
    return PackageMeta.register_callback('run_before', *phases)


def run_after(*phases):
    """Registers a method of a package to be run after a given phase"""
    return PackageMeta.register_callback('run_after', *phases)


def on_package_attributes(**attr_dict):
    """Decorator: executes instance function only if object has attr valuses.

    Executes the decorated method only if at the moment of calling the
    instance has attributes that are equal to certain values.

    Args:
        attr_dict (dict): dictionary mapping attribute names to their
            required values
    """
    def _execute_under_condition(func):

        @functools.wraps(func)
        def _wrapper(instance, *args, **kwargs):
            # If all the attributes have the value we require, then execute
            has_all_attributes = all(
                [hasattr(instance, key) for key in attr_dict]
            )
            if has_all_attributes:
                has_the_right_values = all(
                    [getattr(instance, key) == value for key, value in attr_dict.items()]  # NOQA: ignore=E501
                )
                if has_the_right_values:
                    func(instance, *args, **kwargs)
        return _wrapper

    return _execute_under_condition


class PackageBase(with_metaclass(PackageMeta, object)):
    """This is the superclass for all spack packages.

    ***The Package class***

    Package is where the bulk of the work of installing packages is done.

    A package defines how to fetch, verfiy (via, e.g., md5), build, and
    install a piece of software.  A Package also defines what other
    packages it depends on, so that dependencies can be installed along
    with the package itself.  Packages are written in pure python.

    Packages are all submodules of spack.packages.  If spack is installed
    in ``$prefix``, all of its python files are in ``$prefix/lib/spack``.
    Most of them are in the spack module, so all the packages live in
    ``$prefix/lib/spack/spack/packages``.

    All you have to do to create a package is make a new subclass of Package
    in this directory.  Spack automatically scans the python files there
    and figures out which one to import when you invoke it.

    **An example package**

    Let's look at the cmake package to start with.  This package lives in
    ``$prefix/var/spack/repos/builtin/packages/cmake/package.py``:

    .. code-block:: python

       from spack import *
       class Cmake(Package):
           homepage  = 'https://www.cmake.org'
           url       = 'http://www.cmake.org/files/v2.8/cmake-2.8.10.2.tar.gz'
           md5       = '097278785da7182ec0aea8769d06860c'

           def install(self, spec, prefix):
               configure('--prefix=%s'   % prefix,
                         '--parallel=%s' % make_jobs)
               make()
               make('install')

    **Naming conventions**

    There are two names you should care about:

    1. The module name, ``cmake``.

       * User will refers to this name, e.g. 'spack install cmake'.
       * It can include ``_``, ``-``, and numbers (it can even start with a
         number).

    2. The class name, "Cmake".  This is formed by converting `-` or
       ``_`` in the module name to camel case.  If the name starts with
       a number, we prefix the class name with ``_``. Examples:

          ===========  ==========
          Module Name  Class Name
          ===========  ==========
          foo_bar      FooBar
          docbook-xml  DocbookXml
          FooBar       Foobar
          3proxy       _3proxy
          ===========  ==========

        The class name is what spack looks for when it loads a package module.

    **Required Attributes**

    Aside from proper naming, here is the bare minimum set of things you
    need when you make a package:

    homepage:
        informational URL, so that users know what they're
        installing.

    url or url_for_version(self, version):
      If url, then the URL of the source archive that spack will fetch.
      If url_for_version(), then a method returning the URL required
      to fetch a particular version.

    install():
        This function tells spack how to build and install the
        software it downloaded.

    **Optional Attributes**

    You can also optionally add these attributes, if needed:

        list_url:
            Webpage to scrape for available version strings. Default is the
            directory containing the tarball; use this if the default isn't
            correct so that invoking 'spack versions' will work for this
            package.

        url_version(self, version):
            When spack downloads packages at particular versions, it just
            converts version to string with str(version).  Override this if
            your package needs special version formatting in its URL.  boost
            is an example of a package that needs this.

    ***Creating Packages***

    As a package creator, you can probably ignore most of the preceding
    information, because you can use the 'spack create' command to do it
    all automatically.

    You as the package creator generally only have to worry about writing
    your install function and specifying dependencies.

    **spack create**

    Most software comes in nicely packaged tarballs, like this one

    http://www.cmake.org/files/v2.8/cmake-2.8.10.2.tar.gz

    Taking a page from homebrew, spack deduces pretty much everything it
    needs to know from the URL above.  If you simply type this::

        spack create http://www.cmake.org/files/v2.8/cmake-2.8.10.2.tar.gz

    Spack will download the tarball, generate an md5 hash, figure out the
    version and the name of the package from the URL, and create a new
    package file for you with all the names and attributes set correctly.

    Once this skeleton code is generated, spack pops up the new package in
    your $EDITOR so that you can modify the parts that need changes.

    **Dependencies**

    If your package requires another in order to build, you can specify that
    like this:

    .. code-block:: python

       class Stackwalker(Package):
           ...
           depends_on("libdwarf")
           ...

    This tells spack that before it builds stackwalker, it needs to build
    the libdwarf package as well.  Note that this is the module name, not
    the class name (The class name is really only used by spack to find
    your package).

    Spack will download an install each dependency before it installs your
    package.  In addtion, it will add -L, -I, and rpath arguments to your
    compiler and linker for each dependency.  In most cases, this allows you
    to avoid specifying any dependencies in your configure or cmake line;
    you can just run configure or cmake without any additional arguments and
    it will find the dependencies automatically.

    **The Install Function**

    The install function is designed so that someone not too terribly familiar
    with Python could write a package installer.  For example, we put a number
    of commands in install scope that you can use almost like shell commands.
    These include make, configure, cmake, rm, rmtree, mkdir, mkdirp, and
    others.

    You can see above in the cmake script that these commands are used to run
    configure and make almost like they're used on the command line.  The
    only difference is that they are python function calls and not shell
    commands.

    It may be puzzling to you where the commands and functions in install live.
    They are NOT instance variables on the class; this would require us to
    type 'self.' all the time and it makes the install code unnecessarily long.
    Rather, spack puts these commands and variables in *module* scope for your
    Package subclass.  Since each package has its own module, this doesn't
    pollute other namespaces, and it allows you to more easily implement an
    install function.

    For a full list of commands and variables available in module scope, see
    the add_commands_to_module() function in this class. This is where most
    of them are created and set on the module.

    **Parallel Builds**

    By default, Spack will run make in parallel when you run make() in your
    install function.  Spack figures out how many cores are available on
    your system and runs make with -j<cores>.  If you do not want this
    behavior, you can explicitly mark a package not to use parallel make:

    .. code-block:: python

       class SomePackage(Package):
           ...
           parallel = False
           ...

    This changes the default behavior so that make is sequential.  If you still
    want to build some parts in parallel, you can do this in your install
    function:

    .. code-block:: python

       make(parallel=True)

    Likewise, if you do not supply parallel = True in your Package, you can
    keep the default parallel behavior and run make like this when you want a
    sequential build:

    .. code-block:: python

       make(parallel=False)

    **Package Lifecycle**

    This section is really only for developers of new spack commands.

    A package's lifecycle over a run of Spack looks something like this:

    .. code-block:: python

       p = Package()             # Done for you by spack

       p.do_fetch()              # downloads tarball from a URL
       p.do_stage()              # expands tarball in a temp directory
       p.do_patch()              # applies patches to expanded source
       p.do_install()            # calls package's install() function
       p.do_uninstall()          # removes install directory

    There are also some other commands that clean the build area:

    .. code-block:: python

       p.do_clean()              # removes the stage directory entirely
       p.do_restage()            # removes the build directory and
                                 # re-expands the archive.

    The convention used here is that a ``do_*`` function is intended to be
    called internally by Spack commands (in spack.cmd).  These aren't for
    package writers to override, and doing so may break the functionality
    of the Package class.

    Package creators override functions like install() (all of them do this),
    clean() (some of them do this), and others to provide custom behavior.
    """
    #
    # These are default values for instance variables.
    #

    #: By default we build in parallel.  Subclasses can override this.
    parallel = True

    #: # jobs to use for parallel make. If set, overrides default of ncpus.
    make_jobs = spack.build_jobs

    #: By default do not run tests within package's install()
    run_tests = False

    # FIXME: this is a bad object-oriented design, should be moved to Clang.
    #: By default do not setup mockup XCode on macOS with Clang
    use_xcode = False

    #: Most packages are NOT extendable. Set to True if you want extensions.
    extendable = False

    #: When True, add RPATHs for the entire DAG. When False, add RPATHs only
    #: for immediate dependencies.
    transitive_rpaths = True

    #: List of prefix-relative file paths (or a single path). If these do
    #: not exist after install, or if they exist but are not files,
    #: sanity checks fail.
    sanity_check_is_file = []

    #: List of prefix-relative directory paths (or a single path). If
    #: these do not exist after install, or if they exist but are not
    #: directories, sanity checks will fail.
    sanity_check_is_dir = []

<<<<<<< HEAD
    license = None
=======
    #
    # Set default licensing information
    #

    #: Boolean. If set to ``True``, this software requires a license.
    #: If set to ``False``, all of the ``license_*`` attributes will
    #: be ignored. Defaults to ``False``.
    license_required = False

    #: String. Contains the symbol used by the license manager to denote
    #: a comment. Defaults to ``#``.
    license_comment = '#'

    #: List of strings. These are files that the software searches for when
    #: looking for a license. All file paths must be relative to the
    #: installation directory. More complex packages like Intel may require
    #: multiple licenses for individual components. Defaults to the empty list.
    license_files = []

    #: List of strings. Environment variables that can be set to tell the
    #: software where to look for a license if it is not in the usual location.
    #: Defaults to the empty list.
    license_vars = []

    #: String. A URL pointing to license setup instructions for the software.
    #: Defaults to the empty string.
    license_url = ''
>>>>>>> ee664d63

    def __init__(self, spec):
        # this determines how the package should be built.
        self.spec = spec

        # Name of package is the name of its module, without the
        # containing module names.
        self.name = self.module.__name__
        if '.' in self.name:
            self.name = self.name[self.name.rindex('.') + 1:]

        # Allow custom staging paths for packages
        self.path = None

        # Check versions in the versions dict.
        for v in self.versions:
            assert (isinstance(v, Version))

        # Check version descriptors
        for v in sorted(self.versions):
            assert (isinstance(self.versions[v], dict))

        # Version-ize the keys in versions dict
        try:
            self.versions = dict((Version(v), h)
                                 for v, h in self.versions.items())
        except ValueError as e:
            raise ValueError("In package %s: %s" % (self.name, e.message))

        # stage used to build this package.
        self._stage = None

        # Init fetch strategy and url to None
        self._fetcher = None
        self.url = getattr(self.__class__, 'url', None)

        # Fix up self.url if this package fetches with a URLFetchStrategy.
        # This makes self.url behave sanely.
        if self.spec.versions.concrete:
            # TODO: this is a really roundabout way of determining the type
            # TODO: of fetch to do. figure out a more sane fetch
            # TODO: strategy/package init order (right now it's conflated with
            # TODO: stage, package, and the tests make assumptions)
            f = fs.for_package_version(self, self.version)
            if isinstance(f, fs.URLFetchStrategy):
                self.url = self.url_for_version(self.spec.version)

        # Set a default list URL (place to find available versions)
        if not hasattr(self, 'list_url'):
            self.list_url = None

        if not hasattr(self, 'list_depth'):
            self.list_depth = 0

        # Set up some internal variables for timing.
        self._fetch_time = 0.0
        self._total_time = 0.0

        if self.is_extension:
            spack.repo.get(self.extendee_spec)._check_extendable()

        self.extra_args = {}

    def possible_dependencies(self, transitive=True, visited=None):
        """Return set of possible transitive dependencies of this package.

        Args:
            transitive (bool): include all transitive dependencies if True,
                only direct dependencies if False.
        """
        if visited is None:
            visited = set()

        visited.add(self.name)
        for name in self.dependencies:
            spec = spack.spec.Spec(name)

            if not spec.virtual:
                visited.add(name)
                if transitive:
                    pkg = spack.repo.get(name)
                    pkg.possible_dependencies(transitive, visited)
            else:
                for provider in spack.repo.providers_for(spec):
                    visited.add(provider.name)
                    if transitive:
                        pkg = spack.repo.get(provider.name)
                        pkg.possible_dependencies(transitive, visited)

        return visited

    @property
    def package_dir(self):
        """Return the directory where the package.py file lives."""
        return os.path.dirname(self.module.__file__)

    @property
    def global_license_dir(self):
        """Returns the directory where global license files for all
           packages are stored."""
        spack_root = ancestor(__file__, 4)
        return join_path(spack_root, 'etc', 'spack', 'licenses')

    @property
    def global_license_file(self):
        """Returns the path where a global license file for this
           particular package should be stored."""
        if not self.license_files:
            return
        return join_path(self.global_license_dir, self.name,
                         os.path.basename(self.license_files[0]))

    @property
    def version(self):
        if not self.spec.versions.concrete:
            raise ValueError("Can only get of package with concrete version.")
        return self.spec.versions[0]

    @memoized
    def version_urls(self):
        """Return a list of URLs for different versions of this
           package, sorted by version.  A version's URL only appears
           in this list if it has an explicitly defined URL."""
        version_urls = {}
        for v in sorted(self.versions):
            args = self.versions[v]
            if 'url' in args:
                version_urls[v] = args['url']
        return version_urls

    def nearest_url(self, version):
        """Finds the URL for the next lowest version with a URL.
           If there is no lower version with a URL, uses the
           package url property. If that isn't there, uses a
           *higher* URL, and if that isn't there raises an error.
        """
        version_urls = self.version_urls()
        url = getattr(self.__class__, 'url', None)

        for v in version_urls:
            if v > version and url:
                break
            if version_urls[v]:
                url = version_urls[v]
        return url

    # TODO: move this out of here and into some URL extrapolation module?
    def url_for_version(self, version):
        """Returns a URL from which the specified version of this package
        may be downloaded.

        version: class Version
            The version for which a URL is sought.

        See Class Version (version.py)
        """
        if not isinstance(version, Version):
            version = Version(version)

        cls = self.__class__
        if not (hasattr(cls, 'url') or self.version_urls()):
            raise NoURLError(cls)

        # If we have a specific URL for this version, don't extrapolate.
        version_urls = self.version_urls()
        if version in version_urls:
            return version_urls[version]

        # If we have no idea, try to substitute the version.
        return spack.url.substitute_version(
            self.nearest_url(version), self.url_version(version))

    def _make_resource_stage(self, root_stage, fetcher, resource):
        resource_stage_folder = self._resource_stage(resource)
        resource_mirror = spack.mirror.mirror_archive_path(
            self.spec, fetcher, resource.name)
        stage = ResourceStage(resource.fetcher,
                              root=root_stage,
                              resource=resource,
                              name=resource_stage_folder,
                              mirror_path=resource_mirror,
                              path=self.path)
        return stage

    def _make_root_stage(self, fetcher):
        # Construct a mirror path (TODO: get this out of package.py)
        mp = spack.mirror.mirror_archive_path(self.spec, fetcher)
        # Construct a path where the stage should build..
        s = self.spec
        stage_name = "%s-%s-%s" % (s.name, s.version, s.dag_hash())

        def download_search():
            dynamic_fetcher = fs.from_list_url(self)
            return [dynamic_fetcher] if dynamic_fetcher else []

        stage = Stage(fetcher, mirror_path=mp, name=stage_name, path=self.path,
                      search_fn=download_search)
        return stage

    def _make_stage(self):
        # Construct a composite stage on top of the composite FetchStrategy
        composite_fetcher = self.fetcher
        composite_stage = StageComposite()
        resources = self._get_needed_resources()
        for ii, fetcher in enumerate(composite_fetcher):
            if ii == 0:
                # Construct root stage first
                stage = self._make_root_stage(fetcher)
            else:
                # Construct resource stage
                resource = resources[ii - 1]  # ii == 0 is root!
                stage = self._make_resource_stage(composite_stage[0], fetcher,
                                                  resource)
            # Append the item to the composite
            composite_stage.append(stage)

        # Create stage on first access.  Needed because fetch, stage,
        # patch, and install can be called independently of each
        # other, so `with self.stage:` in do_install isn't sufficient.
        composite_stage.create()
        return composite_stage

    @property
    def stage(self):
        if not self.spec.concrete:
            raise ValueError("Can only get a stage for a concrete package.")
        if self._stage is None:
            self._stage = self._make_stage()
        return self._stage

    @stage.setter
    def stage(self, stage):
        """Allow a stage object to be set to override the default."""
        self._stage = stage

    def _make_fetcher(self):
        # Construct a composite fetcher that always contains at least
        # one element (the root package). In case there are resources
        # associated with the package, append their fetcher to the
        # composite.
        root_fetcher = fs.for_package_version(self, self.version)
        fetcher = fs.FetchStrategyComposite()  # Composite fetcher
        fetcher.append(root_fetcher)  # Root fetcher is always present
        resources = self._get_needed_resources()
        for resource in resources:
            fetcher.append(resource.fetcher)
        return fetcher

    @property
    def fetcher(self):
        if not self.spec.versions.concrete:
            raise ValueError(
                "Can only get a fetcher for a package with concrete versions.")
        if not self._fetcher:
            self._fetcher = self._make_fetcher()
        return self._fetcher

    @fetcher.setter
    def fetcher(self, f):
        self._fetcher = f

    def dependencies_of_type(self, *deptypes):
        """Get subset of the dependencies with certain types."""
        return dict((name, conds) for name, conds in self.dependencies.items()
                    if any(d in self.dependency_types[name] for d in deptypes))

    @property
    def extendee_spec(self):
        """
        Spec of the extendee of this package, or None if it is not an extension
        """
        if not self.extendees:
            return None

        # TODO: allow more than one extendee.
        name = next(iter(self.extendees))

        # If the extendee is in the spec's deps already, return that.
        for dep in self.spec.traverse(deptypes=('link', 'run')):
            if name == dep.name:
                return dep

        # if the spec is concrete already, then it extends something
        # that is an *optional* dependency, and the dep isn't there.
        if self.spec._concrete:
            return None
        else:
            # If it's not concrete, then return the spec from the
            # extends() directive since that is all we know so far.
            spec, kwargs = self.extendees[name]
            return spec

    @property
    def extendee_args(self):
        """
        Spec of the extendee of this package, or None if it is not an extension
        """
        if not self.extendees:
            return None

        # TODO: allow multiple extendees.
        name = next(iter(self.extendees))
        return self.extendees[name][1]

    @property
    def is_extension(self):
        # if it is concrete, it's only an extension if it actually
        # dependes on the extendee.
        if self.spec._concrete:
            return self.extendee_spec is not None
        else:
            # If not, then it's an extension if it *could* be an extension
            return bool(self.extendees)

    def extends(self, spec):
        if spec.name not in self.extendees:
            return False
        s = self.extendee_spec
        return s and s.satisfies(spec)

    @property
    def activated(self):
        if not self.is_extension:
            raise ValueError(
                "is_extension called on package that is not an extension.")
        exts = spack.store.layout.extension_map(self.extendee_spec)
        return (self.name in exts) and (exts[self.name] == self.spec)

    def provides(self, vpkg_name):
        """
        True if this package provides a virtual package with the specified name
        """
        return any(s.name == vpkg_name for s in self.provided)

    @property
    def installed(self):
        return os.path.isdir(self.prefix)

    @property
    def prefix(self):
        """Get the prefix into which this package should be installed."""
        return self.spec.prefix

    @property
    def install_context(self):
        if self.name in spack.store.layout.redirected:
            destdir = spack.store.layout.destdir
        else:
            destdir = None
        return RedirectionInstallContext(self.prefix, destdir)

    @property
    def architecture(self):
        """Get the spack.architecture.Arch object that represents the
        environment in which this package will be built."""
        if not self.spec.concrete:
            raise ValueError("Can only get the arch for concrete package.")
        return spack.architecture.arch_for_spec(self.spec.architecture)

    @property
    def compiler(self):
        """Get the spack.compiler.Compiler object used to build this package"""
        if not self.spec.concrete:
            raise ValueError("Can only get a compiler for a concrete package.")
        return spack.compilers.compiler_for_spec(self.spec.compiler,
                                                 self.spec.architecture)

    def url_version(self, version):
        """
        Given a version, this returns a string that should be substituted
        into the package's URL to download that version.

        By default, this just returns the version string. Subclasses may need
        to override this, e.g. for boost versions where you need to ensure that
        there are _'s in the download URL.
        """
        return str(version)

    def remove_prefix(self):
        """
        Removes the prefix for a package along with any empty parent
        directories
        """
        spack.store.layout.remove_install_directory(self.spec)

    def do_fetch(self, mirror_only=False):
        """
        Creates a stage directory and downloads the tarball for this package.
        Working directory will be set to the stage directory.
        """
        if not self.spec.concrete:
            raise ValueError("Can only fetch concrete packages.")

        start_time = time.time()
        if spack.do_checksum and self.version not in self.versions:
            tty.warn("There is no checksum on file to fetch %s safely." %
                     self.spec.cformat('$_$@'))

            # Ask the user whether to skip the checksum if we're
            # interactive, but just fail if non-interactive.
            ck_msg = "Add a checksum or use --no-checksum to skip this check."
            ignore_checksum = False
            if sys.stdout.isatty():
                ignore_checksum = tty.get_yes_or_no("  Fetch anyway?",
                                                    default=False)
                if ignore_checksum:
                    tty.msg("Fetching with no checksum.", ck_msg)

            if not ignore_checksum:
                raise FetchError("Will not fetch %s" %
                                 self.spec.format('$_$@'), ck_msg)

        self.stage.fetch(mirror_only)

        self._fetch_time = time.time() - start_time

        if spack.do_checksum and self.version in self.versions:
            self.stage.check()

        self.stage.cache_local()

    def do_stage(self, mirror_only=False):
        """Unpacks the fetched tarball, then changes into the expanded tarball
           directory."""
        if not self.spec.concrete:
            raise ValueError("Can only stage concrete packages.")

        self.do_fetch(mirror_only)
        self.stage.expand_archive()
        self.stage.chdir_to_source()

    def do_patch(self):
        """Calls do_stage(), then applied patches to the expanded tarball if they
           haven't been applied already."""
        if not self.spec.concrete:
            raise ValueError("Can only patch concrete packages.")

        # Kick off the stage first.
        self.do_stage()

        # Package can add its own patch function.
        has_patch_fun = hasattr(self, 'patch') and callable(self.patch)

        # If there are no patches, note it.
        if not self.patches and not has_patch_fun:
            tty.msg("No patches needed for %s" % self.name)
            return

        # Construct paths to special files in the archive dir used to
        # keep track of whether patches were successfully applied.
        archive_dir = self.stage.source_path
        good_file = join_path(archive_dir, '.spack_patched')
        no_patches_file = join_path(archive_dir, '.spack_no_patches')
        bad_file = join_path(archive_dir, '.spack_patch_failed')

        # If we encounter an archive that failed to patch, restage it
        # so that we can apply all the patches again.
        if os.path.isfile(bad_file):
            tty.msg("Patching failed last time. Restaging.")
            self.stage.restage()

        self.stage.chdir_to_source()

        # If this file exists, then we already applied all the patches.
        if os.path.isfile(good_file):
            tty.msg("Already patched %s" % self.name)
            return
        elif os.path.isfile(no_patches_file):
            tty.msg("No patches needed for %s" % self.name)
            return

        # Apply all the patches for specs that match this one
        patched = False
        for spec, patch_list in self.patches.items():
            if self.spec.satisfies(spec):
                for patch in patch_list:
                    try:
                        patch.apply(self.stage)
                        tty.msg('Applied patch %s' % patch.path_or_url)
                        patched = True
                    except:
                        # Touch bad file if anything goes wrong.
                        tty.msg('Patch %s failed.' % patch.path_or_url)
                        touch(bad_file)
                        raise

        if has_patch_fun:
            try:
                self.patch()
                tty.msg("Ran patch() for %s" % self.name)
                patched = True
            except spack.multimethod.NoSuchMethodError:
                # We are running a multimethod without a default case.
                # If there's no default it means we don't need to patch.
                tty.msg("No patches needed for %s" % self.name)
            except:
                tty.msg("patch() function failed for %s" % self.name)
                touch(bad_file)
                raise

        # Get rid of any old failed file -- patches have either succeeded
        # or are not needed.  This is mostly defensive -- it's needed
        # if the restage() method doesn't clean *everything* (e.g., for a repo)
        if os.path.isfile(bad_file):
            os.remove(bad_file)

        # touch good or no patches file so that we skip next time.
        if patched:
            touch(good_file)
        else:
            touch(no_patches_file)

    @property
    def namespace(self):
        namespace, dot, module = self.__module__.rpartition('.')
        return namespace

    def do_fake_install(self):
        """Make a fake install directory containing fake executables,
        headers, and libraries."""

        name = self.name
        library_name = 'lib' + self.name
        dso_suffix = '.dylib' if sys.platform == 'darwin' else '.so'
        chmod = which('chmod')

        mkdirp(self.prefix.bin)
        touch(join_path(self.prefix.bin, name))
        chmod('+x', join_path(self.prefix.bin, name))

        mkdirp(self.prefix.include)
        touch(join_path(self.prefix.include, name + '.h'))

        mkdirp(self.prefix.lib)
        touch(join_path(self.prefix.lib, library_name + dso_suffix))
        touch(join_path(self.prefix.lib, library_name + '.a'))

        mkdirp(self.prefix.man.man1)

        packages_dir = spack.store.layout.build_packages_path(self.spec)
        dump_packages(self.spec, packages_dir)

    def _if_make_target_execute(self, target):
        try:
            # Check if we have a makefile
            file = [x for x in ('Makefile', 'makefile') if os.path.exists(x)]
            file = file.pop()
        except IndexError:
            tty.msg('No Makefile found in the build directory')
            return

        # Check if 'target' is in the makefile
        regex = re.compile('^' + target + ':')
        with open(file, 'r') as f:
            matches = [line for line in f.readlines() if regex.match(line)]

        if not matches:
            tty.msg("Target '" + target + ":' not found in Makefile")
            return

        # Execute target
        inspect.getmodule(self).make(target)

    def _if_ninja_target_execute(self, target):
        # Check if we have a ninja build script
        if not os.path.exists('build.ninja'):
            tty.msg('No ninja build script found in the build directory')
            return

        # Check if 'target' is in the ninja build script
        regex = re.compile('^build ' + target + ':')
        with open('build.ninja', 'r') as f:
            matches = [line for line in f.readlines() if regex.match(line)]

        if not matches:
            tty.msg("Target 'build " + target + ":' not found in build.ninja")
            return

        # Execute target
        inspect.getmodule(self).ninja(target)

    def _get_needed_resources(self):
        resources = []
        # Select the resources that are needed for this build
        for when_spec, resource_list in self.resources.items():
            if when_spec in self.spec:
                resources.extend(resource_list)
        # Sorts the resources by the length of the string representing their
        # destination. Since any nested resource must contain another
        # resource's name in its path, it seems that should work
        resources = sorted(resources, key=lambda res: len(res.destination))
        return resources

    def _resource_stage(self, resource):
        pieces = ['resource', resource.name, self.spec.dag_hash()]
        resource_stage_folder = '-'.join(pieces)
        return resource_stage_folder

    @contextlib.contextmanager
    def _stage_and_write_lock(self):
        """Prefix lock nested in a stage."""
        with self.stage:
            with spack.store.db.prefix_write_lock(self.spec):
                yield

    def _process_external_package(self, explicit):
        """Helper function to process external packages.

        Runs post install hooks and registers the package in the DB.

        Args:
            explicit (bool): if the package was requested explicitly by
                the user, False if it was pulled in as a dependency of an
                explicit package.
        """
        if self.spec.external_module:
            message = '{s.name}@{s.version} : has external module in {module}'
            tty.msg(message.format(s=self, module=self.spec.external_module))
            message = '{s.name}@{s.version} : is actually installed in {path}'
            tty.msg(message.format(s=self, path=self.spec.external_path))
        else:
            message = '{s.name}@{s.version} : externally installed in {path}'
            tty.msg(message.format(s=self, path=self.spec.external_path))
        try:
            # Check if the package was already registered in the DB
            # If this is the case, then just exit
            rec = spack.store.db.get_record(self.spec)
            message = '{s.name}@{s.version} : already registered in DB'
            tty.msg(message.format(s=self))
            # Update the value of rec.explicit if it is necessary
            self._update_explicit_entry_in_db(rec, explicit)

        except KeyError:
            # If not register it and generate the module file
            # For external packages we just need to run
            # post-install hooks to generate module files
            message = '{s.name}@{s.version} : generating module file'
            tty.msg(message.format(s=self))
            spack.hooks.post_install(self.spec)
            # Add to the DB
            message = '{s.name}@{s.version} : registering into DB'
            tty.msg(message.format(s=self))
            spack.store.db.add(self.spec, None, explicit=explicit)

    def _update_explicit_entry_in_db(self, rec, explicit):
        if explicit and not rec.explicit:
            with spack.store.db.write_transaction():
                rec = spack.store.db.get_record(self.spec)
                rec.explicit = True
                message = '{s.name}@{s.version} : marking the package explicit'
                tty.msg(message.format(s=self))

    def do_install(self,
                   keep_prefix=False,
                   keep_stage=False,
                   install_deps=True,
                   skip_deps=None,
                   skip_patch=False,
                   verbose=False,
                   make_jobs=None,
                   run_tests=False,
                   fake=False,
                   explicit=False,
                   dirty=None,
                   **kwargs):
        """Called by commands to install a package and its dependencies.

        Package implementations should override install() to describe
        their build process.

        Args:
            keep_prefix (bool): Keep install prefix on failure. By default,
                destroys it.
            keep_stage (bool): By default, stage is destroyed only if there
                are no exceptions during build. Set to True to keep the stage
                even with exceptions.
            install_deps (bool): Install dependencies before installing this
                package
            skip_patch (bool): Skip patch stage of build if True.
            verbose (bool): Display verbose build output (by default,
                suppresses it)
            make_jobs (int): Number of make jobs to use for install. Default
                is ncpus
            run_tests (bool): Run tests within the package's install()
            fake (bool): Don't really build; install fake stub files instead.
            explicit (bool): True if package was explicitly installed, False
                if package was implicitly installed (as a dependency).
            dirty (bool): Don't clean the build environment before installing.
            force (bool): Install again, even if already installed.
        """
        if not self.spec.concrete:
            raise ValueError("Can only install concrete packages: %s."
                             % self.spec.name)

        # For external packages the workflow is simplified, and basically
        # consists in module file generation and registration in the DB
        if self.spec.external:
            return self._process_external_package(explicit)

        restage = kwargs.get('restage', False)
        partial = self.check_for_unfinished_installation(keep_prefix, restage)

        # Ensure package is not already installed
        layout = spack.store.layout
        with spack.store.db.prefix_read_lock(self.spec):
            if partial:
                tty.msg(
                    "Continuing from partial install of %s" % self.name)
            elif layout.check_installed(self.spec):
                msg = '{0.name} is already installed in {0.prefix}'
                tty.msg(msg.format(self))
                rec = spack.store.db.get_record(self.spec)
                return self._update_explicit_entry_in_db(rec, explicit)

        self._do_install_pop_kwargs(kwargs)

        # First, install dependencies recursively.
        if install_deps:
            skip_deps = skip_deps or set()
            to_install = list(spec for spec in self.spec.dependencies()
                              if spec.name not in skip_deps)
            tty.debug('Installing {0} dependencies'.format(self.name))
            for dep in to_install:
                dep.package.do_install(
                    keep_prefix=keep_prefix,
                    keep_stage=keep_stage,
                    install_deps=True,
                    skip_deps=skip_deps,
                    fake=fake,
                    skip_patch=skip_patch,
                    verbose=verbose,
                    make_jobs=make_jobs,
                    run_tests=run_tests,
                    dirty=dirty,
                    **kwargs
                )

        tty.msg('Installing %s' % self.name)

        # Set run_tests flag before starting build.
        self.run_tests = run_tests

        # Set parallelism before starting build.
        self.make_jobs = make_jobs

        # Then install the package itself.
        def build_process(input_stream):
            """Forked for each build. Has its own process and python
               module space set up by build_environment.fork()."""

            # We are in the child process. This means that our sys.stdin is
            # equal to open(os.devnull). Python did this to prevent our process
            # and the parent process from possible simultaneous reading from
            # the original standard input. But we assume that the parent
            # process is not going to read from it till we are done here,
            # otherwise it should not have passed us the copy of the stream.
            # Thus, we are free to work with the the copy (input_stream)
            # however we want. For example, we might want to call functions
            # (e.g. input()) that implicitly read from whatever stream is
            # assigned to sys.stdin. Since we want them to work with the
            # original input stream, we are making the following assignment:
            sys.stdin = input_stream

            start_time = time.time()
            if not fake:
                if not skip_patch:
                    self.do_patch()
                else:
                    self.do_stage()

            tty.msg(
                'Building {0} [{1}]'.format(self.name, self.build_system_class)
            )

            self.stage.keep = keep_stage
            with self._stage_and_write_lock():
                # Run the pre-install hook in the child process after
                # the directory is created.
                spack.hooks.pre_install(self.spec)
                if fake:
                    self.do_fake_install()
                else:
                    # Do the real install in the source directory.
                    self.stage.chdir_to_source()

                    # Save the build environment in a file before building.
                    env_path = join_path(os.getcwd(), 'spack-build.env')

                    # Redirect I/O to a build log (and optionally to
                    # the terminal)
                    log_path = join_path(os.getcwd(), 'spack-build.out')

                    # FIXME : refactor this assignment
                    self.log_path = log_path
                    self.env_path = env_path
                    dump_environment(env_path)

                    # Spawn a daemon that reads from a pipe and redirects
                    # everything to log_path
                    redirection_context = log_output(
                        log_path,
                        echo=verbose,
                        force_color=sys.stdout.isatty(),
                        debug=True,
                        input_stream=input_stream
                    )
                    with redirection_context as log_redirection:
                        for phase_name, phase in zip(
                                self.phases, self._InstallPhase_phases):
                            tty.msg(
                                'Executing phase : \'{0}\''.format(phase_name)
                            )
                            # Redirect stdout and stderr to daemon pipe
                            with log_redirection:
                                getattr(self, phase)(
                                    self.spec, self.prefix)
                    self.log()
                # Run post install hooks before build stage is removed.
                spack.hooks.post_install(self.spec)

            # Stop timer.
            self._total_time = time.time() - start_time
            build_time = self._total_time - self._fetch_time

            tty.msg("Successfully installed %s" % self.name,
                    "Fetch: %s.  Build: %s.  Total: %s." %
                    (_hms(self._fetch_time), _hms(build_time),
                     _hms(self._total_time)))
            print_pkg(self.prefix)

        try:
            # Create the install prefix and fork the build process.
            if not os.path.exists(self.prefix):
                spack.store.layout.create_install_directory(self.spec)
            # Fork a child to do the actual installation
            spack.build_environment.fork(self, build_process, dirty=dirty)
            # If we installed then we should keep the prefix
            keep_prefix = self.last_phase is None or keep_prefix
            # note: PARENT of the build process adds the new package to
            # the database, so that we don't need to re-read from file.
            spack.store.db.add(
                self.spec, spack.store.layout, explicit=explicit
            )
        except directory_layout.InstallDirectoryAlreadyExistsError:
            # Abort install if install directory exists.
            # But do NOT remove it (you'd be overwriting someone else's stuff)
            tty.warn("Keeping existing install prefix in place.")
            raise
        except StopIteration as e:
            # A StopIteration exception means that do_install
            # was asked to stop early from clients
            tty.msg(e.message)
            tty.msg(
                'Package stage directory : {0}'.format(self.stage.source_path)
            )
        finally:
            # Remove the install prefix if anything went wrong during install.
            if not keep_prefix:
                self.remove_prefix()

    def check_for_unfinished_installation(
            self, keep_prefix=False, restage=False):
        """Check for leftover files from partially-completed prior install to
           prepare for a new install attempt. Options control whether these
           files are reused (vs. destroyed). This function considers a package
           fully-installed if there is a DB entry for it (in that way, it is
           more strict than Package.installed). The return value is used to
           indicate when the prefix exists but the install is not complete.
        """
        if self.spec.external:
            raise ExternalPackageError("Attempted to repair external spec %s" %
                                       self.spec.name)

        with spack.store.db.prefix_write_lock(self.spec):
            try:
                record = spack.store.db.get_record(self.spec)
                installed_in_db = record.installed if record else False
            except KeyError:
                installed_in_db = False

            partial = False
            if not installed_in_db and os.path.isdir(self.prefix):
                if not keep_prefix:
                    self.remove_prefix()
                else:
                    partial = True

        stage_is_managed_in_spack = self.stage.path.startswith(
            spack.stage_path)
        if restage and stage_is_managed_in_spack:
            self.stage.destroy()
            self.stage.create()

        return partial

    def _do_install_pop_kwargs(self, kwargs):
        """Pops kwargs from do_install before starting the installation

        Args:
            kwargs:
              'stop_at': last installation phase to be executed (or None)

        """
        self.last_phase = kwargs.pop('stop_at', None)
        if self.last_phase is not None and self.last_phase not in self.phases:
            tty.die('\'{0}\' is not an allowed phase for package {1}'
                    .format(self.last_phase, self.name))

    def log(self):
        # Copy provenance into the install directory on success
        log_install_path = spack.store.layout.build_log_path(
            self.spec)
        env_install_path = spack.store.layout.build_env_path(
            self.spec)
        packages_dir = spack.store.layout.build_packages_path(
            self.spec)

        # Remove first if we're overwriting another build
        # (can happen with spack setup)
        try:
            # log_install_path and env_install_path are inside this
            shutil.rmtree(self.install_context.redirect_path(packages_dir))
        except Exception:
            # FIXME : this potentially catches too many things...
            pass

        self.install_context.install_redirect(self.log_path, log_install_path)
        self.install_context.install_redirect(self.env_path, env_install_path)
        dump_packages(self.spec, packages_dir)

    def sanity_check_prefix(self):
        """This function checks whether install succeeded."""

        def check_paths(path_list, filetype, predicate):
            if isinstance(path_list, string_types):
                path_list = [path_list]

            for path in path_list:
                abs_path = self.install_context.redirect_path(
                    os.path.join(self.prefix, path))
                if not predicate(abs_path):
                    raise InstallError(
                        "Install failed for %s. No such %s in prefix: %s" %
                        (self.name, filetype, path))

        check_paths(self.sanity_check_is_file, 'file', os.path.isfile)
        check_paths(self.sanity_check_is_dir, 'directory', os.path.isdir)

        installed = set(os.listdir(
            self.install_context.redirect_path(self.prefix)))
        installed.difference_update(
            spack.store.layout.hidden_file_paths)
        if not installed:
            raise InstallError(
                "Install failed for %s.  Nothing was installed!" % self.name)

    @property
    def build_log_path(self):
        if self.installed:
            return spack.store.layout.build_log_path(self.spec)
        else:
            return join_path(self.stage.source_path, 'spack-build.out')

    @property
    def module(self):
        """Use this to add variables to the class's module's scope.
           This lets us use custom syntax in the install method.
        """
        return __import__(self.__class__.__module__,
                          fromlist=[self.__class__.__name__])

    def setup_environment(self, spack_env, run_env):
        """Set up the compile and runtime environments for a package.

        ``spack_env`` and ``run_env`` are ``EnvironmentModifications``
        objects. Package authors can call methods on them to alter
        the environment within Spack and at runtime.

        Both ``spack_env`` and ``run_env`` are applied within the build
        process, before this package's ``install()`` method is called.

        Modifications in ``run_env`` will *also* be added to the
        generated environment modules for this package.

        Default implementation does nothing, but this can be
        overridden if the package needs a particular environment.

        Example:

        1. Qt extensions need ``QTDIR`` set.

        Args:
            spack_env (EnvironmentModifications): List of environment
                modifications to be applied when this package is built
                within Spack.
            run_env (EnvironmentModifications): List of environment
                modifications to be applied when this package is run outside
                of Spack. These are added to the resulting module file.
        """
        pass

    def setup_dependent_environment(self, spack_env, run_env, dependent_spec):
        """Set up the environment of packages that depend on this one.

        This is similar to ``setup_environment``, but it is used to
        modify the compile and runtime environments of packages that
        *depend* on this one. This gives packages like Python and
        others that follow the extension model a way to implement
        common environment or compile-time settings for dependencies.

        This is useful if there are some common steps to installing
        all extensions for a certain package.

        Example:

        1. Installing python modules generally requires ``PYTHONPATH`` to point
           to the ``lib/pythonX.Y/site-packages`` directory in the module's
           install prefix. This method could be used to set that variable.

        Args:
            spack_env (EnvironmentModifications): List of environment
                modifications to be applied when the dependent package is
                built within Spack.
            run_env (EnvironmentModifications): List of environment
                modifications to be applied when the dependent package is
                run outside of Spack. These are added to the resulting
                module file.
            dependent_spec (Spec): The spec of the dependent package
                about to be built. This allows the extendee (self) to query
                the dependent's state. Note that *this* package's spec is
                available as ``self.spec``.
        """
        pass

    def setup_dependent_package(self, module, dependent_spec):
        """Set up Python module-scope variables for dependent packages.

        Called before the install() method of dependents.

        Default implementation does nothing, but this can be
        overridden by an extendable package to set up the module of
        its extensions. This is useful if there are some common steps
        to installing all extensions for a certain package.

        Examples:

        1. Extensions often need to invoke the ``python`` interpreter
           from the Python installation being extended. This routine
           can put a ``python()`` Executable object in the module scope
           for the extension package to simplify extension installs.

        2. MPI compilers could set some variables in the dependent's
           scope that point to ``mpicc``, ``mpicxx``, etc., allowing
           them to be called by common name regardless of which MPI is used.

        3. BLAS/LAPACK implementations can set some variables
           indicating the path to their libraries, since these
           paths differ by BLAS/LAPACK implementation.

        Args:
            module (spack.package.PackageBase.module): The Python ``module``
                object of the dependent package. Packages can use this to set
                module-scope variables for the dependent to use.

            dependent_spec (Spec): The spec of the dependent package
                about to be built. This allows the extendee (self) to
                query the dependent's state.  Note that *this*
                package's spec is available as ``self.spec``.
        """
        pass

    @staticmethod
    def uninstall_by_spec(spec, force=False):
        if not os.path.isdir(spec.prefix):
            # prefix may not exist, but DB may be inconsistent. Try to fix by
            # removing, but omit hooks.
            specs = spack.store.db.query(spec, installed=True)
            if specs:
                spack.store.db.remove(specs[0])
                tty.msg("Removed stale DB entry for %s" % spec.short_spec)
                return
            else:
                raise InstallError(str(spec) + " is not installed.")

        if not force:
            dependents = spack.store.db.installed_relatives(
                spec, 'parents', True)
            if dependents:
                raise PackageStillNeededError(spec, dependents)

        # Try to get the pcakage for the spec
        try:
            pkg = spec.package
        except spack.repository.UnknownEntityError:
            pkg = None

        # Pre-uninstall hook runs first.
        with spack.store.db.prefix_write_lock(spec):

            if pkg is not None:
                spack.hooks.pre_uninstall(spec)

            # Uninstalling in Spack only requires removing the prefix.
            if not spec.external:
                msg = 'Deleting package prefix [{0}]'
                tty.debug(msg.format(spec.short_spec))
                spack.store.layout.remove_install_directory(spec)
            # Delete DB entry
            msg = 'Deleting DB entry [{0}]'
            tty.debug(msg.format(spec.short_spec))
            spack.store.db.remove(spec)

        if pkg is not None:
            spack.hooks.post_uninstall(spec)

        tty.msg("Successfully uninstalled %s" % spec.short_spec)

    def do_uninstall(self, force=False):
        """Uninstall this package by spec."""
        # delegate to instance-less method.
        Package.uninstall_by_spec(self.spec, force)

    def _check_extendable(self):
        if not self.extendable:
            raise ValueError("Package %s is not extendable!" % self.name)

    def _sanity_check_extension(self):
        if not self.is_extension:
            raise ActivationError("This package is not an extension.")

        extendee_package = self.extendee_spec.package
        extendee_package._check_extendable()

        if not extendee_package.installed:
            raise ActivationError(
                "Can only (de)activate extensions for installed packages.")
        if not self.installed:
            raise ActivationError("Extensions must first be installed.")
        if self.extendee_spec.name not in self.extendees:
            raise ActivationError("%s does not extend %s!" %
                                  (self.name, self.extendee.name))

    def do_activate(self, force=False):
        """Called on an extension to invoke the extendee's activate method.

        Commands should call this routine, and should not call
        activate() directly.
        """
        self._sanity_check_extension()

        spack.store.layout.check_extension_conflict(
            self.extendee_spec, self.spec)

        # Activate any package dependencies that are also extensions.
        if not force:
            for spec in self.dependency_activations():
                if not spec.package.activated:
                    spec.package.do_activate(force=force)

        self.extendee_spec.package.activate(self, **self.extendee_args)

        spack.store.layout.add_extension(self.extendee_spec, self.spec)
        tty.msg(
            "Activated extension %s for %s" %
            (self.spec.short_spec, self.extendee_spec.cformat("$_$@$+$%@")))

    def dependency_activations(self):
        return (spec for spec in self.spec.traverse(root=False, deptype='run')
                if spec.package.extends(self.extendee_spec))

    def activate(self, extension, **kwargs):
        """Symlinks all files from the extension into extendee's install dir.

        Package authors can override this method to support other
        extension mechanisms.  Spack internals (commands, hooks, etc.)
        should call do_activate() method so that proper checks are
        always executed.

        """

        def ignore(filename):
            return (filename in spack.store.layout.hidden_file_paths or
                    kwargs.get('ignore', lambda f: False)(filename))

        tree = LinkTree(extension.prefix)
        conflict = tree.find_conflict(self.prefix, ignore=ignore)
        if conflict:
            raise ExtensionConflictError(conflict)

        tree.merge(self.prefix, ignore=ignore)

    def do_deactivate(self, **kwargs):
        """Called on the extension to invoke extendee's deactivate() method."""
        self._sanity_check_extension()
        force = kwargs.get('force', False)

        # Allow a force deactivate to happen.  This can unlink
        # spurious files if something was corrupted.
        if not force:
            spack.store.layout.check_activated(
                self.extendee_spec, self.spec)

            activated = spack.store.layout.extension_map(
                self.extendee_spec)
            for name, aspec in activated.items():
                if aspec == self.spec:
                    continue
                for dep in aspec.traverse(deptype='run'):
                    if self.spec == dep:
                        msg = ("Cannot deactivate %s because %s is activated "
                               "and depends on it.")
                        raise ActivationError(
                            msg % (self.spec.short_spec, aspec.short_spec))

        self.extendee_spec.package.deactivate(self, **self.extendee_args)

        # redundant activation check -- makes SURE the spec is not
        # still activated even if something was wrong above.
        if self.activated:
            spack.store.layout.remove_extension(
                self.extendee_spec, self.spec)

        tty.msg(
            "Deactivated extension %s for %s" %
            (self.spec.short_spec, self.extendee_spec.cformat("$_$@$+$%@")))

    def deactivate(self, extension, **kwargs):
        """Unlinks all files from extension out of this package's install dir.

        Package authors can override this method to support other
        extension mechanisms.  Spack internals (commands, hooks, etc.)
        should call do_deactivate() method so that proper checks are
        always executed.

        """

        def ignore(filename):
            return (filename in spack.store.layout.hidden_file_paths or
                    kwargs.get('ignore', lambda f: False)(filename))

        tree = LinkTree(extension.prefix)
        tree.unmerge(self.prefix, ignore=ignore)

    def do_restage(self):
        """Reverts expanded/checked out source to a pristine state."""
        self.stage.restage()

    def do_clean(self):
        """Removes the package's build stage and source tarball."""
        self.stage.destroy()

    def format_doc(self, **kwargs):
        """Wrap doc string at 72 characters and format nicely"""
        indent = kwargs.get('indent', 0)

        if not self.__doc__:
            return ""

        doc = re.sub(r'\s+', ' ', self.__doc__)
        lines = textwrap.wrap(doc, 72)
        results = StringIO()
        for line in lines:
            results.write((" " * indent) + line + "\n")
        return results.getvalue()

    @property
    def all_urls(self):
        urls = []
        if self.url:
            urls.append(self.url)

        for args in self.versions.values():
            if 'url' in args:
                urls.append(args['url'])
        return urls

    def fetch_remote_versions(self):
        """Try to find remote versions of this package using the
           list_url and any other URLs described in the package file."""
        if not self.all_urls:
            raise VersionFetchError(self.__class__)

        try:
            return spack.util.web.find_versions_of_archive(
                self.all_urls, self.list_url, self.list_depth)
        except spack.error.NoNetworkConnectionError as e:
            tty.die("Package.fetch_versions couldn't connect to:", e.url,
                    e.message)

    @property
    def rpath(self):
        """Get the rpath this package links with, as a list of paths."""
        rpaths = [self.prefix.lib, self.prefix.lib64]
        deps = self.spec.dependencies(deptype='link')
        rpaths.extend(d.prefix.lib for d in deps
                      if os.path.isdir(d.prefix.lib))
        rpaths.extend(d.prefix.lib64 for d in deps
                      if os.path.isdir(d.prefix.lib64))
        return rpaths

    @property
    def rpath_args(self):
        """
        Get the rpath args as a string, with -Wl,-rpath, for each element
        """
        return " ".join("-Wl,-rpath,%s" % p for p in self.rpath)

    build_time_test_callbacks = None

    @on_package_attributes(run_tests=True)
    def _run_default_build_time_test_callbacks(self):
        """Tries to call all the methods that are listed in the attribute
        ``build_time_test_callbacks`` if ``self.run_tests is True``.

        If ``build_time_test_callbacks is None`` returns immediately.
        """
        if self.build_time_test_callbacks is None:
            return

        for name in self.build_time_test_callbacks:
            try:
                fn = getattr(self, name)
                tty.msg('RUN-TESTS: build-time tests [{0}]'.format(name))
                fn()
            except AttributeError:
                msg = 'RUN-TESTS: method not implemented [{0}]'
                tty.warn(msg.format(name))

    install_time_test_callbacks = None

    @on_package_attributes(run_tests=True)
    def _run_default_install_time_test_callbacks(self):
        """Tries to call all the methods that are listed in the attribute
        ``install_time_test_callbacks`` if ``self.run_tests is True``.

        If ``install_time_test_callbacks is None`` returns immediately.
        """
        if self.install_time_test_callbacks is None:
            return

        for name in self.install_time_test_callbacks:
            try:
                fn = getattr(self, name)
                tty.msg('RUN-TESTS: install-time tests [{0}]'.format(name))
                fn()
            except AttributeError:
                msg = 'RUN-TESTS: method not implemented [{0}]'
                tty.warn(msg.format(name))


class Package(PackageBase):
    """General purpose class with a single ``install``
    phase that needs to be coded by packagers.
    """
    #: The one and only phase
    phases = ['install']
    #: This attribute is used in UI queries that require to know which
    #: build-system class we are using
    build_system_class = 'Package'
    # This will be used as a registration decorator in user
    # packages, if need be
    run_after('install')(PackageBase.sanity_check_prefix)


def install_dependency_symlinks(pkg, spec, prefix):
    """Execute a dummy install and flatten dependencies"""
    flatten_dependencies(spec, prefix)


def use_cray_compiler_names():
    """Compiler names for builds that rely on cray compiler names."""
    os.environ['CC'] = 'cc'
    os.environ['CXX'] = 'CC'
    os.environ['FC'] = 'ftn'
    os.environ['F77'] = 'ftn'


def flatten_dependencies(spec, flat_dir):
    """Make each dependency of spec present in dir via symlink."""
    for dep in spec.traverse(root=False):
        name = dep.name

        dep_path = spack.store.layout.path_for_spec(dep)
        dep_files = LinkTree(dep_path)

        os.mkdir(flat_dir + '/' + name)

        conflict = dep_files.find_conflict(flat_dir + '/' + name)
        if conflict:
            raise DependencyConflictError(conflict)

        dep_files.merge(flat_dir + '/' + name)


def dump_packages(spec, path):
    """Dump all package information for a spec and its dependencies.

       This creates a package repository within path for every
       namespace in the spec DAG, and fills the repos wtih package
       files and patch files for every node in the DAG.
    """
    install_context = spec.package.install_context
    install_context.mkdirp_redirect(path)

    # Copy in package.py files from any dependencies.
    # Note that we copy them in as they are in the *install* directory
    # NOT as they are in the repository, because we want a snapshot of
    # how *this* particular build was done.
    for node in spec.traverse(deptype=spack.alldeps):
        if node is not spec:
            # Locate the dependency package in the install tree and find
            # its provenance information.
            source = spack.store.layout.build_packages_path(node)
            source_repo_root = join_path(source, node.namespace)

            # There's no provenance installed for the source package.  Skip it.
            # User can always get something current from the builtin repo.
            if not os.path.isdir(source_repo_root):
                continue

            # Create a source repo and get the pkg directory out of it.
            try:
                source_repo = spack.repository.Repo(source_repo_root)
                source_pkg_dir = source_repo.dirname_for_package_name(
                    node.name)
            except RepoError:
                tty.warn("Warning: Couldn't copy in provenance for %s" %
                         node.name)

        # Create a destination repository
        dest_repo_root = install_context.redirect_path(
            join_path(path, node.namespace))
        if not os.path.exists(dest_repo_root):
            spack.repository.create_repo(dest_repo_root)
        repo = spack.repository.Repo(dest_repo_root)

        # Get the location of the package in the dest repo.
        dest_pkg_dir = repo.dirname_for_package_name(node.name)
        if node is not spec:
            install_tree(source_pkg_dir, dest_pkg_dir)
        else:
            spack.repo.dump_provenance(node, dest_pkg_dir)


def print_pkg(message):
    """Outputs a message with a package icon."""
    from llnl.util.tty.color import cwrite
    cwrite('@*g{[+]} ')
    print(message)


def _hms(seconds):
    """Convert time in seconds to hours, minutes, seconds."""
    m, s = divmod(seconds, 60)
    h, m = divmod(m, 60)

    parts = []
    if h:
        parts.append("%dh" % h)
    if m:
        parts.append("%dm" % m)
    if s:
        parts.append("%.2fs" % s)
    return ' '.join(parts)


class FetchError(spack.error.SpackError):
    """Raised when something goes wrong during fetch."""

    def __init__(self, message, long_msg=None):
        super(FetchError, self).__init__(message, long_msg)


class InstallError(spack.error.SpackError):
    """Raised when something goes wrong during install or uninstall."""

    def __init__(self, message, long_msg=None):
        super(InstallError, self).__init__(message, long_msg)


class ExternalPackageError(InstallError):
    """Raised by install() when a package is only for external use."""


class PackageStillNeededError(InstallError):
    """Raised when package is still needed by another on uninstall."""

    def __init__(self, spec, dependents):
        super(PackageStillNeededError, self).__init__("Cannot uninstall %s" %
                                                      spec)
        self.spec = spec
        self.dependents = dependents


class PackageError(spack.error.SpackError):
    """Raised when something is wrong with a package definition."""

    def __init__(self, message, long_msg=None):
        super(PackageError, self).__init__(message, long_msg)


class PackageVersionError(PackageError):
    """Raised when a version URL cannot automatically be determined."""

    def __init__(self, version):
        super(PackageVersionError, self).__init__(
            "Cannot determine a URL automatically for version %s" % version,
            "Please provide a url for this version in the package.py file.")


class VersionFetchError(PackageError):
    """Raised when a version URL cannot automatically be determined."""

    def __init__(self, cls):
        super(VersionFetchError, self).__init__(
            "Cannot fetch versions for package %s " % cls.__name__ +
            "because it does not define any URLs to fetch.")


class NoURLError(PackageError):
    """Raised when someone tries to build a URL for a package with no URLs."""

    def __init__(self, cls):
        super(NoURLError, self).__init__(
            "Package %s has no version with a URL." % cls.__name__)


class ExtensionError(PackageError):

    pass


class ExtensionConflictError(ExtensionError):

    def __init__(self, path):
        super(ExtensionConflictError, self).__init__(
            "Extension blocked by file: %s" % path)


class ActivationError(ExtensionError):

    def __init__(self, msg, long_msg=None):
        super(ActivationError, self).__init__(msg, long_msg)


class DependencyConflictError(spack.error.SpackError):
    """Raised when the dependencies cannot be flattened as asked for."""

    def __init__(self, conflict):
        super(DependencyConflictError, self).__init__(
            "%s conflicts with another file in the flattened directory." % (
                conflict))<|MERGE_RESOLUTION|>--- conflicted
+++ resolved
@@ -516,9 +516,8 @@
     #: directories, sanity checks will fail.
     sanity_check_is_dir = []
 
-<<<<<<< HEAD
     license = None
-=======
+
     #
     # Set default licensing information
     #
@@ -546,7 +545,6 @@
     #: String. A URL pointing to license setup instructions for the software.
     #: Defaults to the empty string.
     license_url = ''
->>>>>>> ee664d63
 
     def __init__(self, spec):
         # this determines how the package should be built.
