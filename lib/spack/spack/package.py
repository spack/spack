##############################################################################
# Copyright (c) 2013-2016, Lawrence Livermore National Security, LLC.
# Produced at the Lawrence Livermore National Laboratory.
#
# This file is part of Spack.
# Created by Todd Gamblin, tgamblin@llnl.gov, All rights reserved.
# LLNL-CODE-647188
#
# For details, see https://github.com/llnl/spack
# Please also see the LICENSE file for our notice and the LGPL.
#
# This program is free software; you can redistribute it and/or modify
# it under the terms of the GNU Lesser General Public License (as
# published by the Free Software Foundation) version 2.1, February 1999.
#
# This program is distributed in the hope that it will be useful, but
# WITHOUT ANY WARRANTY; without even the IMPLIED WARRANTY OF
# MERCHANTABILITY or FITNESS FOR A PARTICULAR PURPOSE. See the terms and
# conditions of the GNU Lesser General Public License for more details.
#
# You should have received a copy of the GNU Lesser General Public
# License along with this program; if not, write to the Free Software
# Foundation, Inc., 59 Temple Place, Suite 330, Boston, MA 02111-1307 USA
##############################################################################
"""
This is where most of the action happens in Spack.
See the Package docs for detailed instructions on how the class works
and on how to write your own packages.

The spack package structure is based strongly on Homebrew
(http://wiki.github.com/mxcl/homebrew/), mainly because
Homebrew makes it very easy to create packages.  For a complete
rundown on spack and how it differs from homebrew, look at the
README.
"""
import os
import re
import textwrap
import time
import string

import llnl.util.tty as tty
import spack
import spack.build_environment
import spack.compilers
import spack.directives
import spack.binary_distribution
import spack.relocate
import spack.error
import spack.fetch_strategy as fs
import spack.hooks
import spack.mirror
import spack.repository
import spack.url
import spack.util.web

from urlparse import urlparse
from StringIO import StringIO
from llnl.util.filesystem import *
from llnl.util.lang import *
from llnl.util.link_tree import LinkTree
from llnl.util.tty.log import log_output
from spack.stage import Stage, ResourceStage, StageComposite
from spack.util.compression import allowed_archive
from spack.util.environment import dump_environment
from spack.util.executable import ProcessError, which
from spack.version import *
from spack import directory_layout


"""Allowed URL schemes for spack packages."""
_ALLOWED_URL_SCHEMES = ["http", "https", "ftp", "file", "git"]


class Package(object):
    """This is the superclass for all spack packages.

    ***The Package class***

    Package is where the bulk of the work of installing packages is done.

    A package defines how to fetch, verfiy (via, e.g., md5), build, and
    install a piece of software.  A Package also defines what other
    packages it depends on, so that dependencies can be installed along
    with the package itself.  Packages are written in pure python.

    Packages are all submodules of spack.packages.  If spack is installed
    in $prefix, all of its python files are in $prefix/lib/spack.  Most
    of them are in the spack module, so all the packages live in
    $prefix/lib/spack/spack/packages.

    All you have to do to create a package is make a new subclass of Package
    in this directory.  Spack automatically scans the python files there
    and figures out which one to import when you invoke it.

    **An example package**

    Let's look at the cmake package to start with.  This package lives in
    $prefix/lib/spack/spack/packages/cmake.py:

    .. code-block:: python

       from spack import *
       class Cmake(Package):
           homepage  = 'https://www.cmake.org'
           url       = 'http://www.cmake.org/files/v2.8/cmake-2.8.10.2.tar.gz'
           md5       = '097278785da7182ec0aea8769d06860c'

           def install(self, spec, prefix):
               configure('--prefix=%s'   % prefix,
                         '--parallel=%s' % make_jobs)
               make()
               make('install')

    **Naming conventions**

    There are two names you should care about:

    1. The module name, ``cmake``.

       * User will refers to this name, e.g. 'spack install cmake'.
       * Corresponds to the name of the file, 'cmake.py', and it can
         include ``_``, ``-``, and numbers (it can even start with a
         number).

    2. The class name, "Cmake".  This is formed by converting `-` or
       ``_`` in the module name to camel case.  If the name starts with
       a number, we prefix the class name with ``_``. Examples:

         Module Name       Class Name
          foo_bar           FooBar
          docbook-xml       DocbookXml
          FooBar            Foobar
          3proxy            _3proxy

        The class name is what spack looks for when it loads a package module.

    **Required Attributes**

    Aside from proper naming, here is the bare minimum set of things you
    need when you make a package:

    homepage
      informational URL, so that users know what they're
      installing.

    url
      URL of the source archive that spack will fetch.

    install()
      This function tells spack how to build and install the
      software it downloaded.

    **Optional Attributes**

    You can also optionally add these attributes, if needed:

        list_url
            Webpage to scrape for available version strings. Default is the
            directory containing the tarball; use this if the default isn't
            correct so that invoking 'spack versions' will work for this
            package.

        url_version(self, version)
            When spack downloads packages at particular versions, it just
            converts version to string with str(version).  Override this if
            your package needs special version formatting in its URL.  boost
            is an example of a package that needs this.

    ***Creating Packages***

    As a package creator, you can probably ignore most of the preceding
    information, because you can use the 'spack create' command to do it
    all automatically.

    You as the package creator generally only have to worry about writing
    your install function and specifying dependencies.

    **spack create**

    Most software comes in nicely packaged tarballs, like this one:
        http://www.cmake.org/files/v2.8/cmake-2.8.10.2.tar.gz

    Taking a page from homebrew, spack deduces pretty much everything it
    needs to know from the URL above.  If you simply type this:

        spack create http://www.cmake.org/files/v2.8/cmake-2.8.10.2.tar.gz

    Spack will download the tarball, generate an md5 hash, figure out the
    version and the name of the package from the URL, and create a new
    package file for you with all the names and attributes set correctly.

    Once this skeleton code is generated, spack pops up the new package in
    your $EDITOR so that you can modify the parts that need changes.

    **Dependencies**

    If your package requires another in order to build, you can specify that
    like this:

    .. code-block:: python

       class Stackwalker(Package):
           ...
           depends_on("libdwarf")
           ...

    This tells spack that before it builds stackwalker, it needs to build
    the libdwarf package as well.  Note that this is the module name, not
    the class name (The class name is really only used by spack to find
    your package).

    Spack will download an install each dependency before it installs your
    package.  In addtion, it will add -L, -I, and rpath arguments to your
    compiler and linker for each dependency.  In most cases, this allows you
    to avoid specifying any dependencies in your configure or cmake line;
    you can just run configure or cmake without any additional arguments and
    it will find the dependencies automatically.


    **The Install Function**

    The install function is designed so that someone not too terribly familiar
    with Python could write a package installer.  For example, we put a number
    of commands in install scope that you can use almost like shell commands.
    These include make, configure, cmake, rm, rmtree, mkdir, mkdirp, and others.

    You can see above in the cmake script that these commands are used to run
    configure and make almost like they're used on the command line.  The
    only difference is that they are python function calls and not shell
    commands.

    It may be puzzling to you where the commands and functions in install live.
    They are NOT instance variables on the class; this would require us to
    type 'self.' all the time and it makes the install code unnecessarily long.
    Rather, spack puts these commands and variables in *module* scope for your
    Package subclass.  Since each package has its own module, this doesn't
    pollute other namespaces, and it allows you to more easily implement an
    install function.

    For a full list of commands and variables available in module scope, see the
    add_commands_to_module() function in this class. This is where most of
    them are created and set on the module.


    **Parallel Builds**

    By default, Spack will run make in parallel when you run make() in your
    install function.  Spack figures out how many cores are available on
    your system and runs make with -j<cores>.  If you do not want this behavior,
    you can explicitly mark a package not to use parallel make:

    .. code-block:: python

       class SomePackage(Package):
           ...
           parallel = False
           ...

    This changes thd default behavior so that make is sequential.  If you still
    want to build some parts in parallel, you can do this in your install function:

    .. code-block:: python

       make(parallel=True)

    Likewise, if you do not supply parallel = True in your Package, you can keep
    the default parallel behavior and run make like this when you want a
    sequential build:

    .. code-block:: python

       make(parallel=False)

    **Package Lifecycle**

    This section is really only for developers of new spack commands.

    A package's lifecycle over a run of Spack looks something like this:

    .. code-block:: python

       p = Package()             # Done for you by spack

       p.do_fetch()              # downloads tarball from a URL
       p.do_stage()              # expands tarball in a temp directory
       p.do_patch()              # applies patches to expanded source
       p.do_install()            # calls package's install() function
       p.do_uninstall()          # removes install directory

    There are also some other commands that clean the build area:

    .. code-block:: python

       p.do_clean()              # removes the stage directory entirely
       p.do_restage()            # removes the build directory and
                                 # re-expands the archive.

    The convention used here is that a do_* function is intended to be called
    internally by Spack commands (in spack.cmd).  These aren't for package
    writers to override, and doing so may break the functionality of the Package
    class.

    Package creators override functions like install() (all of them do this),
    clean() (some of them do this), and others to provide custom behavior.

    """
    #
    # These are default values for instance variables.
    #
    """By default we build in parallel.  Subclasses can override this."""
    parallel = True
    """# jobs to use for parallel make. If set, overrides default of ncpus."""
    make_jobs = None
    """By default do not run tests within package's install()"""
    run_tests = False
    """Most packages are NOT extendable. Set to True if you want extensions."""
    extendable = False
    """List of prefix-relative file paths (or a single path). If these do
       not exist after install, or if they exist but are not files,
       sanity checks fail.
    """
    sanity_check_is_file = []
    """List of prefix-relative directory paths (or a single path). If
       these do not exist after install, or if they exist but are not
       directories, sanity checks will fail.
    """
    sanity_check_is_dir = []

    def __init__(self, spec):
        # this determines how the package should be built.
        self.spec = spec

        # Name of package is the name of its module, without the
        # containing module names.
        self.name = self.module.__name__
        if '.' in self.name:
            self.name = self.name[self.name.rindex('.') + 1:]

        # Allow custom staging paths for packages
        self.path = None

        # Sanity check attributes required by Spack directives.
        spack.directives.ensure_dicts(type(self))

        # Check versions in the versions dict.
        for v in self.versions:
            assert (isinstance(v, Version))

        # Check version descriptors
        for v in sorted(self.versions):
            assert (isinstance(self.versions[v], dict))

        # Version-ize the keys in versions dict
        try:
            self.versions = dict((Version(v), h)
                                 for v, h in self.versions.items())
        except ValueError as e:
            raise ValueError("In package %s: %s" % (self.name, e.message))

        # stage used to build this package.
        self._stage = None

        # Init fetch strategy and url to None
        self._fetcher = None
        self.url = getattr(self.__class__, 'url', None)

        # Fix up self.url if this package fetches with a URLFetchStrategy.
        # This makes self.url behave sanely.
        if self.spec.versions.concrete:
            # TODO: this is a really roundabout way of determining the type
            # TODO: of fetch to do. figure out a more sane fetch
            # TODO: strategy/package init order (right now it's conflated with
            # TODO: stage, package, and the tests make assumptions)
            f = fs.for_package_version(self, self.version)
            if isinstance(f, fs.URLFetchStrategy):
                self.url = self.url_for_version(self.spec.version)

        # Set a default list URL (place to find available versions)
        if not hasattr(self, 'list_url'):
            self.list_url = None

        if not hasattr(self, 'list_depth'):
            self.list_depth = 1

        # Set default licensing information
        if not hasattr(self, 'license_required'):
            self.license_required = False

        if not hasattr(self, 'license_comment'):
            self.license_comment = '#'

        if not hasattr(self, 'license_files'):
            self.license_files = []

        if not hasattr(self, 'license_vars'):
            self.license_vars = []

        if not hasattr(self, 'license_url'):
            self.license_url = None

        # Set up some internal variables for timing.
        self._fetch_time = 0.0
        self._total_time = 0.0

        if self.is_extension:
            spack.repo.get(self.extendee_spec)._check_extendable()

    @property
    def package_dir(self):
        """Return the directory where the package.py file lives."""
        return os.path.dirname(self.module.__file__)

    @property
    def global_license_dir(self):
        """Returns the directory where global license files for all
           packages are stored."""
        spack_root = ancestor(__file__, 4)
        return join_path(spack_root, 'etc', 'spack', 'licenses')

    @property
    def global_license_file(self):
        """Returns the path where a global license file for this
           particular package should be stored."""
        if not self.license_files:
            return
        return join_path(self.global_license_dir, self.name,
                         os.path.basename(self.license_files[0]))

    @property
    def version(self):
        if not self.spec.versions.concrete:
            raise ValueError("Can only get of package with concrete version.")
        return self.spec.versions[0]

    @memoized
    def version_urls(self):
        """Return a list of URLs for different versions of this
           package, sorted by version.  A version's URL only appears
           in this list if it has an explicitly defined URL."""
        version_urls = {}
        for v in sorted(self.versions):
            args = self.versions[v]
            if 'url' in args:
                version_urls[v] = args['url']
        return version_urls

    def nearest_url(self, version):
        """Finds the URL for the next lowest version with a URL.
           If there is no lower version with a URL, uses the
           package url property. If that isn't there, uses a
           *higher* URL, and if that isn't there raises an error.
        """
        version_urls = self.version_urls()
        url = getattr(self.__class__, 'url', None)

        for v in version_urls:
            if v > version and url:
                break
            if version_urls[v]:
                url = version_urls[v]
        return url

    # TODO: move this out of here and into some URL extrapolation module?
    def url_for_version(self, version):
        """
        Returns a URL that you can download a new version of this package from.
        """
        if not isinstance(version, Version):
            version = Version(version)

        cls = self.__class__
        if not (hasattr(cls, 'url') or self.version_urls()):
            raise NoURLError(cls)

        # If we have a specific URL for this version, don't extrapolate.
        version_urls = self.version_urls()
        if version in version_urls:
            return version_urls[version]

        # If we have no idea, try to substitute the version.
        return spack.url.substitute_version(
            self.nearest_url(version), self.url_version(version))

    def _make_resource_stage(self, root_stage, fetcher, resource):
        resource_stage_folder = self._resource_stage(resource)
        resource_mirror = join_path(self.name, os.path.basename(fetcher.url))
        stage = ResourceStage(resource.fetcher,
                              root=root_stage,
                              resource=resource,
                              name=resource_stage_folder,
                              mirror_path=resource_mirror,
                              path=self.path)
        return stage

    def _make_root_stage(self, fetcher):
        # Construct a mirror path (TODO: get this out of package.py)
        mp = spack.mirror.mirror_archive_path(self.spec, fetcher)
        # Construct a path where the stage should build..
        s = self.spec
        stage_name = "%s-%s-%s" % (s.name, s.version, s.dag_hash())
        # Build the composite stage
        stage = Stage(fetcher, mirror_path=mp, name=stage_name, path=self.path)
        return stage

    def _make_stage(self):
        # Construct a composite stage on top of the composite FetchStrategy
        composite_fetcher = self.fetcher
        composite_stage = StageComposite()
        resources = self._get_needed_resources()
        for ii, fetcher in enumerate(composite_fetcher):
            if ii == 0:
                # Construct root stage first
                stage = self._make_root_stage(fetcher)
            else:
                # Construct resource stage
                resource = resources[ii - 1]  # ii == 0 is root!
                stage = self._make_resource_stage(composite_stage[0], fetcher,
                                                  resource)
            # Append the item to the composite
            composite_stage.append(stage)

        # Create stage on first access.  Needed because fetch, stage,
        # patch, and install can be called independently of each
        # other, so `with self.stage:` in do_install isn't sufficient.
        composite_stage.create()
        return composite_stage

    @property
    def stage(self):
        if not self.spec.concrete:
            raise ValueError("Can only get a stage for a concrete package.")
        if self._stage is None:
            self._stage = self._make_stage()
        return self._stage

    @stage.setter
    def stage(self, stage):
        """Allow a stage object to be set to override the default."""
        self._stage = stage

    def _make_fetcher(self):
        # Construct a composite fetcher that always contains at least
        # one element (the root package). In case there are resources
        # associated with the package, append their fetcher to the
        # composite.
        root_fetcher = fs.for_package_version(self, self.version)
        fetcher = fs.FetchStrategyComposite()  # Composite fetcher
        fetcher.append(root_fetcher)  # Root fetcher is always present
        resources = self._get_needed_resources()
        for resource in resources:
            fetcher.append(resource.fetcher)
        return fetcher

    @property
    def fetcher(self):
        if not self.spec.versions.concrete:
            raise ValueError(
                "Can only get a fetcher for a package with concrete versions.")
        if not self._fetcher:
            self._fetcher = self._make_fetcher()
        return self._fetcher

    @fetcher.setter
    def fetcher(self, f):
        self._fetcher = f

    def dependencies_of_type(self, *deptypes):
        """Get subset of the dependencies with certain types."""
        return dict((name, conds) for name, conds in self.dependencies.items()
                    if any(d in self._deptypes[name] for d in deptypes))

    @property
    def extendee_spec(self):
        """
        Spec of the extendee of this package, or None if it is not an extension
        """
        if not self.extendees:
            return None

        # TODO: allow more than one extendee.
        name = next(iter(self.extendees))

        # If the extendee is in the spec's deps already, return that.
        for dep in self.spec.traverse(deptypes=('link', 'run')):
            if name == dep.name:
                return dep

        # if the spec is concrete already, then it extends something
        # that is an *optional* dependency, and the dep isn't there.
        if self.spec._concrete:
            return None
        else:
            # If it's not concrete, then return the spec from the
            # extends() directive since that is all we know so far.
            spec, kwargs = self.extendees[name]
            return spec

    @property
    def extendee_args(self):
        """
        Spec of the extendee of this package, or None if it is not an extension
        """
        if not self.extendees:
            return None

        # TODO: allow multiple extendees.
        name = next(iter(self.extendees))
        return self.extendees[name][1]

    @property
    def is_extension(self):
        # if it is concrete, it's only an extension if it actually
        # dependes on the extendee.
        if self.spec._concrete:
            return self.extendee_spec is not None
        else:
            # If not, then it's an extension if it *could* be an extension
            return bool(self.extendees)

    def extends(self, spec):
        if spec.name not in self.extendees:
            return False
        s = self.extendee_spec
        return s and s.satisfies(spec)

    @property
    def activated(self):
        if not self.is_extension:
            raise ValueError(
                "is_extension called on package that is not an extension.")
        exts = spack.install_layout.extension_map(self.extendee_spec)
        return (self.name in exts) and (exts[self.name] == self.spec)

    def preorder_traversal(self, visited=None, **kwargs):
        """This does a preorder traversal of the package's dependence DAG."""
        virtual = kwargs.get("virtual", False)

        if visited is None:
            visited = set()

        if self.name in visited:
            return
        visited.add(self.name)

        if not virtual:
            yield self

        for name in sorted(self.dependencies.keys()):
            dep_spec = self.get_dependency(name)
            spec = dep_spec.spec

            # Currently, we do not descend into virtual dependencies, as this
            # makes doing a sensible traversal much harder.  We just assume
            # that ANY of the virtual deps will work, which might not be true
            # (due to conflicts or unsatisfiable specs).  For now this is ok,
            # but we might want to reinvestigate if we start using a lot of
            # complicated virtual dependencies
            # TODO: reinvestigate this.
            if spec.virtual:
                if virtual:
                    yield spec
                continue

            for pkg in spack.repo.get(name).preorder_traversal(visited,
                                                               **kwargs):
                yield pkg

    def provides(self, vpkg_name):
        """
        True if this package provides a virtual package with the specified name
        """
        return any(s.name == vpkg_name for s in self.provided)

    def virtual_dependencies(self, visited=None):
        for spec in sorted(set(self.preorder_traversal(virtual=True))):
            yield spec

    @property
    def installed(self):
        return os.path.isdir(self.prefix)

    @property
    def installed_dependents(self):
        """Return a list of the specs of all installed packages that depend
           on this one.

        TODO: move this method to database.py?
        """
        dependents = []
        for spec in spack.installed_db.query():
            if self.name == spec.name:
                continue
            # XXX(deptype): Should build dependencies not count here?
            # for dep in spec.traverse(deptype=('run')):
            for dep in spec.traverse(deptype=spack.alldeps):
                if self.spec == dep:
                    dependents.append(spec)
        return dependents

    @property
    def prefix(self):
        """Get the prefix into which this package should be installed."""
        return self.spec.prefix

    @property
    # TODO: Change this to architecture
    def compiler(self):
        """Get the spack.compiler.Compiler object used to build this package"""
        if not self.spec.concrete:
            raise ValueError("Can only get a compiler for a concrete package.")
        return spack.compilers.compiler_for_spec(self.spec.compiler,
                                                 self.spec.architecture)

    def url_version(self, version):
        """
        Given a version, this returns a string that should be substituted
        into the package's URL to download that version.

        By default, this just returns the version string. Subclasses may need
        to override this, e.g. for boost versions where you need to ensure that
        there are _'s in the download URL.
        """
        return str(version)

    def remove_prefix(self):
        """
        Removes the prefix for a package along with any empty parent
        directories
        """
        spack.install_layout.remove_install_directory(self.spec)

    def do_fetch(self, mirror_only=False):
        """
        Creates a stage directory and downloads the tarball for this package.
        Working directory will be set to the stage directory.
        """
        if not self.spec.concrete:
            raise ValueError("Can only fetch concrete packages.")

        start_time = time.time()
        if spack.do_checksum and self.version not in self.versions:
            tty.warn("There is no checksum on file to fetch %s safely." %
                     self.spec.format('$_$@'))

            # Ask the user whether to skip the checksum if we're
            # interactive, but just fail if non-interactive.
            checksum_msg = "Add a checksum or use --no-checksum to skip this check."  # NOQA: ignore=E501
            ignore_checksum = False
            if sys.stdout.isatty():
                ignore_checksum = tty.get_yes_or_no("  Fetch anyway?",
                                                    default=False)
                if ignore_checksum:
                    tty.msg("Fetching with no checksum.", checksum_msg)

            if not ignore_checksum:
                raise FetchError("Will not fetch %s" %
                                 self.spec.format('$_$@'), checksum_msg)

        self.stage.fetch(mirror_only)

        self._fetch_time = time.time() - start_time

        if spack.do_checksum and self.version in self.versions:
            self.stage.check()

        self.stage.cache_local()

    def do_stage(self, mirror_only=False):
        """Unpacks the fetched tarball, then changes into the expanded tarball
           directory."""
        if not self.spec.concrete:
            raise ValueError("Can only stage concrete packages.")

        self.do_fetch(mirror_only)
        self.stage.expand_archive()
        self.stage.chdir_to_source()

    def do_patch(self):
        """Calls do_stage(), then applied patches to the expanded tarball if they
           haven't been applied already."""
        if not self.spec.concrete:
            raise ValueError("Can only patch concrete packages.")

        # Kick off the stage first.
        self.do_stage()

        # Package can add its own patch function.
        has_patch_fun = hasattr(self, 'patch') and callable(self.patch)

        # If there are no patches, note it.
        if not self.patches and not has_patch_fun:
            tty.msg("No patches needed for %s" % self.name)
            return

        # Construct paths to special files in the archive dir used to
        # keep track of whether patches were successfully applied.
        archive_dir = self.stage.source_path
        good_file = join_path(archive_dir, '.spack_patched')
        no_patches_file = join_path(archive_dir, '.spack_no_patches')
        bad_file = join_path(archive_dir, '.spack_patch_failed')

        # If we encounter an archive that failed to patch, restage it
        # so that we can apply all the patches again.
        if os.path.isfile(bad_file):
            tty.msg("Patching failed last time. Restaging.")
            self.stage.restage()

        self.stage.chdir_to_source()

        # If this file exists, then we already applied all the patches.
        if os.path.isfile(good_file):
            tty.msg("Already patched %s" % self.name)
            return
        elif os.path.isfile(no_patches_file):
            tty.msg("No patches needed for %s" % self.name)
            return

        # Apply all the patches for specs that match this one
        patched = False
        for spec, patch_list in self.patches.items():
            if self.spec.satisfies(spec):
                for patch in patch_list:
                    try:
                        patch.apply(self.stage)
                        tty.msg('Applied patch %s' % patch.path_or_url)
                        patched = True
                    except:
                        # Touch bad file if anything goes wrong.
                        tty.msg('Patch %s failed.' % patch.path_or_url)
                        touch(bad_file)
                        raise

        if has_patch_fun:
            try:
                self.patch()
                tty.msg("Ran patch() for %s" % self.name)
                patched = True
            except:
                tty.msg("patch() function failed for %s" % self.name)
                touch(bad_file)
                raise

        # Get rid of any old failed file -- patches have either succeeded
        # or are not needed.  This is mostly defensive -- it's needed
        # if the restage() method doesn't clean *everything* (e.g., for a repo)
        if os.path.isfile(bad_file):
            os.remove(bad_file)

        # touch good or no patches file so that we skip next time.
        if patched:
            touch(good_file)
        else:
            touch(no_patches_file)

    @property
    def namespace(self):
        namespace, dot, module = self.__module__.rpartition('.')
        return namespace

    def do_fake_install(self):
        """Make a fake install directory contaiing a 'fake' file in bin."""
        mkdirp(self.prefix.bin)
        touch(join_path(self.prefix.bin, 'fake'))
        mkdirp(self.prefix.lib)
        mkdirp(self.prefix.man1)

    def _get_needed_resources(self):
        resources = []
        # Select the resources that are needed for this build
        for when_spec, resource_list in self.resources.items():
            if when_spec in self.spec:
                resources.extend(resource_list)
        # Sorts the resources by the length of the string representing their
        # destination. Since any nested resource must contain another
        # resource's name in its path, it seems that should work
        resources = sorted(resources, key=lambda res: len(res.destination))
        return resources

    def _resource_stage(self, resource):
        pieces = ['resource', resource.name, self.spec.dag_hash()]
        resource_stage_folder = '-'.join(pieces)
        return resource_stage_folder

    install_phases = set(['configure', 'build', 'install', 'provenance'])

    def do_install(self,
                   keep_prefix=False,
                   keep_stage=False,
                   ignore_deps=False,
                   skip_patch=False,
                   verbose=False,
                   make_jobs=None,
                   run_tests=False,
                   fake=False,
<<<<<<< HEAD
                   explicit=False,
                   dirty=False,
                   install_phases=install_phases):
=======
                   install_policy="build",
                   explicit=False):
>>>>>>> 7446f7cc
        """Called by commands to install a package and its dependencies.

        Package implementations should override install() to describe
        their build process.

        Args:
<<<<<<< HEAD
        keep_prefix -- Keep install prefix on failure. By default, destroys it.
        keep_stage  -- By default, stage is destroyed only if there are no
                       exceptions during build. Set to True to keep the stage
                       even with exceptions.
        ignore_deps -- Don't install dependencies before installing this
                       package
        fake        -- Don't really build -- install fake stub files instead.
        skip_patch  -- Skip patch stage of build if True.
        verbose     -- Display verbose build output (by default, suppresses it)
        dirty       -- Don't clean the build environment before installing.
        make_jobs   -- Number of make jobs to use for install. Default is ncpus
        run_tests   -- Runn tests within the package's install()
=======

        keep_prefix    -- Keep install prefix on failure.
                          By default, destroys it.
        keep_stage     -- By default, stage is destroyed only if there are no
                          exceptions during build. Set to True to keep the
                          stage even with exceptions.
        ignore_deps    -- Do not install dependencies before installing this
                        package.
        install_policy -- Whether to download a pre-compiled package
                          or build from scratch
        fake           -- Don't really build - install fake stub files instead.
        skip_patch     -- Skip patch stage of build if True.
        verbose        -- Display verbose build output
                          (by default, suppresses it)
        make_jobs      -- Number of make jobs to use for install
                          (default is ncpus)
>>>>>>> 7446f7cc
        """
        if not self.spec.concrete:
            raise ValueError("Can only install concrete packages: %s."
                             % self.spec.name)

        # No installation needed if package is external
        if self.spec.external:
            tty.msg("%s is externally installed in %s" %
                    (self.name, self.spec.external))
            return

        # Ensure package is not already installed
        layout = spack.install_layout
        if 'install' in install_phases and layout.check_installed(self.spec):
            tty.msg("%s is already installed in %s" % (self.name, self.prefix))
            rec = spack.installed_db.get_record(self.spec)
            if (not rec.explicit) and explicit:
                with spack.installed_db.write_transaction():
                    rec = spack.installed_db.get_record(self.spec)
                    rec.explicit = True
            return

        tty.msg("Installing %s" % self.name)

        # First, install dependencies recursively.
        if not ignore_deps:
            self.do_install_dependencies(keep_prefix=keep_prefix,
                                         keep_stage=keep_stage,
                                         ignore_deps=ignore_deps,
                                         fake=fake,
                                         skip_patch=skip_patch,
                                         verbose=verbose,
<<<<<<< HEAD
                                         make_jobs=make_jobs,
                                         run_tests=run_tests)

        # Set run_tests flag before starting build.
        self.run_tests = run_tests
=======
                                         install_policy=install_policy,
                                         make_jobs=make_jobs)
>>>>>>> 7446f7cc

        # check and prepare binary install option
        install_binary = False
        binary_distribution = spack.binary_distribution
        if install_policy in ("download", "lazy"):
            tarball_available = binary_distribution.download_tarball(self)
            if tarball_available:
                install_binary = True
                binary_distribution.prepare()
            elif install_policy == "download":
                tty.die("Download of binary package for %s failed."
                        % self.name)
            else:
                tty.warn("No binary package for %s found."
                         % self.name)

        # create the install directory.  The install layout
        # handles this in case so that it can use whatever
        # package naming scheme it likes.
        # Set parallelism before starting build.
        self.make_jobs = make_jobs

        # Then install the package itself.
        def build_process():
            """Forked for each build. Has its own process and python
               module space set up by build_environment.fork()."""

            start_time = time.time()
            if not fake and not install_binary:
                if not skip_patch:
                    self.do_patch()
                else:
                    self.do_stage()

            tty.msg("Building %s" % self.name)

            self.stage.keep = keep_stage
            self.install_phases = install_phases
            self.build_directory = join_path(self.stage.path, 'spack-build')
            self.source_directory = self.stage.source_path

            with self.stage:
                # Run the pre-install hook in the child process after
                # the directory is created.
                spack.hooks.pre_install(self)
                # Set up process's build environment before running install.
                if install_binary is True:
                    spack.binary_distribution.extract_tarball(self)
                    spack.binary_distribution.relocate_package(self)
                elif fake:
                    self.do_fake_install()
                else:
                    # Do the real install in the source directory.
                    self.stage.chdir_to_source()

                    # Save the build environment in a file before building.
                    env_path = join_path(os.getcwd(), 'spack-build.env')

                    try:
                        # Redirect I/O to a build log (and optionally to
                        # the terminal)
                        log_path = join_path(os.getcwd(), 'spack-build.out')
                        log_file = open(log_path, 'w')
                        with log_output(log_file, verbose, sys.stdout.isatty(),
                                        True):
                            dump_environment(env_path)
                            self.install(self.spec, self.prefix)

                    except ProcessError as e:
                        # Annotate ProcessErrors with the location of
                        # the build log
                        e.build_log = log_path
                        raise e

                    # Ensure that something was actually installed.
                    if 'install' in self.install_phases:
                        self.sanity_check_prefix()

                    # Copy provenance into the install directory on success
                    if 'provenance' in self.install_phases:
                        log_install_path = layout.build_log_path(self.spec)
                        env_install_path = layout.build_env_path(self.spec)
                        packages_dir = layout.build_packages_path(self.spec)

                        # Remove first if we're overwriting another build
                        # (can happen with spack setup)
                        try:
                            # log_install_path and env_install_path are here
                            shutil.rmtree(packages_dir)
                        except:
                            pass

                        install(log_path, log_install_path)
                        install(env_path, env_install_path)
                        dump_packages(self.spec, packages_dir)

                # Run post install hooks before build stage is removed.
                spack.hooks.post_install(self)

            # Stop timer.
            self._total_time = time.time() - start_time
            build_time = self._total_time - self._fetch_time

            tty.msg("Successfully installed %s" % self.name,
                    "Fetch: %s.  Build: %s.  Total: %s." %
                    (_hms(self._fetch_time), _hms(build_time),
                     _hms(self._total_time)))
            print_pkg(self.prefix)

        try:
            # Create the install prefix and fork the build process.
            spack.install_layout.create_install_directory(self.spec)
        except directory_layout.InstallDirectoryAlreadyExistsError:
            if 'install' in install_phases:
                # Abort install if install directory exists.
                # But do NOT remove it (you'd be overwriting someone's data)
                tty.warn("Keeping existing install prefix in place.")
                raise
            else:
                # We're not installing anyway, so don't worry if someone
                # else has already written in the install directory
                pass

        try:
            spack.build_environment.fork(self, build_process, dirty=dirty)
        except:
            # remove the install prefix if anything went wrong during install.
            if not keep_prefix:
                self.remove_prefix()
            else:
                tty.warn("Keeping install prefix in place despite error.",
                         "Spack will think this package is installed. " +
                         "Manually remove this directory to fix:",
                         self.prefix,
                         wrap=False)
            raise

        # note: PARENT of the build process adds the new package to
        # the database, so that we don't need to re-read from file.
        spack.installed_db.add(self.spec, self.prefix, explicit=explicit)

    def sanity_check_prefix(self):
        """This function checks whether install succeeded."""

        def check_paths(path_list, filetype, predicate):
            if isinstance(path_list, basestring):
                path_list = [path_list]

            for path in path_list:
                abs_path = os.path.join(self.prefix, path)
                if not predicate(abs_path):
                    raise InstallError(
                        "Install failed for %s. No such %s in prefix: %s" %
                        (self.name, filetype, path))

        check_paths(self.sanity_check_is_file, 'file', os.path.isfile)
        check_paths(self.sanity_check_is_dir, 'directory', os.path.isdir)

        installed = set(os.listdir(self.prefix))
        installed.difference_update(spack.install_layout.hidden_file_paths)
        if not installed:
            raise InstallError(
                "Install failed for %s.  Nothing was installed!" % self.name)

    def do_install_dependencies(self, **kwargs):
        # Pass along paths of dependencies here
        for dep in self.spec.dependencies():
            dep.package.do_install(**kwargs)

    @property
    def build_log_path(self):
        if self.installed:
            return spack.install_layout.build_log_path(self.spec)
        else:
            return join_path(self.stage.source_path, 'spack-build.out')

    @property
    def module(self):
        """Use this to add variables to the class's module's scope.
           This lets us use custom syntax in the install method.
        """
        return __import__(self.__class__.__module__,
                          fromlist=[self.__class__.__name__])

    def setup_environment(self, spack_env, run_env):
        """Set up the compile and runtime environments for a package.

        `spack_env` and `run_env` are `EnvironmentModifications`
        objects.  Package authors can call methods on them to alter
        the environment within Spack and at runtime.

        Both `spack_env` and `run_env` are applied within the build
        process, before this package's `install()` method is called.

        Modifications in `run_env` will *also* be added to the
        generated environment modules for this package.

        Default implementation does nothing, but this can be
        overridden if the package needs a particular environment.

        Examples:

            1. Qt extensions need `QTDIR` set.

        Args:
            spack_env (EnvironmentModifications): list of
                modifications to be applied when this package is built
                within Spack.

            run_env (EnvironmentModifications): list of environment
                changes to be applied when this package is run outside
                of Spack.

        """
        pass

    def setup_dependent_environment(self, spack_env, run_env, dependent_spec):
        """Set up the environment of packages that depend on this one.

        This is similar to `setup_environment`, but it is used to
        modify the compile and runtime environments of packages that
        *depend* on this one. This gives packages like Python and
        others that follow the extension model a way to implement
        common environment or compile-time settings for dependencies.

        By default, this delegates to self.setup_environment()

        Example :

            1. Installing python modules generally requires
              `PYTHONPATH` to point to the lib/pythonX.Y/site-packages
              directory in the module's install prefix.  This could
              set that variable.

        Args:

            spack_env (EnvironmentModifications): list of
                modifications to be applied when the dependent package
                is bulit within Spack.

            run_env (EnvironmentModifications): list of environment
                changes to be applied when the dependent package is
                run outside of Spack.

            dependent_spec (Spec): The spec of the dependent package
                about to be built. This allows the extendee (self) to
                query the dependent's state. Note that *this*
                package's spec is available as `self.spec`.

        This is useful if there are some common steps to installing
        all extensions for a certain package.

        """
        self.setup_environment(spack_env, run_env)

    def setup_dependent_package(self, module, dependent_spec):
        """Set up Python module-scope variables for dependent packages.

        Called before the install() method of dependents.

        Default implementation does nothing, but this can be
        overridden by an extendable package to set up the module of
        its extensions. This is useful if there are some common steps
        to installing all extensions for a certain package.

        Example :

            1. Extensions often need to invoke the `python`
               interpreter from the Python installation being
               extended.  This routine can put a 'python' Executable
               object in the module scope for the extension package to
               simplify extension installs.

            2. MPI compilers could set some variables in the
               dependent's scope that point to `mpicc`, `mpicxx`,
               etc., allowing them to be called by common names
               regardless of which MPI is used.

            3. BLAS/LAPACK implementations can set some variables
               indicating the path to their libraries, since these
               paths differ by BLAS/LAPACK implementation.

        Args:

            module (module): The Python `module` object of the
                dependent package. Packages can use this to set
                module-scope variables for the dependent to use.

            dependent_spec (Spec): The spec of the dependent package
                about to be built. This allows the extendee (self) to
                query the dependent's state.  Note that *this*
                package's spec is available as `self.spec`.

        This is useful if there are some common steps to installing
        all extensions for a certain package.

        """
        pass

    def install(self, spec, prefix):
        """
        Package implementations override this with their own configuration
        """
        raise InstallError("Package %s provides no install method!" %
                           self.name)

    def do_uninstall(self, force=False):
        if not self.installed:
            raise InstallError(str(self.spec) + " is not installed.")

        if not force:
            dependents = self.installed_dependents
            if dependents:
                raise PackageStillNeededError(self.spec, dependents)

        # Pre-uninstall hook runs first.
        spack.hooks.pre_uninstall(self)

        # Uninstalling in Spack only requires removing the prefix.
        self.remove_prefix()
        spack.installed_db.remove(self.spec)
        tty.msg("Successfully uninstalled %s" % self.spec.short_spec)

        # Once everything else is done, run post install hooks
        spack.hooks.post_uninstall(self)

    def _check_extendable(self):
        if not self.extendable:
            raise ValueError("Package %s is not extendable!" % self.name)

    def _sanity_check_extension(self):
        if not self.is_extension:
            raise ActivationError("This package is not an extension.")

        extendee_package = self.extendee_spec.package
        extendee_package._check_extendable()

        if not extendee_package.installed:
            raise ActivationError(
                "Can only (de)activate extensions for installed packages.")
        if not self.installed:
            raise ActivationError("Extensions must first be installed.")
        if self.extendee_spec.name not in self.extendees:
            raise ActivationError("%s does not extend %s!" %
                                  (self.name, self.extendee.name))

    def do_activate(self, force=False):
        """Called on an extension to invoke the extendee's activate method.

        Commands should call this routine, and should not call
        activate() directly.
        """
        self._sanity_check_extension()

        spack.install_layout.check_extension_conflict(self.extendee_spec,
                                                      self.spec)

        # Activate any package dependencies that are also extensions.
        if not force:
            for spec in self.spec.traverse(root=False, deptype='run'):
                if spec.package.extends(self.extendee_spec):
                    if not spec.package.activated:
                        spec.package.do_activate(force=force)

        self.extendee_spec.package.activate(self, **self.extendee_args)

        spack.install_layout.add_extension(self.extendee_spec, self.spec)
        tty.msg("Activated extension %s for %s" %
                (self.spec.short_spec, self.extendee_spec.format("$_$@$+$%@")))

    def activate(self, extension, **kwargs):
        """Symlinks all files from the extension into extendee's install dir.

        Package authors can override this method to support other
        extension mechanisms.  Spack internals (commands, hooks, etc.)
        should call do_activate() method so that proper checks are
        always executed.

        """

        def ignore(filename):
            return (filename in spack.install_layout.hidden_file_paths or
                    kwargs.get('ignore', lambda f: False)(filename))

        tree = LinkTree(extension.prefix)
        conflict = tree.find_conflict(self.prefix, ignore=ignore)
        if conflict:
            raise ExtensionConflictError(conflict)

        tree.merge(self.prefix, ignore=ignore)

    def do_deactivate(self, **kwargs):
        """Called on the extension to invoke extendee's deactivate() method."""
        self._sanity_check_extension()
        force = kwargs.get('force', False)

        # Allow a force deactivate to happen.  This can unlink
        # spurious files if something was corrupted.
        if not force:
            spack.install_layout.check_activated(self.extendee_spec, self.spec)

            activated = spack.install_layout.extension_map(self.extendee_spec)
            for name, aspec in activated.items():
                if aspec == self.spec:
                    continue
                for dep in aspec.traverse(deptype='run'):
                    if self.spec == dep:
                        raise ActivationError(
                            "Cannot deactivate %s because %s is activated and depends on it."  # NOQA: ignore=E501
                            % (self.spec.short_spec, aspec.short_spec))

        self.extendee_spec.package.deactivate(self, **self.extendee_args)

        # redundant activation check -- makes SURE the spec is not
        # still activated even if something was wrong above.
        if self.activated:
            spack.install_layout.remove_extension(self.extendee_spec,
                                                  self.spec)

        tty.msg("Deactivated extension %s for %s" %
                (self.spec.short_spec, self.extendee_spec.format("$_$@$+$%@")))

    def deactivate(self, extension, **kwargs):
        """Unlinks all files from extension out of this package's install dir.

        Package authors can override this method to support other
        extension mechanisms.  Spack internals (commands, hooks, etc.)
        should call do_deactivate() method so that proper checks are
        always executed.

        """

        def ignore(filename):
            return (filename in spack.install_layout.hidden_file_paths or
                    kwargs.get('ignore', lambda f: False)(filename))

        tree = LinkTree(extension.prefix)
        tree.unmerge(self.prefix, ignore=ignore)

    def do_restage(self):
        """Reverts expanded/checked out source to a pristine state."""
        self.stage.restage()

    def do_clean(self):
        """Removes the package's build stage and source tarball."""
        self.stage.destroy()

    def format_doc(self, **kwargs):
        """Wrap doc string at 72 characters and format nicely"""
        indent = kwargs.get('indent', 0)

        if not self.__doc__:
            return ""

        doc = re.sub(r'\s+', ' ', self.__doc__)
        lines = textwrap.wrap(doc, 72)
        results = StringIO()
        for line in lines:
            results.write((" " * indent) + line + "\n")
        return results.getvalue()

    @property
    def all_urls(self):
        urls = []
        if self.url:
            urls.append(self.url)

        for args in self.versions.values():
            if 'url' in args:
                urls.append(args['url'])
        return urls

    def fetch_remote_versions(self):
        """Try to find remote versions of this package using the
           list_url and any other URLs described in the package file."""
        if not self.all_urls:
            raise VersionFetchError(self.__class__)

        try:
            return spack.util.web.find_versions_of_archive(
                *self.all_urls,
                list_url=self.list_url,
                list_depth=self.list_depth)
        except spack.error.NoNetworkConnectionError as e:
            tty.die("Package.fetch_versions couldn't connect to:", e.url,
                    e.message)

    @property
    def rpath(self):
        """Get the rpath this package links with, as a list of paths."""
        rpaths = [self.prefix.lib, self.prefix.lib64]
        deps = self.spec.dependencies(deptype='link')
        rpaths.extend(d.prefix.lib for d in deps
                      if os.path.isdir(d.prefix.lib))
        rpaths.extend(d.prefix.lib64 for d in deps
                      if os.path.isdir(d.prefix.lib64))
        return rpaths

    @property
    def rpath_args(self):
        """
        Get the rpath args as a string, with -Wl,-rpath, for each element
        """
        return " ".join("-Wl,-rpath,%s" % p for p in self.rpath)


def install_dependency_symlinks(pkg, spec, prefix):
    """Execute a dummy install and flatten dependencies"""
    flatten_dependencies(spec, prefix)


def use_cray_compiler_names():
    """Compiler names for builds that rely on cray compiler names."""
    os.environ['CC'] = 'cc'
    os.environ['CXX'] = 'CC'
    os.environ['FC'] = 'ftn'
    os.environ['F77'] = 'ftn'

def flatten_dependencies(spec, flat_dir):
    """Make each dependency of spec present in dir via symlink."""
    for dep in spec.traverse(root=False):
        name = dep.name

        dep_path = spack.install_layout.path_for_spec(dep)
        dep_files = LinkTree(dep_path)

        os.mkdir(flat_dir + '/' + name)

        conflict = dep_files.find_conflict(flat_dir + '/' + name)
        if conflict:
            raise DependencyConflictError(conflict)

        dep_files.merge(flat_dir + '/' + name)


def validate_package_url(url_string):
    """Determine whether spack can handle a particular URL or not."""
    url = urlparse(url_string)
    if url.scheme not in _ALLOWED_URL_SCHEMES:
        tty.die("Invalid protocol in URL: '%s'" % url_string)

    if not allowed_archive(url_string):
        tty.die("Invalid file type in URL: '%s'" % url_string)


def dump_packages(spec, path):
    """Dump all package information for a spec and its dependencies.

       This creates a package repository within path for every
       namespace in the spec DAG, and fills the repos wtih package
       files and patch files for every node in the DAG.
    """
    mkdirp(path)

    # Copy in package.py files from any dependencies.
    # Note that we copy them in as they are in the *install* directory
    # NOT as they are in the repository, because we want a snapshot of
    # how *this* particular build was done.
    for node in spec.traverse():
        if node is not spec:
            # Locate the dependency package in the install tree and find
            # its provenance information.
            source = spack.install_layout.build_packages_path(node)
            source_repo_root = join_path(source, node.namespace)

            # There's no provenance installed for the source package.  Skip it.
            # User can always get something current from the builtin repo.
            if not os.path.isdir(source_repo_root):
                continue

            # Create a source repo and get the pkg directory out of it.
            try:
                source_repo = spack.repository.Repo(source_repo_root)
                source_pkg_dir = source_repo.dirname_for_package_name(
                    node.name)
            except RepoError:
                tty.warn("Warning: Couldn't copy in provenance for %s" %
                         node.name)

        # Create a destination repository
        dest_repo_root = join_path(path, node.namespace)
        if not os.path.exists(dest_repo_root):
            spack.repository.create_repo(dest_repo_root)
        repo = spack.repository.Repo(dest_repo_root)

        # Get the location of the package in the dest repo.
        dest_pkg_dir = repo.dirname_for_package_name(node.name)
        if node is not spec:
            install_tree(source_pkg_dir, dest_pkg_dir)
        else:
            spack.repo.dump_provenance(node, dest_pkg_dir)


def print_pkg(message):
    """Outputs a message with a package icon."""
    from llnl.util.tty.color import cwrite
    cwrite('@*g{[+]} ')
    print(message)


def _hms(seconds):
    """Convert time in seconds to hours, minutes, seconds."""
    m, s = divmod(seconds, 60)
    h, m = divmod(m, 60)

    parts = []
    if h:
        parts.append("%dh" % h)
    if m:
        parts.append("%dm" % m)
    if s:
        parts.append("%.2fs" % s)
    return ' '.join(parts)


class StagedPackage(Package):
    """A Package subclass where the install() is split up into stages."""

    def install_setup(self):
        """Creates a spack_setup.py script to configure the package later."""
        raise InstallError(
            "Package %s provides no install_setup() method!" % self.name)

    def install_configure(self):
        """Runs the configure process."""
        raise InstallError(
            "Package %s provides no install_configure() method!" % self.name)

    def install_build(self):
        """Runs the build process."""
        raise InstallError(
            "Package %s provides no install_build() method!" % self.name)

    def install_install(self):
        """Runs the install process."""
        raise InstallError(
            "Package %s provides no install_install() method!" % self.name)

    def install(self, spec, prefix):
        if 'setup' in self.install_phases:
            self.install_setup()

        if 'configure' in self.install_phases:
            self.install_configure()

        if 'build' in self.install_phases:
            self.install_build()

        if 'install' in self.install_phases:
            self.install_install()
        else:
            # Create a dummy file so the build doesn't fail.
            # That way, the module file will also be created.
            with open(os.path.join(prefix, 'dummy'), 'w'):
                pass


# stackoverflow.com/questions/12791997/how-do-you-do-a-simple-chmod-x-from-within-python
def make_executable(path):
    mode = os.stat(path).st_mode
    mode |= (mode & 0o444) >> 2    # copy R bits to X
    os.chmod(path, mode)


class CMakePackage(StagedPackage):
    def make_make(self):
        import multiprocessing
        # number of jobs spack will to build with.
        jobs = multiprocessing.cpu_count()
        if not self.parallel:
            jobs = 1
        elif self.make_jobs:
            jobs = self.make_jobs

        make  = spack.build_environment.MakeExecutable('make', jobs)
        return make

    def configure_args(self):
        """Returns package-specific arguments to be provided to
           the configure command.
        """
        return list()

    def configure_env(self):
        """Returns package-specific environment under which the
           configure command should be run.
        """
        return dict()

    def transitive_inc_path(self):
        return ';'.join(
            os.path.join(dep, 'include')
            for dep in os.environ['SPACK_DEPENDENCIES'].split(os.pathsep)
        )

    def install_setup(self):
        cmd = [str(which('cmake'))]
        cmd += spack.build_environment.get_std_cmake_args(self)
        cmd += ['-DCMAKE_INSTALL_PREFIX=%s' % os.environ['SPACK_PREFIX'],
                '-DCMAKE_C_COMPILER=%s' % os.environ['SPACK_CC'],
                '-DCMAKE_CXX_COMPILER=%s' % os.environ['SPACK_CXX'],
                '-DCMAKE_Fortran_COMPILER=%s' % os.environ['SPACK_FC']]
        cmd += self.configure_args()

        env = {
            'PATH': os.environ['PATH'],
            'SPACK_TRANSITIVE_INCLUDE_PATH': self.transitive_inc_path(),
            'CMAKE_PREFIX_PATH': os.environ['CMAKE_PREFIX_PATH']
        }

        setup_fname = 'spconfig.py'
        with open(setup_fname, 'w') as fout:
            fout.write(r"""#!%s
#

import sys
import os
import subprocess

def cmdlist(str):
    return list(x.strip().replace("'",'') for x in str.split('\n') if x)
env = dict(os.environ)
""" % sys.executable)

            env_vars = sorted(list(env.keys()))
            for name in env_vars:
                val = env[name]
                if string.find(name, 'PATH') < 0:
                    fout.write('env[%s] = %s\n' % (repr(name), repr(val)))
                else:
                    if name == 'SPACK_TRANSITIVE_INCLUDE_PATH':
                        sep = ';'
                    else:
                        sep = ':'

                    fout.write('env[%s] = "%s".join(cmdlist("""\n'
                               % (repr(name), sep))
                    for part in string.split(val, sep):
                        fout.write('    %s\n' % part)
                    fout.write('"""))\n')

            fout.write("env['CMAKE_TRANSITIVE_INCLUDE_PATH'] = "
                       "env['SPACK_TRANSITIVE_INCLUDE_PATH']   # Deprecated\n")
            fout.write('\ncmd = cmdlist("""\n')
            fout.write('%s\n' % cmd[0])
            for arg in cmd[1:]:
                fout.write('    %s\n' % arg)
            fout.write('""") + sys.argv[1:]\n')
            fout.write('\nproc = subprocess.Popen(cmd, env=env)\n')
            fout.write('proc.wait()\n')
        make_executable(setup_fname)

    def install_configure(self):
        cmake = which('cmake')
        with working_dir(self.build_directory, create=True):
            env = os.environ
            env.update(self.configure_env())
            env['SPACK_TRANSITIVE_INCLUDE_PATH'] = self.transitive_inc_path()

            options = self.configure_args()
            options += spack.build_environment.get_std_cmake_args(self)
            cmake(self.source_directory, *options)

    def install_build(self):
        make = self.make_make()
        with working_dir(self.build_directory, create=False):
            make()

    def install_install(self):
        make = self.make_make()
        with working_dir(self.build_directory, create=False):
            make('install')


class FetchError(spack.error.SpackError):
    """Raised when something goes wrong during fetch."""

    def __init__(self, message, long_msg=None):
        super(FetchError, self).__init__(message, long_msg)


class InstallError(spack.error.SpackError):
    """Raised when something goes wrong during install or uninstall."""

    def __init__(self, message, long_msg=None):
        super(InstallError, self).__init__(message, long_msg)


class ExternalPackageError(InstallError):
    """Raised by install() when a package is only for external use."""


class PackageStillNeededError(InstallError):
    """Raised when package is still needed by another on uninstall."""

    def __init__(self, spec, dependents):
        super(PackageStillNeededError, self).__init__("Cannot uninstall %s" %
                                                      spec)
        self.spec = spec
        self.dependents = dependents


class PackageError(spack.error.SpackError):
    """Raised when something is wrong with a package definition."""

    def __init__(self, message, long_msg=None):
        super(PackageError, self).__init__(message, long_msg)


class PackageVersionError(PackageError):
    """Raised when a version URL cannot automatically be determined."""

    def __init__(self, version):
        super(PackageVersionError, self).__init__(
            "Cannot determine a URL automatically for version %s" % version,
            "Please provide a url for this version in the package.py file.")


class VersionFetchError(PackageError):
    """Raised when a version URL cannot automatically be determined."""

    def __init__(self, cls):
        super(VersionFetchError, self).__init__(
            "Cannot fetch versions for package %s " % cls.__name__ +
            "because it does not define any URLs to fetch.")


class NoURLError(PackageError):
    """Raised when someone tries to build a URL for a package with no URLs."""

    def __init__(self, cls):
        super(NoURLError, self).__init__(
            "Package %s has no version with a URL." % cls.__name__)


class ExtensionError(PackageError):

    pass


class ExtensionConflictError(ExtensionError):
    def __init__(self, path):
        super(ExtensionConflictError, self).__init__(
            "Extension blocked by file: %s" % path)


class ActivationError(ExtensionError):
    def __init__(self, msg, long_msg=None):
        super(ActivationError, self).__init__(msg, long_msg)


class DependencyConflictError(spack.error.SpackError):
    """Raised when the dependencies cannot be flattened as asked for."""

    def __init__(self, conflict):
        super(DependencyConflictError, self).__init__(
            "%s conflicts with another file in the flattened directory." % (
                conflict))<|MERGE_RESOLUTION|>--- conflicted
+++ resolved
@@ -893,21 +893,16 @@
                    make_jobs=None,
                    run_tests=False,
                    fake=False,
-<<<<<<< HEAD
+                   install_policy="build",
                    explicit=False,
                    dirty=False,
                    install_phases=install_phases):
-=======
-                   install_policy="build",
-                   explicit=False):
->>>>>>> 7446f7cc
         """Called by commands to install a package and its dependencies.
 
         Package implementations should override install() to describe
         their build process.
 
         Args:
-<<<<<<< HEAD
         keep_prefix -- Keep install prefix on failure. By default, destroys it.
         keep_stage  -- By default, stage is destroyed only if there are no
                        exceptions during build. Set to True to keep the stage
@@ -920,24 +915,8 @@
         dirty       -- Don't clean the build environment before installing.
         make_jobs   -- Number of make jobs to use for install. Default is ncpus
         run_tests   -- Runn tests within the package's install()
-=======
-
-        keep_prefix    -- Keep install prefix on failure.
-                          By default, destroys it.
-        keep_stage     -- By default, stage is destroyed only if there are no
-                          exceptions during build. Set to True to keep the
-                          stage even with exceptions.
-        ignore_deps    -- Do not install dependencies before installing this
-                        package.
         install_policy -- Whether to download a pre-compiled package
                           or build from scratch
-        fake           -- Don't really build - install fake stub files instead.
-        skip_patch     -- Skip patch stage of build if True.
-        verbose        -- Display verbose build output
-                          (by default, suppresses it)
-        make_jobs      -- Number of make jobs to use for install
-                          (default is ncpus)
->>>>>>> 7446f7cc
         """
         if not self.spec.concrete:
             raise ValueError("Can only install concrete packages: %s."
@@ -970,16 +949,12 @@
                                          fake=fake,
                                          skip_patch=skip_patch,
                                          verbose=verbose,
-<<<<<<< HEAD
+                                         install_policy=install_policy,
                                          make_jobs=make_jobs,
                                          run_tests=run_tests)
 
         # Set run_tests flag before starting build.
         self.run_tests = run_tests
-=======
-                                         install_policy=install_policy,
-                                         make_jobs=make_jobs)
->>>>>>> 7446f7cc
 
         # check and prepare binary install option
         install_binary = False
