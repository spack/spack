# Copyright 2013-2022 Lawrence Livermore National Security, LLC and other
# Spack Project Developers. See the top-level COPYRIGHT file for details.
#
# SPDX-License-Identifier: (Apache-2.0 OR MIT)

"""This is where most of the action happens in Spack.

The spack package class structure is based strongly on Homebrew
(http://brew.sh/), mainly because Homebrew makes it very easy to create
packages.
"""

import base64
import collections
import contextlib
import copy
import functools
import glob
import hashlib
import inspect
import os
import re
import shutil
import sys
import textwrap
import time
import traceback
import types
import warnings
from typing import Any, Callable, Dict, Iterable, List, Optional, Tuple, Type  # novm

import six

import llnl.util.filesystem as fsys
import llnl.util.tty as tty
from llnl.util.lang import classproperty, memoized, nullcontext
from llnl.util.link_tree import LinkTree

import spack.compilers
import spack.config
import spack.dependency
import spack.directives
import spack.directory_layout
import spack.environment
import spack.error
import spack.fetch_strategy as fs
import spack.hooks
import spack.mirror
import spack.mixins
import spack.multimethod
import spack.paths
import spack.repo
import spack.spec
import spack.store
import spack.url
import spack.util.environment
import spack.util.path
import spack.util.web
from spack.filesystem_view import YamlFilesystemView
from spack.install_test import TestFailure, TestSuite
from spack.installer import InstallError, PackageInstaller
from spack.stage import ResourceStage, Stage, StageComposite, stage_prefix
from spack.util.executable import ProcessError, which
from spack.util.package_hash import package_hash
from spack.util.prefix import Prefix
from spack.util.web import FetchError
from spack.version import GitVersion, Version, VersionBase

if sys.version_info[0] >= 3:
    FLAG_HANDLER_RETURN_TYPE = Tuple[
        Optional[Iterable[str]],
        Optional[Iterable[str]],
        Optional[Iterable[str]],
    ]
    FLAG_HANDLER_TYPE = Callable[[str, Iterable[str]], FLAG_HANDLER_RETURN_TYPE]

"""Allowed URL schemes for spack packages."""
_ALLOWED_URL_SCHEMES = ["http", "https", "ftp", "file", "git"]


# Filename for the Spack build/install log.
_spack_build_logfile = "spack-build-out.txt"

# Filename for the Spack build/install environment file.
_spack_build_envfile = "spack-build-env.txt"

# Filename for the Spack build/install environment modifications file.
_spack_build_envmodsfile = "spack-build-env-mods.txt"

# Filename for the Spack install phase-time test log.
_spack_install_test_log = "install-time-test-log.txt"

# Filename of json with total build and phase times (seconds)
_spack_times_log = "install_times.json"

# Filename for the Spack configure args file.
_spack_configure_argsfile = "spack-configure-args.txt"


is_windows = sys.platform == "win32"


def deprecated_version(pkg, version):
    """Return True if the version is deprecated, False otherwise.

    Arguments:
        pkg (PackageBase): The package whose version is to be checked.
        version (str or spack.version.VersionBase): The version being checked
    """
    if not isinstance(version, VersionBase):
        version = Version(version)

    for k, v in pkg.versions.items():
        if version == k and v.get("deprecated", False):
            return True

    return False


def preferred_version(pkg):
    """
    Returns a sorted list of the preferred versions of the package.

    Arguments:
        pkg (PackageBase): The package whose versions are to be assessed.
    """
    # Here we sort first on the fact that a version is marked
    # as preferred in the package, then on the fact that the
    # version is not develop, then lexicographically
    key_fn = lambda v: (pkg.versions[v].get("preferred", False), not v.isdevelop(), v)
    return sorted(pkg.versions, key=key_fn).pop()


class WindowsRPathMeta(object):
    """Collection of functionality surrounding Windows RPATH specific features

    This is essentially meaningless for all other platforms
    due to their use of RPATH. All methods within this class are no-ops on
    non Windows. Packages can customize and manipulate this class as
    they would a genuine RPATH, i.e. adding directories that contain
    runtime library dependencies"""

    def add_search_paths(self, *path):
        """Add additional rpaths that are not implicitly included in the search
        scheme
        """
        self.win_rpath.include_additional_link_paths(*path)

    def windows_establish_runtime_linkage(self):
        """Establish RPATH on Windows

        Performs symlinking to incorporate rpath dependencies to Windows runtime search paths
        """
        if is_windows:
            self.win_rpath.establish_link()


#: Registers which are the detectable packages, by repo and package name
#: Need a pass of package repositories to be filled.
detectable_packages = collections.defaultdict(list)


class DetectablePackageMeta(object):
    """Check if a package is detectable and add default implementations
    for the detection function.
    """

    def __init__(cls, name, bases, attr_dict):
        if hasattr(cls, "executables") and hasattr(cls, "libraries"):
            msg = "a package can have either an 'executables' or 'libraries' attribute"
            msg += " [package '{0.name}' defines both]"
            raise spack.error.SpackError(msg.format(cls))

        # On windows, extend the list of regular expressions to look for
        # filenames ending with ".exe"
        # (in some cases these regular expressions include "$" to avoid
        # pulling in filenames with unexpected suffixes, but this allows
        # for example detecting "foo.exe" when the package writer specified
        # that "foo" was a possible executable.

        # If a package has the executables or libraries  attribute then it's
        # assumed to be detectable
        if hasattr(cls, "executables") or hasattr(cls, "libraries"):

            @classmethod
            def platform_executables(cls):
                def to_windows_exe(exe):
                    if exe.endswith("$"):
                        exe = exe.replace("$", "%s$" % spack.util.path.win_exe_ext())
                    else:
                        exe += spack.util.path.win_exe_ext()
                    return exe

                plat_exe = []
                if hasattr(cls, "executables"):
                    for exe in cls.executables:
                        if is_windows:
                            exe = to_windows_exe(exe)
                        plat_exe.append(exe)
                return plat_exe

            @classmethod
            def determine_spec_details(cls, prefix, objs_in_prefix):
                """Allow ``spack external find ...`` to locate installations.

                Args:
                    prefix (str): the directory containing the executables
                                  or libraries
                    objs_in_prefix (set): the executables or libraries that
                                          match the regex

                Returns:
                    The list of detected specs for this package
                """
                objs_by_version = collections.defaultdict(list)
                # The default filter function is the identity function for the
                # list of executables
                filter_fn = getattr(cls, "filter_detected_exes", lambda x, exes: exes)
                objs_in_prefix = filter_fn(prefix, objs_in_prefix)
                for obj in objs_in_prefix:
                    try:
                        version_str = cls.determine_version(obj)
                        if version_str:
                            objs_by_version[version_str].append(obj)
                    except Exception as e:
                        msg = (
                            "An error occurred when trying to detect " 'the version of "{0}" [{1}]'
                        )
                        tty.debug(msg.format(obj, str(e)))

                specs = []
                for version_str, objs in objs_by_version.items():
                    variants = cls.determine_variants(objs, version_str)
                    # Normalize output to list
                    if not isinstance(variants, list):
                        variants = [variants]

                    for variant in variants:
                        if isinstance(variant, six.string_types):
                            variant = (variant, {})
                        variant_str, extra_attributes = variant
                        spec_str = "{0}@{1} {2}".format(cls.name, version_str, variant_str)

                        # Pop a few reserved keys from extra attributes, since
                        # they have a different semantics
                        external_path = extra_attributes.pop("prefix", None)
                        external_modules = extra_attributes.pop("modules", None)
                        try:
                            spec = spack.spec.Spec(
                                spec_str,
                                external_path=external_path,
                                external_modules=external_modules,
                            )
                        except Exception as e:
                            msg = 'Parsing failed [spec_str="{0}", error={1}]'
                            tty.debug(msg.format(spec_str, str(e)))
                        else:
                            specs.append(
                                spack.spec.Spec.from_detection(
                                    spec, extra_attributes=extra_attributes
                                )
                            )

                return sorted(specs)

            @classmethod
            def determine_variants(cls, objs, version_str):
                return ""

            # Register the class as a detectable package
            detectable_packages[cls.namespace].append(cls.name)

            # Attach function implementations to the detectable class
            default = False
            if not hasattr(cls, "determine_spec_details"):
                default = True
                cls.determine_spec_details = determine_spec_details

            if default and not hasattr(cls, "determine_version"):
                msg = (
                    'the package "{0}" in the "{1}" repo needs to define'
                    ' the "determine_version" method to be detectable'
                )
                NotImplementedError(msg.format(cls.name, cls.namespace))

            if default and not hasattr(cls, "determine_variants"):
                cls.determine_variants = determine_variants

            # This function should not be overridden by subclasses,
            # as it is not designed for bespoke pkg detection but rather
            # on a per-platform basis
            if "platform_executables" in cls.__dict__.keys():
                raise PackageError("Packages should not override platform_executables")
            cls.platform_executables = platform_executables

        super(DetectablePackageMeta, cls).__init__(name, bases, attr_dict)


class PackageMeta(
    spack.builder.PhaseCallbacksMeta,
    DetectablePackageMeta,
    spack.directives.DirectiveMeta,
    spack.multimethod.MultiMethodMeta,
):
    """
    Package metaclass for supporting directives (e.g., depends_on) and phases
    """

    def __new__(cls, name, bases, attr_dict):
        """
        FIXME: REWRITE
        Instance creation is preceded by phase attribute transformations.

        Conveniently transforms attributes to permit extensible phases by
        iterating over the attribute 'phases' and creating / updating private
        InstallPhase attributes in the class that will be initialized in
        __init__.
        """
<<<<<<< HEAD
        if "phases" in attr_dict:
            # Turn the strings in 'phases' into InstallPhase instances
            # and add them as private attributes
            _InstallPhase_phases = [PackageMeta.phase_fmt.format(x) for x in attr_dict["phases"]]
            for phase_name, callback_name in zip(_InstallPhase_phases, attr_dict["phases"]):
                attr_dict[phase_name] = InstallPhase(callback_name)
            attr_dict["_InstallPhase_phases"] = _InstallPhase_phases

        def _flush_callbacks(check_name):
            # Name of the attribute I am going to check it exists
            check_attr = PackageMeta.phase_fmt.format(check_name)
            checks = getattr(cls, check_attr)
            if checks:
                for phase_name, funcs in checks.items():
                    phase_attr = PackageMeta.phase_fmt.format(phase_name)
                    try:
                        # Search for the phase in the attribute dictionary
                        phase = attr_dict[phase_attr]
                    except KeyError:
                        # If it is not there it's in the bases
                        # and we added a check. We need to copy
                        # and extend
                        for base in bases:
                            phase = getattr(base, phase_attr, None)
                            if phase is not None:
                                break
                        else:
                            tty.die(
                                """\
bad callback decorator @{decorator}() for functions {funcs} in package {pkg}:""".format(
                                    decorator=check_name,
                                    funcs=[f.__name__ for f in funcs],
                                    pkg=name,
                                ),
                                'no phase "{phase}" in {pkg} or any base class thereof'.format(
                                    phase=phase_name, pkg=name
                                ),
                            )

                        phase = attr_dict[phase_attr] = phase.copy()
                    getattr(phase, check_name).extend(funcs)
                # Clear the attribute for the next class
                setattr(cls, check_attr, {})

        _flush_callbacks("run_before")
        _flush_callbacks("run_after")

        # Reset names for packages that inherit from another
        # package with a different name
=======
>>>>>>> 8b202769
        attr_dict["_name"] = None

        return super(PackageMeta, cls).__new__(cls, name, bases, attr_dict)


def on_package_attributes(**attr_dict):
    """Decorator: executes instance function only if object has attr valuses.

    Executes the decorated method only if at the moment of calling the
    instance has attributes that are equal to certain values.

    Args:
        attr_dict (dict): dictionary mapping attribute names to their
            required values
    """

    def _execute_under_condition(func):
        @functools.wraps(func)
        def _wrapper(instance, *args, **kwargs):
            # If all the attributes have the value we require, then execute
            has_all_attributes = all([hasattr(instance, key) for key in attr_dict])
            if has_all_attributes:
                has_the_right_values = all(
                    [
                        getattr(instance, key) == value for key, value in attr_dict.items()
                    ]  # NOQA: ignore=E501
                )
                if has_the_right_values:
                    func(instance, *args, **kwargs)

        return _wrapper

    return _execute_under_condition


class PackageViewMixin(object):
    """This collects all functionality related to adding installed Spack
    package to views. Packages can customize how they are added to views by
    overriding these functions.
    """

    def view_source(self):
        """The source root directory that will be added to the view: files are
        added such that their path relative to the view destination matches
        their path relative to the view source.
        """
        return self.spec.prefix

    def view_destination(self, view):
        """The target root directory: each file is added relative to this
        directory.
        """
        return view.get_projection_for_spec(self.spec)

    def view_file_conflicts(self, view, merge_map):
        """Report any files which prevent adding this package to the view. The
        default implementation looks for any files which already exist.
        Alternative implementations may allow some of the files to exist in
        the view (in this case they would be omitted from the results).
        """
        return set(dst for dst in merge_map.values() if os.path.lexists(dst))

    def add_files_to_view(self, view, merge_map, skip_if_exists=True):
        """Given a map of package files to destination paths in the view, add
        the files to the view. By default this adds all files. Alternative
        implementations may skip some files, for example if other packages
        linked into the view already include the file.

        Args:
            view (spack.filesystem_view.FilesystemView): the view that's updated
            merge_map (dict): maps absolute source paths to absolute dest paths for
                all files in from this package.
            skip_if_exists (bool): when True, don't link files in view when they
                already exist. When False, always link files, without checking
                if they already exist.
        """
        if skip_if_exists:
            for src, dst in merge_map.items():
                if not os.path.lexists(dst):
                    view.link(src, dst, spec=self.spec)
        else:
            for src, dst in merge_map.items():
                view.link(src, dst, spec=self.spec)

    def remove_files_from_view(self, view, merge_map):
        """Given a map of package files to files currently linked in the view,
        remove the files from the view. The default implementation removes all
        files. Alternative implementations may not remove all files. For
        example if two packages include the same file, it should only be
        removed when both packages are removed.
        """
        view.remove_files(merge_map.values())


def test_log_pathname(test_stage, spec):
    """Build the pathname of the test log file

    Args:
        test_stage (str): path to the test stage directory
        spec (spack.spec.Spec): instance of the spec under test

    Returns:
        (str): the pathname of the test log file
    """
    return os.path.join(test_stage, "test-{0}-out.txt".format(TestSuite.test_pkg_id(spec)))


class PackageBase(six.with_metaclass(PackageMeta, WindowsRPathMeta, PackageViewMixin, object)):
    """This is the superclass for all spack packages.

    ***The Package class***

    At its core, a package consists of a set of software to be installed.
    A package may focus on a piece of software and its associated software
    dependencies or it may simply be a set, or bundle, of software.  The
    former requires defining how to fetch, verify (via, e.g., sha256), build,
    and install that software and the packages it depends on, so that
    dependencies can be installed along with the package itself.   The latter,
    sometimes referred to as a ``no-source`` package, requires only defining
    the packages to be built.

    Packages are written in pure Python.

    There are two main parts of a Spack package:

      1. **The package class**.  Classes contain ``directives``, which are
         special functions, that add metadata (versions, patches,
         dependencies, and other information) to packages (see
         ``directives.py``). Directives provide the constraints that are
         used as input to the concretizer.

      2. **Package instances**. Once instantiated, a package is
         essentially a software installer.  Spack calls methods like
         ``do_install()`` on the ``Package`` object, and it uses those to
         drive user-implemented methods like ``patch()``, ``install()``, and
         other build steps.  To install software, an instantiated package
         needs a *concrete* spec, which guides the behavior of the various
         install methods.

    Packages are imported from repos (see ``repo.py``).

    **Package DSL**

    Look in ``lib/spack/docs`` or check https://spack.readthedocs.io for
    the full documentation of the package domain-specific language.  That
    used to be partially documented here, but as it grew, the docs here
    became increasingly out of date.

    **Package Lifecycle**

    A package's lifecycle over a run of Spack looks something like this:

    .. code-block:: python

       p = Package()             # Done for you by spack

       p.do_fetch()              # downloads tarball from a URL (or VCS)
       p.do_stage()              # expands tarball in a temp directory
       p.do_patch()              # applies patches to expanded source
       p.do_install()            # calls package's install() function
       p.do_uninstall()          # removes install directory

    although packages that do not have code have nothing to fetch so omit
    ``p.do_fetch()``.

    There are also some other commands that clean the build area:

    .. code-block:: python

       p.do_clean()              # removes the stage directory entirely
       p.do_restage()            # removes the build directory and
                                 # re-expands the archive.

    The convention used here is that a ``do_*`` function is intended to be
    called internally by Spack commands (in ``spack.cmd``).  These aren't for
    package writers to override, and doing so may break the functionality
    of the Package class.

    Package creators have a lot of freedom, and they could technically
    override anything in this class.  That is not usually required.

    For most use cases.  Package creators typically just add attributes
    like ``homepage`` and, for a code-based package, ``url``, or functions
    such as ``install()``.
    There are many custom ``Package`` subclasses in the
    ``spack.build_systems`` package that make things even easier for
    specific build systems.

    """

    #
    # These are default values for instance variables.
    #

    #: A list or set of build time test functions to be called when tests
    #: are executed or 'None' if there are no such test functions.
    build_time_test_callbacks = None  # type: Optional[List[str]]

    #: By default, packages are not virtual
    #: Virtual packages override this attribute
    virtual = False

    #: Most Spack packages are used to install source or binary code while
    #: those that do not can be used to install a set of other Spack packages.
    has_code = True

    #: A list or set of install time test functions to be called when tests
    #: are executed or 'None' if there are no such test functions.
    install_time_test_callbacks = None  # type: Optional[List[str]]

    #: By default we build in parallel.  Subclasses can override this.
    parallel = True

    #: By default do not run tests within package's install()
    run_tests = False

    # FIXME: this is a bad object-oriented design, should be moved to Clang.
    #: By default do not setup mockup XCode on macOS with Clang
    use_xcode = False

    #: Most packages are NOT extendable. Set to True if you want extensions.
    extendable = False

    #: When True, add RPATHs for the entire DAG. When False, add RPATHs only
    #: for immediate dependencies.
    transitive_rpaths = True

    #: List of prefix-relative file paths (or a single path). If these do
    #: not exist after install, or if they exist but are not files,
    #: sanity checks fail.
    sanity_check_is_file = []  # type: List[str]

    #: List of prefix-relative directory paths (or a single path). If
    #: these do not exist after install, or if they exist but are not
    #: directories, sanity checks will fail.
    sanity_check_is_dir = []  # type: List[str]

    #: Boolean. Set to ``True`` for packages that require a manual download.
    #: This is currently used by package sanity tests and generation of a
    #: more meaningful fetch failure error.
    manual_download = False

    #: Set of additional options used when fetching package versions.
    fetch_options = {}  # type: Dict[str, Any]

    #
    # Set default licensing information
    #
    #: Boolean. If set to ``True``, this software requires a license.
    #: If set to ``False``, all of the ``license_*`` attributes will
    #: be ignored. Defaults to ``False``.
    license_required = False

    #: String. Contains the symbol used by the license manager to denote
    #: a comment. Defaults to ``#``.
    license_comment = "#"

    #: List of strings. These are files that the software searches for when
    #: looking for a license. All file paths must be relative to the
    #: installation directory. More complex packages like Intel may require
    #: multiple licenses for individual components. Defaults to the empty list.
    license_files = []  # type: List[str]

    #: List of strings. Environment variables that can be set to tell the
    #: software where to look for a license if it is not in the usual location.
    #: Defaults to the empty list.
    license_vars = []  # type: List[str]

    #: String. A URL pointing to license setup instructions for the software.
    #: Defaults to the empty string.
    license_url = ""

    #: Verbosity level, preserved across installs.
    _verbose = None

    #: index of patches by sha256 sum, built lazily
    _patches_by_hash = None

    #: Package homepage where users can find more information about the package
    homepage = None  # type: str

    #: Default list URL (place to find available versions)
    list_url = None  # type: str

    #: Link depth to which list_url should be searched for new versions
    list_depth = 0

    #: List of strings which contains GitHub usernames of package maintainers.
    #: Do not include @ here in order not to unnecessarily ping the users.
    maintainers = []  # type: List[str]

    #: List of attributes to be excluded from a package's hash.
    metadata_attrs = [
        "homepage",
        "url",
        "urls",
        "list_url",
        "extendable",
        "parallel",
        "make_jobs",
        "maintainers",
        "tags",
    ]

    #: Boolean. If set to ``True``, the smoke/install test requires a compiler.
    #: This is currently used by smoke tests to ensure a compiler is available
    #: to build a custom test code.
    test_requires_compiler = False

    #: List of test failures encountered during a smoke/install test run.
    test_failures = None

    #: TestSuite instance used to manage smoke/install tests for one or more
    #: specs.
    test_suite = None

    def __init__(self, spec):
        # this determines how the package should be built.
        self.spec = spec

        # Allow custom staging paths for packages
        self.path = None

        # Keep track of whether or not this package was installed from
        # a binary cache.
        self.installed_from_binary_cache = False

        # Ensure that only one of these two attributes are present
        if getattr(self, "url", None) and getattr(self, "urls", None):
            msg = "a package can have either a 'url' or a 'urls' attribute"
            msg += " [package '{0.name}' defines both]"
            raise ValueError(msg.format(self))

        # init internal variables
        self._stage = None
        self._fetcher = None

        # Set up timing variables
        self._fetch_time = 0.0

        self.win_rpath = fsys.WindowsSimulatedRPath(self)

        if self.is_extension:
            pkg_cls = spack.repo.path.get_pkg_class(self.extendee_spec.name)
            pkg_cls(self.extendee_spec)._check_extendable()

        super(PackageBase, self).__init__()

    @classmethod
    def possible_dependencies(
        cls,
        transitive=True,
        expand_virtuals=True,
        deptype="all",
        visited=None,
        missing=None,
        virtuals=None,
    ):
        """Return dict of possible dependencies of this package.

        Args:
            transitive (bool or None): return all transitive dependencies if
                True, only direct dependencies if False (default True)..
            expand_virtuals (bool or None): expand virtual dependencies into
                all possible implementations (default True)
            deptype (str or tuple or None): dependency types to consider
            visited (dict or None): dict of names of dependencies visited so
                far, mapped to their immediate dependencies' names.
            missing (dict or None): dict to populate with packages and their
                *missing* dependencies.
            virtuals (set): if provided, populate with virtuals seen so far.

        Returns:
            (dict): dictionary mapping dependency names to *their*
                immediate dependencies

        Each item in the returned dictionary maps a (potentially
        transitive) dependency of this package to its possible
        *immediate* dependencies. If ``expand_virtuals`` is ``False``,
        virtual package names wil be inserted as keys mapped to empty
        sets of dependencies.  Virtuals, if not expanded, are treated as
        though they have no immediate dependencies.

        Missing dependencies by default are ignored, but if a
        missing dict is provided, it will be populated with package names
        mapped to any dependencies they have that are in no
        repositories. This is only populated if transitive is True.

        Note: the returned dict *includes* the package itself.

        """
        deptype = spack.dependency.canonical_deptype(deptype)

        visited = {} if visited is None else visited
        missing = {} if missing is None else missing

        visited.setdefault(cls.name, set())

        for name, conditions in cls.dependencies.items():
            # check whether this dependency could be of the type asked for
            types = [dep.type for cond, dep in conditions.items()]
            types = set.union(*types)
            if not any(d in types for d in deptype):
                continue

            # expand virtuals if enabled, otherwise just stop at virtuals
            if spack.repo.path.is_virtual(name):
                if virtuals is not None:
                    virtuals.add(name)
                if expand_virtuals:
                    providers = spack.repo.path.providers_for(name)
                    dep_names = [spec.name for spec in providers]
                else:
                    visited.setdefault(cls.name, set()).add(name)
                    visited.setdefault(name, set())
                    continue
            else:
                dep_names = [name]

            # add the dependency names to the visited dict
            visited.setdefault(cls.name, set()).update(set(dep_names))

            # recursively traverse dependencies
            for dep_name in dep_names:
                if dep_name in visited:
                    continue

                visited.setdefault(dep_name, set())

                # skip the rest if not transitive
                if not transitive:
                    continue

                try:
                    dep_cls = spack.repo.path.get_pkg_class(dep_name)
                except spack.repo.UnknownPackageError:
                    # log unknown packages
                    missing.setdefault(cls.name, set()).add(dep_name)
                    continue

                dep_cls.possible_dependencies(
                    transitive, expand_virtuals, deptype, visited, missing, virtuals
                )

        return visited

    @classproperty
    def package_dir(cls):
        """Directory where the package.py file lives."""
        return os.path.abspath(os.path.dirname(cls.module.__file__))

    @classproperty
    def module(cls):
        """Module object (not just the name) that this package is defined in.

        We use this to add variables to package modules.  This makes
        install() methods easier to write (e.g., can call configure())
        """
        return __import__(cls.__module__, fromlist=[cls.__name__])

    @classproperty
    def namespace(cls):
        """Spack namespace for the package, which identifies its repo."""
        return spack.repo.namespace_from_fullname(cls.__module__)

    @classproperty
    def fullname(cls):
        """Name of this package, including the namespace"""
        return "%s.%s" % (cls.namespace, cls.name)

    @classproperty
    def fullnames(cls):
        """Fullnames for this package and any packages from which it inherits."""
        fullnames = []
        for cls in inspect.getmro(cls):
            namespace = getattr(cls, "namespace", None)
            if namespace:
                fullnames.append("%s.%s" % (namespace, cls.name))
            if namespace == "builtin":
                # builtin packages cannot inherit from other repos
                break
        return fullnames

    @classproperty
    def name(cls):
        """The name of this package.

        The name of a package is the name of its Python module, without
        the containing module names.
        """
        if cls._name is None:
            cls._name = cls.module.__name__
            if "." in cls._name:
                cls._name = cls._name[cls._name.rindex(".") + 1 :]
        return cls._name

    @classproperty
    def global_license_dir(cls):
        """Returns the directory where license files for all packages are stored."""
        return spack.util.path.canonicalize_path(spack.config.get("config:license_dir"))

    @property
    def global_license_file(self):
        """Returns the path where a global license file for this
        particular package should be stored."""
        if not self.license_files:
            return
        return os.path.join(
            self.global_license_dir, self.name, os.path.basename(self.license_files[0])
        )

    @property
    def version(self):
        if not self.spec.versions.concrete:
            raise ValueError(
                "Version requested for a package that" " does not have a concrete version."
            )
        return self.spec.versions[0]

    @classmethod
    @memoized
    def version_urls(cls):
        """OrderedDict of explicitly defined URLs for versions of this package.

        Return:
           An OrderedDict (version -> URL) different versions of this
           package, sorted by version.

        A version's URL only appears in the result if it has an an
        explicitly defined ``url`` argument. So, this list may be empty
        if a package only defines ``url`` at the top level.
        """
        version_urls = collections.OrderedDict()
        for v, args in sorted(cls.versions.items()):
            if "url" in args:
                version_urls[v] = args["url"]
        return version_urls

    def nearest_url(self, version):
        """Finds the URL with the "closest" version to ``version``.

        This uses the following precedence order:

          1. Find the next lowest or equal version with a URL.
          2. If no lower URL, return the next *higher* URL.
          3. If no higher URL, return None.

        """
        version_urls = self.version_urls()

        if version in version_urls:
            return version_urls[version]

        last_url = None
        for v, u in self.version_urls().items():
            if v > version:
                if last_url:
                    return last_url
            last_url = u

        return last_url

    def url_for_version(self, version):
        """Returns a URL from which the specified version of this package
        may be downloaded.

        version: class Version
            The version for which a URL is sought.

        See Class Version (version.py)
        """
        return self._implement_all_urls_for_version(version)[0]

    def all_urls_for_version(self, version):
        """Return all URLs derived from version_urls(), url, urls, and
        list_url (if it contains a version) in a package in that order.

        Args:
            version (spack.version.Version): the version for which a URL is sought
        """
        uf = None
        if type(self).url_for_version != PackageBase.url_for_version:
            uf = self.url_for_version
        return self._implement_all_urls_for_version(version, uf)

    def _implement_all_urls_for_version(self, version, custom_url_for_version=None):
        if not isinstance(version, VersionBase):
            version = Version(version)

        urls = []

        # If we have a specific URL for this version, don't extrapolate.
        version_urls = self.version_urls()
        if version in version_urls:
            urls.append(version_urls[version])

        # if there is a custom url_for_version, use it
        if custom_url_for_version is not None:
            u = custom_url_for_version(version)
            if u not in urls and u is not None:
                urls.append(u)

        def sub_and_add(u):
            if u is None:
                return
            # skip the url if there is no version to replace
            try:
                spack.url.parse_version(u)
            except spack.url.UndetectableVersionError:
                return
            nu = spack.url.substitute_version(u, self.url_version(version))

            urls.append(nu)

        # If no specific URL, use the default, class-level URL
        sub_and_add(getattr(self, "url", None))
        for u in getattr(self, "urls", []):
            sub_and_add(u)

        sub_and_add(getattr(self, "list_url", None))

        # if no version-bearing URLs can be found, try them raw
        if not urls:
            default_url = getattr(self, "url", getattr(self, "urls", [None])[0])

            # if no exact match AND no class-level default, use the nearest URL
            if not default_url:
                default_url = self.nearest_url(version)

                # if there are NO URLs to go by, then we can't do anything
                if not default_url:
                    raise NoURLError(self.__class__)
            urls.append(spack.url.substitute_version(default_url, self.url_version(version)))

        return urls

    def find_valid_url_for_version(self, version):
        """Returns a URL from which the specified version of this package
        may be downloaded after testing whether the url is valid. Will try
        url, urls, and list_url before failing.

        version: class Version
            The version for which a URL is sought.

        See Class Version (version.py)
        """
        urls = self.all_urls_for_version(version)

        for u in urls:
            if spack.util.web.url_exists(u):
                return u

        return None

    def _make_resource_stage(self, root_stage, fetcher, resource):
        resource_stage_folder = self._resource_stage(resource)
        mirror_paths = spack.mirror.mirror_archive_paths(
            fetcher, os.path.join(self.name, "%s-%s" % (resource.name, self.version))
        )
        stage = ResourceStage(
            resource.fetcher,
            root=root_stage,
            resource=resource,
            name=resource_stage_folder,
            mirror_paths=mirror_paths,
            path=self.path,
        )
        return stage

    def _download_search(self):
        dynamic_fetcher = fs.from_list_url(self)
        return [dynamic_fetcher] if dynamic_fetcher else []

    def _make_root_stage(self, fetcher):
        # Construct a mirror path (TODO: get this out of package.py)
        mirror_paths = spack.mirror.mirror_archive_paths(
            fetcher, os.path.join(self.name, "%s-%s" % (self.name, self.version)), self.spec
        )
        # Construct a path where the stage should build..
        s = self.spec
        stage_name = "{0}{1}-{2}-{3}".format(stage_prefix, s.name, s.version, s.dag_hash())

        stage = Stage(
            fetcher,
            mirror_paths=mirror_paths,
            name=stage_name,
            path=self.path,
            search_fn=self._download_search,
        )
        return stage

    def _make_stage(self):
        # If it's a dev package (not transitively), use a DIY stage object
        dev_path_var = self.spec.variants.get("dev_path", None)
        if dev_path_var:
            return spack.stage.DIYStage(dev_path_var.value)

        # Construct a composite stage on top of the composite FetchStrategy
        composite_fetcher = self.fetcher
        composite_stage = StageComposite()
        resources = self._get_needed_resources()
        for ii, fetcher in enumerate(composite_fetcher):
            if ii == 0:
                # Construct root stage first
                stage = self._make_root_stage(fetcher)
            else:
                # Construct resource stage
                resource = resources[ii - 1]  # ii == 0 is root!
                stage = self._make_resource_stage(composite_stage[0], fetcher, resource)
            # Append the item to the composite
            composite_stage.append(stage)

        return composite_stage

    @property
    def stage(self):
        """Get the build staging area for this package.

        This automatically instantiates a ``Stage`` object if the package
        doesn't have one yet, but it does not create the Stage directory
        on the filesystem.
        """
        if not self.spec.versions.concrete:
            raise ValueError("Cannot retrieve stage for package without concrete version.")
        if self._stage is None:
            self._stage = self._make_stage()
        return self._stage

    @stage.setter
    def stage(self, stage):
        """Allow a stage object to be set to override the default."""
        self._stage = stage

    @property
    def env_path(self):
        """Return the build environment file path associated with staging."""
        # Backward compatibility: Return the name of an existing log path;
        # otherwise, return the current install env path name.
        old_filename = os.path.join(self.stage.path, "spack-build.env")
        if os.path.exists(old_filename):
            return old_filename
        else:
            return os.path.join(self.stage.path, _spack_build_envfile)

    @property
    def env_mods_path(self):
        """
        Return the build environment modifications file path associated with
        staging.
        """
        return os.path.join(self.stage.path, _spack_build_envmodsfile)

    @property
    def metadata_dir(self):
        """Return the install metadata directory."""
        return spack.store.layout.metadata_path(self.spec)

    @property
    def install_env_path(self):
        """
        Return the build environment file path on successful installation.
        """
        # Backward compatibility: Return the name of an existing log path;
        # otherwise, return the current install env path name.
        old_filename = os.path.join(self.metadata_dir, "build.env")
        if os.path.exists(old_filename):
            return old_filename
        else:
            return os.path.join(self.metadata_dir, _spack_build_envfile)

    @property
    def log_path(self):
        """Return the build log file path associated with staging."""
        # Backward compatibility: Return the name of an existing log path.
        for filename in ["spack-build.out", "spack-build.txt"]:
            old_log = os.path.join(self.stage.path, filename)
            if os.path.exists(old_log):
                return old_log

        # Otherwise, return the current log path name.
        return os.path.join(self.stage.path, _spack_build_logfile)

    @property
    def phase_log_files(self):
        """Find sorted phase log files written to the staging directory"""
        logs_dir = os.path.join(self.stage.path, "spack-build-*-out.txt")
        log_files = glob.glob(logs_dir)
        log_files.sort()
        return log_files

    @property
    def install_log_path(self):
        """Return the build log file path on successful installation."""
        # Backward compatibility: Return the name of an existing install log.
        for filename in ["build.out", "build.txt"]:
            old_log = os.path.join(self.metadata_dir, filename)
            if os.path.exists(old_log):
                return old_log

        # Otherwise, return the current install log path name.
        return os.path.join(self.metadata_dir, _spack_build_logfile)

    @property
    def configure_args_path(self):
        """Return the configure args file path associated with staging."""
        return os.path.join(self.stage.path, _spack_configure_argsfile)

    @property
    def test_install_log_path(self):
        """Return the install phase-time test log file path, if set."""
        return getattr(self, "test_log_file", None)

    @property
    def install_test_install_log_path(self):
        """Return the install location for the install phase-time test log."""
        return fsys.join_path(self.metadata_dir, _spack_install_test_log)

    @property
    def times_log_path(self):
        """Return the times log json file."""
        return os.path.join(self.metadata_dir, _spack_times_log)

    @property
    def install_configure_args_path(self):
        """Return the configure args file path on successful installation."""
        return os.path.join(self.metadata_dir, _spack_configure_argsfile)

    @property
    def install_test_root(self):
        """Return the install test root directory."""
        return os.path.join(self.metadata_dir, "test")

    @property
    def installed(self):
        msg = (
            'the "PackageBase.installed" property is deprecated and will be '
            'removed in Spack v0.19, use "Spec.installed" instead'
        )
        warnings.warn(msg)
        return self.spec.installed

    @property
    def installed_upstream(self):
        msg = (
            'the "PackageBase.installed_upstream" property is deprecated and will '
            'be removed in Spack v0.19, use "Spec.installed_upstream" instead'
        )
        warnings.warn(msg)
        return self.spec.installed_upstream

    def _make_fetcher(self):
        # Construct a composite fetcher that always contains at least
        # one element (the root package). In case there are resources
        # associated with the package, append their fetcher to the
        # composite.
        root_fetcher = fs.for_package_version(self, self.version)
        fetcher = fs.FetchStrategyComposite()  # Composite fetcher
        fetcher.append(root_fetcher)  # Root fetcher is always present
        resources = self._get_needed_resources()
        for resource in resources:
            fetcher.append(resource.fetcher)
        fetcher.set_package(self)
        return fetcher

    @property
    def fetcher(self):
        if not self.spec.versions.concrete:
            raise ValueError("Cannot retrieve fetcher for" " package without concrete version.")
        if not self._fetcher:
            self._fetcher = self._make_fetcher()
        return self._fetcher

    @fetcher.setter
    def fetcher(self, f):
        self._fetcher = f
        self._fetcher.set_package(self)

    @classmethod
    def dependencies_of_type(cls, *deptypes):
        """Get dependencies that can possibly have these deptypes.

        This analyzes the package and determines which dependencies *can*
        be a certain kind of dependency. Note that they may not *always*
        be this kind of dependency, since dependencies can be optional,
        so something may be a build dependency in one configuration and a
        run dependency in another.
        """
        return dict(
            (name, conds)
            for name, conds in cls.dependencies.items()
            if any(dt in cls.dependencies[name][cond].type for cond in conds for dt in deptypes)
        )

    @property
    def extendee_spec(self):
        """
        Spec of the extendee of this package, or None if it is not an extension
        """
        if not self.extendees:
            return None

        deps = []

        # If the extendee is in the spec's deps already, return that.
        for dep in self.spec.traverse(deptype=("link", "run")):
            if dep.name in self.extendees:
                deps.append(dep)

        # TODO: allow more than one active extendee.
        if deps:
            assert len(deps) == 1
            return deps[0]

        # if the spec is concrete already, then it extends something
        # that is an *optional* dependency, and the dep isn't there.
        if self.spec._concrete:
            return None
        else:
            # TODO: do something sane here with more than one extendee
            # If it's not concrete, then return the spec from the
            # extends() directive since that is all we know so far.
            spec_str, kwargs = next(iter(self.extendees.items()))
            return spack.spec.Spec(spec_str)

    @property
    def extendee_args(self):
        """
        Spec of the extendee of this package, or None if it is not an extension
        """
        if not self.extendees:
            return None

        # TODO: allow multiple extendees.
        name = next(iter(self.extendees))
        return self.extendees[name][1]

    @property
    def is_extension(self):
        # if it is concrete, it's only an extension if it actually
        # dependes on the extendee.
        if self.spec._concrete:
            return self.extendee_spec is not None
        else:
            # If not, then it's an extension if it *could* be an extension
            return bool(self.extendees)

    def extends(self, spec):
        """
        Returns True if this package extends the given spec.

        If ``self.spec`` is concrete, this returns whether this package extends
        the given spec.

        If ``self.spec`` is not concrete, this returns whether this package may
        extend the given spec.
        """
        if spec.name not in self.extendees:
            return False
        s = self.extendee_spec
        return s and spec.satisfies(s)

    def is_activated(self, view):
        """Return True if package is activated."""
        if not self.is_extension:
            raise ValueError("is_activated called on package that is not an extension.")
        if self.extendee_spec.installed_upstream:
            # If this extends an upstream package, it cannot be activated for
            # it. This bypasses construction of the extension map, which can
            # can fail when run in the context of a downstream Spack instance
            return False
        extensions_layout = view.extensions_layout
        exts = extensions_layout.extension_map(self.extendee_spec)
        return (self.name in exts) and (exts[self.name] == self.spec)

    def provides(self, vpkg_name):
        """
        True if this package provides a virtual package with the specified name
        """
        return any(
            any(self.spec.satisfies(c) for c in constraints)
            for s, constraints in self.provided.items()
            if s.name == vpkg_name
        )

    @property
    def virtuals_provided(self):
        """
        virtual packages provided by this package with its spec
        """
        return [
            vspec
            for vspec, constraints in self.provided.items()
            if any(self.spec.satisfies(c) for c in constraints)
        ]

    @property
    def prefix(self):
        """Get the prefix into which this package should be installed."""
        return self.spec.prefix

    @property
    def home(self):
        return self.prefix

    @property  # type: ignore[misc]
    @memoized
    def compiler(self):
        """Get the spack.compiler.Compiler object used to build this package"""
        if not self.spec.concrete:
            raise ValueError("Can only get a compiler for a concrete package.")

        return spack.compilers.compiler_for_spec(self.spec.compiler, self.spec.architecture)

    def url_version(self, version):
        """
        Given a version, this returns a string that should be substituted
        into the package's URL to download that version.

        By default, this just returns the version string. Subclasses may need
        to override this, e.g. for boost versions where you need to ensure that
        there are _'s in the download URL.
        """
        return str(version)

    def remove_prefix(self):
        """
        Removes the prefix for a package along with any empty parent
        directories
        """
        spack.store.layout.remove_install_directory(self.spec)

    @property
    def download_instr(self):
        """
        Defines the default manual download instructions.  Packages can
        override the property to provide more information.

        Returns:
            (str):  default manual download instructions
        """
        required = (
            "Manual download is required for {0}. ".format(self.spec.name)
            if self.manual_download
            else ""
        )
        return "{0}Refer to {1} for download instructions.".format(
            required, self.spec.package.homepage
        )

    def do_fetch(self, mirror_only=False):
        """
        Creates a stage directory and downloads the tarball for this package.
        Working directory will be set to the stage directory.
        """
        if not self.has_code or self.spec.external:
            tty.debug("No fetch required for {0}".format(self.name))
            return

        checksum = spack.config.get("config:checksum")
        fetch = self.stage.managed_by_spack
        if (
            checksum
            and fetch
            and (self.version not in self.versions)
            and (not isinstance(self.version, GitVersion))
        ):
            tty.warn(
                "There is no checksum on file to fetch %s safely."
                % self.spec.cformat("{name}{@version}")
            )

            # Ask the user whether to skip the checksum if we're
            # interactive, but just fail if non-interactive.
            ck_msg = "Add a checksum or use --no-checksum to skip this check."
            ignore_checksum = False
            if sys.stdout.isatty():
                ignore_checksum = tty.get_yes_or_no("  Fetch anyway?", default=False)
                if ignore_checksum:
                    tty.debug("Fetching with no checksum. {0}".format(ck_msg))

            if not ignore_checksum:
                raise FetchError(
                    "Will not fetch %s" % self.spec.format("{name}{@version}"), ck_msg
                )

        deprecated = spack.config.get("config:deprecated")
        if not deprecated and self.versions.get(self.version, {}).get("deprecated", False):
            tty.warn(
                "{0} is deprecated and may be removed in a future Spack "
                "release.".format(self.spec.format("{name}{@version}"))
            )

            # Ask the user whether to install deprecated version if we're
            # interactive, but just fail if non-interactive.
            dp_msg = (
                "If you are willing to be a maintainer for this version "
                "of the package, submit a PR to remove `deprecated=False"
                "`, or use `--deprecated` to skip this check."
            )
            ignore_deprecation = False
            if sys.stdout.isatty():
                ignore_deprecation = tty.get_yes_or_no("  Fetch anyway?", default=False)

                if ignore_deprecation:
                    tty.debug("Fetching deprecated version. {0}".format(dp_msg))

            if not ignore_deprecation:
                raise FetchError(
                    "Will not fetch {0}".format(self.spec.format("{name}{@version}")), dp_msg
                )

        self.stage.create()
        err_msg = None if not self.manual_download else self.download_instr
        start_time = time.time()
        self.stage.fetch(mirror_only, err_msg=err_msg)
        self._fetch_time = time.time() - start_time

        if checksum and self.version in self.versions:
            self.stage.check()

        self.stage.cache_local()

        for patch in self.spec.patches:
            patch.fetch()
            if patch.stage:
                patch.stage.cache_local()

    def do_stage(self, mirror_only=False):
        """Unpacks and expands the fetched tarball."""
        # Always create the stage directory at this point.  Why?  A no-code
        # package may want to use the installation process to install metadata.
        self.stage.create()

        # Fetch/expand any associated code.
        if self.has_code:
            self.do_fetch(mirror_only)
            self.stage.expand_archive()

            if not os.listdir(self.stage.path):
                raise FetchError("Archive was empty for %s" % self.name)
        else:
            # Support for post-install hooks requires a stage.source_path
            fsys.mkdirp(self.stage.source_path)

    def do_patch(self):
        """Applies patches if they haven't been applied already."""
        if not self.spec.concrete:
            raise ValueError("Can only patch concrete packages.")

        # Kick off the stage first.  This creates the stage.
        self.do_stage()

        # Package can add its own patch function.
        has_patch_fun = hasattr(self, "patch") and callable(self.patch)

        # Get the patches from the spec (this is a shortcut for the MV-variant)
        patches = self.spec.patches

        # If there are no patches, note it.
        if not patches and not has_patch_fun:
            tty.msg("No patches needed for {0}".format(self.name))
            return

        # Construct paths to special files in the archive dir used to
        # keep track of whether patches were successfully applied.
        archive_dir = self.stage.source_path
        good_file = os.path.join(archive_dir, ".spack_patched")
        no_patches_file = os.path.join(archive_dir, ".spack_no_patches")
        bad_file = os.path.join(archive_dir, ".spack_patch_failed")

        # If we encounter an archive that failed to patch, restage it
        # so that we can apply all the patches again.
        if os.path.isfile(bad_file):
            if self.stage.managed_by_spack:
                tty.debug("Patching failed last time. Restaging.")
                self.stage.restage()
            else:
                # develop specs/ DIYStages may have patch failures but
                # should never be restaged
                msg = (
                    "A patch failure was detected in %s." % self.name
                    + " Build errors may occur due to this."
                )
                tty.warn(msg)
                return

        # If this file exists, then we already applied all the patches.
        if os.path.isfile(good_file):
            tty.msg("Already patched {0}".format(self.name))
            return
        elif os.path.isfile(no_patches_file):
            tty.msg("No patches needed for {0}".format(self.name))
            return

        # Apply all the patches for specs that match this one
        patched = False
        for patch in patches:
            try:
                with fsys.working_dir(self.stage.source_path):
                    patch.apply(self.stage)
                tty.msg("Applied patch {0}".format(patch.path_or_url))
                patched = True
            except spack.error.SpackError as e:
                tty.debug(e)

                # Touch bad file if anything goes wrong.
                tty.msg("Patch %s failed." % patch.path_or_url)
                fsys.touch(bad_file)
                raise

        if has_patch_fun:
            try:
                with fsys.working_dir(self.stage.source_path):
                    self.patch()
                tty.msg("Ran patch() for {0}".format(self.name))
                patched = True
            except spack.multimethod.NoSuchMethodError:
                # We are running a multimethod without a default case.
                # If there's no default it means we don't need to patch.
                if not patched:
                    # if we didn't apply a patch from a patch()
                    # directive, AND the patch function didn't apply, say
                    # no patches are needed.  Otherwise, we already
                    # printed a message for each patch.
                    tty.msg("No patches needed for {0}".format(self.name))
            except spack.error.SpackError as e:
                tty.debug(e)

                # Touch bad file if anything goes wrong.
                tty.msg("patch() function failed for {0}".format(self.name))
                fsys.touch(bad_file)
                raise

        # Get rid of any old failed file -- patches have either succeeded
        # or are not needed.  This is mostly defensive -- it's needed
        # if the restage() method doesn't clean *everything* (e.g., for a repo)
        if os.path.isfile(bad_file):
            os.remove(bad_file)

        # touch good or no patches file so that we skip next time.
        if patched:
            fsys.touch(good_file)
        else:
            fsys.touch(no_patches_file)

    @classmethod
    def all_patches(cls):
        """Retrieve all patches associated with the package.

        Retrieves patches on the package itself as well as patches on the
        dependencies of the package."""
        patches = []
        for _, patch_list in cls.patches.items():
            for patch in patch_list:
                patches.append(patch)

        pkg_deps = cls.dependencies
        for dep_name in pkg_deps:
            for _, dependency in pkg_deps[dep_name].items():
                for _, patch_list in dependency.patches.items():
                    for patch in patch_list:
                        patches.append(patch)

        return patches

    def content_hash(self, content=None):
        """Create a hash based on the artifacts and patches used to build this package.

        This includes:
            * source artifacts (tarballs, repositories) used to build;
            * content hashes (``sha256``'s) of all patches applied by Spack; and
            * canonicalized contents the ``package.py`` recipe used to build.

        This hash is only included in Spack's DAG hash for concrete specs, but if it
        happens to be called on a package with an abstract spec, only applicable (i.e.,
        determinable) portions of the hash will be included.

        """
        # list of components to make up the hash
        hash_content = []

        # source artifacts/repositories
        # TODO: resources
        if self.spec.versions.concrete:
            try:
                source_id = fs.for_package_version(self, self.version).source_id()
            except (fs.ExtrapolationError, fs.InvalidArgsError):
                # ExtrapolationError happens if the package has no fetchers defined.
                # InvalidArgsError happens when there are version directives with args,
                #     but none of them identifies an actual fetcher.
                source_id = None

            if not source_id:
                # TODO? in cases where a digest or source_id isn't available,
                # should this attempt to download the source and set one? This
                # probably only happens for source repositories which are
                # referenced by branch name rather than tag or commit ID.
                env = spack.environment.active_environment()
                from_local_sources = env and env.is_develop(self.spec)
                if self.has_code and not self.spec.external and not from_local_sources:
                    message = "Missing a source id for {s.name}@{s.version}"
                    tty.warn(message.format(s=self))
                hash_content.append("".encode("utf-8"))
            else:
                hash_content.append(source_id.encode("utf-8"))

        # patch sha256's
        # Only include these if they've been assigned by the concretizer.
        # We check spec._patches_assigned instead of spec.concrete because
        # we have to call package_hash *before* marking specs concrete
        if self.spec._patches_assigned():
            hash_content.extend(
                ":".join((p.sha256, str(p.level))).encode("utf-8") for p in self.spec.patches
            )

        # package.py contents
        hash_content.append(package_hash(self.spec, source=content).encode("utf-8"))

        # put it all together and encode as base32
        b32_hash = base64.b32encode(
            hashlib.sha256(bytes().join(sorted(hash_content))).digest()
        ).lower()

        # convert from bytes if running python 3
        if sys.version_info[0] >= 3:
            b32_hash = b32_hash.decode("utf-8")

        return b32_hash

    @property
    def cmake_prefix_paths(self):
        return [self.prefix]

    def _has_make_target(self, target):
        """Checks to see if 'target' is a valid target in a Makefile.

        Parameters:
            target (str): the target to check for

        Returns:
            bool: True if 'target' is found, else False
        """
        # Prevent altering LC_ALL for 'make' outside this function
        make = copy.deepcopy(inspect.getmodule(self).make)

        # Use English locale for missing target message comparison
        make.add_default_env("LC_ALL", "C")

        # Check if we have a Makefile
        for makefile in ["GNUmakefile", "Makefile", "makefile"]:
            if os.path.exists(makefile):
                break
        else:
            tty.debug("No Makefile found in the build directory")
            return False

        # Check if 'target' is a valid target.
        #
        # `make -n target` performs a "dry run". It prints the commands that
        # would be run but doesn't actually run them. If the target does not
        # exist, you will see one of the following error messages:
        #
        # GNU Make:
        #     make: *** No rule to make target `test'.  Stop.
        #           *** No rule to make target 'test'.  Stop.
        #
        # BSD Make:
        #     make: don't know how to make test. Stop
        missing_target_msgs = [
            "No rule to make target `{0}'.  Stop.",
            "No rule to make target '{0}'.  Stop.",
            "don't know how to make {0}. Stop",
        ]

        kwargs = {
            "fail_on_error": False,
            "output": os.devnull,
            "error": str,
        }

        stderr = make("-n", target, **kwargs)

        for missing_target_msg in missing_target_msgs:
            if missing_target_msg.format(target) in stderr:
                tty.debug("Target '{0}' not found in {1}".format(target, makefile))
                return False

        return True

    def _if_make_target_execute(self, target, *args, **kwargs):
        """Runs ``make target`` if 'target' is a valid target in the Makefile.

        Parameters:
            target (str): the target to potentially execute
        """
        if self._has_make_target(target):
            # Execute target
            inspect.getmodule(self).make(target, *args, **kwargs)

    def _has_ninja_target(self, target):
        """Checks to see if 'target' is a valid target in a Ninja build script.

        Parameters:
            target (str): the target to check for

        Returns:
            bool: True if 'target' is found, else False
        """
        ninja = inspect.getmodule(self).ninja

        # Check if we have a Ninja build script
        if not os.path.exists("build.ninja"):
            tty.debug("No Ninja build script found in the build directory")
            return False

        # Get a list of all targets in the Ninja build script
        # https://ninja-build.org/manual.html#_extra_tools
        all_targets = ninja("-t", "targets", "all", output=str).split("\n")

        # Check if 'target' is a valid target
        matches = [line for line in all_targets if line.startswith(target + ":")]

        if not matches:
            tty.debug("Target '{0}' not found in build.ninja".format(target))
            return False

        return True

    def _if_ninja_target_execute(self, target, *args, **kwargs):
        """Runs ``ninja target`` if 'target' is a valid target in the Ninja
        build script.

        Parameters:
            target (str): the target to potentially execute
        """
        if self._has_ninja_target(target):
            # Execute target
            inspect.getmodule(self).ninja(target, *args, **kwargs)

    def _get_needed_resources(self):
        resources = []
        # Select the resources that are needed for this build
        if self.spec.concrete:
            for when_spec, resource_list in self.resources.items():
                if when_spec in self.spec:
                    resources.extend(resource_list)
        else:
            for when_spec, resource_list in self.resources.items():
                # Note that variant checking is always strict for specs where
                # the name is not specified. But with strict variant checking,
                # only variants mentioned in 'other' are checked. Here we only
                # want to make sure that no constraints in when_spec
                # conflict with the spec, so we need to invoke
                # when_spec.satisfies(self.spec) vs.
                # self.spec.satisfies(when_spec)
                if when_spec.satisfies(self.spec, strict=False):
                    resources.extend(resource_list)
        # Sorts the resources by the length of the string representing their
        # destination. Since any nested resource must contain another
        # resource's name in its path, it seems that should work
        resources = sorted(resources, key=lambda res: len(res.destination))
        return resources

    def _resource_stage(self, resource):
        pieces = ["resource", resource.name, self.spec.dag_hash()]
        resource_stage_folder = "-".join(pieces)
        return resource_stage_folder

    @contextlib.contextmanager
    def _stage_and_write_lock(self):
        """Prefix lock nested in a stage."""
        with self.stage:
            with spack.store.db.prefix_write_lock(self.spec):
                yield

    def do_install(self, **kwargs):
        """Called by commands to install a package and or its dependencies.

        Package implementations should override install() to describe
        their build process.

        Args:
            cache_only (bool): Fail if binary package unavailable.
            dirty (bool): Don't clean the build environment before installing.
            explicit (bool): True if package was explicitly installed, False
                if package was implicitly installed (as a dependency).
            fail_fast (bool): Fail if any dependency fails to install;
                otherwise, the default is to install as many dependencies as
                possible (i.e., best effort installation).
            fake (bool): Don't really build; install fake stub files instead.
            force (bool): Install again, even if already installed.
            install_deps (bool): Install dependencies before installing this
                package
            install_source (bool): By default, source is not installed, but
                for debugging it might be useful to keep it around.
            keep_prefix (bool): Keep install prefix on failure. By default,
                destroys it.
            keep_stage (bool): By default, stage is destroyed only if there
                are no exceptions during build. Set to True to keep the stage
                even with exceptions.
            restage (bool): Force spack to restage the package source.
            skip_patch (bool): Skip patch stage of build if True.
            stop_before (str): stop execution before this
                installation phase (or None)
            stop_at (str): last installation phase to be executed
                (or None)
            tests (bool or list or set): False to run no tests, True to test
                all packages, or a list of package names to run tests for some
            use_cache (bool): Install from binary package, if available.
            verbose (bool): Display verbose build output (by default,
                suppresses it)
        """
        # Non-transitive dev specs need to keep the dev stage and be built from
        # source every time. Transitive ones just need to be built from source.
        dev_path_var = self.spec.variants.get("dev_path", None)
        if dev_path_var:
            kwargs["keep_stage"] = True

        builder = PackageInstaller([(self, kwargs)])
        builder.install()

    def cache_extra_test_sources(self, srcs):
        """Copy relative source paths to the corresponding install test subdir

        This method is intended as an optional install test setup helper for
        grabbing source files/directories during the installation process and
        copying them to the installation test subdirectory for subsequent use
        during install testing.

        Args:
            srcs (str or list): relative path for files and or
                subdirectories located in the staged source path that are to
                be copied to the corresponding location(s) under the install
                testing directory.
        """
        paths = [srcs] if isinstance(srcs, six.string_types) else srcs

        for path in paths:
            src_path = os.path.join(self.stage.source_path, path)
            dest_path = os.path.join(self.install_test_root, path)
            if os.path.isdir(src_path):
                fsys.install_tree(src_path, dest_path)
            else:
                fsys.mkdirp(os.path.dirname(dest_path))
                fsys.copy(src_path, dest_path)

    @contextlib.contextmanager
    def _setup_test(self, verbose, externals):
        self.test_failures = []
        if self.test_suite:
            self.test_log_file = self.test_suite.log_file_for_spec(self.spec)
            self.tested_file = self.test_suite.tested_file_for_spec(self.spec)
            pkg_id = self.test_suite.test_pkg_id(self.spec)
        else:
            self.test_log_file = fsys.join_path(self.stage.path, _spack_install_test_log)
            pkg_id = self.spec.format("{name}-{version}-{hash:7}")
        fsys.touch(self.test_log_file)  # Otherwise log_parse complains

        with tty.log.log_output(self.test_log_file, verbose) as logger:
            with logger.force_echo():
                tty.msg("Testing package {0}".format(pkg_id))

            # use debug print levels for log file to record commands
            old_debug = tty.is_debug()
            tty.set_debug(True)

            try:
                yield logger
            finally:
                # reset debug level
                tty.set_debug(old_debug)

    def do_test(self, dirty=False, externals=False):
        if self.test_requires_compiler:
            compilers = spack.compilers.compilers_for_spec(
                self.spec.compiler, arch_spec=self.spec.architecture
            )
            if not compilers:
                tty.error(
                    "Skipping tests for package %s\n"
                    % self.spec.format("{name}-{version}-{hash:7}")
                    + "Package test requires missing compiler %s" % self.spec.compiler
                )
                return

        kwargs = {"dirty": dirty, "fake": False, "context": "test", "externals": externals}
        if tty.is_verbose():
            kwargs["verbose"] = True
        spack.build_environment.start_build_process(self, test_process, kwargs)

    def test(self):
        # Defer tests to virtual and concrete packages
        pass

    def run_test(
        self,
        exe,
        options=[],
        expected=[],
        status=0,
        installed=False,
        purpose="",
        skip_missing=False,
        work_dir=None,
    ):
        """Run the test and confirm the expected results are obtained

        Log any failures and continue, they will be re-raised later

        Args:
            exe (str): the name of the executable
            options (str or list): list of options to pass to the runner
            expected (str or list): list of expected output strings.
                Each string is a regex expected to match part of the output.
            status (int or list): possible passing status values
                with 0 meaning the test is expected to succeed
            installed (bool): if ``True``, the executable must be in the
                install prefix
            purpose (str): message to display before running test
            skip_missing (bool): skip the test if the executable is not
                in the install prefix bin directory or the provided work_dir
            work_dir (str or None): path to the smoke test directory
        """
        wdir = "." if work_dir is None else work_dir
        with fsys.working_dir(wdir, create=True):
            try:
                runner = which(exe)
                if runner is None and skip_missing:
                    return
                assert runner is not None, "Failed to find executable '{0}'".format(exe)

                self._run_test_helper(runner, options, expected, status, installed, purpose)
                print("PASSED")
                return True
            except BaseException as e:
                # print a summary of the error to the log file
                # so that cdash and junit reporters know about it
                exc_type, _, tb = sys.exc_info()
                print("FAILED: {0}".format(e))
                import traceback

                # remove the current call frame to exclude the extract_stack
                # call from the error
                stack = traceback.extract_stack()[:-1]

                # Package files have a line added at import time, so we re-read
                # the file to make line numbers match. We have to subtract two
                # from the line number because the original line number is
                # inflated once by the import statement and the lines are
                # displaced one by the import statement.
                for i, entry in enumerate(stack):
                    filename, lineno, function, text = entry
                    if spack.repo.is_package_file(filename):
                        with open(filename, "r") as f:
                            lines = f.readlines()
                        new_lineno = lineno - 2
                        text = lines[new_lineno]
                        stack[i] = (filename, new_lineno, function, text)

                # Format the stack to print and print it
                out = traceback.format_list(stack)
                for line in out:
                    print(line.rstrip("\n"))

                if exc_type is spack.util.executable.ProcessError:
                    out = six.StringIO()
                    spack.build_environment.write_log_summary(
                        out, "test", self.test_log_file, last=1
                    )
                    m = out.getvalue()
                else:
                    # We're below the package context, so get context from
                    # stack instead of from traceback.
                    # The traceback is truncated here, so we can't use it to
                    # traverse the stack.
                    m = "\n".join(spack.build_environment.get_package_context(tb))

                exc = e  # e is deleted after this block

                # If we fail fast, raise another error
                if spack.config.get("config:fail_fast", False):
                    raise TestFailure([(exc, m)])
                else:
                    self.test_failures.append((exc, m))
                return False

    def _run_test_helper(self, runner, options, expected, status, installed, purpose):
        status = [status] if isinstance(status, six.integer_types) else status
        expected = [expected] if isinstance(expected, six.string_types) else expected
        options = [options] if isinstance(options, six.string_types) else options

        if purpose:
            tty.msg(purpose)
        else:
            tty.debug("test: {0}: expect command status in {1}".format(runner.name, status))

        if installed:
            msg = "Executable '{0}' expected in prefix".format(runner.name)
            msg += ", found in {0} instead".format(runner.path)
            assert runner.path.startswith(self.spec.prefix), msg

        try:
            output = runner(*options, output=str.split, error=str.split)

            assert 0 in status, "Expected {0} execution to fail".format(runner.name)
        except ProcessError as err:
            output = str(err)
            match = re.search(r"exited with status ([0-9]+)", output)
            if not (match and int(match.group(1)) in status):
                raise

        for check in expected:
            cmd = " ".join([runner.name] + options)
            msg = "Expected '{0}' to match output of `{1}`".format(check, cmd)
            msg += "\n\nOutput: {0}".format(output)
            assert re.search(check, output), msg

    def unit_test_check(self):
        """Hook for unit tests to assert things about package internals.

        Unit tests can override this function to perform checks after
        ``Package.install`` and all post-install hooks run, but before
        the database is updated.

        The overridden function may indicate that the install procedure
        should terminate early (before updating the database) by
        returning ``False`` (or any value such that ``bool(result)`` is
        ``False``).

        Return:
            (bool): ``True`` to continue, ``False`` to skip ``install()``
        """
        return True

    @property
    def build_log_path(self):
        """
        Return the expected (or current) build log file path.  The path points
        to the staging build file until the software is successfully installed,
        when it points to the file in the installation directory.
        """
        return self.install_log_path if self.spec.installed else self.log_path

    @classmethod
    def inject_flags(cls, name, flags):
        # type: (Type, str, Iterable[str]) -> FLAG_HANDLER_RETURN_TYPE
        """
        flag_handler that injects all flags through the compiler wrapper.
        """
        return flags, None, None

    @classmethod
    def env_flags(cls, name, flags):
        # type: (Type, str, Iterable[str]) -> FLAG_HANDLER_RETURN_TYPE
        """
        flag_handler that adds all flags to canonical environment variables.
        """
        return None, flags, None

    @classmethod
    def build_system_flags(cls, name, flags):
        # type: (Type, str, Iterable[str]) -> FLAG_HANDLER_RETURN_TYPE
        """
        flag_handler that passes flags to the build system arguments.  Any
        package using `build_system_flags` must also implement
        `flags_to_build_system_args`, or derive from a class that
        implements it.  Currently, AutotoolsPackage and CMakePackage
        implement it.
        """
        return None, None, flags

    def setup_run_environment(self, env):
        """Sets up the run environment for a package.

        Args:
            env (spack.util.environment.EnvironmentModifications): environment
                modifications to be applied when the package is run. Package authors
                can call methods on it to alter the run environment.
        """
        pass

    def setup_dependent_run_environment(self, env, dependent_spec):
        """Sets up the run environment of packages that depend on this one.

        This is similar to ``setup_run_environment``, but it is used to
        modify the run environments of packages that *depend* on this one.

        This gives packages like Python and others that follow the extension
        model a way to implement common environment or run-time settings
        for dependencies.

        Args:
            env (spack.util.environment.EnvironmentModifications): environment
                modifications to be applied when the dependent package is run.
                Package authors can call methods on it to alter the build environment.

            dependent_spec (spack.spec.Spec): The spec of the dependent package
                about to be run. This allows the extendee (self) to query
                the dependent's state. Note that *this* package's spec is
                available as ``self.spec``
        """
        pass

    def setup_dependent_package(self, module, dependent_spec):
        """Set up Python module-scope variables for dependent packages.

        Called before the install() method of dependents.

        Default implementation does nothing, but this can be
        overridden by an extendable package to set up the module of
        its extensions. This is useful if there are some common steps
        to installing all extensions for a certain package.

        Examples:

        1. Extensions often need to invoke the ``python`` interpreter
           from the Python installation being extended. This routine
           can put a ``python()`` Executable object in the module scope
           for the extension package to simplify extension installs.

        2. MPI compilers could set some variables in the dependent's
           scope that point to ``mpicc``, ``mpicxx``, etc., allowing
           them to be called by common name regardless of which MPI is used.

        3. BLAS/LAPACK implementations can set some variables
           indicating the path to their libraries, since these
           paths differ by BLAS/LAPACK implementation.

        Args:
            module (spack.package_base.PackageBase.module): The Python ``module``
                object of the dependent package. Packages can use this to set
                module-scope variables for the dependent to use.

            dependent_spec (spack.spec.Spec): The spec of the dependent package
                about to be built. This allows the extendee (self) to
                query the dependent's state.  Note that *this*
                package's spec is available as ``self.spec``.
        """
        pass

    _flag_handler = None  # type: Optional[FLAG_HANDLER_TYPE]

    @property
    def flag_handler(self):
        # type: () -> FLAG_HANDLER_TYPE
        if self._flag_handler is None:
            self._flag_handler = PackageBase.inject_flags
        return self._flag_handler

    @flag_handler.setter
    def flag_handler(self, var):
        # type: (FLAG_HANDLER_TYPE) -> None
        self._flag_handler = var

    # The flag handler method is called for each of the allowed compiler flags.
    # It returns a triple of inject_flags, env_flags, build_system_flags.
    # The flags returned as inject_flags are injected through the spack
    #  compiler wrappers.
    # The flags returned as env_flags are passed to the build system through
    #  the environment variables of the same name.
    # The flags returned as build_system_flags are passed to the build system
    #  package subclass to be turned into the appropriate part of the standard
    #  arguments. This is implemented for build system classes where
    #  appropriate and will otherwise raise a NotImplementedError.

    def flags_to_build_system_args(self, flags):
        # Takes flags as a dict name: list of values
        if any(v for v in flags.values()):
            msg = "The {0} build system".format(self.__class__.__name__)
            msg += " cannot take command line arguments for compiler flags"
            raise NotImplementedError(msg)

    @staticmethod
    def uninstall_by_spec(spec, force=False, deprecator=None):
        if not os.path.isdir(spec.prefix):
            # prefix may not exist, but DB may be inconsistent. Try to fix by
            # removing, but omit hooks.
            specs = spack.store.db.query(spec, installed=True)
            if specs:
                if deprecator:
                    spack.store.db.deprecate(specs[0], deprecator)
                    tty.debug("Deprecating stale DB entry for {0}".format(spec.short_spec))
                else:
                    spack.store.db.remove(specs[0])
                    tty.debug("Removed stale DB entry for {0}".format(spec.short_spec))
                return
            else:
                raise InstallError(str(spec) + " is not installed.")

        if not force:
            dependents = spack.store.db.installed_relatives(
                spec,
                direction="parents",
                transitive=True,
                deptype=("link", "run"),
            )
            if dependents:
                raise PackageStillNeededError(spec, dependents)

        # Try to get the package for the spec
        try:
            pkg = spec.package
        except spack.repo.UnknownEntityError:
            pkg = None

        # Pre-uninstall hook runs first.
        with spack.store.db.prefix_write_lock(spec):

            if pkg is not None:
                try:
                    spack.hooks.pre_uninstall(spec)
                except Exception as error:
                    if force:
                        error_msg = (
                            "One or more pre_uninstall hooks have failed"
                            " for {0}, but Spack is continuing with the"
                            " uninstall".format(str(spec))
                        )
                        if isinstance(error, spack.error.SpackError):
                            error_msg += "\n\nError message: {0}".format(str(error))
                        tty.warn(error_msg)
                        # Note that if the uninstall succeeds then we won't be
                        # seeing this error again and won't have another chance
                        # to run the hook.
                    else:
                        raise

            # Uninstalling in Spack only requires removing the prefix.
            if not spec.external:
                msg = "Deleting package prefix [{0}]"
                tty.debug(msg.format(spec.short_spec))
                # test if spec is already deprecated, not whether we want to
                # deprecate it now
                deprecated = bool(spack.store.db.deprecator(spec))
                spack.store.layout.remove_install_directory(spec, deprecated)
            # Delete DB entry
            if deprecator:
                msg = "deprecating DB entry [{0}] in favor of [{1}]"
                tty.debug(msg.format(spec.short_spec, deprecator.short_spec))
                spack.store.db.deprecate(spec, deprecator)
            else:
                msg = "Deleting DB entry [{0}]"
                tty.debug(msg.format(spec.short_spec))
                spack.store.db.remove(spec)

        if pkg is not None:
            try:
                spack.hooks.post_uninstall(spec)
            except Exception:
                # If there is a failure here, this is our only chance to do
                # something about it: at this point the Spec has been removed
                # from the DB and prefix, so the post-uninstallation hooks
                # will not have another chance to run.
                error_msg = (
                    "One or more post-uninstallation hooks failed for"
                    " {0}, but the prefix has been removed (if it is not"
                    " external).".format(str(spec))
                )
                tb_msg = traceback.format_exc()
                error_msg += "\n\nThe error:\n\n{0}".format(tb_msg)
                tty.warn(error_msg)

        tty.msg("Successfully uninstalled {0}".format(spec.short_spec))

    def do_uninstall(self, force=False):
        """Uninstall this package by spec."""
        # delegate to instance-less method.
        PackageBase.uninstall_by_spec(self.spec, force)

    def do_deprecate(self, deprecator, link_fn):
        """Deprecate this package in favor of deprecator spec"""
        spec = self.spec

        # Check whether package to deprecate has active extensions
        if self.extendable:
            view = spack.filesystem_view.YamlFilesystemView(spec.prefix, spack.store.layout)
            active_exts = view.extensions_layout.extension_map(spec).values()
            if active_exts:
                short = spec.format("{name}/{hash:7}")
                m = "Spec %s has active extensions\n" % short
                for active in active_exts:
                    m += "        %s\n" % active.format("{name}/{hash:7}")
                    m += "Deactivate extensions before deprecating %s" % short
                tty.die(m)

        # Check whether package to deprecate is an active extension
        if self.is_extension:
            extendee = self.extendee_spec
            view = spack.filesystem_view.YamlFilesystemView(extendee.prefix, spack.store.layout)

            if self.is_activated(view):
                short = spec.format("{name}/{hash:7}")
                short_ext = extendee.format("{name}/{hash:7}")
                msg = "Spec %s is an active extension of %s\n" % (short, short_ext)
                msg += "Deactivate %s to be able to deprecate it" % short
                tty.die(msg)

        # Install deprecator if it isn't installed already
        if not spack.store.db.query(deprecator):
            deprecator.package.do_install()

        old_deprecator = spack.store.db.deprecator(spec)
        if old_deprecator:
            # Find this specs yaml file from its old deprecation
            self_yaml = spack.store.layout.deprecated_file_path(spec, old_deprecator)
        else:
            self_yaml = spack.store.layout.spec_file_path(spec)

        # copy spec metadata to "deprecated" dir of deprecator
        depr_yaml = spack.store.layout.deprecated_file_path(spec, deprecator)
        fsys.mkdirp(os.path.dirname(depr_yaml))
        shutil.copy2(self_yaml, depr_yaml)

        # Any specs deprecated in favor of this spec are re-deprecated in
        # favor of its new deprecator
        for deprecated in spack.store.db.specs_deprecated_by(spec):
            deprecated.package.do_deprecate(deprecator, link_fn)

        # Now that we've handled metadata, uninstall and replace with link
        PackageBase.uninstall_by_spec(spec, force=True, deprecator=deprecator)
        link_fn(deprecator.prefix, spec.prefix)

    def _check_extendable(self):
        if not self.extendable:
            raise ValueError("Package %s is not extendable!" % self.name)

    def _sanity_check_extension(self):
        if not self.is_extension:
            raise ActivationError("This package is not an extension.")

        extendee_package = self.extendee_spec.package
        extendee_package._check_extendable()

        if not self.extendee_spec.installed:
            raise ActivationError("Can only (de)activate extensions for installed packages.")
        if not self.spec.installed:
            raise ActivationError("Extensions must first be installed.")
        if self.extendee_spec.name not in self.extendees:
            raise ActivationError("%s does not extend %s!" % (self.name, self.extendee.name))

    def do_activate(self, view=None, with_dependencies=True, verbose=True):
        """Called on an extension to invoke the extendee's activate method.

        Commands should call this routine, and should not call
        activate() directly.
        """
        if verbose:
            tty.msg(
                "Activating extension {0} for {1}".format(
                    self.spec.cshort_spec, self.extendee_spec.cshort_spec
                )
            )

        self._sanity_check_extension()
        if not view:
            view = YamlFilesystemView(self.extendee_spec.prefix, spack.store.layout)

        extensions_layout = view.extensions_layout

        try:
            extensions_layout.check_extension_conflict(self.extendee_spec, self.spec)
        except spack.directory_layout.ExtensionAlreadyInstalledError as e:
            # already installed, let caller know
            tty.msg(e.message)
            return

        # Activate any package dependencies that are also extensions.
        if with_dependencies:
            for spec in self.dependency_activations():
                if not spec.package.is_activated(view):
                    spec.package.do_activate(
                        view, with_dependencies=with_dependencies, verbose=verbose
                    )

        self.extendee_spec.package.activate(self, view, **self.extendee_args)

        extensions_layout.add_extension(self.extendee_spec, self.spec)

        if verbose:
            tty.debug(
                "Activated extension {0} for {1}".format(
                    self.spec.cshort_spec, self.extendee_spec.cshort_spec
                )
            )

    def dependency_activations(self):
        return (
            spec
            for spec in self.spec.traverse(root=False, deptype="run")
            if spec.package.extends(self.extendee_spec)
        )

    def activate(self, extension, view, **kwargs):
        """
        Add the extension to the specified view.

        Package authors can override this function to maintain some
        centralized state related to the set of activated extensions
        for a package.

        Spack internals (commands, hooks, etc.) should call
        do_activate() method so that proper checks are always executed.
        """
        view.merge(extension.spec, ignore=kwargs.get("ignore", None))

    def do_deactivate(self, view=None, **kwargs):
        """Remove this extension package from the specified view. Called
        on the extension to invoke extendee's deactivate() method.

        `remove_dependents=True` deactivates extensions depending on this
        package instead of raising an error.
        """
        self._sanity_check_extension()
        force = kwargs.get("force", False)
        verbose = kwargs.get("verbose", True)
        remove_dependents = kwargs.get("remove_dependents", False)

        if verbose:
            tty.msg(
                "Deactivating extension {0} for {1}".format(
                    self.spec.cshort_spec, self.extendee_spec.cshort_spec
                )
            )

        if not view:
            view = YamlFilesystemView(self.extendee_spec.prefix, spack.store.layout)
        extensions_layout = view.extensions_layout

        # Allow a force deactivate to happen.  This can unlink
        # spurious files if something was corrupted.
        if not force:
            extensions_layout.check_activated(self.extendee_spec, self.spec)

            activated = extensions_layout.extension_map(self.extendee_spec)
            for name, aspec in activated.items():
                if aspec == self.spec:
                    continue
                for dep in aspec.traverse(deptype="run"):
                    if self.spec == dep:
                        if remove_dependents:
                            aspec.package.do_deactivate(**kwargs)
                        else:
                            msg = (
                                "Cannot deactivate {0} because {1} is "
                                "activated and depends on it"
                            )
                            raise ActivationError(
                                msg.format(self.spec.cshort_spec, aspec.cshort_spec)
                            )

        self.extendee_spec.package.deactivate(self, view, **self.extendee_args)

        # redundant activation check -- makes SURE the spec is not
        # still activated even if something was wrong above.
        if self.is_activated(view):
            extensions_layout.remove_extension(self.extendee_spec, self.spec)

        if verbose:
            tty.debug(
                "Deactivated extension {0} for {1}".format(
                    self.spec.cshort_spec, self.extendee_spec.cshort_spec
                )
            )

    def deactivate(self, extension, view, **kwargs):
        """
        Remove all extension files from the specified view.

        Package authors can override this method to support other
        extension mechanisms.  Spack internals (commands, hooks, etc.)
        should call do_deactivate() method so that proper checks are
        always executed.
        """
        view.unmerge(extension.spec, ignore=kwargs.get("ignore", None))

    def view(self):
        """Create a view with the prefix of this package as the root.
        Extensions added to this view will modify the installation prefix of
        this package.
        """
        return YamlFilesystemView(self.prefix, spack.store.layout)

    def do_restage(self):
        """Reverts expanded/checked out source to a pristine state."""
        self.stage.restage()

    def do_clean(self):
        """Removes the package's build stage and source tarball."""
        for patch in self.spec.patches:
            patch.clean()

        self.stage.destroy()

    @classmethod
    def format_doc(cls, **kwargs):
        """Wrap doc string at 72 characters and format nicely"""
        indent = kwargs.get("indent", 0)

        if not cls.__doc__:
            return ""

        doc = re.sub(r"\s+", " ", cls.__doc__)
        lines = textwrap.wrap(doc, 72)
        results = six.StringIO()
        for line in lines:
            results.write((" " * indent) + line + "\n")
        return results.getvalue()

    @property
    def all_urls(self):
        """A list of all URLs in a package.

        Check both class-level and version-specific URLs.

        Returns:
            list: a list of URLs
        """
        urls = []
        if hasattr(self, "url") and self.url:
            urls.append(self.url)

        # fetch from first entry in urls to save time
        if hasattr(self, "urls") and self.urls:
            urls.append(self.urls[0])

        for args in self.versions.values():
            if "url" in args:
                urls.append(args["url"])
        return urls

    def fetch_remote_versions(self, concurrency=128):
        """Find remote versions of this package.

        Uses ``list_url`` and any other URLs listed in the package file.

        Returns:
            dict: a dictionary mapping versions to URLs
        """
        if not self.all_urls:
            return {}

        try:
            return spack.util.web.find_versions_of_archive(
                self.all_urls,
                self.list_url,
                self.list_depth,
                concurrency,
                reference_package=self,
            )
        except spack.util.web.NoNetworkConnectionError as e:
            tty.die("Package.fetch_versions couldn't connect to:", e.url, e.message)

    @property
    def rpath(self):
        """Get the rpath this package links with, as a list of paths."""
        rpaths = [self.prefix.lib, self.prefix.lib64]
        deps = self.spec.dependencies(deptype="link")
        rpaths.extend(d.prefix.lib for d in deps if os.path.isdir(d.prefix.lib))
        rpaths.extend(d.prefix.lib64 for d in deps if os.path.isdir(d.prefix.lib64))
        if is_windows:
            rpaths.extend(d.prefix.bin for d in deps if os.path.isdir(d.prefix.bin))
        return rpaths

    @property
    def rpath_args(self):
        """
        Get the rpath args as a string, with -Wl,-rpath, for each element
        """
        return " ".join("-Wl,-rpath,%s" % p for p in self.rpath)

    @property
    def builder(self):
        return spack.builder.create(self)

    @staticmethod
    def run_test_callbacks(builder, method_names, callback_type="install"):
        """Tries to call all of the listed methods, returning immediately
        if the list is None."""
        if not builder.pkg.run_tests or method_names is None:
            return

        fail_fast = spack.config.get("config:fail_fast", False)
        with builder.pkg._setup_test(verbose=False, externals=False) as logger:
            # Report running each of the methods in the build log
            print_test_message(logger, "Running {0}-time tests".format(callback_type), True)

            for name in method_names:
                try:
                    fn = getattr(builder, name)

                    msg = ("RUN-TESTS: {0}-time tests [{1}]".format(callback_type, name),)
                    print_test_message(logger, msg, True)

                    fn()
                except AttributeError as e:
                    msg = ("RUN-TESTS: method not implemented [{0}]".format(name),)
                    print_test_message(logger, msg, True)

                    builder.pkg.test_failures.append((e, msg))
                    if fail_fast:
                        break

            # Raise any collected failures here
            if builder.pkg.test_failures:
                raise TestFailure(builder.pkg.test_failures)


def has_test_method(pkg):
    """Determine if the package defines its own stand-alone test method.

    Args:
        pkg (str): the package being checked

    Returns:
        (bool): ``True`` if the package overrides the default method; else
            ``False``
    """
    if not inspect.isclass(pkg):
        tty.die("{0}: is not a class, it is {1}".format(pkg, type(pkg)))

    return (issubclass(pkg, PackageBase) and pkg.test != PackageBase.test) or (
        isinstance(pkg, PackageBase) and pkg.test.__func__ != PackageBase.test
    )


def print_test_message(logger, msg, verbose):
    if verbose:
        with logger.force_echo():
            tty.msg(msg)
    else:
        tty.msg(msg)


def test_process(pkg, kwargs):
    verbose = kwargs.get("verbose", False)
    externals = kwargs.get("externals", False)

    with pkg._setup_test(verbose, externals) as logger:
        if pkg.spec.external and not externals:
            print_test_message(logger, "Skipped tests for external package", verbose)
            return

        if not pkg.spec.installed:
            print_test_message(logger, "Skipped not installed package", verbose)
            return

        # run test methods from the package and all virtuals it
        # provides virtuals have to be deduped by name
        v_names = list(set([vspec.name for vspec in pkg.virtuals_provided]))

        # hack for compilers that are not dependencies (yet)
        # TODO: this all eventually goes away
        c_names = ("gcc", "intel", "intel-parallel-studio", "pgi")
        if pkg.name in c_names:
            v_names.extend(["c", "cxx", "fortran"])
        if pkg.spec.satisfies("llvm+clang"):
            v_names.extend(["c", "cxx"])

        test_specs = [pkg.spec] + [spack.spec.Spec(v_name) for v_name in sorted(v_names)]

        ran_actual_test_function = False
        try:
            with fsys.working_dir(pkg.test_suite.test_dir_for_spec(pkg.spec)):
                for spec in test_specs:
                    pkg.test_suite.current_test_spec = spec
                    # Fail gracefully if a virtual has no package/tests
                    try:
                        spec_pkg = spec.package
                    except spack.repo.UnknownPackageError:
                        continue

                    # copy installed test sources cache into test cache dir
                    if spec.concrete:
                        cache_source = spec_pkg.install_test_root
                        cache_dir = pkg.test_suite.current_test_cache_dir
                        if os.path.isdir(cache_source) and not os.path.exists(cache_dir):
                            fsys.install_tree(cache_source, cache_dir)

                    # copy test data into test data dir
                    data_source = Prefix(spec_pkg.package_dir).test
                    data_dir = pkg.test_suite.current_test_data_dir
                    if os.path.isdir(data_source) and not os.path.exists(data_dir):
                        # We assume data dir is used read-only
                        # maybe enforce this later
                        shutil.copytree(data_source, data_dir)

                    # grab the function for each method so we can call
                    # it with the package
                    test_fn = spec_pkg.__class__.test
                    if not isinstance(test_fn, types.FunctionType):
                        test_fn = test_fn.__func__

                    # Skip any test methods consisting solely of 'pass'
                    # since they do not contribute to package testing.
                    source = (inspect.getsource(test_fn)).splitlines()[1:]
                    lines = (ln.strip() for ln in source)
                    statements = [ln for ln in lines if not ln.startswith("#")]
                    if len(statements) > 0 and statements[0] == "pass":
                        continue

                    # Run the tests
                    ran_actual_test_function = True
                    context = logger.force_echo if verbose else nullcontext
                    with context():
                        test_fn(pkg)

            # If fail-fast was on, we error out above
            # If we collect errors, raise them in batch here
            if pkg.test_failures:
                raise TestFailure(pkg.test_failures)

        finally:
            # flag the package as having been tested (i.e., ran one or more
            # non-pass-only methods
            if ran_actual_test_function:
                fsys.touch(pkg.tested_file)
                # log one more test message to provide a completion timestamp
                # for CDash reporting
                tty.msg("Completed testing")
            else:
                print_test_message(logger, "No tests to run", verbose)


inject_flags = PackageBase.inject_flags
env_flags = PackageBase.env_flags
build_system_flags = PackageBase.build_system_flags


def install_dependency_symlinks(pkg, spec, prefix):
    """
    Execute a dummy install and flatten dependencies.

    This routine can be used in a ``package.py`` definition by setting
    ``install = install_dependency_symlinks``.

    This feature comes in handy for creating a common location for the
    the installation of third-party libraries.
    """
    flatten_dependencies(spec, prefix)


def use_cray_compiler_names():
    """Compiler names for builds that rely on cray compiler names."""
    os.environ["CC"] = "cc"
    os.environ["CXX"] = "CC"
    os.environ["FC"] = "ftn"
    os.environ["F77"] = "ftn"


def flatten_dependencies(spec, flat_dir):
    """Make each dependency of spec present in dir via symlink."""
    for dep in spec.traverse(root=False):
        name = dep.name

        dep_path = spack.store.layout.path_for_spec(dep)
        dep_files = LinkTree(dep_path)

        os.mkdir(flat_dir + "/" + name)

        conflict = dep_files.find_conflict(flat_dir + "/" + name)
        if conflict:
            raise DependencyConflictError(conflict)

        dep_files.merge(flat_dir + "/" + name)


def possible_dependencies(*pkg_or_spec, **kwargs):
    """Get the possible dependencies of a number of packages.

    See ``PackageBase.possible_dependencies`` for details.
    """
    packages = []
    for pos in pkg_or_spec:
        if isinstance(pos, PackageMeta):
            packages.append(pos)
            continue

        if not isinstance(pos, spack.spec.Spec):
            pos = spack.spec.Spec(pos)

        if spack.repo.path.is_virtual(pos.name):
            packages.extend(p.package_class for p in spack.repo.path.providers_for(pos.name))
            continue
        else:
            packages.append(pos.package_class)

    visited = {}
    for pkg in packages:
        pkg.possible_dependencies(visited=visited, **kwargs)

    return visited


class PackageStillNeededError(InstallError):
    """Raised when package is still needed by another on uninstall."""

    def __init__(self, spec, dependents):
        super(PackageStillNeededError, self).__init__("Cannot uninstall %s" % spec)
        self.spec = spec
        self.dependents = dependents


class PackageError(spack.error.SpackError):
    """Raised when something is wrong with a package definition."""

    def __init__(self, message, long_msg=None):
        super(PackageError, self).__init__(message, long_msg)


class PackageVersionError(PackageError):
    """Raised when a version URL cannot automatically be determined."""

    def __init__(self, version):
        super(PackageVersionError, self).__init__(
            "Cannot determine a URL automatically for version %s" % version,
            "Please provide a url for this version in the package.py file.",
        )


class NoURLError(PackageError):
    """Raised when someone tries to build a URL for a package with no URLs."""

    def __init__(self, cls):
        super(NoURLError, self).__init__("Package %s has no version with a URL." % cls.__name__)


class InvalidPackageOpError(PackageError):
    """Raised when someone tries perform an invalid operation on a package."""


class ExtensionError(PackageError):
    """Superclass for all errors having to do with extension packages."""


class ActivationError(ExtensionError):
    """Raised when there are problems activating an extension."""

    def __init__(self, msg, long_msg=None):
        super(ActivationError, self).__init__(msg, long_msg)


class DependencyConflictError(spack.error.SpackError):
    """Raised when the dependencies cannot be flattened as asked for."""

    def __init__(self, conflict):
        super(DependencyConflictError, self).__init__(
            "%s conflicts with another file in the flattened directory." % (conflict)
        )<|MERGE_RESOLUTION|>--- conflicted
+++ resolved
@@ -316,58 +316,6 @@
         InstallPhase attributes in the class that will be initialized in
         __init__.
         """
-<<<<<<< HEAD
-        if "phases" in attr_dict:
-            # Turn the strings in 'phases' into InstallPhase instances
-            # and add them as private attributes
-            _InstallPhase_phases = [PackageMeta.phase_fmt.format(x) for x in attr_dict["phases"]]
-            for phase_name, callback_name in zip(_InstallPhase_phases, attr_dict["phases"]):
-                attr_dict[phase_name] = InstallPhase(callback_name)
-            attr_dict["_InstallPhase_phases"] = _InstallPhase_phases
-
-        def _flush_callbacks(check_name):
-            # Name of the attribute I am going to check it exists
-            check_attr = PackageMeta.phase_fmt.format(check_name)
-            checks = getattr(cls, check_attr)
-            if checks:
-                for phase_name, funcs in checks.items():
-                    phase_attr = PackageMeta.phase_fmt.format(phase_name)
-                    try:
-                        # Search for the phase in the attribute dictionary
-                        phase = attr_dict[phase_attr]
-                    except KeyError:
-                        # If it is not there it's in the bases
-                        # and we added a check. We need to copy
-                        # and extend
-                        for base in bases:
-                            phase = getattr(base, phase_attr, None)
-                            if phase is not None:
-                                break
-                        else:
-                            tty.die(
-                                """\
-bad callback decorator @{decorator}() for functions {funcs} in package {pkg}:""".format(
-                                    decorator=check_name,
-                                    funcs=[f.__name__ for f in funcs],
-                                    pkg=name,
-                                ),
-                                'no phase "{phase}" in {pkg} or any base class thereof'.format(
-                                    phase=phase_name, pkg=name
-                                ),
-                            )
-
-                        phase = attr_dict[phase_attr] = phase.copy()
-                    getattr(phase, check_name).extend(funcs)
-                # Clear the attribute for the next class
-                setattr(cls, check_attr, {})
-
-        _flush_callbacks("run_before")
-        _flush_callbacks("run_after")
-
-        # Reset names for packages that inherit from another
-        # package with a different name
-=======
->>>>>>> 8b202769
         attr_dict["_name"] = None
 
         return super(PackageMeta, cls).__new__(cls, name, bases, attr_dict)
