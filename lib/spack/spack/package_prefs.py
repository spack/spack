##############################################################################
# Copyright (c) 2013-2016, Lawrence Livermore National Security, LLC.
# Produced at the Lawrence Livermore National Laboratory.
#
# This file is part of Spack.
# Created by Todd Gamblin, tgamblin@llnl.gov, All rights reserved.
# LLNL-CODE-647188
#
# For details, see https://github.com/llnl/spack
# Please also see the LICENSE file for our notice and the LGPL.
#
# This program is free software; you can redistribute it and/or modify
# it under the terms of the GNU Lesser General Public License (as
# published by the Free Software Foundation) version 2.1, February 1999.
#
# This program is distributed in the hope that it will be useful, but
# WITHOUT ANY WARRANTY; without even the IMPLIED WARRANTY OF
# MERCHANTABILITY or FITNESS FOR A PARTICULAR PURPOSE. See the terms and
# conditions of the GNU Lesser General Public License for more details.
#
# You should have received a copy of the GNU Lesser General Public
# License along with this program; if not, write to the Free Software
# Foundation, Inc., 59 Temple Place, Suite 330, Boston, MA 02111-1307 USA
##############################################################################
from six import string_types
from six import iteritems

from llnl.util.lang import classproperty

import spack
import spack.error
from spack.util.path import canonicalize_path
from spack.version import *


_lesser_spec_types = {'compiler': spack.spec.CompilerSpec,
                      'version': VersionList}


def _spec_type(component):
    """Map from component name to spec type for package prefs."""
    return _lesser_spec_types.get(component, spack.spec.Spec)


def get_packages_config():
    """Wrapper around get_packages_config() to validate semantics."""
    config = spack.config.get_config('packages')

    # Get a list of virtuals from packages.yaml.  Note that because we
    # check spack.repo, this collects virtuals that are actually provided
    # by sometihng, not just packages/names that don't exist.
    # So, this won't include, e.g., 'all'.
    virtuals = [(pkg_name, pkg_name._start_mark) for pkg_name in config
                if spack.repo.is_virtual(pkg_name)]

    # die if there are virtuals in `packages.py`
    if virtuals:
        errors = ["%s: %s" % (line_info, name) for name, line_info in virtuals]
        raise VirtualInPackagesYAMLError(
            "packages.yaml entries cannot be virtual packages:",
            '\n'.join(errors))

    return config


class PackagePrefs(object):
    """Defines the sort order for a set of specs.

    Spack's package preference implementation uses PackagePrefss to
    define sort order. The PackagePrefs class looks at Spack's
    packages.yaml configuration and, when called on a spec, returns a key
    that can be used to sort that spec in order of the user's
    preferences.

    You can use it like this:

       # key function sorts CompilerSpecs for `mpich` in order of preference
       kf = PackagePrefs('mpich', 'compiler')
       compiler_list.sort(key=kf)

    Or like this:

       # key function to sort VersionLists for OpenMPI in order of preference.
       kf = PackagePrefs('openmpi', 'version')
       version_list.sort(key=kf)

    Optionally, you can sort in order of preferred virtual dependency
    providers.  To do that, provide 'providers' and a third argument
    denoting the virtual package (e.g., ``mpi``):

       kf = PackagePrefs('trilinos', 'providers', 'mpi')
       provider_spec_list.sort(key=kf)

    """
    _packages_config_cache = None
    _spec_cache = {}

    def __init__(self, pkgname, component, vpkg=None):
        self.pkgname = pkgname
        self.component = component
        self.vpkg = vpkg

    def __call__(self, spec):
        """Return a key object (an index) that can be used to sort spec.

           Sort is done in package order. We don't cache the result of
           this function as Python's sort functions already ensure that the
           key function is called at most once per sorted element.
        """
        spec_order = self._specs_for_pkg(
            self.pkgname, self.component, self.vpkg)

        # integer is the index of the first spec in order that satisfies
        # spec, or it's a number larger than any position in the order.
        return next(
            (i for i, s in enumerate(spec_order) if spec.satisfies(s)),
            len(spec_order))

    @classproperty
    @classmethod
    def _packages_config(cls):
        if cls._packages_config_cache is None:
            cls._packages_config_cache = get_packages_config()
        return cls._packages_config_cache

    @classmethod
    def _order_for_package(cls, pkgname, component, vpkg=None, all=True):
        """Given a package name, sort component (e.g, version, compiler, ...),
           and an optional vpkg, return the list from the packages config.
        """
        pkglist = [pkgname]
        if all:
            pkglist.append('all')

        for pkg in pkglist:
            pkg_entry = cls._packages_config.get(pkg)
            if not pkg_entry:
                continue

            order = pkg_entry.get(component)
            if not order:
                continue

            # vpkg is one more level
            if vpkg is not None:
                order = order.get(vpkg)

            if order:
                return [str(s).strip() for s in order]

        return []

    @classmethod
    def _specs_for_pkg(cls, pkgname, component, vpkg=None):
        """Given a sort order specified by the pkgname/component/second_key,
           return a list of CompilerSpecs, VersionLists, or Specs for
           that sorting list.
        """
        key = (pkgname, component, vpkg)

        specs = cls._spec_cache.get(key)
        if specs is None:
            pkglist = cls._order_for_package(pkgname, component, vpkg)
            spec_type = _spec_type(component)
            specs = [spec_type(s) for s in pkglist]
            cls._spec_cache[key] = specs

        return specs

    @classmethod
    def clear_caches(cls):
        cls._packages_config_cache = None
        cls._spec_cache = {}

    @classmethod
    def has_preferred_providers(cls, pkgname, vpkg):
        """Whether specific package has a preferred vpkg providers."""
        return bool(cls._order_for_package(pkgname, 'providers', vpkg, False))

    @classmethod
    def preferred_variants(cls, pkg_name):
        """Return a VariantMap of preferred variants/values for a spec."""
        for pkg in (pkg_name, 'all'):
            variants = cls._packages_config.get(pkg, {}).get('variants', '')
            if variants:
                break

        # allow variants to be list or string
        if not isinstance(variants, string_types):
            variants = " ".join(variants)

        # Only return variants that are actually supported by the package
        pkg = spack.repo.get(pkg_name)
        spec = spack.spec.Spec("%s %s" % (pkg_name, variants))
        return dict((name, variant) for name, variant in spec.variants.items()
                    if name in pkg.variants)


def spec_externals(spec):
    """Return a list of external specs (w/external directory path filled in),
       one for each known external installation."""
    # break circular import.
<<<<<<< HEAD
    from spack.util.module_cmd import get_path_from_module # NOQA: ignore=F401
=======
    from spack.build_environment import get_path_from_module  # noqa: F401
>>>>>>> dd73c98d

    allpkgs = get_packages_config()
    name = spec.name

    external_specs = []
    pkg_paths = allpkgs.get(name, {}).get('paths', None)
    pkg_modules = allpkgs.get(name, {}).get('modules', None)
    if (not pkg_paths) and (not pkg_modules):
        return []

    for external_spec, path in iteritems(pkg_paths):
        if not path:
            # skip entries without paths (avoid creating extra Specs)
            continue

        external_spec = spack.spec.Spec(external_spec,
                                        external_path=canonicalize_path(path))
        if external_spec.satisfies(spec):
            external_specs.append(external_spec)

    for external_spec, module in iteritems(pkg_modules):
        if not module:
            continue

        external_spec = spack.spec.Spec(
            external_spec, external_module=module)
        if external_spec.satisfies(spec):
            external_specs.append(external_spec)

    # defensively copy returned specs
    return [s.copy() for s in external_specs]


def is_spec_buildable(spec):
    """Return true if the spec pkgspec is configured as buildable"""
    allpkgs = get_packages_config()
    if spec.name not in allpkgs:
        return True
    if 'buildable' not in allpkgs[spec.name]:
        return True
    return allpkgs[spec.name]['buildable']


class VirtualInPackagesYAMLError(spack.error.SpackError):
    """Raised when a disallowed virtual is found in packages.yaml"""<|MERGE_RESOLUTION|>--- conflicted
+++ resolved
@@ -200,11 +200,7 @@
     """Return a list of external specs (w/external directory path filled in),
        one for each known external installation."""
     # break circular import.
-<<<<<<< HEAD
     from spack.util.module_cmd import get_path_from_module # NOQA: ignore=F401
-=======
-    from spack.build_environment import get_path_from_module  # noqa: F401
->>>>>>> dd73c98d
 
     allpkgs = get_packages_config()
     name = spec.name
