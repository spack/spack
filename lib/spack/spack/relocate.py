--- conflicted
+++ resolved
@@ -57,16 +57,10 @@
     """
     if platform.system() == 'Linux':
         command = Executable(get_patchelf())
-        rpaths=None
         output = command('--print-rpath', '%s' %
                          path_name, output=str, err=str)
-<<<<<<< HEAD
-        rpaths=output.rstrip('\n').split(':')
-        return rpaths
-=======
         output = output.strip()  # remove all leading/trailing whitespace
         return output.split(':')
->>>>>>> a4398a26
     else:
         tty.die('relocation not supported for this platform')
     return
