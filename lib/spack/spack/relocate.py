--- conflicted
+++ resolved
@@ -256,22 +256,7 @@
     return
 
 
-<<<<<<< HEAD
-def strings_contains_installroot(path_name):
-=======
-def get_filetype(path_name):
-    """
-    Return the output of file path_name as a string to identify file type.
-    """
-    file = Executable('file')
-    file.add_default_env('LC_ALL', 'C')
-    output = file('-b', '-h', '%s' % path_name,
-                  output=str, error=str)
-    return output.strip()
-
-
 def strings_contains_installroot(path_name, root_dir):
->>>>>>> 1391f0db
     """
     Check if the file contain the install root string.
     """
