# Copyright 2013-2022 Lawrence Livermore National Security, LLC and other
# Spack Project Developers. See the top-level COPYRIGHT file for details.
#
# SPDX-License-Identifier: (Apache-2.0 OR MIT)
import collections
import multiprocessing.pool
import os
import re
import shutil

import macholib.mach_o
import macholib.MachO

import llnl.util.filesystem as fs
import llnl.util.lang
import llnl.util.tty as tty
from llnl.util.lang import memoized
from llnl.util.symlink import symlink

import spack.bootstrap
import spack.platforms
import spack.repo
import spack.spec
import spack.util.executable as executable

is_macos = str(spack.platforms.real_host()) == "darwin"


class InstallRootStringError(spack.error.SpackError):
    def __init__(self, file_path, root_path):
        """Signal that the relocated binary still has the original
        Spack's store root string

        Args:
            file_path (str): path of the binary
            root_path (str): original Spack's store root string
        """
        super(InstallRootStringError, self).__init__(
            "\n %s \ncontains string\n %s \n"
            "after replacing it in rpaths.\n"
            "Package should not be relocated.\n Use -a to override." % (file_path, root_path)
        )


class BinaryStringReplacementError(spack.error.SpackError):
    def __init__(self, file_path, old_len, new_len):
        """The size of the file changed after binary path substitution

        Args:
            file_path (str): file with changing size
            old_len (str): original length of the file
            new_len (str): length of the file after substitution
        """
        super(BinaryStringReplacementError, self).__init__(
            "Doing a binary string replacement in %s failed.\n"
            "The size of the file changed from %s to %s\n"
            "when it should have remanined the same." % (file_path, old_len, new_len)
        )


class BinaryTextReplaceError(spack.error.SpackError):
    def __init__(self, old_path, new_path):
        """Raised when the new install path is longer or has an incompatible suffix,
        so binary text replacement cannot occur.

        Args:
            old_path (str): original path to be substituted
            new_path (str): candidate path for substitution
        """

        msg = "New path incompatible with old path: binary text replacement not possible."
        err_msg = "The new path `%s`\n" % new_path
        err_msg += "and old path `%s`\n" % old_path
        err_msg += "have incompatible suffixes %s != %s.\n" % (old_path[-16:], new_path[-16:])
        err_msg += "Text replacement in binaries will not work.\n"
        err_msg += "Create buildcache from an install path "
        err_msg += "longer than or equal to new path"
        err_msg += "where at least the last 16 characters match.\n"
        err_msg += "If you have removed the hash from your projection"
        err_msg += "consider restoring it."
        super(BinaryTextReplaceError, self).__init__(msg, err_msg)


@memoized
def _patchelf():
    """Return the full path to the patchelf binary, if available, else None."""
    if is_macos:
        return None

    with spack.bootstrap.ensure_bootstrap_configuration():
        patchelf = spack.bootstrap.ensure_patchelf_in_path_or_raise()

    return patchelf.path


def _elf_rpaths_for(path):
    """Return the RPATHs for an executable or a library.

    The RPATHs are obtained by ``patchelf --print-rpath PATH``.

    Args:
        path (str): full path to the executable or library

    Return:
        RPATHs as a list of strings.
    """
    # If we're relocating patchelf itself, use it
    patchelf_path = path if path.endswith("/bin/patchelf") else _patchelf()
    patchelf = executable.Executable(patchelf_path)

    output = ""
    try:
        output = patchelf("--print-rpath", path, output=str, error=str)
        output = output.strip("\n")
    except executable.ProcessError as e:
        msg = "patchelf --print-rpath {0} produced an error [{1}]"
        tty.warn(msg.format(path, str(e)))

    return output.split(":") if output else []


def _make_relative(reference_file, path_root, paths):
    """Return a list where any path in ``paths`` that starts with
    ``path_root`` is made relative to the directory in which the
    reference file is stored.

    After a path is made relative it is prefixed with the ``$ORIGIN``
    string.

    Args:
        reference_file (str): file from which the reference directory
            is computed
        path_root (str): root of the relative paths
        paths: (list) paths to be examined

    Returns:
        List of relative paths
    """
    start_directory = os.path.dirname(reference_file)
    pattern = re.compile(path_root)
    relative_paths = []

    for path in paths:
        if pattern.match(path):
            rel = os.path.relpath(path, start=start_directory)
            path = os.path.join("$ORIGIN", rel)

        relative_paths.append(path)

    return relative_paths


def _normalize_relative_paths(start_path, relative_paths):
    """Normalize the relative paths with respect to the original path name
    of the file (``start_path``).

    The paths that are passed to this function existed or were relevant
    on another filesystem, so os.path.abspath cannot be used.

    A relative path may contain the signifier $ORIGIN. Assuming that
    ``start_path`` is absolute, this implies that the relative path
    (relative to start_path) should be replaced with an absolute path.

    Args:
        start_path (str): path from which the starting directory
            is extracted
        relative_paths (str): list of relative paths as obtained by a
            call to :ref:`_make_relative`

    Returns:
        List of normalized paths
    """
    normalized_paths = []
    pattern = re.compile(re.escape("$ORIGIN"))
    start_directory = os.path.dirname(start_path)

    for path in relative_paths:
        if path.startswith("$ORIGIN"):
            sub = pattern.sub(start_directory, path)
            path = os.path.normpath(sub)
        normalized_paths.append(path)

    return normalized_paths


def _placeholder(dirname):
    """String of  of @'s with same length of the argument"""
    return "@" * len(dirname)


def _decode_macho_data(bytestring):
    return bytestring.rstrip(b"\x00").decode("ascii")


def macho_make_paths_relative(path_name, old_layout_root, rpaths, deps, idpath):
    """
    Return a dictionary mapping the original rpaths to the relativized rpaths.
    This dictionary is used to replace paths in mach-o binaries.
    Replace old_dir with relative path from dirname of path name
    in rpaths and deps; idpath is replaced with @rpath/libname.
    """
    paths_to_paths = dict()
    if idpath:
        paths_to_paths[idpath] = os.path.join("@rpath", "%s" % os.path.basename(idpath))
    for rpath in rpaths:
        if re.match(old_layout_root, rpath):
            rel = os.path.relpath(rpath, start=os.path.dirname(path_name))
            paths_to_paths[rpath] = os.path.join("@loader_path", "%s" % rel)
        else:
            paths_to_paths[rpath] = rpath
    for dep in deps:
        if re.match(old_layout_root, dep):
            rel = os.path.relpath(dep, start=os.path.dirname(path_name))
            paths_to_paths[dep] = os.path.join("@loader_path", "%s" % rel)
        else:
            paths_to_paths[dep] = dep
    return paths_to_paths


def macho_make_paths_normal(orig_path_name, rpaths, deps, idpath):
    """
    Return a dictionary mapping the relativized rpaths to the original rpaths.
    This dictionary is used to replace paths in mach-o binaries.
    Replace '@loader_path' with the dirname of the origname path name
    in rpaths and deps; idpath is replaced with the original path name
    """
    rel_to_orig = dict()
    if idpath:
        rel_to_orig[idpath] = orig_path_name

    for rpath in rpaths:
        if re.match("@loader_path", rpath):
            norm = os.path.normpath(
                re.sub(re.escape("@loader_path"), os.path.dirname(orig_path_name), rpath)
            )
            rel_to_orig[rpath] = norm
        else:
            rel_to_orig[rpath] = rpath
    for dep in deps:
        if re.match("@loader_path", dep):
            norm = os.path.normpath(
                re.sub(re.escape("@loader_path"), os.path.dirname(orig_path_name), dep)
            )
            rel_to_orig[dep] = norm
        else:
            rel_to_orig[dep] = dep
    return rel_to_orig


def macho_find_paths(orig_rpaths, deps, idpath, old_layout_root, prefix_to_prefix):
    """
    Inputs
    original rpaths from mach-o binaries
    dependency libraries for mach-o binaries
    id path of mach-o libraries
    old install directory layout root
    prefix_to_prefix dictionary which maps prefixes in the old directory layout
    to directories in the new directory layout
    Output
    paths_to_paths dictionary which maps all of the old paths to new paths
    """
    paths_to_paths = dict()
    for orig_rpath in orig_rpaths:
        if orig_rpath.startswith(old_layout_root):
            for old_prefix, new_prefix in prefix_to_prefix.items():
                if orig_rpath.startswith(old_prefix):
                    new_rpath = re.sub(re.escape(old_prefix), new_prefix, orig_rpath)
                    paths_to_paths[orig_rpath] = new_rpath
        else:
            paths_to_paths[orig_rpath] = orig_rpath

    if idpath:
        for old_prefix, new_prefix in prefix_to_prefix.items():
            if idpath.startswith(old_prefix):
                paths_to_paths[idpath] = re.sub(re.escape(old_prefix), new_prefix, idpath)
    for dep in deps:
        for old_prefix, new_prefix in prefix_to_prefix.items():
            if dep.startswith(old_prefix):
                paths_to_paths[dep] = re.sub(re.escape(old_prefix), new_prefix, dep)
        if dep.startswith("@"):
            paths_to_paths[dep] = dep

    return paths_to_paths


def modify_macho_object(cur_path, rpaths, deps, idpath, paths_to_paths):
    """
    This function is used to make machO buildcaches on macOS by
    replacing old paths with new paths using install_name_tool
    Inputs:
    mach-o binary to be modified
    original rpaths
    original dependency paths
    original id path if a mach-o library
    dictionary mapping paths in old install layout to new install layout
    """
    # avoid error message for libgcc_s
    if "libgcc_" in cur_path:
        return
    args = []

    if idpath:
        new_idpath = paths_to_paths.get(idpath, None)
        if new_idpath and not idpath == new_idpath:
            args += ["-id", new_idpath]
    for dep in deps:
        new_dep = paths_to_paths.get(dep)
        if new_dep and dep != new_dep:
            args += ["-change", dep, new_dep]

    for orig_rpath in rpaths:
        new_rpath = paths_to_paths.get(orig_rpath)
        if new_rpath and not orig_rpath == new_rpath:
            args += ["-rpath", orig_rpath, new_rpath]

    if args:
        args.append(str(cur_path))
        install_name_tool = executable.Executable("install_name_tool")
        install_name_tool(*args)

    return


def modify_object_macholib(cur_path, paths_to_paths):
    """
    This function is used when install machO buildcaches on linux by
    rewriting mach-o loader commands for dependency library paths of
    mach-o binaries and the id path for mach-o libraries.
    Rewritting of rpaths is handled by replace_prefix_bin.
    Inputs
    mach-o binary to be modified
    dictionary mapping paths in old install layout to new install layout
    """

    dll = macholib.MachO.MachO(cur_path)
    dll.rewriteLoadCommands(paths_to_paths.get)

    try:
        f = open(dll.filename, "rb+")
        for header in dll.headers:
            f.seek(0)
            dll.write(f)
        f.seek(0, 2)
        f.flush()
        f.close()
    except Exception:
        pass

    return


def macholib_get_paths(cur_path):
    """Get rpaths, dependent libraries, and library id of mach-o objects."""
    headers = macholib.MachO.MachO(cur_path).headers
    if not headers:
        tty.warn("Failed to read Mach-O headers: {0}".format(cur_path))
        commands = []
    else:
        if len(headers) > 1:
            # Reproduce original behavior of only returning the last mach-O
            # header section
            tty.warn("Encountered fat binary: {0}".format(cur_path))
        if headers[-1].filetype == "dylib_stub":
            tty.warn("File is a stub, not a full library: {0}".format(cur_path))
        commands = headers[-1].commands

    LC_ID_DYLIB = macholib.mach_o.LC_ID_DYLIB
    LC_LOAD_DYLIB = macholib.mach_o.LC_LOAD_DYLIB
    LC_RPATH = macholib.mach_o.LC_RPATH

    ident = None
    rpaths = []
    deps = []
    for load_command, dylib_command, data in commands:
        cmd = load_command.cmd
        if cmd == LC_RPATH:
            rpaths.append(_decode_macho_data(data))
        elif cmd == LC_LOAD_DYLIB:
            deps.append(_decode_macho_data(data))
        elif cmd == LC_ID_DYLIB:
            ident = _decode_macho_data(data)

    return (rpaths, deps, ident)


def _set_elf_rpaths(target, rpaths):
    """Replace the original RPATH of the target with the paths passed
    as arguments.

    This function uses ``patchelf`` to set RPATHs.

    Args:
        target: target executable. Must be an ELF object.
        rpaths: paths to be set in the RPATH

    Returns:
        A string concatenating the stdout and stderr of the call
        to ``patchelf``
    """
    # Join the paths using ':' as a separator
    rpaths_str = ":".join(rpaths)

    # If we're relocating patchelf itself, make a copy and use it
    bak_path = None
    if target.endswith("/bin/patchelf"):
        bak_path = target + ".bak"
        shutil.copy(target, bak_path)

    patchelf, output = executable.Executable(bak_path or _patchelf()), None
    try:
        # TODO: revisit the use of --force-rpath as it might be conditional
        # TODO: if we want to support setting RUNPATH from binary packages
        patchelf_args = ["--force-rpath", "--set-rpath", rpaths_str, target]
        output = patchelf(*patchelf_args, output=str, error=str)
    except executable.ProcessError as e:
        msg = "patchelf --force-rpath --set-rpath {0} failed with error {1}"
        tty.warn(msg.format(target, e))
    finally:
        if bak_path and os.path.exists(bak_path):
            os.remove(bak_path)
    return output


def needs_binary_relocation(m_type, m_subtype):
    """Returns True if the file with MIME type/subtype passed as arguments
    needs binary relocation, False otherwise.

    Args:
        m_type (str): MIME type of the file
        m_subtype (str): MIME subtype of the file
    """
    subtypes = ("x-executable", "x-sharedlib", "x-mach-binary", "x-pie-executable")
    if m_type == "application":
        if m_subtype in subtypes:
            return True
    return False


def needs_text_relocation(m_type, m_subtype):
    """Returns True if the file with MIME type/subtype passed as arguments
    needs text relocation, False otherwise.

    Args:
        m_type (str): MIME type of the file
        m_subtype (str): MIME subtype of the file
    """
    return m_type == "text"


def _replace_prefix_text(filename, compiled_prefixes):
    """Replace all the occurrences of the old install prefix with a
    new install prefix in text files that are utf-8 encoded.

    Args:
        filename (str): target text file (utf-8 encoded)
        compiled_prefixes (OrderedDict): OrderedDictionary where the keys are
        precompiled regex of the old prefixes and the values are the new
        prefixes (uft-8 encoded)
    """
    with open(filename, "rb+") as f:
        data = f.read()
        f.seek(0)
        for orig_prefix_rexp, new_bytes in compiled_prefixes.items():
            data = orig_prefix_rexp.sub(new_bytes, data)
        f.write(data)
        f.truncate()


def _replace_prefix_bin(filename, byte_prefixes):
    """Replace all the occurrences of the old install prefix with a
    new install prefix in binary files.

<<<<<<< HEAD
    The new install prefix is required to be at either:

    1. At least 16 characters shorter than the original, or
    2. Share the same 16-character suffix with the original

    This is to avoid, with high probability, replacing a path suffix that's
    getting re-used as the storage for another string constant.  For more
    detail, see:
    - https://github.com/spack/spack/pull/31739
    - TODO: add pr with this fix here

    No longer prefixed with with ``os.sep`` until the lengths of the prefixes
    are the same, instead the new prefix is terminated at its original length to
    leave a suffix unmodified as much as possible.
=======
    The new install prefix is prefixed with ``b'/'`` until the
    lengths of the prefixes are the same.
>>>>>>> 1780f3ab

    Args:
        filename (str): target binary file
        byte_prefixes (OrderedDict): OrderedDictionary where the keys are
<<<<<<< HEAD
        bytes representing the old prefixes and the values are the new
        prefixes (all bytes utf-8 encoded)
=======
        binary strings of the old prefixes and the values are the new
        binary prefixes
>>>>>>> 1780f3ab
    """
    all_prefixes = re.compile(b"|".join(re.escape(prefix) for prefix in byte_prefixes.keys()))

    def padded_replacement(old):
        new = byte_prefixes[old]
        pad = len(old) - len(new)
        if pad < 0:
            raise BinaryTextReplaceError(old, new)
        return new + b"/" * pad

    with open(filename, "rb+") as f:
<<<<<<< HEAD
        data = f.read()
        f.seek(0)
        for orig_bytes, new_bytes in byte_prefixes.items():
            original_data_len = len(data)
            # Skip this hassle if not found
            if orig_bytes not in data:
                continue

            # Check relocation suffix safety, we can only do anything at all if the new
            # prefix is <= len(orig_bytes)
            if len(new_bytes) > len(orig_bytes):
                tty.debug("Binary failing to relocate is %s" % filename)
                raise BinaryTextReplaceError(orig_bytes, new_bytes)

            # Ok, we can do *something*, we try:
            # 1. prefix-pad if installing into a path where:
            #    len(new_bytes) >= len(orig_bytes) - N
            # 2. shorten and avoid suffix overwriting where:
            #    len(new_bytes) < len(orig_bytes) - N
            # if len(new_bytes) >= len(orig_bytes) - N:
            #     pad_length = len(orig_bytes) - len(new_bytes)
            #     padding = os.sep * pad_length
            #     padding = padding.encode("utf-8")
            #     new_bytes = padding+new_bytes
            #     data = data.replace(orig_bytes, new_bytes)
            # else:
            #     delta = len(orig_bytes) - len(new_bytes) - 1
            #     print('delta', delta)
            #     new_bytes = new_bytes + b"\0" + orig_bytes[-1 * delta:]
            #     data = data.replace(orig_bytes, new_bytes)
            # shortening when orig is found embedded in a string is broken, switching to
            # only null-terminated shortening, followed by non-null terminated fixups
            # with padding

            delta = len(orig_bytes) - len(new_bytes)
            print("delta", delta)
            # shorten where it is safe, which is only when the string ends in a null
            # immediately after prefix
            data = data.replace(orig_bytes + b"\0", new_bytes + b"\0" + orig_bytes[-1 * delta :])
            if orig_bytes not in data:
                continue
            # pad where we can't shorten
            pad_length = len(orig_bytes) - len(new_bytes)
            padding = os.sep * pad_length
            padding = padding.encode("utf-8")
            new_bytes = padding + new_bytes
            data = data.replace(orig_bytes, new_bytes)

            # Really needs to be the same length
            if not len(data) == original_data_len:
                print(new_bytes, "was to replace", orig_bytes)
                raise BinaryStringReplacementError(filename, original_data_len, len(data))
        f.write(data)
        f.truncate()
=======
        # Register what replacement string to put on what offsets in the file.
        replacements_at_offset = [
            (padded_replacement(m.group(0)), m.start())
            for m in re.finditer(all_prefixes, f.read())
        ]

        # Apply the replacements
        for replacement, offset in replacements_at_offset:
            f.seek(offset)
            f.write(replacement)
>>>>>>> 1780f3ab


def relocate_macho_binaries(
    path_names, old_layout_root, new_layout_root, prefix_to_prefix, rel, old_prefix, new_prefix
):
    """
    Use macholib python package to get the rpaths, depedent libraries
    and library identity for libraries from the MachO object. Modify them
    with the replacement paths queried from the dictionary mapping old layout
    prefixes to hashes and the dictionary mapping hashes to the new layout
    prefixes.
    """

    for path_name in path_names:
        # Corner case where macho object file ended up in the path name list
        if path_name.endswith(".o"):
            continue
        if rel:
            # get the relativized paths
            rpaths, deps, idpath = macholib_get_paths(path_name)
            # get the file path name in the original prefix
            orig_path_name = re.sub(re.escape(new_prefix), old_prefix, path_name)
            # get the mapping of the relativized paths to the original
            # normalized paths
            rel_to_orig = macho_make_paths_normal(orig_path_name, rpaths, deps, idpath)
            # replace the relativized paths with normalized paths
            if is_macos:
                modify_macho_object(path_name, rpaths, deps, idpath, rel_to_orig)
            else:
                modify_object_macholib(path_name, rel_to_orig)
            # get the normalized paths in the mach-o binary
            rpaths, deps, idpath = macholib_get_paths(path_name)
            # get the mapping of paths in old prefix to path in new prefix
            paths_to_paths = macho_find_paths(
                rpaths, deps, idpath, old_layout_root, prefix_to_prefix
            )
            # replace the old paths with new paths
            if is_macos:
                modify_macho_object(path_name, rpaths, deps, idpath, paths_to_paths)
            else:
                modify_object_macholib(path_name, paths_to_paths)
            # get the new normalized path in the mach-o binary
            rpaths, deps, idpath = macholib_get_paths(path_name)
            # get the mapping of paths to relative paths in the new prefix
            paths_to_paths = macho_make_paths_relative(
                path_name, new_layout_root, rpaths, deps, idpath
            )
            # replace the new paths with relativized paths in the new prefix
            if is_macos:
                modify_macho_object(path_name, rpaths, deps, idpath, paths_to_paths)
            else:
                modify_object_macholib(path_name, paths_to_paths)
        else:
            # get the paths in the old prefix
            rpaths, deps, idpath = macholib_get_paths(path_name)
            # get the mapping of paths in the old prerix to the new prefix
            paths_to_paths = macho_find_paths(
                rpaths, deps, idpath, old_layout_root, prefix_to_prefix
            )
            # replace the old paths with new paths
            if is_macos:
                modify_macho_object(path_name, rpaths, deps, idpath, paths_to_paths)
            else:
                modify_object_macholib(path_name, paths_to_paths)


def _transform_rpaths(orig_rpaths, orig_root, new_prefixes):
    """Return an updated list of RPATHs where each entry in the original list
    starting with the old root is relocated to another place according to the
    mapping passed as argument.

    Args:
        orig_rpaths (list): list of the original RPATHs
        orig_root (str): original root to be substituted
        new_prefixes (dict): dictionary that maps the original prefixes to
            where they should be relocated

    Returns:
        List of paths
    """
    new_rpaths = []
    for orig_rpath in orig_rpaths:
        # If the original RPATH doesn't start with the target root
        # append it verbatim and proceed
        if not orig_rpath.startswith(orig_root):
            new_rpaths.append(orig_rpath)
            continue

        # Otherwise inspect the mapping and transform + append any prefix
        # that starts with a registered key
        # avoiding duplicates
        for old_prefix, new_prefix in new_prefixes.items():
            if orig_rpath.startswith(old_prefix):
                new_rpath = re.sub(re.escape(old_prefix), new_prefix, orig_rpath)
                if new_rpath not in new_rpaths:
                    new_rpaths.append(new_rpath)
    return new_rpaths


def relocate_elf_binaries(
    binaries, orig_root, new_root, new_prefixes, rel, orig_prefix, new_prefix
):
    """Relocate the binaries passed as arguments by changing their RPATHs.

    Use patchelf to get the original RPATHs and then replace them with
    rpaths in the new directory layout.

    New RPATHs are determined from a dictionary mapping the prefixes in the
    old directory layout to the prefixes in the new directory layout if the
    rpath was in the old layout root, i.e. system paths are not replaced.

    Args:
        binaries (list): list of binaries that might need relocation, located
            in the new prefix
        orig_root (str): original root to be substituted
        new_root (str): new root to be used, only relevant for relative RPATHs
        new_prefixes (dict): dictionary that maps the original prefixes to
            where they should be relocated
        rel (bool): True if the RPATHs are relative, False if they are absolute
        orig_prefix (str): prefix where the executable was originally located
        new_prefix (str): prefix where we want to relocate the executable
    """
    for new_binary in binaries:
        orig_rpaths = _elf_rpaths_for(new_binary)
        # TODO: Can we deduce `rel` from the original RPATHs?
        if rel:
            # Get the file path in the original prefix
            orig_binary = re.sub(re.escape(new_prefix), orig_prefix, new_binary)

            # Get the normalized RPATHs in the old prefix using the file path
            # in the orig prefix
            orig_norm_rpaths = _normalize_relative_paths(orig_binary, orig_rpaths)
            # Get the normalize RPATHs in the new prefix
            new_norm_rpaths = _transform_rpaths(orig_norm_rpaths, orig_root, new_prefixes)
            # Get the relative RPATHs in the new prefix
            new_rpaths = _make_relative(new_binary, new_root, new_norm_rpaths)
            # check to see if relative rpaths are changed before rewriting
            if sorted(new_rpaths) != sorted(orig_rpaths):
                _set_elf_rpaths(new_binary, new_rpaths)
        else:
            new_rpaths = _transform_rpaths(orig_rpaths, orig_root, new_prefixes)
            _set_elf_rpaths(new_binary, new_rpaths)


def make_link_relative(new_links, orig_links):
    """Compute the relative target from the original link and
    make the new link relative.

    Args:
        new_links (list): new links to be made relative
        orig_links (list): original links
    """
    for new_link, orig_link in zip(new_links, orig_links):
        target = os.readlink(orig_link)
        relative_target = os.path.relpath(target, os.path.dirname(orig_link))
        os.unlink(new_link)
        symlink(relative_target, new_link)


def make_macho_binaries_relative(cur_path_names, orig_path_names, old_layout_root):
    """
    Replace old RPATHs with paths relative to old_dir in binary files
    """
    if not is_macos:
        return

    for cur_path, orig_path in zip(cur_path_names, orig_path_names):
        (rpaths, deps, idpath) = macholib_get_paths(cur_path)
        paths_to_paths = macho_make_paths_relative(
            orig_path, old_layout_root, rpaths, deps, idpath
        )
        modify_macho_object(cur_path, rpaths, deps, idpath, paths_to_paths)


def make_elf_binaries_relative(new_binaries, orig_binaries, orig_layout_root):
    """Replace the original RPATHs in the new binaries making them
    relative to the original layout root.

    Args:
        new_binaries (list): new binaries whose RPATHs is to be made relative
        orig_binaries (list): original binaries
        orig_layout_root (str): path to be used as a base for making
            RPATHs relative
    """
    for new_binary, orig_binary in zip(new_binaries, orig_binaries):
        orig_rpaths = _elf_rpaths_for(new_binary)
        if orig_rpaths:
            new_rpaths = _make_relative(orig_binary, orig_layout_root, orig_rpaths)
            _set_elf_rpaths(new_binary, new_rpaths)


def raise_if_not_relocatable(binaries, allow_root):
    """Raise an error if any binary in the list is not relocatable.

    Args:
        binaries (list): list of binaries to check
        allow_root (bool): whether root dir is allowed or not in a binary

    Raises:
        InstallRootStringError: if the file is not relocatable
    """
    for binary in binaries:
        if not (allow_root or file_is_relocatable(binary)):
            raise InstallRootStringError(binary, spack.store.layout.root)


def warn_if_link_cant_be_relocated(link, target):
    if not os.path.isabs(target):
        return
    tty.warn('Symbolic link at "{}" to "{}" cannot be relocated'.format(link, target))


def relocate_links(links, prefix_to_prefix):
    """Relocate links to a new install prefix."""
    regex = re.compile("|".join(re.escape(p) for p in prefix_to_prefix.keys()))
    for link in links:
        old_target = os.readlink(link)
        match = regex.match(old_target)

        # No match.
        if match is None:
            warn_if_link_cant_be_relocated(link, old_target)
            continue

        new_target = prefix_to_prefix[match.group()] + old_target[match.end() :]
        os.unlink(link)
        symlink(new_target, link)


def utf8_path_to_binary_regex(prefix):
    """Create a (binary) regex that matches the input path in utf8"""
    prefix_bytes = re.escape(prefix).encode("utf-8")
    return re.compile(b"(?<![\\w\\-_/])([\\w\\-_]*?)%s([\\w\\-_/]*)" % prefix_bytes)


def utf8_paths_to_single_binary_regex(prefixes):
    """Create a (binary) regex that matches any input path in utf8"""
    all_prefixes = b"|".join(re.escape(prefix).encode("utf-8") for prefix in prefixes)
    return re.compile(b"(?<![\\w\\-_/])([\\w\\-_]*?)(%s)([\\w\\-_/]*)" % all_prefixes)


def unsafe_relocate_text(files, prefixes, concurrency=32):
    """Relocate text file from the original installation prefix to the
    new prefix.

    Relocation also affects the the path in Spack's sbang script.

    Note: unsafe when files contains duplicates, such as repeated paths,
    symlinks, hardlinks.

    Args:
        files (list): Text files to be relocated
        prefixes (OrderedDict): String prefixes which need to be changed
        concurrency (int): Preferred degree of parallelism
    """

    # This now needs to be handled by the caller in all cases
    # orig_sbang = '#!/bin/bash {0}/bin/sbang'.format(orig_spack)
    # new_sbang = '#!/bin/bash {0}/bin/sbang'.format(new_spack)

    compiled_prefixes = collections.OrderedDict({})

    for orig_prefix, new_prefix in prefixes.items():
        if orig_prefix != new_prefix:
            orig_prefix_rexp = utf8_path_to_binary_regex(orig_prefix)
            new_bytes = b"\\1%s\\2" % new_prefix.replace("\\", r"\\").encode("utf-8")
            compiled_prefixes[orig_prefix_rexp] = new_bytes

    # Do relocations on text that refers to the install tree
    # multiprocesing.ThreadPool.map requires single argument

    args = []
    for filename in files:
        args.append((filename, compiled_prefixes))

    tp = multiprocessing.pool.ThreadPool(processes=concurrency)
    try:
        tp.map(llnl.util.lang.star(_replace_prefix_text), args)
    finally:
        tp.terminate()
        tp.join()


def unsafe_relocate_text_bin(binaries, prefixes, concurrency=32):
    """Replace null terminated path strings hard coded into binaries.

    The new install prefix must be shorter than the original one.

    Note: unsafe when files contains duplicates, such as repeated paths,
    symlinks, hardlinks.

    Args:
        binaries (list): binaries to be relocated
        prefixes (OrderedDict): String prefixes which need to be changed.
        concurrency (int): Desired degree of parallelism.

    Raises:
      BinaryTextReplaceError: when the new path is longer than the old path
    """
    byte_prefixes = collections.OrderedDict({})

    for orig_prefix, new_prefix in prefixes.items():
        if orig_prefix != new_prefix:
            if isinstance(orig_prefix, bytes):
                orig_bytes = orig_prefix
            else:
                orig_bytes = orig_prefix.encode("utf-8")
            if isinstance(new_prefix, bytes):
                new_bytes = new_prefix
            else:
                new_bytes = new_prefix.encode("utf-8")
            byte_prefixes[orig_bytes] = new_bytes

    # Do relocations on text in binaries that refers to the install tree
    # multiprocesing.ThreadPool.map requires single argument
    args = []

    for binary in binaries:
        args.append((binary, byte_prefixes))

    tp = multiprocessing.pool.ThreadPool(processes=concurrency)

    try:
        tp.map(llnl.util.lang.star(_replace_prefix_bin), args)
    finally:
        tp.terminate()
        tp.join()


def is_relocatable(spec):
    """Returns True if an installed spec is relocatable.

    Args:
        spec (spack.spec.Spec): spec to be analyzed

    Returns:
        True if the binaries of an installed spec
        are relocatable and False otherwise.

    Raises:
        ValueError: if the spec is not installed
    """
    if not spec.install_status():
        raise ValueError("spec is not installed [{0}]".format(str(spec)))

    if spec.external or spec.virtual:
        tty.warn("external or virtual package %s is not relocatable" % spec.name)
        return False

    # Explore the installation prefix of the spec
    for root, dirs, files in os.walk(spec.prefix, topdown=True):
        dirs[:] = [d for d in dirs if d not in (".spack", "man")]
        abs_files = [os.path.join(root, f) for f in files]
        if not all(file_is_relocatable(f) for f in abs_files if is_binary(f)):
            # If any of the file is not relocatable, the entire
            # package is not relocatable
            return False

    return True


def file_is_relocatable(filename, paths_to_relocate=None):
    """Returns True if the filename passed as argument is relocatable.

    Args:
        filename: absolute path of the file to be analyzed

    Returns:
        True or false

    Raises:

        ValueError: if the filename does not exist or the path is not absolute
    """
    default_paths_to_relocate = [spack.store.layout.root, spack.paths.prefix]
    paths_to_relocate = paths_to_relocate or default_paths_to_relocate

    if not os.path.exists(filename):
        raise ValueError("{0} does not exist".format(filename))

    if not os.path.isabs(filename):
        raise ValueError("{0} is not an absolute path".format(filename))

    strings = executable.Executable("strings")

    # Remove the RPATHS from the strings in the executable
    set_of_strings = set(strings(filename, output=str).split())

    m_type, m_subtype = fs.mime_type(filename)
    if m_type == "application":
        tty.debug("{0},{1}".format(m_type, m_subtype), level=2)

    if not is_macos:
        if m_subtype == "x-executable" or m_subtype == "x-sharedlib":
            rpaths = ":".join(_elf_rpaths_for(filename))
            set_of_strings.discard(rpaths)
    else:
        if m_subtype == "x-mach-binary":
            rpaths, deps, idpath = macholib_get_paths(filename)
            set_of_strings.discard(set(rpaths))
            set_of_strings.discard(set(deps))
            if idpath is not None:
                set_of_strings.discard(idpath)

    for path_to_relocate in paths_to_relocate:
        if any(path_to_relocate in x for x in set_of_strings):
            # One binary has the root folder not in the RPATH,
            # meaning that this spec is not relocatable
            msg = 'Found "{0}" in {1} strings'
            tty.debug(msg.format(path_to_relocate, filename), level=2)
            return False

    return True


def is_binary(filename):
    """Returns true if a file is binary, False otherwise

    Args:
        filename: file to be tested

    Returns:
        True or False
    """
    m_type, _ = fs.mime_type(filename)

    msg = "[{0}] -> ".format(filename)
    if m_type == "application":
        tty.debug(msg + "BINARY FILE")
        return True

    tty.debug(msg + "TEXT FILE")
    return False


# Memoize this due to repeated calls to libraries in the same directory.
@llnl.util.lang.memoized
def _exists_dir(dirname):
    return os.path.isdir(dirname)


def fixup_macos_rpath(root, filename):
    """Apply rpath fixups to the given file.

    Args:
        root: absolute path to the parent directory
        filename: relative path to the library or binary

    Returns:
        True if fixups were applied, else False
    """
    abspath = os.path.join(root, filename)
    if fs.mime_type(abspath) != ("application", "x-mach-binary"):
        return False

    # Get Mach-O header commands
    (rpath_list, deps, id_dylib) = macholib_get_paths(abspath)

    # Convert rpaths list to (name -> number of occurrences)
    add_rpaths = set()
    del_rpaths = set()
    rpaths = collections.defaultdict(int)
    for rpath in rpath_list:
        rpaths[rpath] += 1

    args = []

    # Check dependencies for non-rpath entries
    spack_root = spack.store.layout.root
    for name in deps:
        if name.startswith(spack_root):
            tty.debug("Spack-installed dependency for {0}: {1}".format(abspath, name))
            (dirname, basename) = os.path.split(name)
            if dirname != root or dirname in rpaths:
                # Only change the rpath if it's a dependency *or* if the root
                # rpath was already added to the library (this is to prevent
                # GCC or similar getting rpaths when they weren't at all
                # configured)
                args += ["-change", name, "@rpath/" + basename]
                add_rpaths.add(dirname.rstrip("/"))

    # Check for nonexistent rpaths (often added by spack linker overzealousness
    # with both lib/ and lib64/) and duplicate rpaths
    for (rpath, count) in rpaths.items():
        if rpath.startswith("@loader_path") or rpath.startswith("@executable_path"):
            # Allowable relative paths
            pass
        elif not _exists_dir(rpath):
            tty.debug("Nonexistent rpath in {0}: {1}".format(abspath, rpath))
            del_rpaths.add(rpath)
        elif count > 1:
            # Rpath should only be there once, but it can sometimes be
            # duplicated between Spack's compiler and libtool. If there are
            # more copies of the same one, something is very odd....
            tty_debug = tty.debug if count == 2 else tty.warn
            tty_debug("Rpath appears {0} times in {1}: {2}".format(count, abspath, rpath))
            del_rpaths.add(rpath)

    # Delete bad rpaths
    for rpath in del_rpaths:
        args += ["-delete_rpath", rpath]

    # Add missing rpaths that are not set for deletion
    for rpath in add_rpaths - del_rpaths - set(rpaths):
        args += ["-add_rpath", rpath]

    if not args:
        # No fixes needed
        return False

    args.append(abspath)
    executable.Executable("install_name_tool")(*args)
    return True


def fixup_macos_rpaths(spec):
    """Remove duplicate and nonexistent rpaths.

    Some autotools packages write their own ``-rpath`` entries in addition to
    those implicitly added by the Spack compiler wrappers. On Linux these
    duplicate rpaths are eliminated, but on macOS they result in multiple
    entries which makes it harder to adjust with ``install_name_tool
    -delete_rpath``.
    """
    if spec.external or spec.virtual:
        tty.warn("external or virtual package cannot be fixed up: {0!s}".format(spec))
        return False

    if "platform=darwin" not in spec:
        raise NotImplementedError("fixup_macos_rpaths requires macOS")

    applied = 0

    libs = frozenset(["lib", "lib64", "libexec", "plugins", "Library", "Frameworks"])
    prefix = spec.prefix

    if not os.path.exists(prefix):
        raise RuntimeError(
            "Could not fix up install prefix spec {0} because it does "
            "not exist: {1!s}".format(prefix, spec.name)
        )

    # Explore the installation prefix of the spec
    for root, dirs, files in os.walk(prefix, topdown=True):
        dirs[:] = set(dirs) & libs
        for name in files:
            try:
                needed_fix = fixup_macos_rpath(root, name)
            except Exception as e:
                tty.warn("Failed to apply library fixups to: {0}/{1}: {2!s}".format(root, name, e))
                needed_fix = False
            if needed_fix:
                applied += 1

    specname = spec.format("{name}{/hash:7}")
    if applied:
        tty.info(
            "Fixed rpaths for {0:d} {1} installed to {2}".format(
                applied, "binary" if applied == 1 else "binaries", specname
            )
        )
    else:
        tty.debug("No rpath fixup needed for " + specname)<|MERGE_RESOLUTION|>--- conflicted
+++ resolved
@@ -470,7 +470,6 @@
     """Replace all the occurrences of the old install prefix with a
     new install prefix in binary files.
 
-<<<<<<< HEAD
     The new install prefix is required to be at either:
 
     1. At least 16 characters shorter than the original, or
@@ -480,104 +479,48 @@
     getting re-used as the storage for another string constant.  For more
     detail, see:
     - https://github.com/spack/spack/pull/31739
+    - https://github.com/spack/spack/pull/32253
     - TODO: add pr with this fix here
 
     No longer prefixed with with ``os.sep`` until the lengths of the prefixes
     are the same, instead the new prefix is terminated at its original length to
     leave a suffix unmodified as much as possible.
-=======
-    The new install prefix is prefixed with ``b'/'`` until the
-    lengths of the prefixes are the same.
->>>>>>> 1780f3ab
 
     Args:
         filename (str): target binary file
         byte_prefixes (OrderedDict): OrderedDictionary where the keys are
-<<<<<<< HEAD
         bytes representing the old prefixes and the values are the new
         prefixes (all bytes utf-8 encoded)
-=======
-        binary strings of the old prefixes and the values are the new
-        binary prefixes
->>>>>>> 1780f3ab
-    """
-    all_prefixes = re.compile(b"|".join(re.escape(prefix) for prefix in byte_prefixes.keys()))
-
-    def padded_replacement(old):
-        new = byte_prefixes[old]
-        pad = len(old) - len(new)
-        if pad < 0:
-            raise BinaryTextReplaceError(old, new)
-        return new + b"/" * pad
+    """
+    for orig_bytes, new_bytes in byte_prefixes.items():
+        if len(new_bytes) > len(orig_bytes):
+            tty.debug("Binary failing to relocate is %s" % filename)
+            raise BinaryTextReplaceError(orig_bytes, new_bytes)
+
+    all_prefixes = re.compile(b"(" + b"|".join(re.escape(prefix) for prefix in byte_prefixes.keys()) + b"\0?)")
 
     with open(filename, "rb+") as f:
-<<<<<<< HEAD
         data = f.read()
         f.seek(0)
-        for orig_bytes, new_bytes in byte_prefixes.items():
-            original_data_len = len(data)
-            # Skip this hassle if not found
-            if orig_bytes not in data:
-                continue
-
-            # Check relocation suffix safety, we can only do anything at all if the new
-            # prefix is <= len(orig_bytes)
-            if len(new_bytes) > len(orig_bytes):
-                tty.debug("Binary failing to relocate is %s" % filename)
-                raise BinaryTextReplaceError(orig_bytes, new_bytes)
-
-            # Ok, we can do *something*, we try:
-            # 1. prefix-pad if installing into a path where:
-            #    len(new_bytes) >= len(orig_bytes) - N
-            # 2. shorten and avoid suffix overwriting where:
-            #    len(new_bytes) < len(orig_bytes) - N
-            # if len(new_bytes) >= len(orig_bytes) - N:
-            #     pad_length = len(orig_bytes) - len(new_bytes)
-            #     padding = os.sep * pad_length
-            #     padding = padding.encode("utf-8")
-            #     new_bytes = padding+new_bytes
-            #     data = data.replace(orig_bytes, new_bytes)
-            # else:
-            #     delta = len(orig_bytes) - len(new_bytes) - 1
-            #     print('delta', delta)
-            #     new_bytes = new_bytes + b"\0" + orig_bytes[-1 * delta:]
-            #     data = data.replace(orig_bytes, new_bytes)
-            # shortening when orig is found embedded in a string is broken, switching to
-            # only null-terminated shortening, followed by non-null terminated fixups
-            # with padding
-
-            delta = len(orig_bytes) - len(new_bytes)
-            print("delta", delta)
-            # shorten where it is safe, which is only when the string ends in a null
-            # immediately after prefix
-            data = data.replace(orig_bytes + b"\0", new_bytes + b"\0" + orig_bytes[-1 * delta :])
-            if orig_bytes not in data:
-                continue
-            # pad where we can't shorten
-            pad_length = len(orig_bytes) - len(new_bytes)
-            padding = os.sep * pad_length
-            padding = padding.encode("utf-8")
-            new_bytes = padding + new_bytes
-            data = data.replace(orig_bytes, new_bytes)
-
-            # Really needs to be the same length
-            if not len(data) == original_data_len:
-                print(new_bytes, "was to replace", orig_bytes)
-                raise BinaryStringReplacementError(filename, original_data_len, len(data))
-        f.write(data)
-        f.truncate()
-=======
-        # Register what replacement string to put on what offsets in the file.
-        replacements_at_offset = [
-            (padded_replacement(m.group(0)), m.start())
-            for m in re.finditer(all_prefixes, f.read())
-        ]
-
-        # Apply the replacements
-        for replacement, offset in replacements_at_offset:
-            f.seek(offset)
-            f.write(replacement)
->>>>>>> 1780f3ab
+        for match in all_prefixes.finditer(data):
+            found_full = match.group(0)
+            if found_full[-1] == b'\0':
+                terminated = True
+                old = found_full[:-1]
+            else:
+                terminated = False
+                old = found_full
+
+            new = byte_prefixes[old]
+
+            f.seek(match.start())
+            if terminated:
+                f.write(new + b'\0')
+            else:
+                pad = len(old) - len(new)
+                if pad < 0:
+                    raise BinaryTextReplaceError(old, new)
+                f.write(b'/' * pad + new)
 
 
 def relocate_macho_binaries(
