##############################################################################
# Copyright (c) 2013-2017, Lawrence Livermore National Security, LLC.
# Produced at the Lawrence Livermore National Laboratory.
#
# This file is part of Spack.
# Created by Todd Gamblin, tgamblin@llnl.gov, All rights reserved.
# LLNL-CODE-647188
#
# For details, see https://github.com/spack/spack
# Please also see the NOTICE and LICENSE files for our notice and the LGPL.
#
# This program is free software; you can redistribute it and/or modify
# it under the terms of the GNU Lesser General Public License (as
# published by the Free Software Foundation) version 2.1, February 1999.
#
# This program is distributed in the hope that it will be useful, but
# WITHOUT ANY WARRANTY; without even the IMPLIED WARRANTY OF
# MERCHANTABILITY or FITNESS FOR A PARTICULAR PURPOSE. See the terms and
# conditions of the GNU Lesser General Public License for more details.
#
# You should have received a copy of the GNU Lesser General Public
# License along with this program; if not, write to the Free Software
# Foundation, Inc., 59 Temple Place, Suite 330, Boston, MA 02111-1307 USA
##############################################################################
import collections
import os
import stat
import shutil
import errno
import sys
import inspect
import imp
import re
import traceback
import json

try:
    from collections.abc import Mapping
except ImportError:
    from collections import Mapping

from types import ModuleType

import yaml

import llnl.util.lang
import llnl.util.tty as tty
from llnl.util.filesystem import mkdirp, join_path, install

import spack
import spack.error
import spack.spec
from spack.provider_index import ProviderIndex
from spack.util.path import canonicalize_path
from spack.util.naming import NamespaceTrie, valid_module_name
from spack.util.naming import mod_to_class, possible_spack_module_names

#
# Super-namespace for all packages.
# Package modules are imported as spack.pkg.<namespace>.<pkg-name>.
#
repo_namespace     = 'spack.pkg'

#
# These names describe how repos should be laid out in the filesystem.
#
repo_config_name   = 'repo.yaml'   # Top-level filename for repo config.
repo_index_name    = 'index.yaml'  # Top-level filename for repository index.
packages_dir_name  = 'packages'    # Top-level repo directory containing pkgs.
package_file_name  = 'package.py'  # Filename for packages in a repository.

# Guaranteed unused default value for some functions.
NOT_PROVIDED = object()


def _autospec(function):
    """Decorator that automatically converts the argument of a single-arg
       function to a Spec."""

    def converter(self, spec_like, *args, **kwargs):
        if not isinstance(spec_like, spack.spec.Spec):
            spec_like = spack.spec.Spec(spec_like)
        return function(self, spec_like, *args, **kwargs)
    return converter


class SpackNamespace(ModuleType):
    """ Allow lazy loading of modules."""

    def __init__(self, namespace):
        super(SpackNamespace, self).__init__(namespace)
        self.__file__ = "(spack namespace)"
        self.__path__ = []
        self.__name__ = namespace
        self.__package__ = namespace
        self.__modules = {}

    def __getattr__(self, name):
        """Getattr lazily loads modules if they're not already loaded."""
        submodule = self.__package__ + '.' + name
        setattr(self, name, __import__(submodule))
        return getattr(self, name)


class FastPackageChecker(Mapping):
    """Cache that maps package names to the stats obtained on the
    'package.py' files associated with them.

    For each repository a cache is maintained at class level, and shared among
    all instances referring to it. Update of the global cache is done lazily
    during instance initialization.
    """
    #: Global cache, reused by every instance
    _paths_cache = {}

    def __init__(self, packages_path):

        #: The path of the repository managed by this instance
        self.packages_path = packages_path

        # If the cache we need is not there yet, then build it appropriately
        if packages_path not in self._paths_cache:
            self._paths_cache[packages_path] = self._create_new_cache()

        #: Reference to the appropriate entry in the global cache
        self._packages_to_stats = self._paths_cache[packages_path]

    def _create_new_cache(self):
        """Create a new cache for packages in a repo.

        The implementation here should try to minimize filesystem
        calls.  At the moment, it is O(number of packages) and makes
        about one stat call per package.  This is reasonably fast, and
        avoids actually importing packages in Spack, which is slow.
        """
        # Create a dictionary that will store the mapping between a
        # package name and its stat info
        cache = {}
        for pkg_name in os.listdir(self.packages_path):
            # Skip non-directories in the package root.
            pkg_dir = join_path(self.packages_path, pkg_name)

            # Warn about invalid names that look like packages.
            if not valid_module_name(pkg_name):
                msg = 'Skipping package at {0}. '
                msg += '"{1}" is not a valid Spack module name.'
                tty.warn(msg.format(pkg_dir, pkg_name))
                continue

            # Construct the file name from the directory
            pkg_file = os.path.join(
                self.packages_path, pkg_name, package_file_name
            )

            # Use stat here to avoid lots of calls to the filesystem.
            try:
                sinfo = os.stat(pkg_file)
            except OSError as e:
                if e.errno == errno.ENOENT:
                    # No package.py file here.
                    continue
                elif e.errno == errno.EACCES:
                    tty.warn("Can't read package file %s." % pkg_file)
                    continue
                raise e

            # If it's not a file, skip it.
            if stat.S_ISDIR(sinfo.st_mode):
                continue

            # If it is a file, then save the stats under the
            # appropriate key
            cache[pkg_name] = sinfo

        return cache

    def __getitem__(self, item):
        return self._packages_to_stats[item]

    def __iter__(self):
        return iter(self._packages_to_stats)

    def __len__(self):
        return len(self._packages_to_stats)


class TagIndex(Mapping):
    """Maps tags to list of packages."""

    def __init__(self):
        self._tag_dict = collections.defaultdict(list)

    def to_json(self, stream):
        json.dump({'tags': self._tag_dict}, stream)

    @staticmethod
    def from_json(stream):
        d = json.load(stream)

        r = TagIndex()

        for tag, list in d['tags'].items():
            r[tag].extend(list)

        return r

    def __getitem__(self, item):
        return self._tag_dict[item]

    def __iter__(self):
        return iter(self._tag_dict)

    def __len__(self):
        return len(self._tag_dict)

    def update_package(self, pkg_name):
        """Updates a package in the tag index.

        Args:
            pkg_name (str): name of the package to be removed from the index

        """

        package = spack.repo.get(pkg_name)

        # Remove the package from the list of packages, if present
        for pkg_list in self._tag_dict.values():
            if pkg_name in pkg_list:
                pkg_list.remove(pkg_name)

        # Add it again under the appropriate tags
        for tag in getattr(package, 'tags', []):
            self._tag_dict[tag].append(package.name)


@llnl.util.lang.memoized
def make_provider_index_cache(packages_path, namespace):
    """Lazily updates the provider index cache associated with a repository,
    if need be, then returns it. Caches results for later look-ups.

    Args:
        packages_path: path of the repository
        namespace: namespace of the repository

    Returns:
        instance of ProviderIndex
    """
    # Map that goes from package names to stat info
    fast_package_checker = FastPackageChecker(packages_path)

    # Filename of the provider index cache
    cache_filename = 'providers/{0}-index.yaml'.format(namespace)

    # Compute which packages needs to be updated in the cache
    index_mtime = spack.misc_cache.mtime(cache_filename)

    needs_update = [
        x for x, sinfo in fast_package_checker.items()
        if sinfo.st_mtime > index_mtime
    ]

    # Read the old ProviderIndex, or make a new one.
    index_existed = spack.misc_cache.init_entry(cache_filename)

    if index_existed and not needs_update:

        # If the provider index exists and doesn't need an update
        # just read from it
        with spack.misc_cache.read_transaction(cache_filename) as f:
            index = ProviderIndex.from_yaml(f)

    else:

        # Otherwise we need a write transaction to update it
        with spack.misc_cache.write_transaction(cache_filename) as (old, new):

            index = ProviderIndex.from_yaml(old) if old else ProviderIndex()

            for pkg_name in needs_update:
                namespaced_name = '{0}.{1}'.format(namespace, pkg_name)
                index.remove_provider(namespaced_name)
                index.update(namespaced_name)

            index.to_yaml(new)

    return index


@llnl.util.lang.memoized
def make_tag_index_cache(packages_path, namespace):
    """Lazily updates the tag index cache associated with a repository,
    if need be, then returns it. Caches results for later look-ups.

    Args:
        packages_path: path of the repository
        namespace: namespace of the repository

    Returns:
        instance of TagIndex
    """
    # Map that goes from package names to stat info
    fast_package_checker = FastPackageChecker(packages_path)

    # Filename of the provider index cache
    cache_filename = 'tags/{0}-index.json'.format(namespace)

    # Compute which packages needs to be updated in the cache
    index_mtime = spack.misc_cache.mtime(cache_filename)

    needs_update = [
        x for x, sinfo in fast_package_checker.items()
        if sinfo.st_mtime > index_mtime
    ]

    # Read the old ProviderIndex, or make a new one.
    index_existed = spack.misc_cache.init_entry(cache_filename)

    if index_existed and not needs_update:

        # If the provider index exists and doesn't need an update
        # just read from it
        with spack.misc_cache.read_transaction(cache_filename) as f:
            index = TagIndex.from_json(f)

    else:

        # Otherwise we need a write transaction to update it
        with spack.misc_cache.write_transaction(cache_filename) as (old, new):

            index = TagIndex.from_json(old) if old else TagIndex()

            for pkg_name in needs_update:
                namespaced_name = '{0}.{1}'.format(namespace, pkg_name)
                index.update_package(namespaced_name)

            index.to_json(new)

    return index


class RepoPath(object):
    """A RepoPath is a list of repos that function as one.

       It functions exactly like a Repo, but it operates on the
       combined results of the Repos in its list instead of on a
       single package repository.
    """

    def __init__(self, *repo_dirs, **kwargs):
        # super-namespace for all packages in the RepoPath
        self.super_namespace = kwargs.get('namespace', repo_namespace)

        self.repos = []
        self.by_namespace = NamespaceTrie()
        self.by_path = {}

        self._all_package_names = None
        self._provider_index = None

        # If repo_dirs is empty, just use the configuration
        if not repo_dirs:
            import spack.config
            repo_dirs = spack.config.get_config('repos')
            if not repo_dirs:
                raise NoRepoConfiguredError(
                    "Spack configuration contains no package repositories.")

        # Add each repo to this path.
        for root in repo_dirs:
            try:
                repo = Repo(root, self.super_namespace)
                self.put_last(repo)
            except RepoError as e:
                tty.warn("Failed to initialize repository at '%s'." % root,
                         e.message,
                         "To remove the bad repository, run this command:",
                         "    spack repo rm %s" % root)

    def swap(self, other):
        """Convenience function to make swapping repositories easier.

        This is currently used by mock tests.
        TODO: Maybe there is a cleaner way.

        """
        attrs = ['repos',
                 'by_namespace',
                 'by_path',
                 '_all_package_names',
                 '_provider_index']
        for attr in attrs:
            tmp = getattr(self, attr)
            setattr(self, attr, getattr(other, attr))
            setattr(other, attr, tmp)

    def _add(self, repo):
        """Add a repository to the namespace and path indexes.

        Checks for duplicates -- two repos can't have the same root
        directory, and they provide have the same namespace.

        """
        if repo.root in self.by_path:
            raise DuplicateRepoError("Duplicate repository: '%s'" % repo.root)

        if repo.namespace in self.by_namespace:
            raise DuplicateRepoError(
                "Package repos '%s' and '%s' both provide namespace %s"
                % (repo.root, self.by_namespace[repo.namespace].root,
                   repo.namespace))

        # Add repo to the pkg indexes
        self.by_namespace[repo.full_namespace] = repo
        self.by_path[repo.root] = repo

    def put_first(self, repo):
        """Add repo first in the search path."""
        self._add(repo)
        self.repos.insert(0, repo)

    def put_last(self, repo):
        """Add repo last in the search path."""
        self._add(repo)
        self.repos.append(repo)

    def remove(self, repo):
        """Remove a repo from the search path."""
        if repo in self.repos:
            self.repos.remove(repo)

    def get_repo(self, namespace, default=NOT_PROVIDED):
        """Get a repository by namespace.

        Arguments:

            namespace:

                Look up this namespace in the RepoPath, and return it if found.

        Optional Arguments:

            default:

                If default is provided, return it when the namespace
                isn't found.  If not, raise an UnknownNamespaceError.
        """
        fullspace = '%s.%s' % (self.super_namespace, namespace)
        if fullspace not in self.by_namespace:
            if default == NOT_PROVIDED:
                raise UnknownNamespaceError(namespace)
            return default
        return self.by_namespace[fullspace]

    def first_repo(self):
        """Get the first repo in precedence order."""
        return self.repos[0] if self.repos else None

    def all_package_names(self):
        """Return all unique package names in all repositories."""
        if self._all_package_names is None:
            all_pkgs = set()
            for repo in self.repos:
                for name in repo.all_package_names():
                    all_pkgs.add(name)
            self._all_package_names = sorted(all_pkgs, key=lambda n: n.lower())
        return self._all_package_names

    def packages_with_tags(self, *tags):
        r = set()
        for repo in self.repos:
            r |= set(repo.packages_with_tags(*tags))
        return sorted(r)

    def all_packages(self):
        for name in self.all_package_names():
            yield self.get(name)

    @property
    def provider_index(self):
        """Merged ProviderIndex from all Repos in the RepoPath."""
        if self._provider_index is None:
            self._provider_index = ProviderIndex()
            for repo in reversed(self.repos):
                self._provider_index.merge(repo.provider_index)

        return self._provider_index

    @_autospec
    def providers_for(self, vpkg_spec):
        providers = self.provider_index.providers_for(vpkg_spec)
        if not providers:
            raise UnknownPackageError(vpkg_spec.name)
        return providers

    @_autospec
    def extensions_for(self, extendee_spec):
        return [p for p in self.all_packages() if p.extends(extendee_spec)]

    def find_module(self, fullname, path=None):
        """Implements precedence for overlaid namespaces.

        Loop checks each namespace in self.repos for packages, and
        also handles loading empty containing namespaces.

        """
        # namespaces are added to repo, and package modules are leaves.
        namespace, dot, module_name = fullname.rpartition('.')

        # If it's a module in some repo, or if it is the repo's
        # namespace, let the repo handle it.
        for repo in self.repos:
            if namespace == repo.full_namespace:
                if repo.real_name(module_name):
                    return repo
            elif fullname == repo.full_namespace:
                return repo

        # No repo provides the namespace, but it is a valid prefix of
        # something in the RepoPath.
        if self.by_namespace.is_prefix(fullname):
            return self

        return None

    def load_module(self, fullname):
        """Handles loading container namespaces when necessary.

        See ``Repo`` for how actual package modules are loaded.
        """
        if fullname in sys.modules:
            return sys.modules[fullname]

        if not self.by_namespace.is_prefix(fullname):
            raise ImportError("No such Spack repo: %s" % fullname)

        module = SpackNamespace(fullname)
        module.__loader__ = self
        sys.modules[fullname] = module
        return module

    def repo_for_pkg(self, spec):
        """Given a spec, get the repository for its package."""
        # We don't @_autospec this function b/c it's called very frequently
        # and we want to avoid parsing str's into Specs unnecessarily.
        namespace = None
        if isinstance(spec, spack.spec.Spec):
            namespace = spec.namespace
            name = spec.name
        else:
            # handle strings directly for speed instead of @_autospec'ing
            namespace, _, name = spec.rpartition('.')

        # If the spec already has a namespace, then return the
        # corresponding repo if we know about it.
        if namespace:
            fullspace = '%s.%s' % (self.super_namespace, namespace)
            if fullspace not in self.by_namespace:
                raise UnknownNamespaceError(spec.namespace)
            return self.by_namespace[fullspace]

        # If there's no namespace, search in the RepoPath.
        for repo in self.repos:
            if name in repo:
                return repo

        # If the package isn't in any repo, return the one with
        # highest precedence.  This is for commands like `spack edit`
        # that can operate on packages that don't exist yet.
        return self.first_repo()

    @_autospec
    def get(self, spec, new=False):
        """Find a repo that contains the supplied spec's package.

           Raises UnknownPackageError if not found.
        """
        return self.repo_for_pkg(spec).get(spec)

    def get_pkg_class(self, pkg_name):
        """Find a class for the spec's package and return the class object."""
        return self.repo_for_pkg(pkg_name).get_pkg_class(pkg_name)

    @_autospec
    def dump_provenance(self, spec, path):
        """Dump provenance information for a spec to a particular path.

           This dumps the package file and any associated patch files.
           Raises UnknownPackageError if not found.
        """
        return self.repo_for_pkg(spec).dump_provenance(spec, path)

    def dirname_for_package_name(self, pkg_name):
        return self.repo_for_pkg(pkg_name).dirname_for_package_name(pkg_name)

    def filename_for_package_name(self, pkg_name):
        return self.repo_for_pkg(pkg_name).filename_for_package_name(pkg_name)

    def exists(self, pkg_name):
        """Whether package with the give name exists in the path's repos.

        Note that virtual packages do not "exist".
        """
        return any(repo.exists(pkg_name) for repo in self.repos)

    def is_virtual(self, pkg_name):
        """True if the package with this name is virtual, False otherwise."""
        return pkg_name in self.provider_index

    def __contains__(self, pkg_name):
        return self.exists(pkg_name)


class Repo(object):
    """Class representing a package repository in the filesystem.

    Each package repository must have a top-level configuration file
    called `repo.yaml`.

    Currently, `repo.yaml` this must define:

    `namespace`:
        A Python namespace where the repository's packages should live.

    """

    def __init__(self, root, namespace=repo_namespace):
        """Instantiate a package repository from a filesystem path.

        Arguments:
        root        The root directory of the repository.

        namespace   A super-namespace that will contain the repo-defined
                    namespace (this is generally jsut `spack.pkg`). The
                    super-namespace is Spack's way of separating repositories
                    from other python namespaces.

        """
        # Root directory, containing _repo.yaml and package dirs
        # Allow roots to by spack-relative by starting with '$spack'
        self.root = canonicalize_path(root)

        # super-namespace for all packages in the Repo
        self.super_namespace = namespace

        # check and raise BadRepoError on fail.
        def check(condition, msg):
            if not condition:
                raise BadRepoError(msg)

        # Validate repository layout.
        self.config_file = join_path(self.root, repo_config_name)
        check(os.path.isfile(self.config_file),
              "No %s found in '%s'" % (repo_config_name, root))

        self.packages_path = join_path(self.root, packages_dir_name)
        check(os.path.isdir(self.packages_path),
              "No directory '%s' found in '%s'" % (repo_config_name, root))

        # Read configuration and validate namespace
        config = self._read_config()
        check('namespace' in config, '%s must define a namespace.'
              % join_path(root, repo_config_name))

        self.namespace = config['namespace']
        check(re.match(r'[a-zA-Z][a-zA-Z0-9_.]+', self.namespace),
              ("Invalid namespace '%s' in repo '%s'. "
               % (self.namespace, self.root)) +
              "Namespaces must be valid python identifiers separated by '.'")

        # Set up 'full_namespace' to include the super-namespace
        if self.super_namespace:
            self.full_namespace = "%s.%s" % (
                self.super_namespace, self.namespace)
        else:
            self.full_namespace = self.namespace

        # Keep name components around for checking prefixes.
        self._names = self.full_namespace.split('.')

        # These are internal cache variables.
        self._modules = {}
        self._classes = {}
        self._instances = {}

        # Maps that goes from package name to corresponding file stat
        self._fast_package_checker = FastPackageChecker(self.packages_path)

        # Index of virtual dependencies, computed lazily
        self._provider_index = None

        # Index of tags, computed lazily
        self._tag_index = None

        # make sure the namespace for packages in this repo exists.
        self._create_namespace()

    def _create_namespace(self):
        """Create this repo's namespace module and insert it into sys.modules.

        Ensures that modules loaded via the repo have a home, and that
        we don't get runtime warnings from Python's module system.

        """
        parent = None
        for l in range(1, len(self._names) + 1):
            ns = '.'.join(self._names[:l])

            if ns not in sys.modules:
                module = SpackNamespace(ns)
                module.__loader__ = self
                sys.modules[ns] = module

                # Ensure the namespace is an atrribute of its parent,
                # if it has not been set by something else already.
                #
                # This ensures that we can do things like:
                #    import spack.pkg.builtin.mpich as mpich
                if parent:
                    modname = self._names[l - 1]
                    setattr(parent, modname, module)
            else:
                # no need to set up a module
                module = sys.modules[ns]

            # but keep track of the parent in this loop
            parent = module

    def real_name(self, import_name):
        """Allow users to import Spack packages using Python identifiers.

        A python identifier might map to many different Spack package
        names due to hyphen/underscore ambiguity.

        Easy example:
            num3proxy   -> 3proxy

        Ambiguous:
            foo_bar -> foo_bar, foo-bar

        More ambiguous:
            foo_bar_baz -> foo_bar_baz, foo-bar-baz, foo_bar-baz, foo-bar_baz
        """
        if import_name in self:
            return import_name

        options = possible_spack_module_names(import_name)
        options.remove(import_name)
        for name in options:
            if name in self:
                return name
        return None

    def is_prefix(self, fullname):
        """True if fullname is a prefix of this Repo's namespace."""
        parts = fullname.split('.')
        return self._names[:len(parts)] == parts

    def find_module(self, fullname, path=None):
        """Python find_module import hook.

        Returns this Repo if it can load the module; None if not.
        """
        if self.is_prefix(fullname):
            return self

        namespace, dot, module_name = fullname.rpartition('.')
        if namespace == self.full_namespace:
            if self.real_name(module_name):
                return self

        return None

    def load_module(self, fullname):
        """Python importer load hook.

        Tries to load the module; raises an ImportError if it can't.
        """
        if fullname in sys.modules:
            return sys.modules[fullname]

        namespace, dot, module_name = fullname.rpartition('.')

        if self.is_prefix(fullname):
            module = SpackNamespace(fullname)

        elif namespace == self.full_namespace:
            real_name = self.real_name(module_name)
            if not real_name:
                raise ImportError("No module %s in %s" % (module_name, self))
            module = self._get_pkg_module(real_name)

        else:
            raise ImportError("No module %s in %s" % (fullname, self))

        module.__loader__ = self
        sys.modules[fullname] = module
        if namespace != fullname:
            parent = sys.modules[namespace]
            if not hasattr(parent, module_name):
                setattr(parent, module_name, module)

        return module

    def _read_config(self):
        """Check for a YAML config file in this db's root directory."""
        try:
            with open(self.config_file) as reponame_file:
                yaml_data = yaml.load(reponame_file)

                if (not yaml_data or 'repo' not in yaml_data or
                        not isinstance(yaml_data['repo'], dict)):
                    tty.die("Invalid %s in repository %s" % (
                        repo_config_name, self.root))

                return yaml_data['repo']

        except IOError:
            tty.die("Error reading %s when opening %s"
                    % (self.config_file, self.root))

    @_autospec
    def get(self, spec):
        if not self.exists(spec.name):
            raise UnknownPackageError(spec.name)

        if spec.namespace and spec.namespace != self.namespace:
            raise UnknownPackageError(
                "Repository %s does not contain package %s"
                % (self.namespace, spec.fullname))

<<<<<<< HEAD
        key = spec.unique_id
        if new or key not in self._instances:
            package_class = self.get_pkg_class(spec.name)
            try:
                copy = spec.copy()  # defensive copy.  Package owns its spec.
                self._instances[key] = package_class(copy)
            except Exception:
                if spack.debug:
                    sys.excepthook(*sys.exc_info())
                raise FailedConstructorError(spec.fullname, *sys.exc_info())

        return self._instances[key]
=======
        package_class = self.get_pkg_class(spec.name)
        try:
            return package_class(spec)
        except Exception:
            if spack.debug:
                sys.excepthook(*sys.exc_info())
            raise FailedConstructorError(spec.fullname, *sys.exc_info())
>>>>>>> 3d68b751

    @_autospec
    def dump_provenance(self, spec, path):
        """Dump provenance information for a spec to a particular path.

           This dumps the package file and any associated patch files.
           Raises UnknownPackageError if not found.
        """
        # Some preliminary checks.
        if spec.virtual:
            raise UnknownPackageError(spec.name)

        if spec.namespace and spec.namespace != self.namespace:
            raise UnknownPackageError(
                "Repository %s does not contain package %s."
                % (self.namespace, spec.fullname))

        # Install any patch files needed by packages.
        mkdirp(path)
        for spec, patches in spec.package.patches.items():
            for patch in patches:
                if patch.path:
                    if os.path.exists(patch.path):
                        install(patch.path, path)
                    else:
                        tty.warn("Patch file did not exist: %s" % patch.path)

        # Install the package.py file itself.
        install(self.filename_for_package_name(spec), path)

    def purge(self):
        """Clear entire package instance cache."""
        self._instances.clear()

    @property
    def provider_index(self):
        """A provider index with names *specific* to this repo."""

        if self._provider_index is None:
            self._provider_index = make_provider_index_cache(
                self.packages_path, self.namespace
            )

        return self._provider_index

    @property
    def tag_index(self):
        """A provider index with names *specific* to this repo."""

        if self._tag_index is None:
            self._tag_index = make_tag_index_cache(
                self.packages_path, self.namespace
            )

        return self._tag_index

    @_autospec
    def providers_for(self, vpkg_spec):
        providers = self.provider_index.providers_for(vpkg_spec)
        if not providers:
            raise UnknownPackageError(vpkg_spec.name)
        return providers

    @_autospec
    def extensions_for(self, extendee_spec):
        return [p for p in self.all_packages() if p.extends(extendee_spec)]

    def _check_namespace(self, spec):
        """Check that the spec's namespace is the same as this repository's."""
        if spec.namespace and spec.namespace != self.namespace:
            raise UnknownNamespaceError(spec.namespace)

    @_autospec
    def dirname_for_package_name(self, spec):
        """Get the directory name for a particular package.  This is the
           directory that contains its package.py file."""
        self._check_namespace(spec)
        return join_path(self.packages_path, spec.name)

    @_autospec
    def filename_for_package_name(self, spec):
        """Get the filename for the module we should load for a particular
           package.  Packages for a Repo live in
           ``$root/<package_name>/package.py``

           This will return a proper package.py path even if the
           package doesn't exist yet, so callers will need to ensure
           the package exists before importing.
        """
        self._check_namespace(spec)
        pkg_dir = self.dirname_for_package_name(spec.name)
        return join_path(pkg_dir, package_file_name)

    def all_package_names(self):
        """Returns a sorted list of all package names in the Repo."""
        return sorted(self._fast_package_checker.keys())

    def packages_with_tags(self, *tags):
        v = set(self.all_package_names())
        index = self.tag_index

        for t in tags:
            v &= set(index[t])

        return sorted(v)

    def all_packages(self):
        """Iterator over all packages in the repository.

        Use this with care, because loading packages is slow.

        """
        for name in self.all_package_names():
            yield self.get(name)

    def exists(self, pkg_name):
        """Whether a package with the supplied name exists."""
        return pkg_name in self._fast_package_checker

    def is_virtual(self, pkg_name):
        """True if the package with this name is virtual, False otherwise."""
        return self.provider_index.contains(pkg_name)

    def _get_pkg_module(self, pkg_name):
        """Create a module for a particular package.

        This caches the module within this Repo *instance*.  It does
        *not* add it to ``sys.modules``.  So, you can construct
        multiple Repos for testing and ensure that the module will be
        loaded once per repo.

        """
        if pkg_name not in self._modules:
            file_path = self.filename_for_package_name(pkg_name)

            if not os.path.exists(file_path):
                raise UnknownPackageError(pkg_name, self)

            if not os.path.isfile(file_path):
                tty.die("Something's wrong. '%s' is not a file!" % file_path)

            if not os.access(file_path, os.R_OK):
                tty.die("Cannot read '%s'!" % file_path)

            # e.g., spack.pkg.builtin.mpich
            fullname = "%s.%s" % (self.full_namespace, pkg_name)

            try:
                module = imp.load_source(fullname, file_path)
            except SyntaxError as e:
                # SyntaxError strips the path from the filename so we need to
                # manually construct the error message in order to give the
                # user the correct package.py where the syntax error is located
                raise SyntaxError('invalid syntax in {0:}, line {1:}'
                                  ''.format(file_path, e.lineno))
            module.__package__ = self.full_namespace
            module.__loader__ = self
            self._modules[pkg_name] = module

        return self._modules[pkg_name]

    def get_pkg_class(self, pkg_name):
        """Get the class for the package out of its module.

        First loads (or fetches from cache) a module for the
        package. Then extracts the package class from the module
        according to Spack's naming convention.
        """
        namespace, _, pkg_name = pkg_name.rpartition('.')
        if namespace and (namespace != self.namespace):
            raise InvalidNamespaceError('Invalid namespace for %s repo: %s'
                                        % (self.namespace, namespace))

        class_name = mod_to_class(pkg_name)
        module = self._get_pkg_module(pkg_name)

        cls = getattr(module, class_name)
        if not inspect.isclass(cls):
            tty.die("%s.%s is not a class" % (pkg_name, class_name))

        return cls

    def __str__(self):
        return "[Repo '%s' at '%s']" % (self.namespace, self.root)

    def __repr__(self):
        return self.__str__()

    def __contains__(self, pkg_name):
        return self.exists(pkg_name)


def create_repo(root, namespace=None):
    """Create a new repository in root with the specified namespace.

       If the namespace is not provided, use basename of root.
       Return the canonicalized path and namespace of the created repository.
    """
    root = canonicalize_path(root)
    if not namespace:
        namespace = os.path.basename(root)

    if not re.match(r'\w[\.\w-]*', namespace):
        raise InvalidNamespaceError(
            "'%s' is not a valid namespace." % namespace)

    existed = False
    if os.path.exists(root):
        if os.path.isfile(root):
            raise BadRepoError('File %s already exists and is not a directory'
                               % root)
        elif os.path.isdir(root):
            if not os.access(root, os.R_OK | os.W_OK):
                raise BadRepoError(
                    'Cannot create new repo in %s: cannot access directory.'
                    % root)
            if os.listdir(root):
                raise BadRepoError(
                    'Cannot create new repo in %s: directory is not empty.'
                    % root)
        existed = True

    full_path = os.path.realpath(root)
    parent = os.path.dirname(full_path)
    if not os.access(parent, os.R_OK | os.W_OK):
        raise BadRepoError(
            "Cannot create repository in %s: can't access parent!" % root)

    try:
        config_path = os.path.join(root, repo_config_name)
        packages_path = os.path.join(root, packages_dir_name)

        mkdirp(packages_path)
        with open(config_path, 'w') as config:
            config.write("repo:\n")
            config.write("  namespace: '%s'\n" % namespace)

    except (IOError, OSError) as e:
        raise BadRepoError('Failed to create new repository in %s.' % root,
                           "Caused by %s: %s" % (type(e), e))

        # try to clean up.
        if existed:
            shutil.rmtree(config_path, ignore_errors=True)
            shutil.rmtree(packages_path, ignore_errors=True)
        else:
            shutil.rmtree(root, ignore_errors=True)

    return full_path, namespace


class RepoError(spack.error.SpackError):
    """Superclass for repository-related errors."""


class NoRepoConfiguredError(RepoError):
    """Raised when there are no repositories configured."""


class InvalidNamespaceError(RepoError):
    """Raised when an invalid namespace is encountered."""


class BadRepoError(RepoError):
    """Raised when repo layout is invalid."""


class DuplicateRepoError(RepoError):
    """Raised when duplicate repos are added to a RepoPath."""


class UnknownEntityError(RepoError):
    """Raised when we encounter a package spack doesn't have."""


class UnknownPackageError(UnknownEntityError):
    """Raised when we encounter a package spack doesn't have."""

    def __init__(self, name, repo=None):
        msg = None
        if repo:
            msg = "Package %s not found in repository %s" % (name, repo)
        else:
            msg = "Package %s not found." % name
        super(UnknownPackageError, self).__init__(msg)
        self.name = name


class UnknownNamespaceError(UnknownEntityError):
    """Raised when we encounter an unknown namespace"""

    def __init__(self, namespace):
        super(UnknownNamespaceError, self).__init__(
            "Unknown namespace: %s" % namespace)


class FailedConstructorError(RepoError):
    """Raised when a package's class constructor fails."""

    def __init__(self, name, exc_type, exc_obj, exc_tb):
        super(FailedConstructorError, self).__init__(
            "Class constructor failed for package '%s'." % name,
            '\nCaused by:\n' +
            ('%s: %s\n' % (exc_type.__name__, exc_obj)) +
            ''.join(traceback.format_tb(exc_tb)))
        self.name = name<|MERGE_RESOLUTION|>--- conflicted
+++ resolved
@@ -828,20 +828,6 @@
                 "Repository %s does not contain package %s"
                 % (self.namespace, spec.fullname))
 
-<<<<<<< HEAD
-        key = spec.unique_id
-        if new or key not in self._instances:
-            package_class = self.get_pkg_class(spec.name)
-            try:
-                copy = spec.copy()  # defensive copy.  Package owns its spec.
-                self._instances[key] = package_class(copy)
-            except Exception:
-                if spack.debug:
-                    sys.excepthook(*sys.exc_info())
-                raise FailedConstructorError(spec.fullname, *sys.exc_info())
-
-        return self._instances[key]
-=======
         package_class = self.get_pkg_class(spec.name)
         try:
             return package_class(spec)
@@ -849,7 +835,6 @@
             if spack.debug:
                 sys.excepthook(*sys.exc_info())
             raise FailedConstructorError(spec.fullname, *sys.exc_info())
->>>>>>> 3d68b751
 
     @_autospec
     def dump_provenance(self, spec, path):
