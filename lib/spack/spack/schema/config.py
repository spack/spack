--- conflicted
+++ resolved
@@ -41,11 +41,7 @@
             'additionalProperties': False,
             'properties': {
                 'install_tree': {'type': 'string'},
-<<<<<<< HEAD
-                'install_hash_length': {'type': 'integer', 'minimum': 0},
-=======
                 'install_hash_length': {'type': 'integer', 'minimum': 1},
->>>>>>> c9a80b6d
                 'install_path_scheme': {'type': 'string'},
                 'build_stage': {
                     'oneOf': [
