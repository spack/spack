# Copyright 2013-2023 Lawrence Livermore National Security, LLC and other
# Spack Project Developers. See the top-level COPYRIGHT file for details.
#
# SPDX-License-Identifier: (Apache-2.0 OR MIT)

"""Schema for env.yaml configuration file.

.. literalinclude:: _spack_root/lib/spack/spack/schema/env.py
   :lines: 36-
"""
from llnl.util.lang import union_dicts

import spack.schema.gitlab_ci  # DEPRECATED
import spack.schema.merged
import spack.schema.projections

#: Top level key in a manifest file
TOP_LEVEL_KEY = "spack"

projections_scheme = spack.schema.projections.properties["projections"]

schema = {
    "$schema": "http://json-schema.org/draft-07/schema#",
    "title": "Spack environment file schema",
    "type": "object",
    "additionalProperties": False,
    "properties": {
        "spack": {
            "type": "object",
            "default": {},
            "additionalProperties": False,
            "properties": union_dicts(
                # Include deprecated "gitlab-ci" section
                spack.schema.gitlab_ci.properties,
                # merged configuration scope schemas
                spack.schema.merged.properties,
                # extra environment schema properties
                {
                    "include": {"type": "array", "default": [], "items": {"type": "string"}},
<<<<<<< HEAD
                    "definitions": {
                        "type": "array",
                        "default": [],
                        "items": {
                            "type": "object",
                            "properties": {"when": {"type": "string"}},
                            "patternProperties": {r"^(?!when$)\w*": spec_list_schema},
                        },
                    },
                    "specs": spec_list_schema,
=======
                    "develop": {
                        "type": "object",
                        "default": {},
                        "additionalProperties": False,
                        "patternProperties": {
                            r"\w[\w-]*": {
                                "type": "object",
                                "additionalProperties": False,
                                "properties": {
                                    "spec": {"type": "string"},
                                    "path": {"type": "string"},
                                },
                            }
                        },
                    },
                    "specs": spack.schema.spec_list_schema,
>>>>>>> 96f3c760
                    "view": {
                        "anyOf": [
                            {"type": "boolean"},
                            {"type": "string"},
                            {
                                "type": "object",
                                "patternProperties": {
                                    r"\w+": {
                                        "required": ["root"],
                                        "additionalProperties": False,
                                        "properties": {
                                            "root": {"type": "string"},
                                            "link": {
                                                "type": "string",
                                                "pattern": "(roots|all|run)",
                                            },
                                            "link_type": {"type": "string"},
                                            "select": {
                                                "type": "array",
                                                "items": {"type": "string"},
                                            },
                                            "exclude": {
                                                "type": "array",
                                                "items": {"type": "string"},
                                            },
                                            "projections": projections_scheme,
                                        },
                                    }
                                },
                            },
                        ]
                    },
                },
            ),
        }
    },
}


def update(data):
    """Update the data in place to remove deprecated properties.

    Args:
        data (dict): dictionary to be updated

    Returns:
        True if data was changed, False otherwise
    """

    import spack.ci

    if "gitlab-ci" in data:
        data["ci"] = data.pop("gitlab-ci")

    if "ci" in data:
        return spack.ci.translate_deprecated_config(data["ci"])

    # There are not currently any deprecated attributes in this section
    # that have not been removed
    return False<|MERGE_RESOLUTION|>--- conflicted
+++ resolved
@@ -37,35 +37,7 @@
                 # extra environment schema properties
                 {
                     "include": {"type": "array", "default": [], "items": {"type": "string"}},
-<<<<<<< HEAD
-                    "definitions": {
-                        "type": "array",
-                        "default": [],
-                        "items": {
-                            "type": "object",
-                            "properties": {"when": {"type": "string"}},
-                            "patternProperties": {r"^(?!when$)\w*": spec_list_schema},
-                        },
-                    },
-                    "specs": spec_list_schema,
-=======
-                    "develop": {
-                        "type": "object",
-                        "default": {},
-                        "additionalProperties": False,
-                        "patternProperties": {
-                            r"\w[\w-]*": {
-                                "type": "object",
-                                "additionalProperties": False,
-                                "properties": {
-                                    "spec": {"type": "string"},
-                                    "path": {"type": "string"},
-                                },
-                            }
-                        },
-                    },
                     "specs": spack.schema.spec_list_schema,
->>>>>>> 96f3c760
                     "view": {
                         "anyOf": [
                             {"type": "boolean"},
