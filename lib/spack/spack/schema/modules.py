--- conflicted
+++ resolved
@@ -24,14 +24,7 @@
 )
 
 #: Matches a valid name for a module set
-<<<<<<< HEAD
-valid_module_set_name = (
-    r"^(?!arch_folder$|lmod$|roots$|enable$|prefix_inspections$|"
-    r"tcl$|use_view$|ups_table$|ups_version$)\w[\w-]*$"
-)
-=======
 valid_module_set_name = r"^(?!prefix_inspections$)\w[\w-]*$"
->>>>>>> 5f851131
 
 #: Matches an anonymous spec, i.e. a spec without a root name
 anonymous_spec_regex = r"^[\^@%+~]"
@@ -211,25 +204,6 @@
                 "additionalProperties": False,
                 "properties": module_config_properties,
             },
-<<<<<<< HEAD
-            # Deprecated top-level keys (ignored in 0.18 with a warning)
-            "^(arch_folder|lmod|roots|enable|tcl|use_view)$": {},
-        },
-        "deprecatedProperties": {
-            "properties": [
-                "arch_folder",
-                "lmod",
-                "roots",
-                "enable",
-                "tcl",
-                "use_view",
-                "ups_table",
-                "ups_version",
-            ],
-            "message": deprecation_msg_default_module_set,
-            "error": False,
-=======
->>>>>>> 5f851131
         },
     }
 }
