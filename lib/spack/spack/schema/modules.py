# Copyright 2013-2023 Lawrence Livermore National Security, LLC and other
# Spack Project Developers. See the top-level COPYRIGHT file for details.
#
# SPDX-License-Identifier: (Apache-2.0 OR MIT)

"""Schema for modules.yaml configuration file.

.. literalinclude:: _spack_root/lib/spack/spack/schema/modules.py
   :lines: 13-
"""
import spack.schema.environment
import spack.schema.projections

#: Matches a spec or a multi-valued variant but not another
#: valid keyword.
#:
#: THIS NEEDS TO BE UPDATED FOR EVERY NEW KEYWORD THAT
#: IS ADDED IMMEDIATELY BELOW THE MODULE TYPE ATTRIBUTE
spec_regex = (
    r"(?!hierarchy|core_specs|verbose|hash_length|defaults|"
    r"whitelist|blacklist|"  # DEPRECATED: remove in 0.20.
    r"include|exclude|"  # use these more inclusive/consistent options
    r"projections|naming_scheme|core_compilers|all)(^\w[\w-]*)"
)

#: Matches a valid name for a module set
valid_module_set_name = r"^(?!prefix_inspections$)\w[\w-]*$"

#: Matches an anonymous spec, i.e. a spec without a root name
anonymous_spec_regex = r"^[\^@%+~]"

#: Definitions for parts of module schema
array_of_strings = {"type": "array", "default": [], "items": {"type": "string"}}

dictionary_of_strings = {"type": "object", "patternProperties": {r"\w[\w-]*": {"type": "string"}}}

dependency_selection = {"type": "string", "enum": ["none", "direct", "all"]}

module_file_configuration = {
    "type": "object",
    "default": {},
    "additionalProperties": False,
    "properties": {
        "filter": {
            "type": "object",
            "default": {},
            "additionalProperties": False,
            "properties": {
                # DEPRECATED: remove in 0.20.
                "environment_blacklist": {
                    "type": "array",
                    "default": [],
                    "items": {"type": "string"},
                },
                # use exclude_env_vars instead
                "exclude_env_vars": {"type": "array", "default": [], "items": {"type": "string"}},
            },
        },
        "template": {"type": "string"},
        "autoload": dependency_selection,
        "prerequisites": dependency_selection,
        "conflict": array_of_strings,
        "load": array_of_strings,
        "suffixes": {
            "type": "object",
            "validate_spec": True,
            "patternProperties": {r"\w[\w-]*": {"type": "string"}},  # key
        },
        "environment": spack.schema.environment.definition,
    },
}

projections_scheme = spack.schema.projections.properties["projections"]

module_type_configuration = {
    "type": "object",
    "default": {},
    "allOf": [
        {
            "properties": {
                "verbose": {"type": "boolean", "default": False},
                "hash_length": {"type": "integer", "minimum": 0, "default": 7},
                # DEPRECATED: remove in 0.20.
                "whitelist": array_of_strings,
                "blacklist": array_of_strings,
                "blacklist_implicits": {"type": "boolean", "default": False},
                # whitelist/blacklist have been replaced with include/exclude
                "include": array_of_strings,
                "exclude": array_of_strings,
                "exclude_implicits": {"type": "boolean", "default": False},
                "defaults": array_of_strings,
                "naming_scheme": {"type": "string"},  # Can we be more specific here?
                "projections": projections_scheme,
                "all": module_file_configuration,
            }
        },
        {
            "validate_spec": True,
            "patternProperties": {
                spec_regex: module_file_configuration,
                anonymous_spec_regex: module_file_configuration,
            },
        },
    ],
}


module_config_properties = {
    "use_view": {"anyOf": [{"type": "string"}, {"type": "boolean"}]},
    "arch_folder": {"type": "boolean"},
    "roots": {
        "type": "object",
<<<<<<< HEAD
        "properties": {
            "tcl": {"type": "string"},
            "lmod": {"type": "string"},
            "ups_table": {"type": "string"},
            "ups_version": {"type": "string"},
        },
=======
        "properties": {"tcl": {"type": "string"}, "lmod": {"type": "string"}},
>>>>>>> ebffc53b
    },
    "enable": {
        "type": "array",
        "default": [],
        "items": {"type": "string", "enum": ["tcl", "lmod", "ups_table", "ups_version"]},
    },
    "lmod": {
        "allOf": [
            # Base configuration
            module_type_configuration,
            {
                "type": "object",
                "properties": {
                    "core_compilers": array_of_strings,
                    "hierarchy": array_of_strings,
                    "core_specs": array_of_strings,
                },
            },  # Specific lmod extensions
        ]
    },
    "tcl": {
        "allOf": [
            # Base configuration
            module_type_configuration,
            {},  # Specific tcl extensions
        ]
    },
    "prefix_inspections": {
        "type": "object",
        "additionalProperties": False,
        "patternProperties": {
            # prefix-relative path to be inspected for existence
            r"^[\w-]*": array_of_strings
        },
    },
    "ups_table": {
        "allOf": [
            # Base configuration
            module_type_configuration,
            {},  # Specific UPS table file extensions
        ]
    },
    "ups_version": {
        "allOf": [
            # Base configuration
            module_type_configuration,
            {},  # Specific UPS version file extensions
        ]
    },
}


# Properties for inclusion into other schemas (requires definitions)
properties = {
    "modules": {
        "type": "object",
        "additionalProperties": False,
        "properties": {
            "prefix_inspections": {
                "type": "object",
                "additionalProperties": False,
                "patternProperties": {
                    # prefix-relative path to be inspected for existence
                    r"^[\w-]*": array_of_strings
                },
<<<<<<< HEAD
            },
            "ups_table": {
                "allOf": [
                    # Base configuration
                    module_type_configuration,
                    {},  # Specific tcl extensions
                ]
            },
            "ups_version": {
                "allOf": [
                    # Base configuration
                    module_type_configuration,
                    {},  # Specific tcl extensions
                ]
            },
=======
            }
>>>>>>> ebffc53b
        },
        "patternProperties": {
            valid_module_set_name: {
                "type": "object",
                "default": {},
                "additionalProperties": False,
                "properties": module_config_properties,
            }
        },
    }
}

#: Full schema with metadata
schema = {
    "$schema": "http://json-schema.org/draft-07/schema#",
    "title": "Spack module file configuration file schema",
    "type": "object",
    "additionalProperties": False,
    "properties": properties,
}


# deprecated keys and their replacements
exclude_include_translations = {
    "whitelist": "include",
    "blacklist": "exclude",
    "blacklist_implicits": "exclude_implicits",
    "environment_blacklist": "exclude_env_vars",
}


def update_keys(data, key_translations):
    """Change blacklist/whitelist to exclude/include.

    Arguments:
        data (dict): data from a valid modules configuration.
        key_translations (dict): A dictionary of keys to translate to
            their respective values.

    Return:
        (bool) whether anything was changed in data
    """
    changed = False

    if isinstance(data, dict):
        keys = list(data.keys())
        for key in keys:
            value = data[key]

            translation = key_translations.get(key)
            if translation:
                data[translation] = data.pop(key)
                changed = True

            changed |= update_keys(value, key_translations)

    elif isinstance(data, list):
        for elt in data:
            changed |= update_keys(elt, key_translations)

    return changed


def update(data):
    """Update the data in place to remove deprecated properties.

    Args:
        data (dict): dictionary to be updated

    Returns:
        True if data was changed, False otherwise
    """
    # translate blacklist/whitelist to exclude/include
    return update_keys(data, exclude_include_translations)<|MERGE_RESOLUTION|>--- conflicted
+++ resolved
@@ -110,16 +110,12 @@
     "arch_folder": {"type": "boolean"},
     "roots": {
         "type": "object",
-<<<<<<< HEAD
         "properties": {
             "tcl": {"type": "string"},
             "lmod": {"type": "string"},
             "ups_table": {"type": "string"},
             "ups_version": {"type": "string"},
         },
-=======
-        "properties": {"tcl": {"type": "string"}, "lmod": {"type": "string"}},
->>>>>>> ebffc53b
     },
     "enable": {
         "type": "array",
@@ -185,7 +181,6 @@
                     # prefix-relative path to be inspected for existence
                     r"^[\w-]*": array_of_strings
                 },
-<<<<<<< HEAD
             },
             "ups_table": {
                 "allOf": [
@@ -201,9 +196,6 @@
                     {},  # Specific tcl extensions
                 ]
             },
-=======
-            }
->>>>>>> ebffc53b
         },
         "patternProperties": {
             valid_module_set_name: {
