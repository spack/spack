# Copyright 2013-2021 Lawrence Livermore National Security, LLC and other
# Spack Project Developers. See the top-level COPYRIGHT file for details.
#
# SPDX-License-Identifier: (Apache-2.0 OR MIT)
from __future__ import division, print_function

import collections
import copy
import itertools
import os
import pprint
import sys
import types
import warnings

from six import string_types

import archspec.cpu

try:
    import clingo

    # There may be a better way to detect this
    clingo_cffi = hasattr(clingo.Symbol, '_rep')
except ImportError:
    clingo = None  # type: ignore
    clingo_cffi = False

import llnl.util.lang
import llnl.util.tty as tty

import spack
import spack.binary_distribution
import spack.bootstrap
import spack.cmd
import spack.compilers
import spack.config
import spack.dependency
import spack.directives
import spack.environment as ev
import spack.error
import spack.package
import spack.package_prefs
import spack.platforms
import spack.repo
import spack.spec
import spack.store
import spack.util.timer
import spack.variant
import spack.version

if sys.version_info >= (3, 3):
    from collections.abc import Sequence  # novm
else:
    from collections import Sequence

# these are from clingo.ast and bootstrapped later
ASTType = None
parse_files = None


<<<<<<< HEAD
=======
#: whether we should write ASP unsat cores quickly in debug mode when the cores
#: may be very large or take the time (sometimes hours) to minimize them
minimize_cores = True

#: whether we should include all facts in the unsat cores or only error messages
full_cores = False


>>>>>>> e974b44e
# backward compatibility functions for clingo ASTs
def ast_getter(*names):
    def getter(node):
        for name in names:
            result = getattr(node, name, None)
            if result:
                return result
        raise KeyError("node has no such keys: %s" % names)
    return getter


ast_type = ast_getter("ast_type", "type")
ast_sym = ast_getter("symbol", "term")


#: Enumeration like object to mark version provenance
version_provenance = collections.namedtuple(  # type: ignore
    'VersionProvenance', ['external', 'packages_yaml', 'package_py', 'spec']
)(spec=0, external=1, packages_yaml=2, package_py=3)

#: String representation of version origins, to emit legible
# facts for the ASP solver
version_origin_str = {
    0: 'spec',
    1: 'external',
    2: 'packages_yaml',
    3: 'package_py'
}
<<<<<<< HEAD

#: Named tuple to contain information on declared versions
DeclaredVersion = collections.namedtuple(
    'DeclaredVersion', ['version', 'idx', 'origin']
)

# Below numbers are used to map names of criteria to the order
# they appear in the solution. See concretize.lp

#: Priority offset for "build" criteria (regular criterio shifted to
#: higher priority for specs we have to build)
build_priority_offset = 200

#: Priority offset of "fixed" criteria (those w/o build criteria)
fixed_priority_offset = 100


def build_criteria_names(costs, tuples):
    """Construct an ordered mapping from criteria names to indices in the cost list."""
    # pull optimization criteria names out of the solution
    priorities_names = []

    num_fixed = 0
    for pred, args in tuples:
        if pred != "opt_criterion":
            continue

        priority, name = args[:2]
        priority = int(priority)

        # add the priority of this opt criterion and its name
        priorities_names.append((priority, name))

        # if the priority is less than fixed_priority_offset, then it
        # has an associated build priority -- the same criterion but for
        # nodes that we have to build.
        if priority < fixed_priority_offset:
            build_priority = priority + build_priority_offset
            priorities_names.append((build_priority, name))
        else:
            num_fixed += 1

    # sort the criteria by priority
    priorities_names = sorted(priorities_names, reverse=True)

    assert len(priorities_names) == len(costs), "Wrong number of optimization criteria!"

    # split list into three parts: build criteria, fixed criteria, non-build criteria
    num_criteria = len(priorities_names)
    num_build = (num_criteria - num_fixed) // 2

    build = priorities_names[:num_build]
    fixed = priorities_names[num_build:num_build + num_fixed]
    installed = priorities_names[num_build + num_fixed:]

    # mapping from priority to index in cost list
    indices = dict((p, i) for i, (p, n) in enumerate(priorities_names))

=======

#: Named tuple to contain information on declared versions
DeclaredVersion = collections.namedtuple(
    'DeclaredVersion', ['version', 'idx', 'origin']
)

# Below numbers are used to map names of criteria to the order
# they appear in the solution. See concretize.lp

#: Priority offset for "build" criteria (regular criterio shifted to
#: higher priority for specs we have to build)
build_priority_offset = 200

#: Priority offset of "fixed" criteria (those w/o build criteria)
fixed_priority_offset = 100


def build_criteria_names(costs, tuples):
    """Construct an ordered mapping from criteria names to indices in the cost list."""
    # pull optimization criteria names out of the solution
    priorities_names = []

    num_fixed = 0
    for pred, args in tuples:
        if pred != "opt_criterion":
            continue

        priority, name = args[:2]
        priority = int(priority)

        # add the priority of this opt criterion and its name
        priorities_names.append((priority, name))

        # if the priority is less than fixed_priority_offset, then it
        # has an associated build priority -- the same criterion but for
        # nodes that we have to build.
        if priority < fixed_priority_offset:
            build_priority = priority + build_priority_offset
            priorities_names.append((build_priority, name))
        else:
            num_fixed += 1

    # sort the criteria by priority
    priorities_names = sorted(priorities_names, reverse=True)

    assert len(priorities_names) == len(costs), "Wrong number of optimization criteria!"

    # split list into three parts: build criteria, fixed criteria, non-build criteria
    num_criteria = len(priorities_names)
    num_build = (num_criteria - num_fixed) // 2

    build = priorities_names[:num_build]
    fixed = priorities_names[num_build:num_build + num_fixed]
    installed = priorities_names[num_build + num_fixed:]

    # mapping from priority to index in cost list
    indices = dict((p, i) for i, (p, n) in enumerate(priorities_names))

>>>>>>> e974b44e
    # make a list that has each name with its build and non-build priority
    criteria = [
        (p - fixed_priority_offset + num_build, None, name) for p, name in fixed
    ]
    for (i, name), (b, _) in zip(installed, build):
        criteria.append((indices[i], indices[b], name))

    return criteria


def issequence(obj):
    if isinstance(obj, string_types):
        return False
    return isinstance(obj, (Sequence, types.GeneratorType))


def listify(args):
    if len(args) == 1 and issequence(args[0]):
        return list(args[0])
    return list(args)


def packagize(pkg):
    if isinstance(pkg, string_types):
        return spack.repo.path.get_pkg_class(pkg)
    else:
        return pkg


def specify(spec):
    if isinstance(spec, spack.spec.Spec):
        return spec
    return spack.spec.Spec(spec)


class AspObject(object):
    """Object representing a piece of ASP code."""


def _id(thing):
    """Quote string if needed for it to be a valid identifier."""
    if isinstance(thing, AspObject):
        return thing
    elif isinstance(thing, bool):
        return '"%s"' % str(thing)
    elif isinstance(thing, int):
        return str(thing)
    else:
        return '"%s"' % str(thing)


@llnl.util.lang.key_ordering
class AspFunction(AspObject):
    def __init__(self, name, args=None):
        self.name = name
        self.args = () if args is None else args

    def _cmp_key(self):
        return (self.name, self.args)

    def __call__(self, *args):
        return AspFunction(self.name, args)

    def symbol(self, positive=True):
        def argify(arg):
            if isinstance(arg, bool):
                return clingo.String(str(arg))
            elif isinstance(arg, int):
                return clingo.Number(arg)
            else:
                return clingo.String(str(arg))
        return clingo.Function(
            self.name, [argify(arg) for arg in self.args], positive=positive)

    def __str__(self):
        return "%s(%s)" % (
            self.name, ', '.join(str(_id(arg)) for arg in self.args))

    def __repr__(self):
        return str(self)


class AspFunctionBuilder(object):
    def __getattr__(self, name):
        return AspFunction(name)


fn = AspFunctionBuilder()


def all_compilers_in_config():
    return spack.compilers.all_compilers()


def extend_flag_list(flag_list, new_flags):
    """Extend a list of flags, preserving order and precedence.

    Add new_flags at the end of flag_list.  If any flags in new_flags are
    already in flag_list, they are moved to the end so that they take
    higher precedence on the compile line.

    """
    for flag in new_flags:
        if flag in flag_list:
            flag_list.remove(flag)
        flag_list.append(flag)


def check_same_flags(flag_dict_1, flag_dict_2):
    """Return True if flag dicts contain the same flags regardless of order."""
    types = set(flag_dict_1.keys()).union(set(flag_dict_2.keys()))
    for t in types:
        values1 = set(flag_dict_1.get(t, []))
        values2 = set(flag_dict_2.get(t, []))
        assert values1 == values2


def check_packages_exist(specs):
    """Ensure all packages mentioned in specs exist."""
    repo = spack.repo.path
    for spec in specs:
        for s in spec.traverse():
            try:
                check_passed = repo.exists(s.name) or repo.is_virtual(s.name)
            except Exception as e:
                msg = 'Cannot find package: {0}'.format(str(e))
                check_passed = False
                tty.debug(msg)

            if not check_passed:
                raise spack.repo.UnknownPackageError(str(s.fullname))


class Result(object):
    """Result of an ASP solve."""
    def __init__(self, specs, asp=None):
        self.asp = asp
        self.satisfiable = None
        self.optimal = None
        self.warnings = None
        self.nmodels = 0

        # Saved control object for reruns when necessary
        self.control = None

        # specs ordered by optimization level
        self.answers = []
        self.cores = []

        # names of optimization criteria
        self.criteria = []
<<<<<<< HEAD

        # Abstract user requests
        self.abstract_specs = specs

        # Concrete specs
        self._concrete_specs = None

    def format_core(self, core):
        """
        Format an unsatisfiable core for human readability

        Returns a list of strings, where each string is the human readable
        representation of a single fact in the core, including a newline.

        Modeled after traceback.format_stack.
        """
        assert self.control

        symbols = dict(
            (a.literal, a.symbol)
            for a in self.control.symbolic_atoms
        )

        core_symbols = []
        for atom in core:
            sym = symbols[atom]
            if sym.name in ("rule", "error"):
                # these are special symbols we use to get messages in the core
                sym = sym.arguments[0].string
            core_symbols.append(sym)

        return sorted(str(symbol) for symbol in core_symbols)

    def minimize_core(self, core):
        """
        Return a subset-minimal subset of the core.

        Clingo cores may be thousands of lines when two facts are sufficient to
        ensure unsatisfiability. This algorithm reduces the core to only those
        essential facts.
        """
        assert self.control

        min_core = core[:]
        for fact in core:
            # Try solving without this fact
            min_core.remove(fact)
            ret = self.control.solve(assumptions=min_core)
            if not ret.unsatisfiable:
                min_core.append(fact)
        return min_core

    def minimal_cores(self):
        """
        Return a list of subset-minimal unsatisfiable cores.
        """
        return [self.minimize_core(core) for core in self.cores]

    def format_minimal_cores(self):
        """List of facts for each core

        Separate cores are separated by an empty line
        """
        string_list = []
        for core in self.minimal_cores():
            if string_list:
                string_list.append('\n')
            string_list.extend(self.format_core(core))
        return string_list

    def raise_if_unsat(self):
        """
        Raise an appropriate error if the result is unsatisfiable.

        The error is a UnsatisfiableSpecError, and includes the minimized cores
        resulting from the solve, formatted to be human readable.
        """
        if self.satisfiable:
            return

        constraints = self.abstract_specs
        if len(constraints) == 1:
            constraints = constraints[0]
        conflicts = self.format_minimal_cores()

        raise spack.error.UnsatisfiableSpecError(constraints, conflicts=conflicts)

    @property
    def specs(self):
        """List of concretized specs satisfying the initial
        abstract request.
        """
        # The specs were already computed, return them
        if self._concrete_specs:
            return self._concrete_specs

        # Assert prerequisite
        msg = 'cannot compute specs ["satisfiable" is not True ]'
        assert self.satisfiable, msg

        self._concrete_specs = []
        best = min(self.answers)
        opt, _, answer = best
        for input_spec in self.abstract_specs:
            key = input_spec.name
            if input_spec.virtual:
                providers = [spec.name for spec in answer.values()
                             if spec.package.provides(key)]
                key = providers[0]

            self._concrete_specs.append(answer[key])

=======

        # Abstract user requests
        self.abstract_specs = specs

        # Concrete specs
        self._concrete_specs = None

    def format_core(self, core):
        """
        Format an unsatisfiable core for human readability

        Returns a list of strings, where each string is the human readable
        representation of a single fact in the core, including a newline.

        Modeled after traceback.format_stack.
        """
        assert self.control

        symbols = dict(
            (a.literal, a.symbol)
            for a in self.control.symbolic_atoms
        )

        core_symbols = []
        for atom in core:
            sym = symbols[atom]
            if sym.name in ("rule", "error"):
                # these are special symbols we use to get messages in the core
                sym = sym.arguments[0].string
            core_symbols.append(sym)

        return sorted(str(symbol) for symbol in core_symbols)

    def minimize_core(self, core):
        """
        Return a subset-minimal subset of the core.

        Clingo cores may be thousands of lines when two facts are sufficient to
        ensure unsatisfiability. This algorithm reduces the core to only those
        essential facts.
        """
        assert self.control

        min_core = core[:]
        for fact in core:
            # Try solving without this fact
            min_core.remove(fact)
            ret = self.control.solve(assumptions=min_core)
            if not ret.unsatisfiable:
                min_core.append(fact)
        return min_core

    def minimal_cores(self):
        """
        Return a list of subset-minimal unsatisfiable cores.
        """
        return [self.minimize_core(core) for core in self.cores]

    def format_minimal_cores(self):
        """List of facts for each core

        Separate cores are separated by an empty line
        """
        string_list = []
        for core in self.minimal_cores():
            if string_list:
                string_list.append('\n')
            string_list.extend(self.format_core(core))
        return string_list

    def format_cores(self):
        """List of facts for each core

        Separate cores are separated by an empty line
        Cores are not minimized
        """
        string_list = []
        for core in self.cores:
            if string_list:
                string_list.append('\n')
            string_list.extend(self.format_core(core))
        return string_list

    def raise_if_unsat(self):
        """
        Raise an appropriate error if the result is unsatisfiable.

        The error is a UnsatisfiableSpecError, and includes the minimized cores
        resulting from the solve, formatted to be human readable.
        """
        if self.satisfiable:
            return

        constraints = self.abstract_specs
        if len(constraints) == 1:
            constraints = constraints[0]

        if minimize_cores:
            conflicts = self.format_minimal_cores()
        else:
            conflicts = self.format_cores()

        raise UnsatisfiableSpecError(constraints, conflicts=conflicts)

    @property
    def specs(self):
        """List of concretized specs satisfying the initial
        abstract request.
        """
        # The specs were already computed, return them
        if self._concrete_specs:
            return self._concrete_specs

        # Assert prerequisite
        msg = 'cannot compute specs ["satisfiable" is not True ]'
        assert self.satisfiable, msg

        self._concrete_specs = []
        best = min(self.answers)
        opt, _, answer = best
        for input_spec in self.abstract_specs:
            key = input_spec.name
            if input_spec.virtual:
                providers = [spec.name for spec in answer.values()
                             if spec.package.provides(key)]
                key = providers[0]

            self._concrete_specs.append(answer[key])

>>>>>>> e974b44e
        return self._concrete_specs


def _normalize_packages_yaml(packages_yaml):
    normalized_yaml = copy.copy(packages_yaml)
    for pkg_name in packages_yaml:
        is_virtual = spack.repo.path.is_virtual(pkg_name)
        if pkg_name == 'all' or not is_virtual:
            continue

        # Remove the virtual entry from the normalized configuration
        data = normalized_yaml.pop(pkg_name)
        is_buildable = data.get('buildable', True)
        if not is_buildable:
            for provider in spack.repo.path.providers_for(pkg_name):
                entry = normalized_yaml.setdefault(provider.name, {})
                entry['buildable'] = False

        externals = data.get('externals', [])
        keyfn = lambda x: spack.spec.Spec(x['spec']).name
        for provider, specs in itertools.groupby(externals, key=keyfn):
            entry = normalized_yaml.setdefault(provider, {})
            entry.setdefault('externals', []).extend(specs)

    return normalized_yaml


def bootstrap_clingo():
    global clingo, ASTType, parse_files

    if not clingo:
        with spack.bootstrap.ensure_bootstrap_configuration():
            spack.bootstrap.ensure_clingo_importable_or_raise()
            import clingo

    from clingo.ast import ASTType
    try:
        from clingo.ast import parse_files
    except ImportError:
        # older versions of clingo have this one namespace up
        from clingo import parse_files


class PyclingoDriver(object):
    def __init__(self, cores=True, asp=None):
        """Driver for the Python clingo interface.

        Arguments:
            cores (bool): whether to generate unsatisfiable cores for better
                error reporting.
            asp (file-like): optional stream to write a text-based ASP program
                for debugging or verification.
        """
        bootstrap_clingo()

        self.out = asp or llnl.util.lang.Devnull()
        self.cores = cores

    def title(self, name, char):
        self.out.write('\n')
        self.out.write("%" + (char * 76))
        self.out.write('\n')
        self.out.write("%% %s\n" % name)
        self.out.write("%" + (char * 76))
        self.out.write('\n')

    def h1(self, name):
        self.title(name, "=")

    def h2(self, name):
        self.title(name, "-")

    def newline(self):
        self.out.write('\n')

    def fact(self, head, assumption=False):
        """ASP fact (a rule without a body).

        Arguments:
            head (AspFunction): ASP function to generate as fact
            assumption (bool): If True and using cores, use this fact as a
                choice point in ASP and include it in unsatisfiable cores
        """
        symbol = head.symbol() if hasattr(head, 'symbol') else head

        self.out.write("%s.\n" % str(symbol))

        atom = self.backend.add_atom(symbol)
<<<<<<< HEAD
        choice = self.cores and assumption
=======

        # with `--show-cores=full or --show-cores=minimized, make all facts
        # choices/assumptions, otherwise only if assumption=True
        choice = self.cores and (full_cores or assumption)

>>>>>>> e974b44e
        self.backend.add_rule([atom], [], choice=choice)
        if choice:
            self.assumptions.append(atom)

    def solve(
            self, solver_setup, specs, dump=None, nmodels=0,
            timers=False, stats=False, tests=False, reuse=False,
    ):
        timer = spack.util.timer.Timer()

        # Initialize the control object for the solver
        self.control = clingo.Control()
        self.control.configuration.solve.models = nmodels
        self.control.configuration.asp.trans_ext = 'all'
        self.control.configuration.asp.eq = '5'
        self.control.configuration.configuration = 'tweety'
        self.control.configuration.solve.parallel_mode = '1'
        self.control.configuration.solver.opt_strategy = "usc,one"

        # set up the problem -- this generates facts and rules
        self.assumptions = []
        with self.control.backend() as backend:
            self.backend = backend
            solver_setup.setup(self, specs, tests=tests, reuse=reuse)
        timer.phase("setup")

        # read in the main ASP program and display logic -- these are
        # handwritten, not generated, so we load them as resources
        parent_dir = os.path.dirname(__file__)

        # extract error messages from concretize.lp by inspecting its AST
        with self.backend:
            def visit(node):
                if ast_type(node) == ASTType.Rule:
                    for term in node.body:
                        if ast_type(term) == ASTType.Literal:
                            if ast_type(term.atom) == ASTType.SymbolicAtom:
                                if ast_sym(term.atom).name == "error":
                                    arg = ast_sym(ast_sym(term.atom).arguments[0])
                                    self.fact(fn.error(arg.string), assumption=True)

            path = os.path.join(parent_dir, 'concretize.lp')
            parse_files([path], visit)

        # Load the file itself
        self.control.load(os.path.join(parent_dir, 'concretize.lp'))
        self.control.load(os.path.join(parent_dir, "display.lp"))
        timer.phase("load")

        # Grounding is the first step in the solve -- it turns our facts
        # and first-order logic rules into propositional logic.
        self.control.ground([("base", [])])
        timer.phase("ground")

        # With a grounded program, we can run the solve.
        result = Result(specs)
        models = []  # stable models if things go well
        cores = []   # unsatisfiable cores if they do not

        def on_model(model):
            models.append((model.cost, model.symbols(shown=True, terms=True)))

        solve_kwargs = {"assumptions": self.assumptions,
                        "on_model": on_model,
                        "on_core": cores.append}

        if clingo_cffi:
            solve_kwargs["on_unsat"] = cores.append
        solve_result = self.control.solve(**solve_kwargs)
        timer.phase("solve")

        # once done, construct the solve result
        result.satisfiable = solve_result.satisfiable

        def stringify(x):
            if clingo_cffi:
                # Clingo w/ CFFI will throw an exception on failure
                try:
                    return x.string
                except RuntimeError:
                    return str(x)
            else:
                return x.string or str(x)

        if result.satisfiable:
            # build spec from the best model
            builder = SpecBuilder(specs)
            min_cost, best_model = min(models)
            tuples = [
                (sym.name, [stringify(a) for a in sym.arguments])
                for sym in best_model
            ]
            answers = builder.build_specs(tuples)

            # add best spec to the results
            result.answers.append((list(min_cost), 0, answers))
            result.criteria = build_criteria_names(min_cost, tuples)

            # record the number of models the solver considered
            result.nmodels = len(models)

        elif cores:
            result.control = self.control
            result.cores.extend(cores)

        if timers:
            timer.write_tty()
            print()
        if stats:
            print("Statistics:")
            pprint.pprint(self.control.statistics)

        return result


class SpackSolverSetup(object):
    """Class to set up and run a Spack concretization solve."""

    def __init__(self):
        self.gen = None  # set by setup()

        self.declared_versions = {}
        self.possible_versions = {}
        self.deprecated_versions = {}

        self.possible_virtuals = None
        self.possible_compilers = []
        self.possible_oses = set()
        self.variant_values_from_specs = set()
        self.version_constraints = set()
        self.target_constraints = set()
        self.compiler_version_constraints = set()
        self.post_facts = []

        # hashes we've already added facts for
        self.seen_hashes = set()

        # id for dummy variables
        self._condition_id_counter = itertools.count()

        # Caches to optimize the setup phase of the solver
        self.target_specs_cache = None

    def pkg_version_rules(self, pkg):
        """Output declared versions of a package.

        This uses self.possible_versions so that we include any versions
        that arise from a spec.
        """
        def key_fn(version):
            # Origins are sorted by order of importance:
            # 1. Spec from command line
            # 2. Externals
            # 3. Package preferences
            # 4. Directives in package.py
            return version.origin, version.idx

        pkg = packagize(pkg)
        declared_versions = self.declared_versions[pkg.name]
        most_to_least_preferred = sorted(declared_versions, key=key_fn)

        for weight, declared_version in enumerate(most_to_least_preferred):
            self.gen.fact(fn.version_declared(
                pkg.name, declared_version.version, weight,
                version_origin_str[declared_version.origin]
            ))

        # Declare deprecated versions for this package, if any
        deprecated = self.deprecated_versions[pkg.name]
        for v in sorted(deprecated):
            self.gen.fact(fn.deprecated_version(pkg.name, v))

    def spec_versions(self, spec):
        """Return list of clauses expressing spec's version constraints."""
        spec = specify(spec)
        assert spec.name

        if spec.concrete:
            return [fn.version(spec.name, spec.version)]

        if spec.versions == spack.version.ver(":"):
            return []

        # record all version constraints for later
        self.version_constraints.add((spec.name, spec.versions))
        return [fn.version_satisfies(spec.name, spec.versions)]

    def target_ranges(self, spec, single_target_fn):
        target = spec.architecture.target

        # Check if the target is a concrete target
        if str(target) in archspec.cpu.TARGETS:
            return [single_target_fn(spec.name, target)]

        self.target_constraints.add((spec.name, target))
        return [fn.node_target_satisfies(spec.name, target)]

    def conflict_rules(self, pkg):
        for trigger, constraints in pkg.conflicts.items():
            trigger_id = self.condition(spack.spec.Spec(trigger), name=pkg.name)
            self.gen.fact(fn.conflict_trigger(trigger_id))

            for constraint, _ in constraints:
                constraint_id = self.condition(constraint, name=pkg.name)
                self.gen.fact(fn.conflict(pkg.name, trigger_id, constraint_id))
                self.gen.newline()

    def available_compilers(self):
        """Facts about available compilers."""

        self.gen.h2("Available compilers")
        compilers = self.possible_compilers

        compiler_versions = collections.defaultdict(lambda: set())
        for compiler in compilers:
            compiler_versions[compiler.name].add(compiler.version)

        for compiler in sorted(compiler_versions):
            for v in sorted(compiler_versions[compiler]):
                self.gen.fact(fn.compiler_version(compiler, v))

            self.gen.newline()

    def compiler_defaults(self):
        """Set compiler defaults, given a list of possible compilers."""
        self.gen.h2("Default compiler preferences")

        compiler_list = self.possible_compilers.copy()
        compiler_list = sorted(
            compiler_list, key=lambda x: (x.name, x.version), reverse=True)
        ppk = spack.package_prefs.PackagePrefs("all", 'compiler', all=False)
        matches = sorted(compiler_list, key=ppk)

        for i, cspec in enumerate(matches):
            f = fn.default_compiler_preference(cspec.name, cspec.version, i)
            self.gen.fact(f)

        # Enumerate target families. This may be redundant, but compilers with
        # custom versions will be able to concretize properly.
        for entry in spack.compilers.all_compilers_config():
            compiler_entry = entry['compiler']
            cspec = spack.spec.CompilerSpec(compiler_entry['spec'])
            if not compiler_entry.get('target', None):
                continue

            self.gen.fact(fn.compiler_supports_target(
                cspec.name, cspec.version, compiler_entry['target']
            ))

    def compiler_supports_os(self):
        compilers_yaml = spack.compilers.all_compilers_config()
        for entry in compilers_yaml:
            c = spack.spec.CompilerSpec(entry['compiler']['spec'])
            operating_system = entry['compiler']['operating_system']
            self.gen.fact(fn.compiler_supports_os(
                c.name, c.version, operating_system
            ))

    def package_compiler_defaults(self, pkg):
        """Facts about packages' compiler prefs."""

        packages = spack.config.get("packages")
        pkg_prefs = packages.get(pkg.name)
        if not pkg_prefs or "compiler" not in pkg_prefs:
            return

        compiler_list = self.possible_compilers.copy()
        compiler_list = sorted(
            compiler_list, key=lambda x: (x.name, x.version), reverse=True)
        ppk = spack.package_prefs.PackagePrefs(pkg.name, 'compiler', all=False)
        matches = sorted(compiler_list, key=ppk)

        for i, cspec in enumerate(reversed(matches)):
            self.gen.fact(fn.node_compiler_preference(
                pkg.name, cspec.name, cspec.version, -i * 100
            ))

    def pkg_rules(self, pkg, tests):
        pkg = packagize(pkg)

        # versions
        self.pkg_version_rules(pkg)
        self.gen.newline()

        # variants
        for name, entry in sorted(pkg.variants.items()):
            variant, when = entry

            for w in when:
                cond_id = self.condition(w, name=pkg.name)
                self.gen.fact(fn.variant_condition(cond_id, pkg.name, name))

            single_value = not variant.multi
            if single_value:
                self.gen.fact(fn.variant_single_value(pkg.name, name))
                self.gen.fact(
                    fn.variant_default_value_from_package_py(
                        pkg.name, name, variant.default)
                )
            else:
                spec_variant = variant.make_default()
                defaults = spec_variant.value
                for val in sorted(defaults):
                    self.gen.fact(
                        fn.variant_default_value_from_package_py(
                            pkg.name, name, val)
                    )

            values = variant.values
            if values is None:
                values = []
            elif isinstance(values, spack.variant.DisjointSetsOfValues):
                union = set()
                # Encode the disjoint sets in the logic program
                for sid, s in enumerate(values.sets):
                    for value in s:
                        self.gen.fact(fn.variant_value_from_disjoint_sets(
                            pkg.name, name, value, sid
                        ))
                    union.update(s)
                values = union

            # make sure that every variant has at least one possible value
            if not values:
                values = [variant.default]

            for value in sorted(values):
                self.gen.fact(fn.variant_possible_value(pkg.name, name, value))

            self.gen.newline()

        # conflicts
        self.conflict_rules(pkg)

        # default compilers for this package
        self.package_compiler_defaults(pkg)

        # virtuals
        self.package_provider_rules(pkg)

        # dependencies
        self.package_dependencies_rules(pkg, tests)

        # virtual preferences
        self.virtual_preferences(
            pkg.name,
            lambda v, p, i: self.gen.fact(
                fn.pkg_provider_preference(pkg.name, v, p, i)
            )
        )

    def condition(self, required_spec, imposed_spec=None, name=None):
        """Generate facts for a dependency or virtual provider condition.

        Arguments:
            required_spec (spack.spec.Spec): the spec that triggers this condition
            imposed_spec (spack.spec.Spec or None): the spec with constraints that
                are imposed when this condition is triggered
            name (str or None): name for `required_spec` (required if
                required_spec is anonymous, ignored if not)

        Returns:
            int: id of the condition created by this function
        """
        named_cond = required_spec.copy()
        named_cond.name = named_cond.name or name
        assert named_cond.name, "must provide name for anonymous condtions!"

        condition_id = next(self._condition_id_counter)
        self.gen.fact(fn.condition(condition_id))

        # requirements trigger the condition
        requirements = self.spec_clauses(
            named_cond, body=True, required_from=name)
        for pred in requirements:
            self.gen.fact(
                fn.condition_requirement(condition_id, pred.name, *pred.args)
            )

        if imposed_spec:
            self.impose(condition_id, imposed_spec, node=False, name=name)

        return condition_id

    def impose(self, condition_id, imposed_spec, node=True, name=None, body=False):
        imposed_constraints = self.spec_clauses(
            imposed_spec, body=body, required_from=name)
        for pred in imposed_constraints:
            # imposed "node"-like conditions are no-ops
            if not node and pred.name in ("node", "virtual_node"):
                continue
            self.gen.fact(
                fn.imposed_constraint(condition_id, pred.name, *pred.args)
            )

    def package_provider_rules(self, pkg):
        for provider_name in sorted(set(s.name for s in pkg.provided.keys())):
            self.gen.fact(fn.possible_provider(pkg.name, provider_name))

        for provided, whens in pkg.provided.items():
            for when in whens:
                condition_id = self.condition(when, provided, pkg.name)
                self.gen.fact(fn.provider_condition(
                    condition_id, when.name, provided.name
                ))
            self.gen.newline()

    def package_dependencies_rules(self, pkg, tests):
        """Translate 'depends_on' directives into ASP logic."""
        for _, conditions in sorted(pkg.dependencies.items()):
            for cond, dep in sorted(conditions.items()):
                deptypes = dep.type.copy()
                # Skip test dependencies if they're not requested
                if not tests:
                    deptypes.discard("test")

                # ... or if they are requested only for certain packages
                if not isinstance(tests, bool) and pkg.name not in tests:
                    deptypes.discard("test")

                # if there are no dependency types to be considered
                # anymore, don't generate the dependency
                if not deptypes:
                    continue

                condition_id = self.condition(cond, dep.spec, pkg.name)
                self.gen.fact(fn.dependency_condition(
                    condition_id, pkg.name, dep.spec.name
                ))

                for t in sorted(deptypes):
                    # there is a declared dependency of type t
                    self.gen.fact(fn.dependency_type(condition_id, t))

                self.gen.newline()

    def virtual_preferences(self, pkg_name, func):
        """Call func(vspec, provider, i) for each of pkg's provider prefs."""
        config = spack.config.get("packages")
        pkg_prefs = config.get(pkg_name, {}).get("providers", {})
        for vspec, providers in pkg_prefs.items():
            if vspec not in self.possible_virtuals:
                continue

            for i, provider in enumerate(providers):
                provider_name = spack.spec.Spec(provider).name
                func(vspec, provider_name, i)

    def provider_defaults(self):
        self.gen.h2("Default virtual providers")
        assert self.possible_virtuals is not None
        self.virtual_preferences(
            "all",
            lambda v, p, i: self.gen.fact(
                fn.default_provider_preference(v, p, i))
        )

    def external_packages(self):
        """Facts on external packages, as read from packages.yaml"""
        # Read packages.yaml and normalize it, so that it
        # will not contain entries referring to virtual
        # packages.
        packages_yaml = spack.config.get("packages")
        packages_yaml = _normalize_packages_yaml(packages_yaml)

        self.gen.h1('External packages')
        for pkg_name, data in packages_yaml.items():
            if pkg_name == 'all':
                continue

            # This package does not appear in any repository
            if pkg_name not in spack.repo.path:
                continue

            self.gen.h2('External package: {0}'.format(pkg_name))
            # Check if the external package is buildable. If it is
            # not then "external(<pkg>)" is a fact.
            external_buildable = data.get('buildable', True)
            if not external_buildable:
                self.gen.fact(fn.external_only(pkg_name))

            # Read a list of all the specs for this package
            externals = data.get('externals', [])
            external_specs = [spack.spec.Spec(x['spec']) for x in externals]

            # Order the external versions to prefer more recent versions
            # even if specs in packages.yaml are not ordered that way
            external_versions = [
                (x.version, external_id)
                for external_id, x in enumerate(external_specs)
            ]
            external_versions = [
                (v, idx, external_id)
                for idx, (v, external_id) in
                enumerate(sorted(external_versions, reverse=True))
            ]
            for version, idx, external_id in external_versions:
                self.declared_versions[pkg_name].append(DeclaredVersion(
                    version=version,
                    idx=idx,
                    origin=version_provenance.external
                ))

            # Declare external conditions with a local index into packages.yaml
            for local_idx, spec in enumerate(external_specs):
                condition_id = self.condition(spec)
                self.gen.fact(
                    fn.possible_external(condition_id, pkg_name, local_idx)
                )
                self.possible_versions[spec.name].add(spec.version)
                self.gen.newline()

    def preferred_variants(self, pkg_name):
        """Facts on concretization preferences, as read from packages.yaml"""
        preferences = spack.package_prefs.PackagePrefs
        preferred_variants = preferences.preferred_variants(pkg_name)
        if not preferred_variants:
            return

        for variant_name in sorted(preferred_variants):
            variant = preferred_variants[variant_name]
            values = variant.value

            if not isinstance(values, tuple):
                values = (values,)

            # perform validation of the variant and values
            spec = spack.spec.Spec(pkg_name)
            spec.update_variant_validate(variant_name, values)

            for value in values:
                self.variant_values_from_specs.add(
                    (pkg_name, variant.name, value)
                )
                self.gen.fact(fn.variant_default_value_from_packages_yaml(
                    pkg_name, variant.name, value
                ))

    def preferred_targets(self, pkg_name):
        key_fn = spack.package_prefs.PackagePrefs(pkg_name, 'target')

        if not self.target_specs_cache:
            self.target_specs_cache = [
                spack.spec.Spec('target={0}'.format(target_name))
                for target_name in archspec.cpu.TARGETS
            ]

        target_specs = self.target_specs_cache
        preferred_targets = [x for x in target_specs if key_fn(x) < 0]
        if not preferred_targets:
            return

        preferred = preferred_targets[0]
        self.gen.fact(fn.package_target_weight(
            str(preferred.architecture.target), pkg_name, -30
        ))

    def flag_defaults(self):
        self.gen.h2("Compiler flag defaults")

        # types of flags that can be on specs
        for flag in spack.spec.FlagMap.valid_compiler_flags():
            self.gen.fact(fn.flag_type(flag))
        self.gen.newline()

        # flags from compilers.yaml
        compilers = all_compilers_in_config()
        for compiler in compilers:
            for name, flags in compiler.flags.items():
                for flag in flags:
                    self.gen.fact(fn.compiler_version_flag(
                        compiler.name, compiler.version, name, flag))

    def spec_clauses(self, *args, **kwargs):
        """Wrap a call to `_spec_clauses()` into a try/except block that
        raises a comprehensible error message in case of failure.
        """
        requestor = kwargs.pop('required_from', None)
        try:
            clauses = self._spec_clauses(*args, **kwargs)
        except RuntimeError as exc:
            msg = str(exc)
            if requestor:
                msg += ' [required from package "{0}"]'.format(requestor)
            raise RuntimeError(msg)
        return clauses

    def _spec_clauses(self, spec, body=False, transitive=True, expand_hashes=False):
        """Return a list of clauses for a spec mandates are true.

        Arguments:
            spec (spack.spec.Spec): the spec to analyze
            body (bool): if True, generate clauses to be used in rule bodies
                (final values) instead of rule heads (setters).
            transitive (bool): if False, don't generate clauses from
                dependencies (default True)
            expand_hashes (bool): if True, descend into hashes of concrete specs
                (default False)

        Normally, if called with ``transitive=True``, ``spec_clauses()`` just generates
        hashes for the dependency requirements of concrete specs. If ``expand_hashes``
        is ``True``, we'll *also* output all the facts implied by transitive hashes,
        which are redundant during a solve but useful outside of one (e.g.,
        for spec ``diff``).
        """
        clauses = []

        # TODO: do this with consistent suffixes.
        class Head(object):
            node = fn.node
            virtual_node = fn.virtual_node
            node_platform = fn.node_platform_set
            node_os = fn.node_os_set
            node_target = fn.node_target_set
            variant_value = fn.variant_set
            node_compiler = fn.node_compiler_set
            node_compiler_version = fn.node_compiler_version_set
            node_flag = fn.node_flag_set

        class Body(object):
            node = fn.node
            virtual_node = fn.virtual_node
            node_platform = fn.node_platform
            node_os = fn.node_os
            node_target = fn.node_target
            variant_value = fn.variant_value
            node_compiler = fn.node_compiler
            node_compiler_version = fn.node_compiler_version
            node_flag = fn.node_flag

        f = Body if body else Head

        if spec.name:
            clauses.append(
                f.node(spec.name) if not spec.virtual
                else f.virtual_node(spec.name))

        clauses.extend(self.spec_versions(spec))

        # seed architecture at the root (we'll propagate later)
        # TODO: use better semantics.
        arch = spec.architecture
        if arch:
            if arch.platform:
                clauses.append(f.node_platform(spec.name, arch.platform))
            if arch.os:
                clauses.append(f.node_os(spec.name, arch.os))
            if arch.target:
                clauses.extend(self.target_ranges(spec, f.node_target))

        # variants
        for vname, variant in sorted(spec.variants.items()):
            values = variant.value
            if not isinstance(values, (list, tuple)):
                values = [values]

            for value in values:
                # * is meaningless for concretization -- just for matching
                if value == '*':
                    continue

                # validate variant value only if spec not concrete
                if not spec.concrete:
                    reserved_names = spack.directives.reserved_names
                    if not spec.virtual and vname not in reserved_names:
                        try:
                            variant_def, _ = spec.package.variants[vname]
                        except KeyError:
                            msg = 'variant "{0}" not found in package "{1}"'
                            raise RuntimeError(msg.format(vname, spec.name))
                        else:
                            variant_def.validate_or_raise(variant, spec.package)

                clauses.append(f.variant_value(spec.name, vname, value))

                # Tell the concretizer that this is a possible value for the
                # variant, to account for things like int/str values where we
                # can't enumerate the valid values
                self.variant_values_from_specs.add((spec.name, vname, value))

        # compiler and compiler version
        if spec.compiler:
            clauses.append(f.node_compiler(spec.name, spec.compiler.name))

            if spec.compiler.concrete:
                clauses.append(f.node_compiler_version(
                    spec.name, spec.compiler.name, spec.compiler.version))

            elif spec.compiler.versions:
                clauses.append(
                    fn.node_compiler_version_satisfies(
                        spec.name, spec.compiler.name, spec.compiler.versions))
                self.compiler_version_constraints.add(
                    (spec.name, spec.compiler))

        # compiler flags
        for flag_type, flags in spec.compiler_flags.items():
            for flag in flags:
                clauses.append(f.node_flag(spec.name, flag_type, flag))

        # dependencies
        if spec.concrete:
            clauses.append(fn.hash(spec.name, spec.dag_hash()))

        # add all clauses from dependencies
        if transitive:
            if spec.concrete:
                for dep_name, dep in spec.dependencies_dict().items():
                    for dtype in dep.deptypes:
                        clauses.append(fn.depends_on(spec.name, dep_name, dtype))

            for dep in spec.traverse(root=False):
                if spec.concrete:
                    clauses.append(fn.hash(dep.name, dep.dag_hash()))
                if not spec.concrete or expand_hashes:
                    clauses.extend(
                        self._spec_clauses(dep, body, transitive=False)
                    )

        return clauses

    def build_version_dict(self, possible_pkgs, specs):
        """Declare any versions in specs not declared in packages."""
        self.declared_versions = collections.defaultdict(list)
        self.possible_versions = collections.defaultdict(set)
        self.deprecated_versions = collections.defaultdict(set)

        packages_yaml = spack.config.get("packages")
        packages_yaml = _normalize_packages_yaml(packages_yaml)
        for pkg_name in possible_pkgs:
            pkg = spack.repo.get(pkg_name)

            # All the versions from the corresponding package.py file. Since concepts
            # like being a "develop" version or being preferred exist only at a
            # package.py level, sort them in this partial list here
            def key_fn(item):
                version, info = item
                # When COMPARING VERSIONS, the '@develop' version is always
                # larger than other versions. BUT when CONCRETIZING, the largest
                # NON-develop version is selected by default.
                return info.get('preferred', False), not version.isdevelop(), version

            for idx, item in enumerate(sorted(
                    pkg.versions.items(), key=key_fn, reverse=True
            )):
                v, version_info = item
                self.possible_versions[pkg_name].add(v)
                self.declared_versions[pkg_name].append(DeclaredVersion(
                    version=v, idx=idx, origin=version_provenance.package_py
                ))
                deprecated = version_info.get('deprecated', False)
                if deprecated:
                    self.deprecated_versions[pkg_name].add(v)

            # All the preferred version from packages.yaml, versions in external
            # specs will be computed later
            version_preferences = packages_yaml.get(pkg_name, {}).get("version", [])
            for idx, v in enumerate(version_preferences):
                self.declared_versions[pkg_name].append(DeclaredVersion(
                    version=v, idx=idx, origin=version_provenance.packages_yaml
                ))

        for spec in specs:
            for dep in spec.traverse():
                if dep.versions.concrete:
                    # Concrete versions used in abstract specs from cli. They
                    # all have idx equal to 0, which is the best possible. In
                    # any case they will be used due to being set from the cli.
                    self.declared_versions[dep.name].append(DeclaredVersion(
                        version=dep.version,
                        idx=0,
                        origin=version_provenance.spec
                    ))
                    self.possible_versions[dep.name].add(dep.version)

    def _supported_targets(self, compiler_name, compiler_version, targets):
        """Get a list of which targets are supported by the compiler.

        Results are ordered most to least recent.
        """
        supported = []

        for target in targets:
            try:
                with warnings.catch_warnings():
                    warnings.simplefilter("ignore")
                    target.optimization_flags(compiler_name, compiler_version)
                supported.append(target)
            except archspec.cpu.UnsupportedMicroarchitecture:
                continue
            except ValueError:
                continue

        return sorted(supported, reverse=True)

    def platform_defaults(self):
        self.gen.h2('Default platform')
        platform = spack.platforms.host()
        self.gen.fact(fn.node_platform_default(platform))

    def os_defaults(self, specs):
        self.gen.h2('Possible operating systems')
        platform = spack.platforms.host()

        # create set of OS's to consider
        buildable = set(platform.operating_sys.keys())

        # Consider any OS's mentioned on the command line. We need this to
        # cross-concretize in CI, and for some tests.
        # TODO: OS should really be more than just a label -- rework this.
        for spec in specs:
            if spec.architecture and spec.architecture.os:
                buildable.add(spec.architecture.os)

        # make directives for buildable OS's
        for build_os in sorted(buildable):
            self.gen.fact(fn.buildable_os(build_os))

        def keyfun(os):
            return (
                os == platform.default_os,  # prefer default
                os not in buildable,        # then prefer buildables
                os,                         # then sort by name
            )

        all_oses = buildable.union(self.possible_oses)
        ordered_oses = sorted(all_oses, key=keyfun, reverse=True)

        # output the preference order of OS's for the concretizer to choose
        for i, os_name in enumerate(ordered_oses):
            self.gen.fact(fn.os(os_name, i))

    def target_defaults(self, specs):
        """Add facts about targets and target compatibility."""
        self.gen.h2('Default target')

        platform = spack.platforms.host()
        uarch = archspec.cpu.TARGETS.get(platform.default)

        self.gen.h2('Target compatibility')

        compatible_targets = [uarch] + uarch.ancestors
        additional_targets_in_family = sorted([
            t for t in archspec.cpu.TARGETS.values()
            if (t.family.name == uarch.family.name and
                t not in compatible_targets)
        ], key=lambda x: len(x.ancestors), reverse=True)
        compatible_targets += additional_targets_in_family
        compilers = self.possible_compilers

        # this loop can be used to limit the number of targets
        # considered. Right now we consider them all, but it seems that
        # many targets can make things slow.
        # TODO: investigate this.
        best_targets = set([uarch.family.name])
        for compiler in sorted(compilers):
            supported = self._supported_targets(
                compiler.name, compiler.version, compatible_targets
            )

            # If we can't find supported targets it may be due to custom
            # versions in the spec, e.g. gcc@foo. Try to match the
            # real_version from the compiler object to get more accurate
            # results.
            if not supported:
                compiler_obj = spack.compilers.compilers_for_spec(compiler)
                compiler_obj = compiler_obj[0]
                supported = self._supported_targets(
                    compiler.name,
                    compiler_obj.real_version,
                    compatible_targets
                )

            if not supported:
                continue

            for target in supported:
                best_targets.add(target.name)
                self.gen.fact(fn.compiler_supports_target(
                    compiler.name, compiler.version, target.name))
                self.gen.fact(fn.compiler_supports_target(
                    compiler.name, compiler.version, uarch.family.name))

        # add any targets explicitly mentioned in specs
        for spec in specs:
            if not spec.architecture or not spec.architecture.target:
                continue

            target = archspec.cpu.TARGETS.get(spec.target.name)
            if not target:
                self.target_ranges(spec, None)
                continue

            if target not in compatible_targets:
                compatible_targets.append(target)

        i = 0
        for target in compatible_targets:
            self.gen.fact(fn.target(target.name))
            self.gen.fact(fn.target_family(target.name, target.family.name))
            for parent in sorted(target.parents):
                self.gen.fact(fn.target_parent(target.name, parent.name))

            # prefer best possible targets; weight others poorly so
            # they're not used unless set explicitly
            if target.name in best_targets:
                self.gen.fact(fn.default_target_weight(target.name, i))
                i += 1
            else:
                self.gen.fact(fn.default_target_weight(target.name, 100))

            self.gen.newline()

    def virtual_providers(self):
        self.gen.h2("Virtual providers")
        assert self.possible_virtuals is not None

        # what provides what
        for vspec in sorted(self.possible_virtuals):
            self.gen.fact(fn.virtual(vspec))
        self.gen.newline()

    def generate_possible_compilers(self, specs):
        compilers = all_compilers_in_config()
        cspecs = set([c.spec for c in compilers])

        # add compiler specs from the input line to possibilities if we
        # don't require compilers to exist.
        strict = spack.concretize.Concretizer().check_for_compiler_existence
        for spec in specs:
            for s in spec.traverse():
                # we don't need to validate compilers for already-built specs
                if s.concrete:
                    continue

                if not s.compiler or not s.compiler.concrete:
                    continue

                if strict and s.compiler not in cspecs:
                    raise spack.concretize.UnavailableCompilerVersionError(
                        s.compiler
                    )
                else:
                    cspecs.add(s.compiler)
                    self.gen.fact(fn.allow_compiler(
                        s.compiler.name, s.compiler.version
                    ))

        return cspecs

    def define_version_constraints(self):
        """Define what version_satisfies(...) means in ASP logic."""
        for pkg_name, versions in sorted(self.version_constraints):
            # version must be *one* of the ones the spec allows.
            allowed_versions = [
                v for v in sorted(self.possible_versions[pkg_name])
                if v.satisfies(versions)
            ]

            # This is needed to account for a variable number of
            # numbers e.g. if both 1.0 and 1.0.2 are possible versions
            exact_match = [v for v in allowed_versions if v == versions]
            if exact_match:
                allowed_versions = exact_match

            # generate facts for each package constraint and the version
            # that satisfies it
            for v in allowed_versions:
                self.gen.fact(fn.version_satisfies(pkg_name, versions, v))

            self.gen.newline()

    def define_virtual_constraints(self):
        """Define versions for constraints on virtuals.

        Must be called before define_version_constraints().
        """
        # aggregate constraints into per-virtual sets
        constraint_map = collections.defaultdict(lambda: set())
        for pkg_name, versions in self.version_constraints:
            if not spack.repo.path.is_virtual(pkg_name):
                continue
            constraint_map[pkg_name].add(versions)

        # extract all the real versions mentioned in version ranges
        def versions_for(v):
            if isinstance(v, spack.version.Version):
                return [v]
            elif isinstance(v, spack.version.VersionRange):
                result = [v.start] if v.start else []
                result += [v.end] if v.end else []
                return result
            elif isinstance(v, spack.version.VersionList):
                return sum((versions_for(e) for e in v), [])
            else:
                raise TypeError("expected version type, found: %s" % type(v))

        # define a set of synthetic possible versions for virtuals, so
        # that `version_satisfies(Package, Constraint, Version)` has the
        # same semantics for virtuals as for regular packages.
        for pkg_name, versions in sorted(constraint_map.items()):
            possible_versions = set(
                sum([versions_for(v) for v in versions], [])
            )
            for version in sorted(possible_versions):
                self.possible_versions[pkg_name].add(version)

    def define_compiler_version_constraints(self):
        compiler_list = spack.compilers.all_compiler_specs()
        compiler_list = list(sorted(set(compiler_list)))

        for pkg_name, cspec in self.compiler_version_constraints:
            for compiler in compiler_list:
                if compiler.satisfies(cspec):
                    self.gen.fact(
                        fn.node_compiler_version_satisfies(
                            pkg_name,
                            cspec.name,
                            cspec.versions,
                            compiler.version
                        )
                    )
        self.gen.newline()

    def define_target_constraints(self):

        def _all_targets_satisfiying(single_constraint):
            allowed_targets = []

            if ':' not in single_constraint:
                return [single_constraint]

            t_min, _, t_max = single_constraint.partition(':')
            for test_target in archspec.cpu.TARGETS.values():
                # Check lower bound
                if t_min and not t_min <= test_target:
                    continue

                # Check upper bound
                if t_max and not t_max >= test_target:
                    continue

                allowed_targets.append(test_target)
            return allowed_targets

        cache = {}
        for spec_name, target_constraint in sorted(self.target_constraints):

            # Construct the list of allowed targets for this constraint
            allowed_targets = []
            for single_constraint in str(target_constraint).split(','):
                if single_constraint not in cache:
                    cache[single_constraint] = _all_targets_satisfiying(
                        single_constraint
                    )
                allowed_targets.extend(cache[single_constraint])

            for target in allowed_targets:
                self.gen.fact(
                    fn.node_target_satisfies(
                        spec_name, target_constraint, target
                    )
                )
<<<<<<< HEAD
            self.gen.newline()

    def define_variant_values(self):
        """Validate variant values from the command line.

        Also add valid variant values from the command line to the
        possible values for a variant.

        """
        # Tell the concretizer about possible values from specs we saw in
        # spec_clauses()
        for pkg, variant, value in sorted(self.variant_values_from_specs):
            self.gen.fact(fn.variant_possible_value(pkg, variant, value))

    def _facts_from_concrete_spec(self, spec, possible):
        # tell the solver about any installed packages that could
        # be dependencies (don't tell it about the others)
        h = spec.dag_hash()
        if spec.name in possible and h not in self.seen_hashes:
            # this indicates that there is a spec like this installed
            self.gen.fact(fn.installed_hash(spec.name, h))

            # this describes what constraints it imposes on the solve
            self.impose(h, spec, body=True)
            self.gen.newline()

=======
            self.gen.newline()

    def define_variant_values(self):
        """Validate variant values from the command line.

        Also add valid variant values from the command line to the
        possible values for a variant.

        """
        # Tell the concretizer about possible values from specs we saw in
        # spec_clauses()
        for pkg, variant, value in sorted(self.variant_values_from_specs):
            self.gen.fact(fn.variant_possible_value(pkg, variant, value))

    def _facts_from_concrete_spec(self, spec, possible):
        # tell the solver about any installed packages that could
        # be dependencies (don't tell it about the others)
        h = spec.dag_hash()
        if spec.name in possible and h not in self.seen_hashes:
            # this indicates that there is a spec like this installed
            self.gen.fact(fn.installed_hash(spec.name, h))

            # this describes what constraints it imposes on the solve
            self.impose(h, spec, body=True)
            self.gen.newline()

>>>>>>> e974b44e
            # add OS to possible OS's
            for dep in spec.traverse():
                self.possible_oses.add(dep.os)

            # add the hash to the one seen so far
            self.seen_hashes.add(h)

    def define_concrete_input_specs(self, specs, possible):
        # any concrete specs in the input spec list
        for input_spec in specs:
            for spec in input_spec.traverse():
                if spec.concrete:
                    self._facts_from_concrete_spec(spec, possible)

    def define_installed_packages(self, specs, possible):
        """Add facts about all specs already in the database.

        Arguments:
            possible (dict): result of Package.possible_dependencies() for
                specs in this solve.
        """
        # Specs from local store
        with spack.store.db.read_transaction():
            for spec in spack.store.db.query(installed=True):
                self._facts_from_concrete_spec(spec, possible)

        # Specs from configured buildcaches
        try:
            index = spack.binary_distribution.update_cache_and_get_specs()
            for spec in index:
                self._facts_from_concrete_spec(spec, possible)
        except (spack.binary_distribution.FetchCacheError, IndexError):
            # this is raised when no mirrors had indices.
            # TODO: update mirror configuration so it can indicate that the source cache
            # TODO: (or any mirror really) doesn't have binaries.
            pass

    def setup(self, driver, specs, tests=False, reuse=False):
        """Generate an ASP program with relevant constraints for specs.

        This calls methods on the solve driver to set up the problem with
        facts and rules from all possible dependencies of the input
        specs, as well as constraints from the specs themselves.

        Arguments:
            specs (list): list of Specs to solve
        """
        self._condition_id_counter = itertools.count()

        # preliminary checks
        check_packages_exist(specs)

        # get list of all possible dependencies
        self.possible_virtuals = set(
            x.name for x in specs if x.virtual
        )
        possible = spack.package.possible_dependencies(
            *specs,
            virtuals=self.possible_virtuals,
            deptype=spack.dependency.all_deptypes
        )

        # Fail if we already know an unreachable node is requested
        for spec in specs:
            missing_deps = [d for d in spec.traverse()
                            if d.name not in possible and not d.virtual]
            if missing_deps:
                raise spack.spec.InvalidDependencyError(spec.name, missing_deps)

        pkgs = set(possible)

        # driver is used by all the functions below to add facts and
        # rules to generate an ASP program.
        self.gen = driver

        # get possible compilers
        self.possible_compilers = self.generate_possible_compilers(specs)

        # traverse all specs and packages to build dict of possible versions
        self.build_version_dict(possible, specs)

        self.gen.h1("Concrete input spec definitions")
        self.define_concrete_input_specs(specs, possible)

        if reuse:
            self.gen.h1("Installed packages")
            self.gen.fact(fn.optimize_for_reuse())
            self.gen.newline()
            self.define_installed_packages(specs, possible)

        self.gen.h1('General Constraints')
        self.available_compilers()
        self.compiler_defaults()
        self.compiler_supports_os()

        # architecture defaults
        self.platform_defaults()
        self.os_defaults(specs)
        self.target_defaults(specs)

        self.virtual_providers()
        self.provider_defaults()
        self.external_packages()
        self.flag_defaults()

        self.gen.h1('Package Constraints')
        for pkg in sorted(pkgs):
            self.gen.h2('Package rules: %s' % pkg)
            self.pkg_rules(pkg, tests=tests)
            self.gen.h2('Package preferences: %s' % pkg)
            self.preferred_variants(pkg)
            self.preferred_targets(pkg)

        # Inject dev_path from environment
        env = ev.active_environment()
        if env:
            for spec in sorted(specs):
                for dep in spec.traverse():
                    _develop_specs_from_env(dep, env)

        self.gen.h1('Spec Constraints')
        for spec in sorted(specs):
            self.gen.h2('Spec: %s' % str(spec))
            self.gen.fact(
                fn.virtual_root(spec.name) if spec.virtual
                else fn.root(spec.name)
            )
            for clause in self.spec_clauses(spec):
                self.gen.fact(clause)
                if clause.name == 'variant_set':
                    self.gen.fact(fn.variant_default_value_from_cli(
                        *clause.args
                    ))
        self.gen.h1("Variant Values defined in specs")
        self.define_variant_values()

        self.gen.h1("Virtual Constraints")
        self.define_virtual_constraints()

        self.gen.h1("Version Constraints")
        self.define_version_constraints()

        self.gen.h1("Compiler Version Constraints")
        self.define_compiler_version_constraints()

        self.gen.h1("Target Constraints")
        self.define_target_constraints()


class SpecBuilder(object):
    """Class with actions to rebuild a spec from ASP results."""
    #: Attributes that don't need actions
    ignored_attributes = ["opt_criterion"]

    def __init__(self, specs):
        self._result = None
        self._command_line_specs = specs
        self._flag_sources = collections.defaultdict(lambda: set())
        self._flag_compiler_defaults = set()

    def hash(self, pkg, h):
        if pkg not in self._specs:
            try:
                # try to get the candidate from the store
                concrete_spec = spack.store.db.get_by_hash(h)[0]
            except TypeError:
                # the dag hash was not in the DB, try buildcache
                s = spack.binary_distribution.binary_index.find_by_hash(h)
                if s:
                    concrete_spec = s[0]['spec']
                else:
                    # last attempt: maybe the hash comes from a particular input spec
                    # this only occurs in tests (so far)
                    for clspec in self._command_line_specs:
                        for spec in clspec.traverse():
                            if spec.concrete and spec.dag_hash() == h:
                                concrete_spec = spec

            assert concrete_spec, "Unable to look up concrete spec with hash %s" % h
            self._specs[pkg] = concrete_spec
        else:
            # TODO: remove this code -- it's dead unless we decide that node() clauses
            # should come before hashes.
            # ensure that if it's already there, it's correct
            spec = self._specs[pkg]
            assert spec.dag_hash() == h

    def node(self, pkg):
        if pkg not in self._specs:
            self._specs[pkg] = spack.spec.Spec(pkg)

    def _arch(self, pkg):
        arch = self._specs[pkg].architecture
        if not arch:
            arch = spack.spec.ArchSpec()
            self._specs[pkg].architecture = arch
        return arch

    def node_platform(self, pkg, platform):
        self._arch(pkg).platform = platform

    def node_os(self, pkg, os):
        self._arch(pkg).os = os

    def node_target(self, pkg, target):
        self._arch(pkg).target = target

    def variant_value(self, pkg, name, value):
        # FIXME: is there a way not to special case 'dev_path' everywhere?
        if name == 'dev_path':
            self._specs[pkg].variants.setdefault(
                name,
                spack.variant.SingleValuedVariant(name, value)
            )
            return

        if name == 'patches':
            self._specs[pkg].variants.setdefault(
                name,
                spack.variant.MultiValuedVariant(name, value)
            )
            return

        self._specs[pkg].update_variant_validate(name, value)

    def version(self, pkg, version):
        self._specs[pkg].versions = spack.version.ver([version])

    def node_compiler(self, pkg, compiler):
        self._specs[pkg].compiler = spack.spec.CompilerSpec(compiler)

    def node_compiler_version(self, pkg, compiler, version):
        self._specs[pkg].compiler.versions = spack.version.VersionList(
            [version])

    def node_flag_compiler_default(self, pkg):
        self._flag_compiler_defaults.add(pkg)

    def node_flag(self, pkg, flag_type, flag):
        self._specs[pkg].compiler_flags.setdefault(flag_type, []).append(flag)

    def node_flag_source(self, pkg, source):
        self._flag_sources[pkg].add(source)

    def no_flags(self, pkg, flag_type):
        self._specs[pkg].compiler_flags[flag_type] = []

    def external_spec_selected(self, pkg, idx):
        """This means that the external spec and index idx
        has been selected for this package.
        """
        packages_yaml = spack.config.get('packages')
        packages_yaml = _normalize_packages_yaml(packages_yaml)
        spec_info = packages_yaml[pkg]['externals'][int(idx)]
        self._specs[pkg].external_path = spec_info.get('prefix', None)
        self._specs[pkg].external_modules = (
            spack.spec.Spec._format_module_list(spec_info.get('modules', None))
        )
        self._specs[pkg].extra_attributes = spec_info.get(
            'extra_attributes', {}
        )

    def depends_on(self, pkg, dep, type):
        dependency = self._specs[pkg]._dependencies.get(dep)
        if not dependency:
            self._specs[pkg]._add_dependency(
                self._specs[dep], (type,))
        else:
            dependency.add_type(type)

    def reorder_flags(self):
        """Order compiler flags on specs in predefined order.

        We order flags so that any node's flags will take priority over
        those of its dependents.  That is, the deepest node in the DAG's
        flags will appear last on the compile line, in the order they
        were specified.

        The solver determines wihch flags are on nodes; this routine
        imposes order afterwards.
        """
        # nodes with no flags get flag order from compiler
        compilers = dict((c.spec, c) for c in all_compilers_in_config())
        for pkg in self._flag_compiler_defaults:
            spec = self._specs[pkg]
            compiler_flags = compilers[spec.compiler].flags
            check_same_flags(spec.compiler_flags, compiler_flags)
            spec.compiler_flags.update(compiler_flags)

        # index of all specs (and deps) from the command line by name
        cmd_specs = dict(
            (s.name, s)
            for spec in self._command_line_specs
            for s in spec.traverse())

        # iterate through specs with specified flags
        for pkg, sources in self._flag_sources.items():
            spec = self._specs[pkg]

            # order is determined by the DAG.  A spec's flags come after
            # any from its ancestors on the compile line.
            order = [
                s.name
                for s in spec.traverse(order='post', direction='parents')]

            # sort the sources in our DAG order
            sorted_sources = sorted(
                sources, key=lambda s: order.index(s))

            # add flags from each source, lowest to highest precedence
            flags = collections.defaultdict(lambda: [])
            for source_name in sorted_sources:
                source = cmd_specs[source_name]
                for name, flag_list in source.compiler_flags.items():
                    extend_flag_list(flags[name], flag_list)

            check_same_flags(spec.compiler_flags, flags)
            spec.compiler_flags.update(flags)

    def deprecated(self, pkg, version):
        msg = 'using "{0}@{1}" which is a deprecated version'
        tty.warn(msg.format(pkg, version))

    def build_specs(self, function_tuples):
        # Functions don't seem to be in particular order in output.  Sort
        # them here so that directives that build objects (like node and
        # node_compiler) are called in the right order.
        function_tuples.sort(key=lambda f: {
            "hash": -3,
            "node": -2,
            "node_compiler": -1,
        }.get(f[0], 0))

        self._specs = {}
        for name, args in function_tuples:
            if name in SpecBuilder.ignored_attributes:
                continue

            action = getattr(self, name, None)

            # print out unknown actions so we can display them for debugging
            if not action:
                msg = "%s(%s)" % (name, ", ".join(str(a) for a in args))
                tty.debug(msg)
                continue

            assert action and callable(action)

            # ignore predicates on virtual packages, as they're used for
            # solving but don't construct anything
            pkg = args[0]
            if spack.repo.path.is_virtual(pkg):
                continue

            # if we've already gotten a concrete spec for this pkg,
            # do not bother calling actions on it.
            spec = self._specs.get(pkg)
            if spec and spec.concrete:
                continue

            action(*args)

        # namespace assignment is done after the fact, as it is not
        # currently part of the solve
        for spec in self._specs.values():
            repo = spack.repo.path.repo_for_pkg(spec)
            spec.namespace = repo.namespace

        # fix flags after all specs are constructed
        self.reorder_flags()

        # inject patches -- note that we' can't use set() to unique the
        # roots here, because the specs aren't complete, and the hash
        # function will loop forever.
        roots = [spec.root for spec in self._specs.values()]
        roots = dict((id(r), r) for r in roots)
        for root in roots.values():
            spack.spec.Spec.inject_patches_variant(root)

        # Add external paths to specs with just external modules
        for s in self._specs.values():
            spack.spec.Spec.ensure_external_path_if_external(s)

        for s in self._specs.values():
            _develop_specs_from_env(s, ev.active_environment())

        for s in self._specs.values():
            s._mark_concrete()

        for s in self._specs.values():
            spack.spec.Spec.ensure_no_deprecated(s)

        return self._specs


def _develop_specs_from_env(spec, env):
    dev_info = env.dev_specs.get(spec.name, {}) if env else {}
    if not dev_info:
        return

    path = os.path.normpath(os.path.join(env.path, dev_info['path']))

    if 'dev_path' in spec.variants:
        assert spec.variants['dev_path'].value == path
    else:
        spec.variants.setdefault(
            'dev_path', spack.variant.SingleValuedVariant('dev_path', path)
        )
    spec.constrain(dev_info['spec'])


#
# These are handwritten parts for the Spack ASP model.
#
def solve(specs, dump=(), models=0, timers=False, stats=False, tests=False,
          reuse=False):
    """Solve for a stable model of specs.

    Arguments:
        specs (list): list of Specs to solve.
        dump (tuple): what to dump
        models (int): number of models to search (default: 0)
    """
    driver = PyclingoDriver()
    if "asp" in dump:
        driver.out = sys.stdout

    # Check upfront that the variants are admissible
    for root in specs:
        for s in root.traverse():
            if s.virtual:
                continue
            spack.spec.Spec.ensure_valid_variants(s)

    setup = SpackSolverSetup()
    return driver.solve(
        setup, specs, dump, models, timers, stats, tests, reuse
<<<<<<< HEAD
    )
=======
    )


class UnsatisfiableSpecError(spack.error.UnsatisfiableSpecError):
    """
    Subclass for new constructor signature for new concretizer
    """
    def __init__(self, provided, conflicts):
        indented = ['  %s\n' % conflict for conflict in conflicts]
        conflict_msg = ''.join(indented)
        issue = 'conflicts' if full_cores else 'errors'
        msg = '%s is unsatisfiable, %s are:\n%s' % (provided, issue, conflict_msg)

        newline_indent = '\n    '
        if not full_cores:
            msg += newline_indent + 'To see full clingo unsat cores, '
            msg += 're-run with `spack --show-cores=full`'
        if not minimize_cores or not full_cores:
            # not solver.minimalize_cores and not solver.full_cores impossible
            msg += newline_indent + 'For full, subset-minimal unsat cores, '
            msg += 're-run with `spack --show-cores=minimized'
            msg += newline_indent
            msg += 'Warning: This may take (up to) hours for some specs'

        super(spack.error.UnsatisfiableSpecError, self).__init__(msg)

        self.provided = provided

        # Add attribute expected of the superclass interface
        self.required = None
        self.constraint_type = None
>>>>>>> e974b44e
<|MERGE_RESOLUTION|>--- conflicted
+++ resolved
@@ -59,8 +59,6 @@
 parse_files = None
 
 
-<<<<<<< HEAD
-=======
 #: whether we should write ASP unsat cores quickly in debug mode when the cores
 #: may be very large or take the time (sometimes hours) to minimize them
 minimize_cores = True
@@ -69,7 +67,6 @@
 full_cores = False
 
 
->>>>>>> e974b44e
 # backward compatibility functions for clingo ASTs
 def ast_getter(*names):
     def getter(node):
@@ -98,7 +95,6 @@
     2: 'packages_yaml',
     3: 'package_py'
 }
-<<<<<<< HEAD
 
 #: Named tuple to contain information on declared versions
 DeclaredVersion = collections.namedtuple(
@@ -157,66 +153,6 @@
     # mapping from priority to index in cost list
     indices = dict((p, i) for i, (p, n) in enumerate(priorities_names))
 
-=======
-
-#: Named tuple to contain information on declared versions
-DeclaredVersion = collections.namedtuple(
-    'DeclaredVersion', ['version', 'idx', 'origin']
-)
-
-# Below numbers are used to map names of criteria to the order
-# they appear in the solution. See concretize.lp
-
-#: Priority offset for "build" criteria (regular criterio shifted to
-#: higher priority for specs we have to build)
-build_priority_offset = 200
-
-#: Priority offset of "fixed" criteria (those w/o build criteria)
-fixed_priority_offset = 100
-
-
-def build_criteria_names(costs, tuples):
-    """Construct an ordered mapping from criteria names to indices in the cost list."""
-    # pull optimization criteria names out of the solution
-    priorities_names = []
-
-    num_fixed = 0
-    for pred, args in tuples:
-        if pred != "opt_criterion":
-            continue
-
-        priority, name = args[:2]
-        priority = int(priority)
-
-        # add the priority of this opt criterion and its name
-        priorities_names.append((priority, name))
-
-        # if the priority is less than fixed_priority_offset, then it
-        # has an associated build priority -- the same criterion but for
-        # nodes that we have to build.
-        if priority < fixed_priority_offset:
-            build_priority = priority + build_priority_offset
-            priorities_names.append((build_priority, name))
-        else:
-            num_fixed += 1
-
-    # sort the criteria by priority
-    priorities_names = sorted(priorities_names, reverse=True)
-
-    assert len(priorities_names) == len(costs), "Wrong number of optimization criteria!"
-
-    # split list into three parts: build criteria, fixed criteria, non-build criteria
-    num_criteria = len(priorities_names)
-    num_build = (num_criteria - num_fixed) // 2
-
-    build = priorities_names[:num_build]
-    fixed = priorities_names[num_build:num_build + num_fixed]
-    installed = priorities_names[num_build + num_fixed:]
-
-    # mapping from priority to index in cost list
-    indices = dict((p, i) for i, (p, n) in enumerate(priorities_names))
-
->>>>>>> e974b44e
     # make a list that has each name with its build and non-build priority
     criteria = [
         (p - fixed_priority_offset + num_build, None, name) for p, name in fixed
@@ -368,7 +304,6 @@
 
         # names of optimization criteria
         self.criteria = []
-<<<<<<< HEAD
 
         # Abstract user requests
         self.abstract_specs = specs
@@ -439,6 +374,19 @@
             string_list.extend(self.format_core(core))
         return string_list
 
+    def format_cores(self):
+        """List of facts for each core
+
+        Separate cores are separated by an empty line
+        Cores are not minimized
+        """
+        string_list = []
+        for core in self.cores:
+            if string_list:
+                string_list.append('\n')
+            string_list.extend(self.format_core(core))
+        return string_list
+
     def raise_if_unsat(self):
         """
         Raise an appropriate error if the result is unsatisfiable.
@@ -452,9 +400,13 @@
         constraints = self.abstract_specs
         if len(constraints) == 1:
             constraints = constraints[0]
-        conflicts = self.format_minimal_cores()
-
-        raise spack.error.UnsatisfiableSpecError(constraints, conflicts=conflicts)
+
+        if minimize_cores:
+            conflicts = self.format_minimal_cores()
+        else:
+            conflicts = self.format_cores()
+
+        raise UnsatisfiableSpecError(constraints, conflicts=conflicts)
 
     @property
     def specs(self):
@@ -481,137 +433,6 @@
 
             self._concrete_specs.append(answer[key])
 
-=======
-
-        # Abstract user requests
-        self.abstract_specs = specs
-
-        # Concrete specs
-        self._concrete_specs = None
-
-    def format_core(self, core):
-        """
-        Format an unsatisfiable core for human readability
-
-        Returns a list of strings, where each string is the human readable
-        representation of a single fact in the core, including a newline.
-
-        Modeled after traceback.format_stack.
-        """
-        assert self.control
-
-        symbols = dict(
-            (a.literal, a.symbol)
-            for a in self.control.symbolic_atoms
-        )
-
-        core_symbols = []
-        for atom in core:
-            sym = symbols[atom]
-            if sym.name in ("rule", "error"):
-                # these are special symbols we use to get messages in the core
-                sym = sym.arguments[0].string
-            core_symbols.append(sym)
-
-        return sorted(str(symbol) for symbol in core_symbols)
-
-    def minimize_core(self, core):
-        """
-        Return a subset-minimal subset of the core.
-
-        Clingo cores may be thousands of lines when two facts are sufficient to
-        ensure unsatisfiability. This algorithm reduces the core to only those
-        essential facts.
-        """
-        assert self.control
-
-        min_core = core[:]
-        for fact in core:
-            # Try solving without this fact
-            min_core.remove(fact)
-            ret = self.control.solve(assumptions=min_core)
-            if not ret.unsatisfiable:
-                min_core.append(fact)
-        return min_core
-
-    def minimal_cores(self):
-        """
-        Return a list of subset-minimal unsatisfiable cores.
-        """
-        return [self.minimize_core(core) for core in self.cores]
-
-    def format_minimal_cores(self):
-        """List of facts for each core
-
-        Separate cores are separated by an empty line
-        """
-        string_list = []
-        for core in self.minimal_cores():
-            if string_list:
-                string_list.append('\n')
-            string_list.extend(self.format_core(core))
-        return string_list
-
-    def format_cores(self):
-        """List of facts for each core
-
-        Separate cores are separated by an empty line
-        Cores are not minimized
-        """
-        string_list = []
-        for core in self.cores:
-            if string_list:
-                string_list.append('\n')
-            string_list.extend(self.format_core(core))
-        return string_list
-
-    def raise_if_unsat(self):
-        """
-        Raise an appropriate error if the result is unsatisfiable.
-
-        The error is a UnsatisfiableSpecError, and includes the minimized cores
-        resulting from the solve, formatted to be human readable.
-        """
-        if self.satisfiable:
-            return
-
-        constraints = self.abstract_specs
-        if len(constraints) == 1:
-            constraints = constraints[0]
-
-        if minimize_cores:
-            conflicts = self.format_minimal_cores()
-        else:
-            conflicts = self.format_cores()
-
-        raise UnsatisfiableSpecError(constraints, conflicts=conflicts)
-
-    @property
-    def specs(self):
-        """List of concretized specs satisfying the initial
-        abstract request.
-        """
-        # The specs were already computed, return them
-        if self._concrete_specs:
-            return self._concrete_specs
-
-        # Assert prerequisite
-        msg = 'cannot compute specs ["satisfiable" is not True ]'
-        assert self.satisfiable, msg
-
-        self._concrete_specs = []
-        best = min(self.answers)
-        opt, _, answer = best
-        for input_spec in self.abstract_specs:
-            key = input_spec.name
-            if input_spec.virtual:
-                providers = [spec.name for spec in answer.values()
-                             if spec.package.provides(key)]
-                key = providers[0]
-
-            self._concrete_specs.append(answer[key])
-
->>>>>>> e974b44e
         return self._concrete_specs
 
 
@@ -700,15 +521,11 @@
         self.out.write("%s.\n" % str(symbol))
 
         atom = self.backend.add_atom(symbol)
-<<<<<<< HEAD
-        choice = self.cores and assumption
-=======
 
         # with `--show-cores=full or --show-cores=minimized, make all facts
         # choices/assumptions, otherwise only if assumption=True
         choice = self.cores and (full_cores or assumption)
 
->>>>>>> e974b44e
         self.backend.add_rule([atom], [], choice=choice)
         if choice:
             self.assumptions.append(atom)
@@ -1772,7 +1589,6 @@
                         spec_name, target_constraint, target
                     )
                 )
-<<<<<<< HEAD
             self.gen.newline()
 
     def define_variant_values(self):
@@ -1799,34 +1615,6 @@
             self.impose(h, spec, body=True)
             self.gen.newline()
 
-=======
-            self.gen.newline()
-
-    def define_variant_values(self):
-        """Validate variant values from the command line.
-
-        Also add valid variant values from the command line to the
-        possible values for a variant.
-
-        """
-        # Tell the concretizer about possible values from specs we saw in
-        # spec_clauses()
-        for pkg, variant, value in sorted(self.variant_values_from_specs):
-            self.gen.fact(fn.variant_possible_value(pkg, variant, value))
-
-    def _facts_from_concrete_spec(self, spec, possible):
-        # tell the solver about any installed packages that could
-        # be dependencies (don't tell it about the others)
-        h = spec.dag_hash()
-        if spec.name in possible and h not in self.seen_hashes:
-            # this indicates that there is a spec like this installed
-            self.gen.fact(fn.installed_hash(spec.name, h))
-
-            # this describes what constraints it imposes on the solve
-            self.impose(h, spec, body=True)
-            self.gen.newline()
-
->>>>>>> e974b44e
             # add OS to possible OS's
             for dep in spec.traverse():
                 self.possible_oses.add(dep.os)
@@ -2264,9 +2052,6 @@
     setup = SpackSolverSetup()
     return driver.solve(
         setup, specs, dump, models, timers, stats, tests, reuse
-<<<<<<< HEAD
-    )
-=======
     )
 
 
@@ -2297,5 +2082,4 @@
 
         # Add attribute expected of the superclass interface
         self.required = None
-        self.constraint_type = None
->>>>>>> e974b44e
+        self.constraint_type = None