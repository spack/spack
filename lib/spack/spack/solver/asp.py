--- conflicted
+++ resolved
@@ -1737,36 +1737,11 @@
             idx = 0
             for v in version_preferences:
                 # v can be a string so force it into an actual version for comparisons
-<<<<<<< HEAD
-                ver = spack.version.Version(v)
-                version_defs = [ver]
-                if ver.concrete:
-                    if not isinstance(ver, spack.version.GitVersion):
-                        pkg_class = spack.repo.path.get_pkg_class(pkg_name)
-                        satisfying_versions = list(
-                            v for v in pkg_class.versions if v.satisfies(ver)
-                        )
-                        if not satisfying_versions:
-                            raise spack.config.ConfigError(
-                                "Preference defines version {0} for {1} that "
-                                "is not in its associated package.py".format(str(ver), pkg_name)
-                            )
-                        if ver not in pkg_class.versions:
-                            version_defs = list(sorted(satisfying_versions, reverse=True))
-                for vdef in version_defs:
-                    self.declared_versions[pkg_name].append(
-                        DeclaredVersion(
-                            version=vdef, idx=idx, origin=version_provenance.packages_yaml
-                        )
-                    )
-                    idx += 1
-=======
                 ver = vn.Version(v)
                 self.declared_versions[pkg_name].append(
                     DeclaredVersion(version=ver, idx=idx, origin=Provenance.PACKAGES_YAML)
                 )
                 self.possible_versions[pkg_name].add(ver)
->>>>>>> 0da7b83d
 
     def add_concrete_versions_from_specs(self, specs, origin):
         """Add concrete versions to possible versions from lists of CLI/dev specs."""
@@ -2330,40 +2305,9 @@
                 spec.name = pkg_name
             extracted_specs.append(spec)
 
-<<<<<<< HEAD
-    version_specs = []
-    for spec in extracted_specs:
-        try:
-            ver = spec.version
-        except spack.error.SpecError:
-            continue
-
-        vspecs = [spec]
-
-        # Prefer spec's name if it exists, in case the spec is
-        # requiring a specific implementation inside of a virtual section
-        # e.g. packages:mpi:require:openmpi@4.0.1
-        pkg_class = spack.repo.path.get_pkg_class(spec.name or pkg_name)
-        satisfying_versions = list(v for v in pkg_class.versions if v.satisfies(ver))
-        if not isinstance(spec.version, spack.version.GitVersion):
-            if not satisfying_versions:
-                raise spack.config.ConfigError(
-                    "{0} assigns a version that is not defined in"
-                    " the associated package.py".format(str(spec))
-                )
-            if ver not in pkg_class.versions:
-                ordered_satisfying_versions = sorted(satisfying_versions, reverse=True)
-                vspecs = list(
-                    spack.spec.Spec("@{0}".format(x)) for x in ordered_satisfying_versions
-                )
-
-        version_specs.extend(vspecs)
-
-=======
     version_specs = [x for x in extracted_specs if x.versions.concrete]
     for spec in version_specs:
         spec.attach_git_version_lookup()
->>>>>>> 0da7b83d
     return version_specs
 
 
