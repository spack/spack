# Copyright 2013-2024 Lawrence Livermore National Security, LLC and other
# Spack Project Developers. See the top-level COPYRIGHT file for details.
#
# SPDX-License-Identifier: (Apache-2.0 OR MIT)
import collections
import collections.abc
import copy
import enum
import functools
import itertools
import os
import pathlib
import pprint
import re
import sys
import types
import typing
import warnings
from contextlib import contextmanager
from typing import Callable, Dict, Iterator, List, NamedTuple, Optional, Set, Tuple, Type, Union

import archspec.cpu

import llnl.util.lang
import llnl.util.tty as tty
from llnl.util.lang import elide_list

import spack
import spack.binary_distribution
import spack.cmd
import spack.compilers
import spack.config
import spack.config as sc
import spack.deptypes as dt
import spack.environment as ev
import spack.error
import spack.package_base
import spack.package_prefs
import spack.parser
import spack.platforms
import spack.repo
import spack.spec
import spack.store
import spack.util.crypto
import spack.util.elf
import spack.util.libc
import spack.util.path
import spack.util.timer
import spack.variant
import spack.version as vn
import spack.version.git_ref_lookup
from spack import traverse

from .core import (
    AspFunction,
    NodeArgument,
    ast_sym,
    ast_type,
    clingo,
    clingo_cffi,
    extract_args,
    fn,
    parse_files,
    parse_term,
)
from .counter import FullDuplicatesCounter, MinimalDuplicatesCounter, NoDuplicatesCounter

GitOrStandardVersion = Union[spack.version.GitVersion, spack.version.StandardVersion]

TransformFunction = Callable[["spack.spec.Spec", List[AspFunction]], List[AspFunction]]

#: Enable the addition of a runtime node
WITH_RUNTIME = sys.platform != "win32"

#: Data class that contain configuration on what a
#: clingo solve should output.
#:
#: Args:
#:     timers (bool):  Print out coarse timers for different solve phases.
#:     stats (bool): Whether to output Clingo's internal solver statistics.
#:     out: Optional output stream for the generated ASP program.
#:     setup_only (bool): if True, stop after setup and don't solve (default False).
OutputConfiguration = collections.namedtuple(
    "OutputConfiguration", ["timers", "stats", "out", "setup_only"]
)

#: Default output configuration for a solve
DEFAULT_OUTPUT_CONFIGURATION = OutputConfiguration(
    timers=False, stats=False, out=None, setup_only=False
)


def default_clingo_control():
    """Return a control object with the default settings used in Spack"""
    control = clingo().Control()
    control.configuration.configuration = "tweety"
    control.configuration.solver.heuristic = "Domain"
    control.configuration.solver.opt_strategy = "usc,one"
    return control


class Provenance(enum.IntEnum):
    """Enumeration of the possible provenances of a version."""

    # A spec literal
    SPEC = enum.auto()
    # A dev spec literal
    DEV_SPEC = enum.auto()
    # An external spec declaration
    EXTERNAL = enum.auto()
    # The 'packages' section of the configuration
    PACKAGES_YAML = enum.auto()
    # A package requirement
    PACKAGE_REQUIREMENT = enum.auto()
    # A 'package.py' file
    PACKAGE_PY = enum.auto()
    # An installed spec
    INSTALLED = enum.auto()
    # lower provenance for installed git refs so concretizer prefers StandardVersion installs
    INSTALLED_GIT_VERSION = enum.auto()
    # A runtime injected from another package (e.g. a compiler)
    RUNTIME = enum.auto()

    def __str__(self):
        return f"{self._name_.lower()}"


@contextmanager
def spec_with_name(spec, name):
    """Context manager to temporarily set the name of a spec"""
    old_name = spec.name
    spec.name = name
    try:
        yield spec
    finally:
        spec.name = old_name


class RequirementKind(enum.Enum):
    """Purpose / provenance of a requirement"""

    #: Default requirement expressed under the 'all' attribute of packages.yaml
    DEFAULT = enum.auto()
    #: Requirement expressed on a virtual package
    VIRTUAL = enum.auto()
    #: Requirement expressed on a specific package
    PACKAGE = enum.auto()


class DeclaredVersion(NamedTuple):
    """Data class to contain information on declared versions used in the solve"""

    #: String representation of the version
    version: str
    #: Unique index assigned to this version
    idx: int
    #: Provenance of the version
    origin: Provenance


# Below numbers are used to map names of criteria to the order
# they appear in the solution. See concretize.lp

# The space of possible priorities for optimization targets
# is partitioned in the following ranges:
#
# [0-100) Optimization criteria for software being reused
# [100-200) Fixed criteria that are higher priority than reuse, but lower than build
# [200-300) Optimization criteria for software being built
# [300-1000) High-priority fixed criteria
# [1000-inf) Error conditions
#
# Each optimization target is a minimization with optimal value 0.

#: High fixed priority offset for criteria that supersede all build criteria
high_fixed_priority_offset = 300

#: Priority offset for "build" criteria (regular criterio shifted to
#: higher priority for specs we have to build)
build_priority_offset = 200

#: Priority offset of "fixed" criteria (those w/o build criteria)
fixed_priority_offset = 100


def build_criteria_names(costs, arg_tuples):
    """Construct an ordered mapping from criteria names to costs."""
    # pull optimization criteria names out of the solution
    priorities_names = []

    num_fixed = 0
    num_high_fixed = 0
    for args in arg_tuples:
        priority, name = args[:2]
        priority = int(priority)

        # add the priority of this opt criterion and its name
        priorities_names.append((priority, name))

        # if the priority is less than fixed_priority_offset, then it
        # has an associated build priority -- the same criterion but for
        # nodes that we have to build.
        if priority < fixed_priority_offset:
            build_priority = priority + build_priority_offset
            priorities_names.append((build_priority, name))
        elif priority >= high_fixed_priority_offset:
            num_high_fixed += 1
        else:
            num_fixed += 1

    # sort the criteria by priority
    priorities_names = sorted(priorities_names, reverse=True)

    # We only have opt-criterion values for non-error types
    # error type criteria are excluded (they come first)
    error_criteria = len(costs) - len(priorities_names)
    costs = costs[error_criteria:]

    # split list into three parts: build criteria, fixed criteria, non-build criteria
    num_criteria = len(priorities_names)
    num_build = (num_criteria - num_fixed - num_high_fixed) // 2

    build_start_idx = num_high_fixed
    fixed_start_idx = num_high_fixed + num_build
    installed_start_idx = num_high_fixed + num_build + num_fixed

    high_fixed = priorities_names[:build_start_idx]
    build = priorities_names[build_start_idx:fixed_start_idx]
    fixed = priorities_names[fixed_start_idx:installed_start_idx]
    installed = priorities_names[installed_start_idx:]

    # mapping from priority to index in cost list
    indices = dict((p, i) for i, (p, n) in enumerate(priorities_names))

    # make a list that has each name with its build and non-build costs
    criteria = [(cost, None, name) for cost, (p, name) in zip(costs[:build_start_idx], high_fixed)]
    criteria += [
        (cost, None, name)
        for cost, (p, name) in zip(costs[fixed_start_idx:installed_start_idx], fixed)
    ]

    for (i, name), (b, _) in zip(installed, build):
        criteria.append((costs[indices[i]], costs[indices[b]], name))

    return criteria


def issequence(obj):
    if isinstance(obj, str):
        return False
    return isinstance(obj, (collections.abc.Sequence, types.GeneratorType))


def listify(args):
    if len(args) == 1 and issequence(args[0]):
        return list(args[0])
    return list(args)


def packagize(pkg):
    if isinstance(pkg, str):
        return spack.repo.PATH.get_pkg_class(pkg)
    else:
        return pkg


def specify(spec):
    if isinstance(spec, spack.spec.Spec):
        return spec
    return spack.spec.Spec(spec)


def remove_node(spec: spack.spec.Spec, facts: List[AspFunction]) -> List[AspFunction]:
    """Transformation that removes all "node" and "virtual_node" from the input list of facts."""
    return list(filter(lambda x: x.args[0] not in ("node", "virtual_node"), facts))


def _create_counter(specs: List[spack.spec.Spec], tests: bool):
    strategy = spack.config.CONFIG.get("concretizer:duplicates:strategy", "none")
    if strategy == "full":
        return FullDuplicatesCounter(specs, tests=tests)
    if strategy == "minimal":
        return MinimalDuplicatesCounter(specs, tests=tests)
    return NoDuplicatesCounter(specs, tests=tests)


def all_libcs() -> Set[spack.spec.Spec]:
    """Return a set of all libc specs targeted by any configured compiler. If none, fall back to
    libc determined from the current Python process if dynamically linked."""

    libcs = {
        c.default_libc
        for c in spack.compilers.all_compilers_from(spack.config.CONFIG)
        if c.default_libc
    }

    if libcs:
        return libcs

    libc = spack.util.libc.libc_from_current_python_process()
    return {libc} if libc else set()


def libc_is_compatible(lhs: spack.spec.Spec, rhs: spack.spec.Spec) -> List[spack.spec.Spec]:
    return (
        lhs.name == rhs.name
        and lhs.external_path == rhs.external_path
        and lhs.version >= rhs.version
    )


def using_libc_compatibility() -> bool:
    """Returns True if we are currently using libc compatibility"""
    return spack.platforms.host().name == "linux"


def c_compiler_runs(compiler: spack.compiler.Compiler) -> bool:
    return compiler.compiler_verbose_output is not None


def extend_flag_list(flag_list, new_flags):
    """Extend a list of flags, preserving order and precedence.

    Add new_flags at the end of flag_list.  If any flags in new_flags are
    already in flag_list, they are moved to the end so that they take
    higher precedence on the compile line.

    """
    for flag in new_flags:
        if flag in flag_list:
            flag_list.remove(flag)
        flag_list.append(flag)


def check_packages_exist(specs):
    """Ensure all packages mentioned in specs exist."""
    repo = spack.repo.PATH
    for spec in specs:
        for s in spec.traverse():
            try:
                check_passed = repo.repo_for_pkg(s).exists(s.name) or repo.is_virtual(s.name)
            except Exception as e:
                msg = "Cannot find package: {0}".format(str(e))
                check_passed = False
                tty.debug(msg)

            if not check_passed:
                raise spack.repo.UnknownPackageError(str(s.fullname))


class Result:
    """Result of an ASP solve."""

    def __init__(self, specs, asp=None):
        self.asp = asp
        self.satisfiable = None
        self.optimal = None
        self.warnings = None
        self.nmodels = 0

        # Saved control object for reruns when necessary
        self.control = None

        # specs ordered by optimization level
        self.answers = []
        self.cores = []

        # names of optimization criteria
        self.criteria = []

        # Abstract user requests
        self.abstract_specs = specs

        # Concrete specs
        self._concrete_specs_by_input = None
        self._concrete_specs = None
        self._unsolved_specs = None

    def format_core(self, core):
        """
        Format an unsatisfiable core for human readability

        Returns a list of strings, where each string is the human readable
        representation of a single fact in the core, including a newline.

        Modeled after traceback.format_stack.
        """
        error_msg = (
            "Internal Error: ASP Result.control not populated. Please report to the spack"
            " maintainers"
        )
        assert self.control, error_msg

        symbols = dict((a.literal, a.symbol) for a in self.control.symbolic_atoms)

        core_symbols = []
        for atom in core:
            sym = symbols[atom]
            core_symbols.append(sym)

        return sorted(str(symbol) for symbol in core_symbols)

    def minimize_core(self, core):
        """
        Return a subset-minimal subset of the core.

        Clingo cores may be thousands of lines when two facts are sufficient to
        ensure unsatisfiability. This algorithm reduces the core to only those
        essential facts.
        """
        error_msg = (
            "Internal Error: ASP Result.control not populated. Please report to the spack"
            " maintainers"
        )
        assert self.control, error_msg

        min_core = core[:]
        for fact in core:
            # Try solving without this fact
            min_core.remove(fact)
            ret = self.control.solve(assumptions=min_core)
            if not ret.unsatisfiable:
                min_core.append(fact)
        return min_core

    def minimal_cores(self):
        """
        Return a list of subset-minimal unsatisfiable cores.
        """
        return [self.minimize_core(core) for core in self.cores]

    def format_minimal_cores(self):
        """List of facts for each core

        Separate cores are separated by an empty line
        """
        string_list = []
        for core in self.minimal_cores():
            if string_list:
                string_list.append("\n")
            string_list.extend(self.format_core(core))
        return string_list

    def format_cores(self):
        """List of facts for each core

        Separate cores are separated by an empty line
        Cores are not minimized
        """
        string_list = []
        for core in self.cores:
            if string_list:
                string_list.append("\n")
            string_list.extend(self.format_core(core))
        return string_list

    def raise_if_unsat(self):
        """
        Raise an appropriate error if the result is unsatisfiable.

        The error is an SolverError, and includes the minimized cores
        resulting from the solve, formatted to be human readable.
        """
        if self.satisfiable:
            return

        constraints = self.abstract_specs
        if len(constraints) == 1:
            constraints = constraints[0]

        conflicts = self.format_minimal_cores()
        raise SolverError(constraints, conflicts=conflicts)

    @property
    def specs(self):
        """List of concretized specs satisfying the initial
        abstract request.
        """
        if self._concrete_specs is None:
            self._compute_specs_from_answer_set()
        return self._concrete_specs

    @property
    def unsolved_specs(self):
        """List of tuples pairing abstract input specs that were not
        solved with their associated candidate spec from the solver
        (if the solve completed).
        """
        if self._unsolved_specs is None:
            self._compute_specs_from_answer_set()
        return self._unsolved_specs

    @property
    def specs_by_input(self):
        if self._concrete_specs_by_input is None:
            self._compute_specs_from_answer_set()
        return self._concrete_specs_by_input

    def _compute_specs_from_answer_set(self):
        if not self.satisfiable:
            self._concrete_specs = []
            self._unsolved_specs = list((x, None) for x in self.abstract_specs)
            self._concrete_specs_by_input = {}
            return

        self._concrete_specs, self._unsolved_specs = [], []
        self._concrete_specs_by_input = {}
        best = min(self.answers)
        opt, _, answer = best
        for input_spec in self.abstract_specs:
            node = SpecBuilder.make_node(pkg=input_spec.name)
            if input_spec.virtual:
                providers = [
                    spec.name for spec in answer.values() if spec.package.provides(input_spec.name)
                ]
                node = SpecBuilder.make_node(pkg=providers[0])
            candidate = answer.get(node)

            if candidate and candidate.satisfies(input_spec):
                self._concrete_specs.append(answer[node])
                self._concrete_specs_by_input[input_spec] = answer[node]
            else:
                self._unsolved_specs.append((input_spec, candidate))

    @staticmethod
    def format_unsolved(unsolved_specs):
        """Create a message providing info on unsolved user specs and for
        each one show the associated candidate spec from the solver (if
        there is one).
        """
        msg = "Unsatisfied input specs:"
        for input_spec, candidate in unsolved_specs:
            msg += f"\n\tInput spec: {str(input_spec)}"
            if candidate:
                msg += f"\n\tCandidate spec: {str(candidate)}"
            else:
                msg += "\n\t(No candidate specs from solver)"
        return msg


def _normalize_packages_yaml(packages_yaml):
    normalized_yaml = copy.copy(packages_yaml)
    for pkg_name in packages_yaml:
        is_virtual = spack.repo.PATH.is_virtual(pkg_name)
        if pkg_name == "all" or not is_virtual:
            continue

        # Remove the virtual entry from the normalized configuration
        data = normalized_yaml.pop(pkg_name)
        is_buildable = data.get("buildable", True)
        if not is_buildable:
            for provider in spack.repo.PATH.providers_for(pkg_name):
                entry = normalized_yaml.setdefault(provider.name, {})
                entry["buildable"] = False

        externals = data.get("externals", [])

        def keyfn(x):
            return spack.spec.Spec(x["spec"]).name

        for provider, specs in itertools.groupby(externals, key=keyfn):
            entry = normalized_yaml.setdefault(provider, {})
            entry.setdefault("externals", []).extend(specs)

    return normalized_yaml


def _is_checksummed_git_version(v):
    return isinstance(v, vn.GitVersion) and v.is_commit


def _is_checksummed_version(version_info: Tuple[GitOrStandardVersion, dict]):
    """Returns true iff the version is not a moving target"""
    version, info = version_info
    if isinstance(version, spack.version.StandardVersion):
        if any(h in info for h in spack.util.crypto.hashes.keys()) or "checksum" in info:
            return True
        return "commit" in info and len(info["commit"]) == 40
    return _is_checksummed_git_version(version)


def concretization_version_order(version_info: Tuple[GitOrStandardVersion, dict]):
    """Version order key for concretization, where preferred > not preferred,
    not deprecated > deprecated, finite > any infinite component; only if all are
    the same, do we use default version ordering."""
    version, info = version_info
    return (
        info.get("preferred", False),
        not info.get("deprecated", False),
        not version.isdevelop(),
        not version.is_prerelease(),
        version,
    )


def _spec_with_default_name(spec_str, name):
    """Return a spec with a default name if none is provided, used for requirement specs"""
    spec = spack.spec.Spec(spec_str)
    if not spec.name:
        spec.name = name
    return spec


def _external_config_with_implicit_externals(configuration):
    # Read packages.yaml and normalize it, so that it will not contain entries referring to
    # virtual packages.
    packages_yaml = _normalize_packages_yaml(configuration.get("packages"))

    # Add externals for libc from compilers on Linux
    if not using_libc_compatibility():
        return packages_yaml

    for compiler in spack.compilers.all_compilers_from(configuration):
        libc = compiler.default_libc
        if libc:
            entry = {"spec": f"{libc} %{compiler.spec}", "prefix": libc.external_path}
            packages_yaml.setdefault(libc.name, {}).setdefault("externals", []).append(entry)
    return packages_yaml


class ErrorHandler:
    def __init__(self, model, input_specs: List[spack.spec.Spec]):
        self.model = model
        self.input_specs = input_specs
        self.full_model = None

    def multiple_values_error(self, attribute, pkg):
        return f'Cannot select a single "{attribute}" for package "{pkg}"'

    def no_value_error(self, attribute, pkg):
        return f'Cannot select a single "{attribute}" for package "{pkg}"'

    def _get_cause_tree(
        self,
        cause: Tuple[str, str],
        conditions: Dict[str, str],
        condition_causes: List[Tuple[Tuple[str, str], Tuple[str, str]]],
        seen: Set,
        indent: str = "        ",
    ) -> List[str]:
        """
        Implementation of recursion for self.get_cause_tree. Much of this operates on tuples
        (condition_id, set_id) in which the latter idea means that the condition represented by
        the former held in the condition set represented by the latter.
        """
        seen.add(cause)
        parents = [c for e, c in condition_causes if e == cause and c not in seen]
        local = "required because %s " % conditions[cause[0]]

        return [indent + local] + [
            c
            for parent in parents
            for c in self._get_cause_tree(
                parent, conditions, condition_causes, seen, indent=indent + "  "
            )
        ]

    def get_cause_tree(self, cause: Tuple[str, str]) -> List[str]:
        """
        Get the cause tree associated with the given cause.

        Arguments:
            cause: The root cause of the tree (final condition)

        Returns:
            A list of strings describing the causes, formatted to display tree structure.
        """
        conditions: Dict[str, str] = dict(extract_args(self.full_model, "condition_reason"))
        condition_causes: List[Tuple[Tuple[str, str], Tuple[str, str]]] = list(
            ((Effect, EID), (Cause, CID))
            for Effect, EID, Cause, CID in extract_args(self.full_model, "condition_cause")
        )
        return self._get_cause_tree(cause, conditions, condition_causes, set())

    def handle_error(self, msg, *args):
        """Handle an error state derived by the solver."""
        if msg == "multiple_values_error":
            return self.multiple_values_error(*args)

        if msg == "no_value_error":
            return self.no_value_error(*args)

        try:
            idx = args.index("startcauses")
        except ValueError:
            msg_args = args
            causes = []
        else:
            msg_args = args[:idx]
            cause_args = args[idx + 1 :]
            cause_args_conditions = cause_args[::2]
            cause_args_ids = cause_args[1::2]
            causes = list(zip(cause_args_conditions, cause_args_ids))

        msg = msg.format(*msg_args)

        # For variant formatting, we sometimes have to construct specs
        # to format values properly. Find/replace all occurances of
        # Spec(...) with the string representation of the spec mentioned
        specs_to_construct = re.findall(r"Spec\(([^)]*)\)", msg)
        for spec_str in specs_to_construct:
            msg = msg.replace("Spec(%s)" % spec_str, str(spack.spec.Spec(spec_str)))

        for cause in set(causes):
            for c in self.get_cause_tree(cause):
                msg += f"\n{c}"

        return msg

    def message(self, errors) -> str:
        input_specs = ", ".join(elide_list([f"`{s}`" for s in self.input_specs], 5))
        header = f"failed to concretize {input_specs} for the following reasons:"
        messages = (
            f"    {idx+1:2}. {self.handle_error(msg, *args)}"
            for idx, (_, msg, args) in enumerate(errors)
        )
        return "\n".join((header, *messages))

    def raise_if_errors(self):
        initial_error_args = extract_args(self.model, "error")
        if not initial_error_args:
            return

        error_causation = clingo().Control()

        parent_dir = pathlib.Path(__file__).parent
        errors_lp = parent_dir / "error_messages.lp"

        def on_model(model):
            self.full_model = model.symbols(shown=True, terms=True)

        with error_causation.backend() as backend:
            for atom in self.model:
                atom_id = backend.add_atom(atom)
                backend.add_rule([atom_id], [], choice=False)

            error_causation.load(str(errors_lp))
            error_causation.ground([("base", []), ("error_messages", [])])
            _ = error_causation.solve(on_model=on_model)

        # No choices so there will be only one model
        error_args = extract_args(self.full_model, "error")
        errors = sorted(
            [(int(priority), msg, args) for priority, msg, *args in error_args], reverse=True
        )
        try:
            msg = self.message(errors)
        except Exception as e:
            msg = (
                f"unexpected error during concretization [{str(e)}]. "
                f"Please report a bug at https://github.com/spack/spack/issues"
            )
            raise spack.error.SpackError(msg) from e
        raise UnsatisfiableSpecError(msg)


class RequirementRule(NamedTuple):
    """Data class to collect information on a requirement"""

    pkg_name: str
    policy: str
    requirements: List["spack.spec.Spec"]
    condition: "spack.spec.Spec"
    kind: RequirementKind
    message: Optional[str]


class KnownCompiler(NamedTuple):
    """Data class to collect information on compilers"""

    spec: "spack.spec.Spec"
    os: str
    target: str
    available: bool
    compiler_obj: Optional["spack.compiler.Compiler"]

    def _key(self):
        return self.spec, self.os, self.target

    def __eq__(self, other: object):
        if not isinstance(other, KnownCompiler):
            return NotImplemented
        return self._key() == other._key()

    def __hash__(self):
        return hash(self._key())


class PyclingoDriver:
    def __init__(self, cores=True):
        """Driver for the Python clingo interface.

        Arguments:
            cores (bool): whether to generate unsatisfiable cores for better
                error reporting.
        """
        self.cores = cores
        # This attribute will be reset at each call to solve
        self.control = None

    def solve(self, setup, specs, reuse=None, output=None, control=None, allow_deprecated=False):
        """Set up the input and solve for dependencies of ``specs``.

        Arguments:
            setup (SpackSolverSetup): An object to set up the ASP problem.
            specs (list): List of ``Spec`` objects to solve for.
            reuse (None or list): list of concrete specs that can be reused
            output (None or OutputConfiguration): configuration object to set
                the output of this solve.
            control (clingo.Control): configuration for the solver. If None,
                default values will be used
            allow_deprecated: if True, allow deprecated versions in the solve

        Return:
            A tuple of the solve result, the timer for the different phases of the
            solve, and the internal statistics from clingo.
        """
        # avoid circular import
        import spack.bootstrap

        output = output or DEFAULT_OUTPUT_CONFIGURATION
        timer = spack.util.timer.Timer()

        # Initialize the control object for the solver
        self.control = control or default_clingo_control()

        # ensure core deps are present on Windows
        # needs to modify active config scope, so cannot be run within
        # bootstrap config scope
        if sys.platform == "win32":
            tty.debug("Ensuring basic dependencies {win-sdk, wgl} available")
            spack.bootstrap.core.ensure_winsdk_external_or_raise()

        timer.start("setup")
        asp_problem = setup.setup(specs, reuse=reuse, allow_deprecated=allow_deprecated)
        if output.out is not None:
            output.out.write(asp_problem)
        if output.setup_only:
            return Result(specs), None, None
        timer.stop("setup")

        timer.start("load")
        # Add the problem instance
        self.control.add("base", [], asp_problem)
        # Load the file itself
        parent_dir = os.path.dirname(__file__)
        self.control.load(os.path.join(parent_dir, "concretize.lp"))
        self.control.load(os.path.join(parent_dir, "heuristic.lp"))
        self.control.load(os.path.join(parent_dir, "display.lp"))
        if not setup.concretize_everything:
            self.control.load(os.path.join(parent_dir, "when_possible.lp"))

        # Binary compatibility is based on libc on Linux, and on the os tag elsewhere
        if using_libc_compatibility():
            self.control.load(os.path.join(parent_dir, "libc_compatibility.lp"))
        else:
            self.control.load(os.path.join(parent_dir, "os_compatibility.lp"))

        timer.stop("load")

        # Grounding is the first step in the solve -- it turns our facts
        # and first-order logic rules into propositional logic.
        timer.start("ground")
        self.control.ground([("base", [])])
        timer.stop("ground")

        # With a grounded program, we can run the solve.
        models = []  # stable models if things go well
        cores = []  # unsatisfiable cores if they do not

        def on_model(model):
            models.append((model.cost, model.symbols(shown=True, terms=True)))

        solve_kwargs = {
            "assumptions": setup.assumptions,
            "on_model": on_model,
            "on_core": cores.append,
        }

        if clingo_cffi():
            solve_kwargs["on_unsat"] = cores.append

        timer.start("solve")
        solve_result = self.control.solve(**solve_kwargs)
        timer.stop("solve")

        # once done, construct the solve result
        result = Result(specs)
        result.satisfiable = solve_result.satisfiable

        if result.satisfiable:
            # get the best model
            builder = SpecBuilder(specs, hash_lookup=setup.reusable_and_possible)
            min_cost, best_model = min(models)

            # first check for errors
            error_handler = ErrorHandler(best_model, specs)
            error_handler.raise_if_errors()

            # build specs from spec attributes in the model
            spec_attrs = [(name, tuple(rest)) for name, *rest in extract_args(best_model, "attr")]
            answers = builder.build_specs(spec_attrs)

            # add best spec to the results
            result.answers.append((list(min_cost), 0, answers))

            # get optimization criteria
            criteria_args = extract_args(best_model, "opt_criterion")
            result.criteria = build_criteria_names(min_cost, criteria_args)

            # record the number of models the solver considered
            result.nmodels = len(models)

            # record the possible dependencies in the solve
            result.possible_dependencies = setup.pkgs

        elif cores:
            result.control = self.control
            result.cores.extend(cores)

        if output.timers:
            timer.write_tty()
            print()

        if output.stats:
            print("Statistics:")
            pprint.pprint(self.control.statistics)

        result.raise_if_unsat()

        if result.satisfiable and result.unsolved_specs and setup.concretize_everything:
            unsolved_str = Result.format_unsolved(result.unsolved_specs)
            raise InternalConcretizerError(
                "Internal Spack error: the solver completed but produced specs"
                " that do not satisfy the request. Please report a bug at "
                f"https://github.com/spack/spack/issues\n\t{unsolved_str}"
            )

        return result, timer, self.control.statistics


class ConcreteSpecsByHash(collections.abc.Mapping):
    """Mapping containing concrete specs keyed by DAG hash.

    The mapping is ensured to be consistent, i.e. if a spec in the mapping has a dependency with
    hash X, it is ensured to be the same object in memory as the spec keyed by X.
    """

    def __init__(self) -> None:
        self.data: Dict[str, spack.spec.Spec] = {}
        self.explicit: Set[str] = set()

    def __getitem__(self, dag_hash: str) -> spack.spec.Spec:
        return self.data[dag_hash]

    def explicit_items(self) -> Iterator[Tuple[str, spack.spec.Spec]]:
        """Iterate on items that have been added explicitly, and not just as a dependency
        of other nodes.
        """
        for h, s in self.items():
            # We need to make an exception for gcc-runtime, until we can splice it.
            if h in self.explicit or s.name == "gcc-runtime":
                yield h, s

    def add(self, spec: spack.spec.Spec) -> bool:
        """Adds a new concrete spec to the mapping. Returns True if the spec was just added,
        False if the spec was already in the mapping.

        Calling this function marks the spec as added explicitly.

        Args:
            spec: spec to be added

        Raises:
            ValueError: if the spec is not concrete
        """
        if not spec.concrete:
            msg = (
                f"trying to store the non-concrete spec '{spec}' in a container "
                f"that only accepts concrete"
            )
            raise ValueError(msg)

        dag_hash = spec.dag_hash()
        self.explicit.add(dag_hash)
        if dag_hash in self.data:
            return False

        # Here we need to iterate on the input and rewire the copy.
        self.data[spec.dag_hash()] = spec.copy(deps=False)
        nodes_to_reconstruct = [spec]

        while nodes_to_reconstruct:
            input_parent = nodes_to_reconstruct.pop()
            container_parent = self.data[input_parent.dag_hash()]

            for edge in input_parent.edges_to_dependencies():
                input_child = edge.spec
                container_child = self.data.get(input_child.dag_hash())
                # Copy children that don't exist yet
                if container_child is None:
                    container_child = input_child.copy(deps=False)
                    self.data[input_child.dag_hash()] = container_child
                    nodes_to_reconstruct.append(input_child)

                # Rewire edges
                container_parent.add_dependency_edge(
                    dependency_spec=container_child, depflag=edge.depflag, virtuals=edge.virtuals
                )
        return True

    def __len__(self) -> int:
        return len(self.data)

    def __iter__(self):
        return iter(self.data)


# types for condition caching in solver setup
ConditionSpecKey = Tuple[str, Optional[TransformFunction]]
ConditionIdFunctionPair = Tuple[int, List[AspFunction]]
ConditionSpecCache = Dict[str, Dict[ConditionSpecKey, ConditionIdFunctionPair]]


class ConstraintOrigin(enum.Enum):
    """Generates identifiers that can be pased into the solver attached
    to constraints, and then later retrieved to determine the origin of
    those constraints when ``SpecBuilder`` creates Specs from the solve
    result.
    """

    DEPENDS_ON = 1
    REQUIRE = 2

    @staticmethod
    def _SUFFIXES() -> Dict["ConstraintOrigin", str]:
        return {ConstraintOrigin.DEPENDS_ON: "_dep", ConstraintOrigin.REQUIRE: "_req"}

    @staticmethod
    def append_type_suffix(pkg_id: str, kind: "ConstraintOrigin") -> str:
        """Given a package identifier and a constraint kind, generate a string ID."""
        suffix = ConstraintOrigin._SUFFIXES()[kind]
        return f"{pkg_id}{suffix}"

    @staticmethod
    def strip_type_suffix(source: str) -> Tuple[int, Optional[str]]:
        """Take a combined package/type ID generated by
        ``append_type_suffix``, and extract the package ID and
        an associated weight.
        """
        if not source:
            return -1, None
        for kind, suffix in ConstraintOrigin._SUFFIXES().items():
            if source.endswith(suffix):
                return kind.value, source[: -len(suffix)]
        return -1, source


class SourceContext:
    def __init__(self):
        self.source = "none"


class ConditionIdContext(SourceContext):
    def __init__(self):
        super().__init__()
        self.transform = None


class ConditionContext(SourceContext):
    def __init__(self):
        super().__init__()
        self.transform_required = None
        self.transform_imposed = None

    def requirement_context(self) -> ConditionIdContext:
        ctxt = ConditionIdContext()
        ctxt.source = self.source
        ctxt.transform = self.transform_required
        return ctxt

    def impose_context(self) -> ConditionIdContext:
        ctxt = ConditionIdContext()
        ctxt.source = self.source
        ctxt.transform = self.transform_imposed
        return ctxt


class SpackSolverSetup:
    """Class to set up and run a Spack concretization solve."""

    def __init__(self, tests: bool = False):
        # these are all initialized in setup()
        self.gen: "ProblemInstanceBuilder" = ProblemInstanceBuilder()
        self.possible_virtuals: Set[str] = set()

        self.assumptions: List[Tuple["clingo.Symbol", bool]] = []  # type: ignore[name-defined]
        self.declared_versions: Dict[str, List[DeclaredVersion]] = collections.defaultdict(list)
        self.possible_versions: Dict[str, Set[GitOrStandardVersion]] = collections.defaultdict(set)
        self.deprecated_versions: Dict[str, Set[GitOrStandardVersion]] = collections.defaultdict(
            set
        )

        self.possible_compilers: List = []
        self.possible_oses: Set = set()
        self.variant_values_from_specs: Set = set()
        self.version_constraints: Set = set()
        self.target_constraints: Set = set()
        self.default_targets: List = []
        self.compiler_version_constraints: Set = set()
        self.post_facts: List = []

        self.reusable_and_possible: ConcreteSpecsByHash = ConcreteSpecsByHash()

        self._id_counter: Iterator[int] = itertools.count()
        self._trigger_cache: ConditionSpecCache = collections.defaultdict(dict)
        self._effect_cache: ConditionSpecCache = collections.defaultdict(dict)

        # Caches to optimize the setup phase of the solver
        self.target_specs_cache = None

        # whether to add installed/binary hashes to the solve
        self.tests = tests

        # If False allows for input specs that are not solved
        self.concretize_everything = True

        # Set during the call to setup
        self.pkgs: Set[str] = set()
        self.explicitly_required_namespaces: Dict[str, str] = {}

        # list of unique libc specs targeted by compilers (or an educated guess if no compiler)
        self.libcs: List[spack.spec.Spec] = []

    def pkg_version_rules(self, pkg):
        """Output declared versions of a package.

        This uses self.declared_versions so that we include any versions
        that arise from a spec.
        """

        def key_fn(version):
            # Origins are sorted by "provenance" first, see the Provenance enumeration above
            return version.origin, version.idx

        if isinstance(pkg, str):
            pkg = self.pkg_class(pkg)

        declared_versions = self.declared_versions[pkg.name]
        partially_sorted_versions = sorted(set(declared_versions), key=key_fn)

        most_to_least_preferred = []
        for _, group in itertools.groupby(partially_sorted_versions, key=key_fn):
            most_to_least_preferred.extend(
                list(sorted(group, reverse=True, key=lambda x: vn.ver(x.version)))
            )

        for weight, declared_version in enumerate(most_to_least_preferred):
            self.gen.fact(
                fn.pkg_fact(
                    pkg.name,
                    fn.version_declared(
                        declared_version.version, weight, str(declared_version.origin)
                    ),
                )
            )

        # Declare deprecated versions for this package, if any
        deprecated = self.deprecated_versions[pkg.name]
        for v in sorted(deprecated):
            self.gen.fact(fn.pkg_fact(pkg.name, fn.deprecated_version(v)))

    def spec_versions(self, spec):
        """Return list of clauses expressing spec's version constraints."""
        spec = specify(spec)
        msg = "Internal Error: spec with no name occured. Please report to the spack maintainers."
        assert spec.name, msg

        if spec.concrete:
            return [fn.attr("version", spec.name, spec.version)]

        if spec.versions == vn.any_version:
            return []

        # record all version constraints for later
        self.version_constraints.add((spec.name, spec.versions))
        return [fn.attr("node_version_satisfies", spec.name, spec.versions)]

    def target_ranges(self, spec, single_target_fn):
        target = spec.architecture.target

        # Check if the target is a concrete target
        if str(target) in archspec.cpu.TARGETS:
            return [single_target_fn(spec.name, target)]

        self.target_constraints.add(target)
        return [fn.attr("node_target_satisfies", spec.name, target)]

    def conflict_rules(self, pkg):
        for when_spec, conflict_specs in pkg.conflicts.items():
            when_spec_msg = "conflict constraint %s" % str(when_spec)
            when_spec_id = self.condition(when_spec, name=pkg.name, msg=when_spec_msg)

            for conflict_spec, conflict_msg in conflict_specs:
                conflict_spec = spack.spec.Spec(conflict_spec)
                if conflict_msg is None:
                    conflict_msg = f"{pkg.name}: "
                    if when_spec == spack.spec.Spec():
                        conflict_msg += f"conflicts with '{conflict_spec}'"
                    else:
                        conflict_msg += f"'{conflict_spec}' conflicts with '{when_spec}'"

                spec_for_msg = conflict_spec
                if conflict_spec == spack.spec.Spec():
                    spec_for_msg = spack.spec.Spec(pkg.name)
                conflict_spec_msg = f"conflict is triggered when {str(spec_for_msg)}"
                conflict_spec_id = self.condition(
                    conflict_spec, name=conflict_spec.name or pkg.name, msg=conflict_spec_msg
                )
                self.gen.fact(
                    fn.pkg_fact(
                        pkg.name, fn.conflict(conflict_spec_id, when_spec_id, conflict_msg)
                    )
                )
                self.gen.newline()

    def package_languages(self, pkg):
        for when_spec, languages in pkg.languages.items():
            condition_msg = f"{pkg.name} needs the {', '.join(sorted(languages))} language"
            if when_spec != spack.spec.Spec():
                condition_msg += f" when {when_spec}"
            condition_id = self.condition(when_spec, name=pkg.name, msg=condition_msg)
            for language in sorted(languages):
                self.gen.fact(fn.pkg_fact(pkg.name, fn.language(condition_id, language)))
        self.gen.newline()

    def config_compatible_os(self):
        """Facts about compatible os's specified in configs"""
        self.gen.h2("Compatible OS from concretizer config file")
        os_data = spack.config.get("concretizer:os_compatible", {})
        for recent, reusable in os_data.items():
            for old in reusable:
                self.gen.fact(fn.os_compatible(recent, old))
                self.gen.newline()

    def compiler_facts(self):
        """Facts about available compilers."""

        self.gen.h2("Available compilers")
        for compiler_id, compiler in enumerate(self.possible_compilers):
            self.gen.fact(fn.compiler_id(compiler_id))
            self.gen.fact(fn.compiler_name(compiler_id, compiler.spec.name))
            self.gen.fact(fn.compiler_version(compiler_id, compiler.spec.version))

            if compiler.os:
                self.gen.fact(fn.compiler_os(compiler_id, compiler.os))

            if compiler.target is not None:
                self.gen.fact(fn.compiler_target(compiler_id, compiler.target))

            if compiler.compiler_obj is not None:
                c = compiler.compiler_obj
                for flag_type, flags in c.flags.items():
                    flag_group = " ".join(flags)
                    for flag in flags:
                        self.gen.fact(fn.compiler_flag(compiler_id, flag_type, flag, flag_group))

            if compiler.available:
                self.gen.fact(fn.compiler_available(compiler_id))

            self.gen.fact(fn.compiler_weight(compiler_id, compiler_id))
            self.gen.newline()

    def package_requirement_rules(self, pkg):
        parser = RequirementParser(spack.config.CONFIG)
        self.emit_facts_from_requirement_rules(parser.rules(pkg))

    def pkg_rules(self, pkg, tests):
        pkg = self.pkg_class(pkg)

        # Namespace of the package
        self.gen.fact(fn.pkg_fact(pkg.name, fn.namespace(pkg.namespace)))

        # versions
        self.pkg_version_rules(pkg)
        self.gen.newline()

        # languages
        self.package_languages(pkg)

        # variants
        self.variant_rules(pkg)

        # conflicts
        self.conflict_rules(pkg)

        # virtuals
        self.package_provider_rules(pkg)

        # dependencies
        self.package_dependencies_rules(pkg)

        # virtual preferences
        self.virtual_preferences(
            pkg.name,
            lambda v, p, i: self.gen.fact(fn.pkg_fact(pkg.name, fn.provider_preference(v, p, i))),
        )

        self.package_requirement_rules(pkg)

        # trigger and effect tables
        self.trigger_rules()
        self.effect_rules()

    def trigger_rules(self):
        """Flushes all the trigger rules collected so far, and clears the cache."""
        if not self._trigger_cache:
            return

        self.gen.h2("Trigger conditions")
        for name in self._trigger_cache:
            cache = self._trigger_cache[name]
            for (spec_str, _), (trigger_id, requirements) in cache.items():
                self.gen.fact(fn.pkg_fact(name, fn.trigger_id(trigger_id)))
                self.gen.fact(fn.pkg_fact(name, fn.trigger_msg(spec_str)))
                for predicate in requirements:
                    self.gen.fact(fn.condition_requirement(trigger_id, *predicate.args))
                self.gen.newline()
        self._trigger_cache.clear()

    def effect_rules(self):
        """Flushes all the effect rules collected so far, and clears the cache."""
        if not self._effect_cache:
            return

        self.gen.h2("Imposed requirements")
        for name in self._effect_cache:
            cache = self._effect_cache[name]
            for (spec_str, _), (effect_id, requirements) in cache.items():
                self.gen.fact(fn.pkg_fact(name, fn.effect_id(effect_id)))
                self.gen.fact(fn.pkg_fact(name, fn.effect_msg(spec_str)))
                for predicate in requirements:
                    self.gen.fact(fn.imposed_constraint(effect_id, *predicate.args))
                self.gen.newline()
        self._effect_cache.clear()

    def variant_rules(self, pkg):
        for name, entry in sorted(pkg.variants.items()):
            variant, when = entry

            if spack.spec.Spec() in when:
                # unconditional variant
                self.gen.fact(fn.pkg_fact(pkg.name, fn.variant(name)))
            else:
                # conditional variant
                for w in when:
                    msg = "%s has variant %s" % (pkg.name, name)
                    if str(w):
                        msg += " when %s" % w

                    cond_id = self.condition(w, name=pkg.name, msg=msg)
                    self.gen.fact(fn.pkg_fact(pkg.name, fn.conditional_variant(cond_id, name)))

            single_value = not variant.multi
            if single_value:
                self.gen.fact(fn.pkg_fact(pkg.name, fn.variant_single_value(name)))
                self.gen.fact(
                    fn.pkg_fact(
                        pkg.name, fn.variant_default_value_from_package_py(name, variant.default)
                    )
                )
            else:
                spec_variant = variant.make_default()
                defaults = spec_variant.value
                for val in sorted(defaults):
                    self.gen.fact(
                        fn.pkg_fact(pkg.name, fn.variant_default_value_from_package_py(name, val))
                    )

            values = variant.values
            if values is None:
                values = []
            elif isinstance(values, spack.variant.DisjointSetsOfValues):
                union = set()
                # Encode the disjoint sets in the logic program
                for sid, s in enumerate(values.sets):
                    for value in s:
                        self.gen.fact(
                            fn.pkg_fact(
                                pkg.name, fn.variant_value_from_disjoint_sets(name, value, sid)
                            )
                        )
                    union.update(s)
                values = union

            # make sure that every variant has at least one possible value
            if not values:
                values = [variant.default]

            for value in sorted(values):
                if getattr(value, "when", True) is not True:  # when=True means unconditional
                    condition_spec = spack.spec.Spec("{0}={1}".format(name, value))
                    if value.when is False:
                        # This value is a conflict
                        # Cannot just prevent listing it as a possible value because it could
                        # also come in as a possible value from the command line
                        trigger_id = self.condition(
                            condition_spec,
                            name=pkg.name,
                            msg="invalid variant value {0}={1}".format(name, value),
                        )
                        constraint_id = self.condition(
                            spack.spec.Spec(),
                            name=pkg.name,
                            msg="empty (total) conflict constraint",
                        )
                        msg = "variant {0}={1} is conditionally disabled".format(name, value)
                        self.gen.fact(
                            fn.pkg_fact(pkg.name, fn.conflict(trigger_id, constraint_id, msg))
                        )
                    else:
                        imposed = spack.spec.Spec(value.when)
                        imposed.name = pkg.name

                        self.condition(
                            required_spec=condition_spec,
                            imposed_spec=imposed,
                            name=pkg.name,
                            msg="%s variant %s value %s when %s" % (pkg.name, name, value, when),
                        )
                self.gen.fact(fn.pkg_fact(pkg.name, fn.variant_possible_value(name, value)))

            if variant.sticky:
                self.gen.fact(fn.pkg_fact(pkg.name, fn.variant_sticky(name)))

            self.gen.newline()

    def _get_condition_id(
        self,
        named_cond: spack.spec.Spec,
        cache: ConditionSpecCache,
        body: bool,
        context: ConditionIdContext,
    ) -> int:
        """Get the id for one half of a condition (either a trigger or an imposed constraint).

        Construct a key from the condition spec and any associated transformation, and
        cache the ASP functions that they imply. The saved functions will be output
        later in ``trigger_rules()`` and ``effect_rules()``.

        Returns:
            The id of the cached trigger or effect.

        """
        pkg_cache = cache[named_cond.name]

        named_cond_key = (str(named_cond), context.transform)
        result = pkg_cache.get(named_cond_key)
        if result:
            return result[0]

        cond_id = next(self._id_counter)
        requirements = self.spec_clauses(named_cond, body=body, context=context)
        if context.transform:
            requirements = context.transform(named_cond, requirements)
        pkg_cache[named_cond_key] = (cond_id, requirements)

        return cond_id

    def condition(
        self,
        required_spec: spack.spec.Spec,
        imposed_spec: Optional[spack.spec.Spec] = None,
        name: Optional[str] = None,
        msg: Optional[str] = None,
        context: Optional[ConditionContext] = None,
    ):
        """Generate facts for a dependency or virtual provider condition.

        Arguments:
            required_spec: the constraints that triggers this condition
            imposed_spec: the constraints that are imposed when this condition is triggered
            name: name for `required_spec` (required if required_spec is anonymous, ignored if not)
            msg: description of the condition
            transform_required: transformation applied to facts from the required spec. Defaults
                to leave facts as they are.
            transform_imposed: transformation applied to facts from the imposed spec. Defaults
                to removing "node" and "virtual_node" facts.
        Returns:
            int: id of the condition created by this function
        """
        name = required_spec.name or name
        if not name:
            raise ValueError(f"Must provide a name for anonymous condition: '{required_spec}'")

        with spec_with_name(required_spec, name):
            # Check if we can emit the requirements before updating the condition ID counter.
            # In this way, if a condition can't be emitted but the exception is handled in the
            # caller, we won't emit partial facts.

            condition_id = next(self._id_counter)
            requirement_context = (
                context.requirement_context() if context else ConditionIdContext()
            )
            trigger_id = self._get_condition_id(
                required_spec, cache=self._trigger_cache, body=True, context=requirement_context
            )
            self.gen.fact(fn.pkg_fact(required_spec.name, fn.condition(condition_id)))
            self.gen.fact(fn.condition_reason(condition_id, msg))
            self.gen.fact(
                fn.pkg_fact(required_spec.name, fn.condition_trigger(condition_id, trigger_id))
            )
            if not imposed_spec:
                return condition_id

            impose_context = context.impose_context() if context else ConditionIdContext()
            effect_id = self._get_condition_id(
                imposed_spec, cache=self._effect_cache, body=False, context=impose_context
            )
            self.gen.fact(
                fn.pkg_fact(required_spec.name, fn.condition_effect(condition_id, effect_id))
            )

            return condition_id

    def impose(self, condition_id, imposed_spec, node=True, body=False):
        imposed_constraints = self.spec_clauses(imposed_spec, body=body)
        for pred in imposed_constraints:
            # imposed "node"-like conditions are no-ops
            if not node and pred.args[0] in ("node", "virtual_node"):
                continue
            self.gen.fact(fn.imposed_constraint(condition_id, *pred.args))

    def package_provider_rules(self, pkg):
        for vpkg_name in pkg.provided_virtual_names():
            if vpkg_name not in self.possible_virtuals:
                continue
            self.gen.fact(fn.pkg_fact(pkg.name, fn.possible_provider(vpkg_name)))

        for when, provided in pkg.provided.items():
            for vpkg in provided:
                if vpkg.name not in self.possible_virtuals:
                    continue

                msg = f"{pkg.name} provides {vpkg} when {when}"
                condition_id = self.condition(when, vpkg, pkg.name, msg)
                self.gen.fact(
                    fn.pkg_fact(when.name, fn.provider_condition(condition_id, vpkg.name))
                )
            self.gen.newline()

        for when, sets_of_virtuals in pkg.provided_together.items():
            condition_id = self.condition(
                when, name=pkg.name, msg="Virtuals are provided together"
            )
            for set_id, virtuals_together in enumerate(sets_of_virtuals):
                for name in virtuals_together:
                    self.gen.fact(
                        fn.pkg_fact(pkg.name, fn.provided_together(condition_id, set_id, name))
                    )
            self.gen.newline()

    def package_dependencies_rules(self, pkg):
        """Translate 'depends_on' directives into ASP logic."""
        for cond, deps_by_name in sorted(pkg.dependencies.items()):
            for _, dep in sorted(deps_by_name.items()):
                depflag = dep.depflag
                # Skip test dependencies if they're not requested
                if not self.tests:
                    depflag &= ~dt.TEST

                # ... or if they are requested only for certain packages
                elif not isinstance(self.tests, bool) and pkg.name not in self.tests:
                    depflag &= ~dt.TEST

                # if there are no dependency types to be considered
                # anymore, don't generate the dependency
                if not depflag:
                    continue

                msg = f"{pkg.name} depends on {dep.spec}"
                if cond != spack.spec.Spec():
                    msg += f" when {cond}"
                else:
                    pass

                def track_dependencies(input_spec, requirements):
                    return requirements + [fn.attr("track_dependencies", input_spec.name)]

                def dependency_holds(input_spec, requirements):
                    return remove_node(input_spec, requirements) + [
                        fn.attr(
                            "dependency_holds", pkg.name, input_spec.name, dt.flag_to_string(t)
                        )
                        for t in dt.ALL_FLAGS
                        if t & depflag
                    ]

                context = ConditionContext()
                context.source = ConstraintOrigin.append_type_suffix(
                    pkg.name, ConstraintOrigin.DEPENDS_ON
                )
                context.transform_required = track_dependencies
                context.transform_imposed = dependency_holds

                self.condition(cond, dep.spec, name=pkg.name, msg=msg, context=context)

                self.gen.newline()

    def virtual_preferences(self, pkg_name, func):
        """Call func(vspec, provider, i) for each of pkg's provider prefs."""
        config = spack.config.get("packages")
        pkg_prefs = config.get(pkg_name, {}).get("providers", {})
        for vspec, providers in pkg_prefs.items():
            if vspec not in self.possible_virtuals:
                continue

            for i, provider in enumerate(providers):
                provider_name = spack.spec.Spec(provider).name
                func(vspec, provider_name, i)
            self.gen.newline()

    def provider_defaults(self):
        self.gen.h2("Default virtual providers")
        self.virtual_preferences(
            "all", lambda v, p, i: self.gen.fact(fn.default_provider_preference(v, p, i))
        )

    def provider_requirements(self):
        self.gen.h2("Requirements on virtual providers")
        parser = RequirementParser(spack.config.CONFIG)
        for virtual_str in sorted(self.possible_virtuals):
            rules = parser.rules_from_virtual(virtual_str)
            if rules:
                self.emit_facts_from_requirement_rules(rules)
                self.trigger_rules()
                self.effect_rules()

    def emit_facts_from_requirement_rules(self, rules: List[RequirementRule]):
        """Generate facts to enforce requirements.

        Args:
            rules: rules for which we want facts to be emitted
        """
        for requirement_grp_id, rule in enumerate(rules):
            virtual = rule.kind == RequirementKind.VIRTUAL

            pkg_name, policy, requirement_grp = rule.pkg_name, rule.policy, rule.requirements
            requirement_weight = 0

            # Write explicitly if a requirement is conditional or not
            if rule.condition != spack.spec.Spec():
                msg = f"condition to activate requirement {requirement_grp_id}"
                try:
                    main_condition_id = self.condition(rule.condition, name=pkg_name, msg=msg)
                except Exception as e:
                    if rule.kind != RequirementKind.DEFAULT:
                        raise RuntimeError(
                            "cannot emit requirements for the solver: " + str(e)
                        ) from e
                    continue

                self.gen.fact(
                    fn.requirement_conditional(pkg_name, requirement_grp_id, main_condition_id)
                )

            self.gen.fact(fn.requirement_group(pkg_name, requirement_grp_id))
            self.gen.fact(fn.requirement_policy(pkg_name, requirement_grp_id, policy))
            if rule.message:
                self.gen.fact(fn.requirement_message(pkg_name, requirement_grp_id, rule.message))
            self.gen.newline()

            for input_spec in requirement_grp:
                spec = spack.spec.Spec(input_spec)
                if not spec.name:
                    spec.name = pkg_name
                spec.attach_git_version_lookup()

                when_spec = spec
                if virtual:
                    when_spec = spack.spec.Spec(pkg_name)

                try:
                    context = ConditionContext()
                    context.source = ConstraintOrigin.append_type_suffix(
                        pkg_name, ConstraintOrigin.REQUIRE
                    )
                    if not virtual:
                        context.transform_imposed = remove_node
                    # else: for virtuals we want to emit "node" and
                    # "virtual_node" in imposed specs

                    member_id = self.condition(
                        required_spec=when_spec,
                        imposed_spec=spec,
                        name=pkg_name,
                        msg=f"{input_spec} is a requirement for package {pkg_name}",
                        context=context,
                    )
                except Exception as e:
                    # Do not raise if the rule comes from the 'all' subsection, since usability
                    # would be impaired. If a rule does not apply for a specific package, just
                    # discard it.
                    if rule.kind != RequirementKind.DEFAULT:
                        raise RuntimeError(
                            "cannot emit requirements for the solver: " + str(e)
                        ) from e
                    continue

                self.gen.fact(fn.requirement_group_member(member_id, pkg_name, requirement_grp_id))
                self.gen.fact(fn.requirement_has_weight(member_id, requirement_weight))
                self.gen.newline()
                requirement_weight += 1

    def external_packages(self):
        """Facts on external packages, from packages.yaml and implicit externals."""
        packages_yaml = _external_config_with_implicit_externals(spack.config.CONFIG)

        self.gen.h1("External packages")
        spec_filters = []
        concretizer_yaml = spack.config.get("concretizer")
        reuse_yaml = concretizer_yaml.get("reuse")
        if isinstance(reuse_yaml, typing.Mapping):
            default_include = reuse_yaml.get("include", [])
            default_exclude = reuse_yaml.get("exclude", [])
            libc_externals = list(all_libcs())
            for source in reuse_yaml.get("from", []):
                if source["type"] != "external":
                    continue

                include = source.get("include", default_include)
                if include:
                    # Since libcs are implicit externals, we need to implicitly include them
                    include = include + libc_externals
                exclude = source.get("exclude", default_exclude)
                spec_filters.append(
                    SpecFilter(
                        factory=lambda: [],
                        is_usable=lambda x: True,
                        include=include,
                        exclude=exclude,
                    )
                )

        for pkg_name, data in packages_yaml.items():
            if pkg_name == "all":
                continue

            # This package does not appear in any repository
            if pkg_name not in spack.repo.PATH:
                continue

            # This package is not among possible dependencies
            if pkg_name not in self.pkgs:
                continue

            # Check if the external package is buildable. If it is
            # not then "external(<pkg>)" is a fact, unless we can
            # reuse an already installed spec.
            external_buildable = data.get("buildable", True)
            if not external_buildable:
                self.gen.fact(fn.buildable_false(pkg_name))

            # Read a list of all the specs for this package
            externals = data.get("externals", [])
            candidate_specs = [
                spack.spec.parse_with_version_concrete(x["spec"]) for x in externals
            ]

            selected_externals = set()
            if spec_filters:
                for current_filter in spec_filters:
                    current_filter.factory = lambda: candidate_specs
                    selected_externals.update(current_filter.selected_specs())

            # Emit facts for externals specs. Note that "local_idx" is the index of the spec
            # in packages:<pkg_name>:externals. This means:
            #
            # packages:<pkg_name>:externals[local_idx].spec == spec
            external_versions = []
            for local_idx, spec in enumerate(candidate_specs):
                msg = f"{spec.name} available as external when satisfying {spec}"

                if spec_filters and spec not in selected_externals:
                    continue

                if not spec.versions.concrete:
                    warnings.warn(f"cannot use the external spec {spec}: needs a concrete version")
                    continue

                def external_imposition(input_spec, requirements):
                    return requirements + [
                        fn.attr("external_conditions_hold", input_spec.name, local_idx)
                    ]

                try:
                    context = ConditionContext()
                    context.transform_imposed = external_imposition
                    self.condition(spec, spec, msg=msg, context=context)
                except (spack.error.SpecError, RuntimeError) as e:
                    warnings.warn(f"while setting up external spec {spec}: {e}")
                    continue
                external_versions.append((spec.version, local_idx))
                self.possible_versions[spec.name].add(spec.version)
                self.gen.newline()

            # Order the external versions to prefer more recent versions
            # even if specs in packages.yaml are not ordered that way
            external_versions = [
                (v, idx, external_id)
                for idx, (v, external_id) in enumerate(sorted(external_versions, reverse=True))
            ]
            for version, idx, external_id in external_versions:
                self.declared_versions[pkg_name].append(
                    DeclaredVersion(version=version, idx=idx, origin=Provenance.EXTERNAL)
                )

            self.trigger_rules()
            self.effect_rules()

    def preferred_variants(self, pkg_name):
        """Facts on concretization preferences, as read from packages.yaml"""
        preferences = spack.package_prefs.PackagePrefs
        preferred_variants = preferences.preferred_variants(pkg_name)
        if not preferred_variants:
            return

        for variant_name in sorted(preferred_variants):
            variant = preferred_variants[variant_name]
            values = variant.value

            if not isinstance(values, tuple):
                values = (values,)

            # perform validation of the variant and values
            spec = spack.spec.Spec(pkg_name)
            try:
                spec.update_variant_validate(variant_name, values)
            except (spack.variant.InvalidVariantValueError, KeyError, ValueError) as e:
                tty.debug(
                    f"[SETUP]: rejected {str(variant)} as a preference for {pkg_name}: {str(e)}"
                )
                continue

            for value in values:
                self.variant_values_from_specs.add((pkg_name, variant.name, value))
                self.gen.fact(
                    fn.variant_default_value_from_packages_yaml(pkg_name, variant.name, value)
                )

    def target_preferences(self):
        key_fn = spack.package_prefs.PackagePrefs("all", "target")

        if not self.target_specs_cache:
            self.target_specs_cache = [
                spack.spec.Spec("target={0}".format(target_name))
                for _, target_name in self.default_targets
            ]

        package_targets = self.target_specs_cache[:]
        package_targets.sort(key=key_fn)
        for i, preferred in enumerate(package_targets):
            self.gen.fact(fn.target_weight(str(preferred.architecture.target), i))

    def spec_clauses(
        self,
        spec: spack.spec.Spec,
        *,
        body: bool = False,
        transitive: bool = True,
        expand_hashes: bool = False,
        concrete_build_deps=False,
        required_from: Optional[str] = None,
        context: Optional[SourceContext] = None,
    ) -> List[AspFunction]:
        """Wrap a call to `_spec_clauses()` into a try/except block with better error handling.

        Arguments are as for ``_spec_clauses()`` except ``required_from``.

        Arguments:
            required_from: name of package that caused this call.
        """
        try:
            clauses = self._spec_clauses(
                spec,
                body=body,
                transitive=transitive,
                expand_hashes=expand_hashes,
                concrete_build_deps=concrete_build_deps,
                context=context,
            )
        except RuntimeError as exc:
            msg = str(exc)
            if required_from:
                msg += f" [required from package '{required_from}']"
            raise RuntimeError(msg)
        return clauses

    def _spec_clauses(
        self,
        spec: spack.spec.Spec,
        *,
        body: bool = False,
        transitive: bool = True,
        expand_hashes: bool = False,
        concrete_build_deps: bool = False,
        context: Optional[SourceContext] = None,
    ) -> List[AspFunction]:
        """Return a list of clauses for a spec mandates are true.

        Arguments:
            spec: the spec to analyze
            body: if True, generate clauses to be used in rule bodies (final values) instead
                of rule heads (setters).
            transitive: if False, don't generate clauses from dependencies (default True)
            expand_hashes: if True, descend into hashes of concrete specs (default False)
            concrete_build_deps: if False, do not include pure build deps of concrete specs
                (as they have no effect on runtime constraints)

        Normally, if called with ``transitive=True``, ``spec_clauses()`` just generates
        hashes for the dependency requirements of concrete specs. If ``expand_hashes``
        is ``True``, we'll *also* output all the facts implied by transitive hashes,
        which are redundant during a solve but useful outside of one (e.g.,
        for spec ``diff``).
        """
        clauses = []

        f: Union[Type[_Head], Type[_Body]] = _Body if body else _Head

        if spec.name:
            clauses.append(f.node(spec.name) if not spec.virtual else f.virtual_node(spec.name))
        if spec.namespace:
            clauses.append(f.namespace(spec.name, spec.namespace))

        clauses.extend(self.spec_versions(spec))

        # seed architecture at the root (we'll propagate later)
        # TODO: use better semantics.
        arch = spec.architecture
        if arch:
            if arch.platform:
                clauses.append(f.node_platform(spec.name, arch.platform))
            if arch.os:
                clauses.append(f.node_os(spec.name, arch.os))
            if arch.target:
                clauses.extend(self.target_ranges(spec, f.node_target))

        # variants
        for vname, variant in sorted(spec.variants.items()):
            values = variant.value
            if not isinstance(values, (list, tuple)):
                values = [values]

            for value in values:
                # * is meaningless for concretization -- just for matching
                if value == "*":
                    continue

                # validate variant value only if spec not concrete
                if not spec.concrete:
                    if not spec.virtual and vname not in spack.variant.reserved_names:
                        pkg_cls = self.pkg_class(spec.name)
                        try:
                            variant_def, _ = pkg_cls.variants[vname]
                        except KeyError:
                            msg = 'variant "{0}" not found in package "{1}"'
                            raise RuntimeError(msg.format(vname, spec.name))
                        else:
                            variant_def.validate_or_raise(
                                variant, spack.repo.PATH.get_pkg_class(spec.name)
                            )

                clauses.append(f.variant_value(spec.name, vname, value))
                if variant.propagate:
                    clauses.append(f.propagate(spec.name, fn.variant_value(vname, value)))

                # Tell the concretizer that this is a possible value for the
                # variant, to account for things like int/str values where we
                # can't enumerate the valid values
                self.variant_values_from_specs.add((spec.name, vname, value))

        # compiler and compiler version
        if spec.compiler:
            clauses.append(f.node_compiler(spec.name, spec.compiler.name))

            if spec.compiler.concrete:
                clauses.append(
                    f.node_compiler_version(spec.name, spec.compiler.name, spec.compiler.version)
                )

            elif spec.compiler.versions and spec.compiler.versions != vn.any_version:
                # The condition above emits a facts only if we have an actual constraint
                # on the compiler version, and avoids emitting them if any version is fine
                clauses.append(
                    fn.attr(
                        "node_compiler_version_satisfies",
                        spec.name,
                        spec.compiler.name,
                        spec.compiler.versions,
                    )
                )
                self.compiler_version_constraints.add(spec.compiler)

        # compiler flags
        source = context.source if context else "none"
        for flag_type, flags in spec.compiler_flags.items():
            flag_group = " ".join(flags)
            for flag in flags:
                clauses.append(
                    f.node_flag(spec.name, fn.node_flag(flag_type, flag, flag_group, source))
                )
                if not spec.concrete and flag.propagate is True:
                    clauses.append(
                        f.propagate(
                            spec.name,
                            fn.node_flag(flag_type, flag, flag_group, source),
                            fn.edge_types("link", "run"),
                        )
                    )

        # dependencies
        if spec.concrete:
            # older specs do not have package hashes, so we have to do this carefully
            package_hash = getattr(spec, "_package_hash", None)
            if package_hash:
                clauses.append(fn.attr("package_hash", spec.name, package_hash))
            clauses.append(fn.attr("hash", spec.name, spec.dag_hash()))

        edges = spec.edges_from_dependents()
        virtuals = [x for x in itertools.chain.from_iterable([edge.virtuals for edge in edges])]
        if not body:
            for virtual in virtuals:
                clauses.append(fn.attr("provider_set", spec.name, virtual))
                clauses.append(fn.attr("virtual_node", virtual))
        else:
            for virtual in virtuals:
                clauses.append(fn.attr("virtual_on_incoming_edges", spec.name, virtual))

        # If the spec is external and concrete, we allow all the libcs on the system
        if spec.external and spec.concrete and using_libc_compatibility():
            for libc in self.libcs:
                clauses.append(fn.attr("compatible_libc", spec.name, libc.name, libc.version))

        # add all clauses from dependencies
        if transitive:
            # TODO: Eventually distinguish 2 deps on the same pkg (build and link)
            for dspec in spec.edges_to_dependencies():
                dep = dspec.spec

                if spec.concrete:
                    # GCC runtime is solved again by clingo, even on concrete specs, to give
                    # the possibility to reuse specs built against a different runtime.
                    if dep.name == "gcc-runtime":
                        continue

                    # libc is also solved again by clingo, but in this case the compatibility
                    # is not encoded in the parent node - so we need to emit explicit facts
                    if "libc" in dspec.virtuals:
                        for libc in self.libcs:
                            if libc_is_compatible(libc, dep):
                                clauses.append(
                                    fn.attr("compatible_libc", spec.name, libc.name, libc.version)
                                )
                        continue

                    # We know dependencies are real for concrete specs. For abstract
                    # specs they just mean the dep is somehow in the DAG.
                    for dtype in dt.ALL_FLAGS:
                        if not dspec.depflag & dtype:
                            continue
                        # skip build dependencies of already-installed specs
                        if concrete_build_deps or dtype != dt.BUILD:
                            clauses.append(
                                fn.attr(
                                    "depends_on", spec.name, dep.name, dt.flag_to_string(dtype)
                                )
                            )
                            for virtual_name in dspec.virtuals:
                                clauses.append(
                                    fn.attr("virtual_on_edge", spec.name, dep.name, virtual_name)
                                )
                                clauses.append(fn.attr("virtual_node", virtual_name))

                    # imposing hash constraints for all but pure build deps of
                    # already-installed concrete specs.
                    if concrete_build_deps or dspec.depflag != dt.BUILD:
                        clauses.append(fn.attr("hash", dep.name, dep.dag_hash()))

                # if the spec is abstract, descend into dependencies.
                # if it's concrete, then the hashes above take care of dependency
                # constraints, but expand the hashes if asked for.
                if not spec.concrete or expand_hashes:
                    clauses.extend(
                        self._spec_clauses(
                            dep,
                            body=body,
                            expand_hashes=expand_hashes,
                            concrete_build_deps=concrete_build_deps,
                            context=context,
                        )
                    )

        return clauses

    def define_package_versions_and_validate_preferences(
        self, possible_pkgs: Set[str], *, require_checksum: bool, allow_deprecated: bool
    ):
        """Declare any versions in specs not declared in packages."""
        packages_yaml = spack.config.get("packages")
        for pkg_name in possible_pkgs:
            pkg_cls = self.pkg_class(pkg_name)

            # All the versions from the corresponding package.py file. Since concepts
            # like being a "develop" version or being preferred exist only at a
            # package.py level, sort them in this partial list here
            package_py_versions = sorted(
                pkg_cls.versions.items(), key=concretization_version_order, reverse=True
            )

            if require_checksum and pkg_cls.has_code:
                package_py_versions = [
                    x for x in package_py_versions if _is_checksummed_version(x)
                ]

            for idx, (v, version_info) in enumerate(package_py_versions):
                if version_info.get("deprecated", False):
                    self.deprecated_versions[pkg_name].add(v)
                    if not allow_deprecated:
                        continue

                self.possible_versions[pkg_name].add(v)
                self.declared_versions[pkg_name].append(
                    DeclaredVersion(version=v, idx=idx, origin=Provenance.PACKAGE_PY)
                )

            if pkg_name not in packages_yaml or "version" not in packages_yaml[pkg_name]:
                continue

            version_defs: List[GitOrStandardVersion] = []

            for vstr in packages_yaml[pkg_name]["version"]:
                v = vn.ver(vstr)

                if isinstance(v, vn.GitVersion):
                    if not require_checksum or v.is_commit:
                        version_defs.append(v)
                else:
                    matches = [x for x in self.possible_versions[pkg_name] if x.satisfies(v)]
                    matches.sort(reverse=True)
                    if not matches:
                        raise spack.config.ConfigError(
                            f"Preference for version {v} does not match any known "
                            f"version of {pkg_name} (in its package.py or any external)"
                        )
                    version_defs.extend(matches)

            for weight, vdef in enumerate(llnl.util.lang.dedupe(version_defs)):
                self.declared_versions[pkg_name].append(
                    DeclaredVersion(version=vdef, idx=weight, origin=Provenance.PACKAGES_YAML)
                )
                self.possible_versions[pkg_name].add(vdef)

    def define_ad_hoc_versions_from_specs(
        self, specs, origin, *, allow_deprecated: bool, require_checksum: bool
    ):
        """Add concrete versions to possible versions from lists of CLI/dev specs."""
        for s in traverse.traverse_nodes(specs):
            # If there is a concrete version on the CLI *that we know nothing
            # about*, add it to the known versions. Use idx=0, which is the
            # best possible, so they're guaranteed to be used preferentially.
            version = s.versions.concrete

            if version is None or (any((v == version) for v in self.possible_versions[s.name])):
                continue

            if require_checksum and not _is_checksummed_git_version(version):
                raise UnsatisfiableSpecError(
                    s.format("No matching version for constraint {name}{@versions}")
                )

            if not allow_deprecated and version in self.deprecated_versions[s.name]:
                continue

            declared = DeclaredVersion(version=version, idx=0, origin=origin)
            self.declared_versions[s.name].append(declared)
            self.possible_versions[s.name].add(version)

    def _supported_targets(self, compiler_name, compiler_version, targets):
        """Get a list of which targets are supported by the compiler.

        Results are ordered most to least recent.
        """
        supported = []

        for target in targets:
            try:
                with warnings.catch_warnings():
                    warnings.simplefilter("ignore")
                    target.optimization_flags(compiler_name, str(compiler_version))
                supported.append(target)
            except archspec.cpu.UnsupportedMicroarchitecture:
                continue
            except ValueError:
                continue

        return sorted(supported, reverse=True)

    def platform_defaults(self):
        self.gen.h2("Default platform")
        platform = spack.platforms.host()
        self.gen.fact(fn.node_platform_default(platform))
        self.gen.fact(fn.allowed_platform(platform))

    def os_defaults(self, specs):
        self.gen.h2("Possible operating systems")
        platform = spack.platforms.host()

        # create set of OS's to consider
        buildable = set(platform.operating_sys.keys())

        # Consider any OS's mentioned on the command line. We need this to
        # cross-concretize in CI, and for some tests.
        # TODO: OS should really be more than just a label -- rework this.
        for spec in specs:
            if spec.architecture and spec.architecture.os:
                buildable.add(spec.architecture.os)

        # make directives for buildable OS's
        for build_os in sorted(buildable):
            self.gen.fact(fn.buildable_os(build_os))

        def keyfun(os):
            return (
                os == platform.default_os,  # prefer default
                os not in buildable,  # then prefer buildables
                os,  # then sort by name
            )

        all_oses = buildable.union(self.possible_oses)
        ordered_oses = sorted(all_oses, key=keyfun, reverse=True)

        # output the preference order of OS's for the concretizer to choose
        for i, os_name in enumerate(ordered_oses):
            self.gen.fact(fn.os(os_name, i))

    def target_defaults(self, specs):
        """Add facts about targets and target compatibility."""
        self.gen.h2("Default target")

        platform = spack.platforms.host()
        uarch = archspec.cpu.TARGETS.get(platform.default)

        self.gen.h2("Target compatibility")

        # Construct the list of targets which are compatible with the host
        candidate_targets = [uarch] + uarch.ancestors

        # Get configuration options
        granularity = spack.config.get("concretizer:targets:granularity")
        host_compatible = spack.config.get("concretizer:targets:host_compatible")

        # Add targets which are not compatible with the current host
        if not host_compatible:
            additional_targets_in_family = sorted(
                [
                    t
                    for t in archspec.cpu.TARGETS.values()
                    if (t.family.name == uarch.family.name and t not in candidate_targets)
                ],
                key=lambda x: len(x.ancestors),
                reverse=True,
            )
            candidate_targets += additional_targets_in_family

        # Check if we want only generic architecture
        if granularity == "generic":
            candidate_targets = [t for t in candidate_targets if t.vendor == "generic"]

        # Add targets explicitly requested from specs
        for spec in specs:
            if not spec.architecture or not spec.architecture.target:
                continue

            target = archspec.cpu.TARGETS.get(spec.target.name)
            if not target:
                self.target_ranges(spec, None)
                continue

            if target not in candidate_targets and not host_compatible:
                candidate_targets.append(target)
                for ancestor in target.ancestors:
                    if ancestor not in candidate_targets:
                        candidate_targets.append(ancestor)

        best_targets = {uarch.family.name}
        for compiler_id, known_compiler in enumerate(self.possible_compilers):
            if not known_compiler.available:
                continue

            compiler = known_compiler.compiler_obj
            # Stub support for cross-compilation, to be expanded later
            if known_compiler.target is not None and compiler.target not in (
                str(uarch.family),
                "any",
            ):
                self.gen.fact(fn.compiler_supports_target(compiler_id, compiler.target))
                self.gen.newline()
                continue

            supported = self._supported_targets(compiler.name, compiler.version, candidate_targets)

            # If we can't find supported targets it may be due to custom
            # versions in the spec, e.g. gcc@foo. Try to match the
            # real_version from the compiler object to get more accurate
            # results.
            if not supported:
                supported = self._supported_targets(
                    compiler.name, compiler.real_version, candidate_targets
                )

            if not supported:
                continue

            for target in supported:
                best_targets.add(target.name)
                self.gen.fact(fn.compiler_supports_target(compiler_id, target.name))

            self.gen.fact(fn.compiler_supports_target(compiler_id, uarch.family.name))
            self.gen.newline()

        i = 0  # TODO compute per-target offset?
        for target in candidate_targets:
            self.gen.fact(fn.target(target.name))
            self.gen.fact(fn.target_family(target.name, target.family.name))
            self.gen.fact(fn.target_compatible(target.name, target.name))
            # Code for ancestor can run on target
            for ancestor in target.ancestors:
                self.gen.fact(fn.target_compatible(target.name, ancestor.name))

            # prefer best possible targets; weight others poorly so
            # they're not used unless set explicitly
            # these are stored to be generated as facts later offset by the
            # number of preferred targets
            if target.name in best_targets:
                self.default_targets.append((i, target.name))
                i += 1
            else:
                self.default_targets.append((100, target.name))
            self.gen.newline()

        self.default_targets = list(sorted(set(self.default_targets)))

        self.target_preferences()

    def virtual_providers(self):
        self.gen.h2("Virtual providers")
        for vspec in sorted(self.possible_virtuals):
            self.gen.fact(fn.virtual(vspec))
        self.gen.newline()

    def define_version_constraints(self):
        """Define what version_satisfies(...) means in ASP logic."""
        for pkg_name, versions in sorted(self.version_constraints):
            # generate facts for each package constraint and the version
            # that satisfies it
            for v in sorted(v for v in self.possible_versions[pkg_name] if v.satisfies(versions)):
                self.gen.fact(fn.pkg_fact(pkg_name, fn.version_satisfies(versions, v)))

            self.gen.newline()

    def collect_virtual_constraints(self):
        """Define versions for constraints on virtuals.

        Must be called before define_version_constraints().
        """
        # aggregate constraints into per-virtual sets
        constraint_map = collections.defaultdict(lambda: set())
        for pkg_name, versions in self.version_constraints:
            if not spack.repo.PATH.is_virtual(pkg_name):
                continue
            constraint_map[pkg_name].add(versions)

        # extract all the real versions mentioned in version ranges
        def versions_for(v):
            if isinstance(v, vn.StandardVersion):
                return [v]
            elif isinstance(v, vn.ClosedOpenRange):
                return [v.lo, vn._prev_version(v.hi)]
            elif isinstance(v, vn.VersionList):
                return sum((versions_for(e) for e in v), [])
            else:
                raise TypeError("expected version type, found: %s" % type(v))

        # define a set of synthetic possible versions for virtuals, so
        # that `version_satisfies(Package, Constraint, Version)` has the
        # same semantics for virtuals as for regular packages.
        for pkg_name, versions in sorted(constraint_map.items()):
            possible_versions = set(sum([versions_for(v) for v in versions], []))
            for version in sorted(possible_versions):
                self.possible_versions[pkg_name].add(version)

    def define_compiler_version_constraints(self):
        for constraint in sorted(self.compiler_version_constraints):
            for compiler_id, compiler in enumerate(self.possible_compilers):
                if compiler.spec.satisfies(constraint):
                    self.gen.fact(
                        fn.compiler_version_satisfies(
                            constraint.name, constraint.versions, compiler_id
                        )
                    )
        self.gen.newline()

    def define_target_constraints(self):
        def _all_targets_satisfiying(single_constraint):
            allowed_targets = []

            if ":" not in single_constraint:
                return [single_constraint]

            t_min, _, t_max = single_constraint.partition(":")
            for test_target in archspec.cpu.TARGETS.values():
                # Check lower bound
                if t_min and not t_min <= test_target:
                    continue

                # Check upper bound
                if t_max and not t_max >= test_target:
                    continue

                allowed_targets.append(test_target)
            return allowed_targets

        cache = {}
        for target_constraint in sorted(self.target_constraints):
            # Construct the list of allowed targets for this constraint
            allowed_targets = []
            for single_constraint in str(target_constraint).split(","):
                if single_constraint not in cache:
                    cache[single_constraint] = _all_targets_satisfiying(single_constraint)
                allowed_targets.extend(cache[single_constraint])

            for target in allowed_targets:
                self.gen.fact(fn.target_satisfies(target_constraint, target))
            self.gen.newline()

    def define_variant_values(self):
        """Validate variant values from the command line.

        Also add valid variant values from the command line to the
        possible values for a variant.

        """
        # Tell the concretizer about possible values from specs we saw in
        # spec_clauses(). We might want to order these facts by pkg and name
        # if we are debugging.
        for pkg, variant, value in self.variant_values_from_specs:
            self.gen.fact(fn.pkg_fact(pkg, fn.variant_possible_value(variant, value)))

    def register_concrete_spec(self, spec, possible):
        # tell the solver about any installed packages that could
        # be dependencies (don't tell it about the others)
        if spec.name not in possible:
            return

        try:
            # Only consider installed packages for repo we know
            spack.repo.PATH.get(spec)
        except (spack.repo.UnknownNamespaceError, spack.repo.UnknownPackageError) as e:
            tty.debug(f"[REUSE] Issues when trying to reuse {spec.short_spec}: {str(e)}")
            return

        self.reusable_and_possible.add(spec)

    def concrete_specs(self):
        """Emit facts for reusable specs"""
        for h, spec in self.reusable_and_possible.explicit_items():
            # this indicates that there is a spec like this installed
            self.gen.fact(fn.installed_hash(spec.name, h))
            # this describes what constraints it imposes on the solve
            self.impose(h, spec, body=True)
            self.gen.newline()
            # Declare as possible parts of specs that are not in package.py
            # - Add versions to possible versions
            # - Add OS to possible OS's
            for dep in spec.traverse():
                self.possible_versions[dep.name].add(dep.version)
                if isinstance(dep.version, vn.GitVersion):
                    self.declared_versions[dep.name].append(
                        DeclaredVersion(
                            version=dep.version, idx=0, origin=Provenance.INSTALLED_GIT_VERSION
                        )
                    )
                else:
                    self.declared_versions[dep.name].append(
                        DeclaredVersion(version=dep.version, idx=0, origin=Provenance.INSTALLED)
                    )
                self.possible_oses.add(dep.os)

    def define_concrete_input_specs(self, specs, possible):
        # any concrete specs in the input spec list
        for input_spec in specs:
            for spec in input_spec.traverse():
                if spec.concrete:
                    self.register_concrete_spec(spec, possible)

    def setup(
        self,
        specs: List[spack.spec.Spec],
        *,
        reuse: Optional[List[spack.spec.Spec]] = None,
        allow_deprecated: bool = False,
    ) -> str:
        """Generate an ASP program with relevant constraints for specs.

        This calls methods on the solve driver to set up the problem with
        facts and rules from all possible dependencies of the input
        specs, as well as constraints from the specs themselves.

        Arguments:
            specs: list of Specs to solve
            reuse: list of concrete specs that can be reused
            allow_deprecated: if True adds deprecated versions into the solve
        """
        check_packages_exist(specs)

        node_counter = _create_counter(specs, tests=self.tests)
        self.possible_virtuals = node_counter.possible_virtuals()
        self.pkgs = node_counter.possible_dependencies()
        self.libcs = sorted(all_libcs())  # type: ignore[type-var]

        # Fail if we already know an unreachable node is requested
        for spec in specs:
            missing_deps = [
                str(d) for d in spec.traverse() if d.name not in self.pkgs and not d.virtual
            ]
            if missing_deps:
                raise spack.spec.InvalidDependencyError(spec.name, missing_deps)

        for node in traverse.traverse_nodes(specs):
            if node.namespace is not None:
                self.explicitly_required_namespaces[node.name] = node.namespace

        self.gen = ProblemInstanceBuilder()
        compiler_parser = CompilerParser(configuration=spack.config.CONFIG).with_input_specs(specs)

        if using_libc_compatibility():
            for libc in self.libcs:
                self.gen.fact(fn.host_libc(libc.name, libc.version))

        if not allow_deprecated:
            self.gen.fact(fn.deprecated_versions_not_allowed())

        # Calculate develop specs
        # they will be used in addition to command line specs
        # in determining known versions/targets/os
        dev_specs: Tuple[spack.spec.Spec, ...] = ()
        env = ev.active_environment()
        if env:
            dev_specs = tuple(
                spack.spec.Spec(info["spec"]).constrained(
                    "dev_path=%s"
                    % spack.util.path.canonicalize_path(info["path"], default_wd=env.path)
                )
                for name, info in env.dev_specs.items()
            )
        specs = tuple(specs)  # ensure compatible types to add

        self.gen.h1("Reusable concrete specs")
        self.define_concrete_input_specs(specs, self.pkgs)
        if reuse:
            self.gen.fact(fn.optimize_for_reuse())
            for reusable_spec in reuse:
                compiler_parser.add_compiler_from_concrete_spec(reusable_spec)
                self.register_concrete_spec(reusable_spec, self.pkgs)
        self.concrete_specs()

        self.possible_compilers = compiler_parser.possible_compilers()

        self.gen.h1("Generic statements on possible packages")
        node_counter.possible_packages_facts(self.gen, fn)

        self.gen.h1("Possible flags on nodes")
        for flag in spack.spec.FlagMap.valid_compiler_flags():
            self.gen.fact(fn.flag_type(flag))
        self.gen.newline()

        self.gen.h1("General Constraints")
        self.config_compatible_os()
        self.compiler_facts()

        # architecture defaults
        self.platform_defaults()
        self.os_defaults(specs + dev_specs)
        self.target_defaults(specs + dev_specs)

        self.virtual_providers()
        self.provider_defaults()
        self.provider_requirements()
        self.external_packages()

        # TODO: make a config option for this undocumented feature
        checksummed = "SPACK_CONCRETIZER_REQUIRE_CHECKSUM" in os.environ
        self.define_package_versions_and_validate_preferences(
            self.pkgs, allow_deprecated=allow_deprecated, require_checksum=checksummed
        )
        self.define_ad_hoc_versions_from_specs(
            specs, Provenance.SPEC, allow_deprecated=allow_deprecated, require_checksum=checksummed
        )
        self.define_ad_hoc_versions_from_specs(
            dev_specs,
            Provenance.DEV_SPEC,
            allow_deprecated=allow_deprecated,
            require_checksum=checksummed,
        )
        self.validate_and_define_versions_from_requirements(
            allow_deprecated=allow_deprecated, require_checksum=checksummed
        )

        self.gen.h1("Package Constraints")
        for pkg in sorted(self.pkgs):
            self.gen.h2("Package rules: %s" % pkg)
            self.pkg_rules(pkg, tests=self.tests)
            self.gen.h2("Package preferences: %s" % pkg)
            self.preferred_variants(pkg)

        self.gen.h1("Develop specs")
        # Inject dev_path from environment
        for ds in dev_specs:
            self.condition(spack.spec.Spec(ds.name), ds, msg="%s is a develop spec" % ds.name)
            self.trigger_rules()
            self.effect_rules()

        self.gen.h1("Spec Constraints")
        self.literal_specs(specs)

        self.gen.h1("Variant Values defined in specs")
        self.define_variant_values()

        if WITH_RUNTIME:
            self.gen.h1("Runtimes")
            self.define_runtime_constraints()

        self.gen.h1("Version Constraints")
        self.collect_virtual_constraints()
        self.define_version_constraints()

        self.gen.h1("Compiler Version Constraints")
        self.define_compiler_version_constraints()

        self.gen.h1("Target Constraints")
        self.define_target_constraints()

        self.gen.h1("Internal errors")
        self.internal_errors()

        return self.gen.value()

    def internal_errors(self):
        parent_dir = os.path.dirname(__file__)

        def visit(node):
            if ast_type(node) == clingo().ast.ASTType.Rule:
                for term in node.body:
                    if ast_type(term) == clingo().ast.ASTType.Literal:
                        if ast_type(term.atom) == clingo().ast.ASTType.SymbolicAtom:
                            name = ast_sym(term.atom).name
                            if name == "internal_error":
                                arg = ast_sym(ast_sym(term.atom).arguments[0])
                                symbol = AspFunction(name)(arg.string)
                                self.assumptions.append((parse_term(str(symbol)), True))
                                self.gen.asp_problem.append(f"{{ {symbol} }}.\n")

        path = os.path.join(parent_dir, "concretize.lp")
        parse_files([path], visit)

    def define_runtime_constraints(self):
        """Define the constraints to be imposed on the runtimes"""
        recorder = RuntimePropertyRecorder(self)

        for compiler in self.possible_compilers:
            compiler_with_different_cls_names = {
                "oneapi": "intel-oneapi-compilers",
                "clang": "llvm",
            }
            compiler_cls_name = compiler_with_different_cls_names.get(
                compiler.spec.name, compiler.spec.name
            )
            try:
                compiler_cls = spack.repo.PATH.get_pkg_class(compiler_cls_name)
                if hasattr(compiler_cls, "runtime_constraints"):
                    compiler_cls.runtime_constraints(spec=compiler.spec, pkg=recorder)
            except spack.repo.UnknownPackageError:
                pass

            # Inject libc from available compilers, on Linux
            if not compiler.available:
                continue

            current_libc = compiler.compiler_obj.default_libc
            # If this is a compiler yet to be built (config:install_missing_compilers:true)
            # infer libc from the Python process
            if not current_libc and compiler.compiler_obj.cc is None:
                current_libc = spack.util.libc.libc_from_current_python_process()

            if using_libc_compatibility() and current_libc:
                recorder("*").depends_on(
                    "libc", when=f"%{compiler.spec}", type="link", description="Add libc"
                )
                recorder("*").depends_on(
                    str(current_libc),
                    when=f"%{compiler.spec}",
                    type="link",
                    description="Add libc",
                )

        recorder.consume_facts()

    def literal_specs(self, specs):
        for spec in specs:
            self.gen.h2("Spec: %s" % str(spec))
            condition_id = next(self._id_counter)
            trigger_id = next(self._id_counter)

            # Special condition triggered by "literal_solved"
            self.gen.fact(fn.literal(trigger_id))
            self.gen.fact(fn.pkg_fact(spec.name, fn.condition_trigger(condition_id, trigger_id)))
            self.gen.fact(fn.condition_reason(condition_id, f"{spec} requested explicitly"))

            imposed_spec_key = str(spec), None
            cache = self._effect_cache[spec.name]
            if imposed_spec_key in cache:
                effect_id, requirements = cache[imposed_spec_key]
            else:
                effect_id = next(self._id_counter)
                context = SourceContext()
                context.source = "literal"
                requirements = self.spec_clauses(spec, context=context)
            root_name = spec.name
            for clause in requirements:
                clause_name = clause.args[0]
                if clause_name == "variant_set":
                    requirements.append(
                        fn.attr("variant_default_value_from_cli", *clause.args[1:])
                    )
                elif clause_name in ("node", "virtual_node", "hash"):
                    # These facts are needed to compute the "condition_set" of the root
                    pkg_name = clause.args[1]
                    self.gen.fact(fn.mentioned_in_literal(trigger_id, root_name, pkg_name))

            requirements.append(fn.attr("virtual_root" if spec.virtual else "root", spec.name))
            cache[imposed_spec_key] = (effect_id, requirements)
            self.gen.fact(fn.pkg_fact(spec.name, fn.condition_effect(condition_id, effect_id)))

            if self.concretize_everything:
                self.gen.fact(fn.solve_literal(trigger_id))

        self.effect_rules()

    def validate_and_define_versions_from_requirements(
        self, *, allow_deprecated: bool, require_checksum: bool
    ):
        """If package requirements mention concrete versions that are not mentioned
        elsewhere, then we need to collect those to mark them as possible
        versions. If they are abstract and statically have no match, then we
        need to throw an error. This function assumes all possible versions are already
        registered in self.possible_versions."""
        for pkg_name, d in spack.config.get("packages").items():
            if pkg_name == "all" or "require" not in d:
                continue

            for s in traverse.traverse_nodes(self._specs_from_requires(pkg_name, d["require"])):
                name, versions = s.name, s.versions

                if name not in self.pkgs or versions == spack.version.any_version:
                    continue

                s.attach_git_version_lookup()
                v = versions.concrete

                if not v:
                    # If the version is not concrete, check it's statically concretizable. If
                    # not throw an error, which is just so that users know they need to change
                    # their config, instead of getting a hard to decipher concretization error.
                    if not any(x for x in self.possible_versions[name] if x.satisfies(versions)):
                        raise spack.config.ConfigError(
                            f"Version requirement {versions} on {pkg_name} for {name} "
                            f"cannot match any known version from package.py or externals"
                        )
                    continue

                if v in self.possible_versions[name]:
                    continue

                if not allow_deprecated and v in self.deprecated_versions[name]:
                    continue

                # If concrete an not yet defined, conditionally define it, like we do for specs
                # from the command line.
                if not require_checksum or _is_checksummed_git_version(v):
                    self.declared_versions[name].append(
                        DeclaredVersion(version=v, idx=0, origin=Provenance.PACKAGE_REQUIREMENT)
                    )
                    self.possible_versions[name].add(v)

    def _specs_from_requires(self, pkg_name, section):
        """Collect specs from a requirement rule"""
        if isinstance(section, str):
            yield _spec_with_default_name(section, pkg_name)
            return

        for spec_group in section:
            if isinstance(spec_group, str):
                yield _spec_with_default_name(spec_group, pkg_name)
                continue

            # Otherwise it is an object. The object can contain a single
            # "spec" constraint, or a list of them with "any_of" or
            # "one_of" policy.
            if "spec" in spec_group:
                yield _spec_with_default_name(spec_group["spec"], pkg_name)
                continue

            key = "one_of" if "one_of" in spec_group else "any_of"
            for s in spec_group[key]:
                yield _spec_with_default_name(s, pkg_name)

    def pkg_class(self, pkg_name: str) -> typing.Type["spack.package_base.PackageBase"]:
        request = pkg_name
        if pkg_name in self.explicitly_required_namespaces:
            namespace = self.explicitly_required_namespaces[pkg_name]
            request = f"{namespace}.{pkg_name}"
        return spack.repo.PATH.get_pkg_class(request)


class _Head:
    """ASP functions used to express spec clauses in the HEAD of a rule"""

    node = fn.attr("node")
    namespace = fn.attr("namespace_set")
    virtual_node = fn.attr("virtual_node")
    node_platform = fn.attr("node_platform_set")
    node_os = fn.attr("node_os_set")
    node_target = fn.attr("node_target_set")
    variant_value = fn.attr("variant_set")
    node_compiler = fn.attr("node_compiler_set")
    node_compiler_version = fn.attr("node_compiler_version_set")
    node_flag = fn.attr("node_flag_set")
    propagate = fn.attr("propagate")


class _Body:
    """ASP functions used to express spec clauses in the BODY of a rule"""

    node = fn.attr("node")
    namespace = fn.attr("namespace")
    virtual_node = fn.attr("virtual_node")
    node_platform = fn.attr("node_platform")
    node_os = fn.attr("node_os")
    node_target = fn.attr("node_target")
    variant_value = fn.attr("variant_value")
    node_compiler = fn.attr("node_compiler")
    node_compiler_version = fn.attr("node_compiler_version")
    node_flag = fn.attr("node_flag")
    propagate = fn.attr("propagate")


class ProblemInstanceBuilder:
    """Provides an interface to construct a problem instance.

    Once all the facts and rules have been added, the problem instance can be retrieved with:

    >>> builder = ProblemInstanceBuilder()
    >>> ...
    >>> problem_instance = builder.value()

    The problem instance can be added directly to the "control" structure of clingo.
    """

    def __init__(self):
        self.asp_problem = []

    def fact(self, atom: AspFunction) -> None:
        symbol = atom.symbol() if hasattr(atom, "symbol") else atom
        self.asp_problem.append(f"{str(symbol)}.\n")

    def append(self, rule: str) -> None:
        self.asp_problem.append(rule)

    def title(self, header: str, char: str) -> None:
        self.asp_problem.append("\n")
        self.asp_problem.append("%" + (char * 76))
        self.asp_problem.append("\n")
        self.asp_problem.append(f"% {header}\n")
        self.asp_problem.append("%" + (char * 76))
        self.asp_problem.append("\n")

    def h1(self, header: str) -> None:
        self.title(header, "=")

    def h2(self, header: str) -> None:
        self.title(header, "-")

    def newline(self):
        self.asp_problem.append("\n")

    def value(self) -> str:
        return "".join(self.asp_problem)


class RequirementParser:
    """Parses requirements from package.py files and configuration, and returns rules."""

    def __init__(self, configuration):
        self.config = configuration

    def rules(self, pkg: "spack.package_base.PackageBase") -> List[RequirementRule]:
        result = []
        result.extend(self.rules_from_package_py(pkg))
        result.extend(self.rules_from_require(pkg))
        result.extend(self.rules_from_prefer(pkg))
        result.extend(self.rules_from_conflict(pkg))
        return result

    def rules_from_package_py(self, pkg) -> List[RequirementRule]:
        rules = []
        for when_spec, requirement_list in pkg.requirements.items():
            for requirements, policy, message in requirement_list:
                rules.append(
                    RequirementRule(
                        pkg_name=pkg.name,
                        policy=policy,
                        requirements=requirements,
                        kind=RequirementKind.PACKAGE,
                        condition=when_spec,
                        message=message,
                    )
                )
        return rules

    def rules_from_virtual(self, virtual_str: str) -> List[RequirementRule]:
        requirements = self.config.get("packages", {}).get(virtual_str, {}).get("require", [])
        return self._rules_from_requirements(
            virtual_str, requirements, kind=RequirementKind.VIRTUAL
        )

    def rules_from_require(self, pkg: "spack.package_base.PackageBase") -> List[RequirementRule]:
        kind, requirements = self._raw_yaml_data(pkg, section="require")
        return self._rules_from_requirements(pkg.name, requirements, kind=kind)

    def rules_from_prefer(self, pkg: "spack.package_base.PackageBase") -> List[RequirementRule]:
        result = []
        kind, preferences = self._raw_yaml_data(pkg, section="prefer")
        for item in preferences:
            spec, condition, message = self._parse_prefer_conflict_item(item)
            result.append(
                # A strong preference is defined as:
                #
                # require:
                # - any_of: [spec_str, "@:"]
                RequirementRule(
                    pkg_name=pkg.name,
                    policy="any_of",
                    requirements=[spec, spack.spec.Spec("@:")],
                    kind=kind,
                    message=message,
                    condition=condition,
                )
            )
        return result

    def rules_from_conflict(self, pkg: "spack.package_base.PackageBase") -> List[RequirementRule]:
        result = []
        kind, conflicts = self._raw_yaml_data(pkg, section="conflict")
        for item in conflicts:
            spec, condition, message = self._parse_prefer_conflict_item(item)
            result.append(
                # A conflict is defined as:
                #
                # require:
                # - one_of: [spec_str, "@:"]
                RequirementRule(
                    pkg_name=pkg.name,
                    policy="one_of",
                    requirements=[spec, spack.spec.Spec("@:")],
                    kind=kind,
                    message=message,
                    condition=condition,
                )
            )
        return result

    def _parse_prefer_conflict_item(self, item):
        # The item is either a string or an object with at least a "spec" attribute
        if isinstance(item, str):
            spec = sc.parse_spec_from_yaml_string(item)
            condition = spack.spec.Spec()
            message = None
        else:
            spec = sc.parse_spec_from_yaml_string(item["spec"])
            condition = spack.spec.Spec(item.get("when"))
            message = item.get("message")
        return spec, condition, message

    def _raw_yaml_data(self, pkg: "spack.package_base.PackageBase", *, section: str):
        config = self.config.get("packages")
        data = config.get(pkg.name, {}).get(section, [])
        kind = RequirementKind.PACKAGE
        if not data:
            data = config.get("all", {}).get(section, [])
            kind = RequirementKind.DEFAULT
        return kind, data

    def _rules_from_requirements(
        self, pkg_name: str, requirements, *, kind: RequirementKind
    ) -> List[RequirementRule]:
        """Manipulate requirements from packages.yaml, and return a list of tuples
        with a uniform structure (name, policy, requirements).
        """
        if isinstance(requirements, str):
            requirements = [requirements]

        rules = []
        for requirement in requirements:
            # A string is equivalent to a one_of group with a single element
            if isinstance(requirement, str):
                requirement = {"one_of": [requirement]}

            for policy in ("spec", "one_of", "any_of"):
                if policy not in requirement:
                    continue

                constraints = requirement[policy]
                # "spec" is for specifying a single spec
                if policy == "spec":
                    constraints = [constraints]
                    policy = "one_of"

                # validate specs from YAML first, and fail with line numbers if parsing fails.
                constraints = [
                    sc.parse_spec_from_yaml_string(constraint) for constraint in constraints
                ]
                when_str = requirement.get("when")
                when = sc.parse_spec_from_yaml_string(when_str) if when_str else spack.spec.Spec()

                constraints = [
                    x
                    for x in constraints
                    if not self.reject_requirement_constraint(pkg_name, constraint=x, kind=kind)
                ]
                if not constraints:
                    continue

                rules.append(
                    RequirementRule(
                        pkg_name=pkg_name,
                        policy=policy,
                        requirements=constraints,
                        kind=kind,
                        message=requirement.get("message"),
                        condition=when,
                    )
                )
        return rules

    def reject_requirement_constraint(
        self, pkg_name: str, *, constraint: spack.spec.Spec, kind: RequirementKind
    ) -> bool:
        """Returns True if a requirement constraint should be rejected"""
        if kind == RequirementKind.DEFAULT:
            # Requirements under all: are applied only if they are satisfiable considering only
            # package rules, so e.g. variants must exist etc. Otherwise, they are rejected.
            try:
                s = spack.spec.Spec(pkg_name)
                s.constrain(constraint)
                s.validate_or_raise()
            except spack.error.SpackError as e:
                tty.debug(
                    f"[SETUP] Rejecting the default '{constraint}' requirement "
                    f"on '{pkg_name}': {str(e)}",
                    level=2,
                )
                return True
        return False


class CompilerParser:
    """Parses configuration files, and builds a list of possible compilers for the solve."""

    def __init__(self, configuration) -> None:
        self.compilers: Set[KnownCompiler] = set()
        for c in spack.compilers.all_compilers_from(configuration):
            if using_libc_compatibility() and not c_compiler_runs(c):
                tty.debug(
                    f"the C compiler {c.cc} does not exist, or does not run correctly."
                    f" The compiler {c.spec} will not be used during concretization."
                )
                continue

            if using_libc_compatibility() and not c.default_libc:
                warnings.warn(
                    f"cannot detect libc from {c.spec}. The compiler will not be used "
                    f"during concretization."
                )
                continue

            target = c.target if c.target != "any" else None
            candidate = KnownCompiler(
                spec=c.spec, os=c.operating_system, target=target, available=True, compiler_obj=c
            )
            if candidate in self.compilers:
                warnings.warn(
                    f"duplicate found for {c.spec} on {c.operating_system}/{c.target}. "
                    f"Edit your compilers.yaml configuration to remove it."
                )
                continue

            self.compilers.add(candidate)

    def with_input_specs(self, input_specs: List["spack.spec.Spec"]) -> "CompilerParser":
        """Accounts for input specs when building the list of possible compilers.

        Args:
            input_specs: specs to be concretized
        """
        strict = spack.concretize.Concretizer().check_for_compiler_existence
        default_os = str(spack.platforms.host().default_os)
        default_target = str(archspec.cpu.host().family)
        for s in traverse.traverse_nodes(input_specs):
            # we don't need to validate compilers for already-built specs
            if s.concrete or not s.compiler:
                continue

            version = s.compiler.versions.concrete

            if not version or any(item.spec.satisfies(s.compiler) for item in self.compilers):
                continue

            # Error when a compiler is not found and strict mode is enabled
            if strict:
                raise spack.concretize.UnavailableCompilerVersionError(s.compiler)

            # Make up a compiler matching the input spec. This is for bootstrapping.
            compiler_cls = spack.compilers.class_for_compiler_name(s.compiler.name)
            compiler_obj = compiler_cls(
                s.compiler, operating_system=default_os, target=default_target, paths=[None] * 4
            )
            self.compilers.add(
                KnownCompiler(
                    spec=s.compiler,
                    os=default_os,
                    target=default_target,
                    available=True,
                    compiler_obj=compiler_obj,
                )
            )

        return self

    def add_compiler_from_concrete_spec(self, spec: "spack.spec.Spec") -> None:
        """Account for compilers that are coming from concrete specs, through reuse.

        Args:
            spec: concrete spec to be reused
        """
        assert spec.concrete, "the spec argument must be concrete"
        candidate = KnownCompiler(
            spec=spec.compiler,
            os=str(spec.architecture.os),
            target=str(spec.architecture.target.microarchitecture.family),
            available=False,
            compiler_obj=None,
        )
        self.compilers.add(candidate)

    def possible_compilers(self) -> List[KnownCompiler]:
        # Here we have to sort two times, first sort by name and ascending version
        result = sorted(self.compilers, key=lambda x: (x.spec.name, x.spec.version), reverse=True)
        # Then stable sort to prefer available compilers and account for preferences
        ppk = spack.package_prefs.PackagePrefs("all", "compiler", all=False)
        result.sort(key=lambda x: (not x.available, ppk(x.spec)))
        return result


class RuntimePropertyRecorder:
    """An object of this class is injected in callbacks to compilers, to let them declare
    properties of the runtimes they support and of the runtimes they provide, and to add
    runtime dependencies to the nodes using said compiler.

    The usage of the object is the following. First, a runtime package name or the wildcard
    "*" are passed as an argument to __call__, to set which kind of package we are referring to.
    Then we can call one method with a directive-like API.

    Examples:
        >>> pkg = RuntimePropertyRecorder(setup)
        >>> # Every package compiled with %gcc has a link dependency on 'gcc-runtime'
        >>> pkg("*").depends_on(
        ...     "gcc-runtime",
        ...     when="%gcc",
        ...     type="link",
        ...     description="If any package uses %gcc, it depends on gcc-runtime"
        ... )
        >>> # The version of gcc-runtime is the same as the %gcc used to "compile" it
        >>> pkg("gcc-runtime").requires("@=9.4.0", when="%gcc@=9.4.0")
    """

    def __init__(self, setup):
        self._setup = setup
        self.rules = []
        self.runtime_conditions = set()
        # State of this object set in the __call__ method, and reset after
        # each directive-like method
        self.current_package = None

    def __call__(self, package_name: str) -> "RuntimePropertyRecorder":
        """Sets a package name for the next directive-like method call"""
        assert self.current_package is None, f"state was already set to '{self.current_package}'"
        self.current_package = package_name
        return self

    def reset(self):
        """Resets the current state."""
        self.current_package = None

    def depends_on(
        self,
        dependency_str: str,
        *,
        when: str,
        type: str,
        description: str,
        languages: Optional[List[str]] = None,
    ) -> None:
        """Injects conditional dependencies on packages.

        Conditional dependencies can be either "real" packages or virtual dependencies.

        Args:
            dependency_str: the dependency spec to inject
            when: anonymous condition to be met on a package to have the dependency
            type: dependency type
            languages: languages needed by the package for the dependency to be considered
            description: human-readable description of the rule for adding the dependency
        """
        # TODO: The API for this function is not final, and is still subject to change. At
        # TODO: the moment, we implemented only the features strictly needed for the
        # TODO: functionality currently provided by Spack, and we assert nothing else is required.
        msg = "the 'depends_on' method can be called only with pkg('*')"
        assert self.current_package == "*", msg

        when_spec = spack.spec.Spec(when)
        assert when_spec.name is None, "only anonymous when specs are accepted"

        dependency_spec = spack.spec.Spec(dependency_str)
        if dependency_spec.versions != vn.any_version:
            self._setup.version_constraints.add((dependency_spec.name, dependency_spec.versions))

        placeholder = "XXX"
        node_variable = "node(ID, Package)"
        when_spec.name = placeholder

        body_clauses = self._setup.spec_clauses(when_spec, body=True)
        body_str = (
            f"  {f',{os.linesep}  '.join(str(x) for x in body_clauses)},\n"
            f"  not external({node_variable}),\n"
            f"  not runtime(Package)"
        ).replace(f'"{placeholder}"', f"{node_variable}")
        if languages:
            body_str += ",\n"
            for language in languages:
                body_str += f'  attr("language", {node_variable}, "{language}")'

        head_clauses = self._setup.spec_clauses(dependency_spec, body=False)

        runtime_pkg = dependency_spec.name

        is_virtual = head_clauses[0].args[0] == "virtual_node"
        main_rule = (
            f"% {description}\n"
            f'1 {{ attr("depends_on", {node_variable}, node(0..X-1, "{runtime_pkg}"), "{type}") :'
            f' max_dupes("{runtime_pkg}", X)}} 1:-\n'
            f"{body_str}.\n\n"
        )
        if is_virtual:
            main_rule = (
                f"% {description}\n"
                f'attr("dependency_holds", {node_variable}, "{runtime_pkg}", "{type}") :-\n'
                f"{body_str}.\n\n"
            )

        self.rules.append(main_rule)
        for clause in head_clauses:
            if clause.args[0] == "node":
                continue
            runtime_node = f'node(RuntimeID, "{runtime_pkg}")'
            head_str = str(clause).replace(f'"{runtime_pkg}"', runtime_node)
            depends_on_constraint = (
                f'  attr("depends_on", {node_variable}, {runtime_node}, "{type}"),\n'
            )
            if is_virtual:
                depends_on_constraint = (
                    f'  attr("depends_on", {node_variable}, ProviderNode, "{type}"),\n'
                    f"  provider(ProviderNode, {runtime_node}),\n"
                )

            rule = f"{head_str} :-\n" f"{depends_on_constraint}" f"{body_str}.\n\n"
            self.rules.append(rule)

        self.reset()

    def requires(self, impose: str, *, when: str):
        """Injects conditional requirements on a given package.

        Args:
            impose: constraint to be imposed
            when: condition triggering the constraint
        """
        msg = "the 'requires' method cannot be called with pkg('*') or without setting the package"
        assert self.current_package is not None and self.current_package != "*", msg

        imposed_spec = spack.spec.Spec(f"{self.current_package}{impose}")
        when_spec = spack.spec.Spec(f"{self.current_package}{when}")

        assert imposed_spec.versions.concrete, f"{impose} must have a concrete version"
        assert when_spec.compiler.concrete, f"{when} must have a concrete compiler"

        # Add versions to possible versions
        for s in (imposed_spec, when_spec):
            if not s.versions.concrete:
                continue
            self._setup.possible_versions[s.name].add(s.version)
            self._setup.declared_versions[s.name].append(
                DeclaredVersion(version=s.version, idx=0, origin=Provenance.RUNTIME)
            )

        self.runtime_conditions.add((imposed_spec, when_spec))
        self.reset()

    def propagate(self, constraint_str: str, *, when: str):
        msg = "the 'propagate' method can be called only with pkg('*')"
        assert self.current_package == "*", msg

        when_spec = spack.spec.Spec(when)
        assert when_spec.name is None, "only anonymous when specs are accepted"

        placeholder = "XXX"
        node_variable = "node(ID, Package)"
        when_spec.name = placeholder

        body_clauses = self._setup.spec_clauses(when_spec, body=True)
        body_str = (
            f"  {f',{os.linesep}  '.join(str(x) for x in body_clauses)},\n"
            f"  not external({node_variable}),\n"
            f"  not runtime(Package)"
        ).replace(f'"{placeholder}"', f"{node_variable}")

        constraint_spec = spack.spec.Spec(constraint_str)
        assert constraint_spec.name is None, "only anonymous constraint specs are accepted"

        constraint_spec.name = placeholder
        constraint_clauses = self._setup.spec_clauses(constraint_spec, body=False)
        for clause in constraint_clauses:
            if clause.args[0] == "node_compiler_version_satisfies":
                self._setup.compiler_version_constraints.add(constraint_spec.compiler)
                args = f'"{constraint_spec.compiler.name}", "{constraint_spec.compiler.versions}"'
                head_str = f"propagate({node_variable}, node_compiler_version_satisfies({args}))"
                rule = f"{head_str} :-\n{body_str}.\n\n"
                self.rules.append(rule)

        self.reset()

    def consume_facts(self):
        """Consume the facts collected by this object, and emits rules and
        facts for the runtimes.
        """
        self._setup.gen.h2("Runtimes: rules")
        self._setup.gen.newline()
        for rule in self.rules:
            self._setup.gen.append(rule)

        self._setup.gen.h2("Runtimes: conditions")
        for runtime_pkg in spack.repo.PATH.packages_with_tags("runtime"):
            self._setup.gen.fact(fn.runtime(runtime_pkg))
            self._setup.gen.fact(fn.possible_in_link_run(runtime_pkg))
            self._setup.gen.newline()
            # Inject version rules for runtimes (versions are declared based
            # on the available compilers)
            self._setup.pkg_version_rules(runtime_pkg)

        for imposed_spec, when_spec in self.runtime_conditions:
            msg = f"{when_spec} requires {imposed_spec} at runtime"
            _ = self._setup.condition(when_spec, imposed_spec=imposed_spec, msg=msg)

        self._setup.trigger_rules()
        self._setup.effect_rules()


class SpecBuilder:
    """Class with actions to rebuild a spec from ASP results."""

    #: Regex for attributes that don't need actions b/c they aren't used to construct specs.
    ignored_attributes = re.compile(
        "|".join(
            [
                r"^.*_propagate$",
                r"^.*_satisfies$",
                r"^.*_set$",
                r"^compatible_libc$",
                r"^dependency_holds$",
                r"^external_conditions_hold$",
                r"^node_compiler$",
                r"^package_hash$",
                r"^root$",
                r"^track_dependencies$",
                r"^variant_default_value_from_cli$",
                r"^virtual_node$",
                r"^virtual_on_incoming_edges$",
                r"^virtual_root$",
            ]
        )
    )

    @staticmethod
    def make_node(*, pkg: str) -> NodeArgument:
        """Given a package name, returns the string representation of the "min_dupe_id" node in
        the ASP encoding.

        Args:
            pkg: name of a package
        """
        return NodeArgument(id="0", pkg=pkg)

    def __init__(self, specs, hash_lookup=None):
        self._specs = {}
        self._result = None
        self._command_line_specs = specs
        self._flag_sources = collections.defaultdict(lambda: set())

        # Pass in as arguments reusable specs and plug them in
        # from this dictionary during reconstruction
        self._hash_lookup = hash_lookup or {}

    def hash(self, node, h):
        if node not in self._specs:
            self._specs[node] = self._hash_lookup[h]

    def node(self, node):
        if node not in self._specs:
            self._specs[node] = spack.spec.Spec(node.pkg)
            for flag_type in spack.spec.FlagMap.valid_compiler_flags():
                self._specs[node].compiler_flags[flag_type] = []

    def _arch(self, node):
        arch = self._specs[node].architecture
        if not arch:
            arch = spack.spec.ArchSpec()
            self._specs[node].architecture = arch
        return arch

    def namespace(self, node, namespace):
        self._specs[node].namespace = namespace

    def node_platform(self, node, platform):
        self._arch(node).platform = platform

    def node_os(self, node, os):
        self._arch(node).os = os

    def node_target(self, node, target):
        self._arch(node).target = target

    def variant_value(self, node, name, value):
        # FIXME: is there a way not to special case 'dev_path' everywhere?
        if name == "dev_path":
            self._specs[node].variants.setdefault(
                name, spack.variant.SingleValuedVariant(name, value)
            )
            return

        if name == "patches":
            self._specs[node].variants.setdefault(
                name, spack.variant.MultiValuedVariant(name, value)
            )
            return

        self._specs[node].update_variant_validate(name, value)

    def version(self, node, version):
        self._specs[node].versions = vn.VersionList([vn.Version(version)])

    def node_compiler_version(self, node, compiler, version):
        self._specs[node].compiler = spack.spec.CompilerSpec(compiler)
        self._specs[node].compiler.versions = vn.VersionList([vn.Version(version)])

<<<<<<< HEAD
    def node_flag_compiler_default(self, node):
        self._flag_compiler_defaults.add(node)

    def node_flag(self, node, node_flag):
        self._specs[node].compiler_flags.add_flag(
            node_flag.flag_type, node_flag.flag, False, node_flag.flag_group, node_flag.source
        )
=======
    def node_flag(self, node, flag_type, flag):
        self._specs[node].compiler_flags.add_flag(flag_type, flag, False)

    def node_flag_source(self, node, flag_type, source):
        self._flag_sources[(node, flag_type)].add(source)
>>>>>>> 9604c0a9

    def external_spec_selected(self, node, idx):
        """This means that the external spec and index idx has been selected for this package."""
        packages_yaml = _external_config_with_implicit_externals(spack.config.CONFIG)
        spec_info = packages_yaml[node.pkg]["externals"][int(idx)]
        self._specs[node].external_path = spec_info.get("prefix", None)
        self._specs[node].external_modules = spack.spec.Spec._format_module_list(
            spec_info.get("modules", None)
        )
        self._specs[node].extra_attributes = spec_info.get("extra_attributes", {})

        # If this is an extension, update the dependencies to include the extendee
        package = self._specs[node].package_class(self._specs[node])
        extendee_spec = package.extendee_spec

        if extendee_spec:
            extendee_node = SpecBuilder.make_node(pkg=extendee_spec.name)
            package.update_external_dependencies(self._specs.get(extendee_node, None))

    def depends_on(self, parent_node, dependency_node, type):
        dependency_spec = self._specs[dependency_node]
        edges = self._specs[parent_node].edges_to_dependencies(name=dependency_spec.name)
        edges = [x for x in edges if id(x.spec) == id(dependency_spec)]
        depflag = dt.flag_from_string(type)

        if not edges:
            self._specs[parent_node].add_dependency_edge(
                self._specs[dependency_node], depflag=depflag, virtuals=()
            )
        else:
            edges[0].update_deptypes(depflag=depflag)

    def virtual_on_edge(self, parent_node, provider_node, virtual):
        dependencies = self._specs[parent_node].edges_to_dependencies(name=(provider_node.pkg))
        provider_spec = self._specs[provider_node]
        dependencies = [x for x in dependencies if id(x.spec) == id(provider_spec)]
        assert len(dependencies) == 1, f"{virtual}: {provider_node.pkg}"
        dependencies[0].update_virtuals((virtual,))

    def reorder_flags(self):
        """For each spec, determine the order of compiler flags applied to it.

        The solver determines which flags are on nodes; this routine
        imposes order afterwards. The order is:

        1. Flags applied in compiler definitions should come first
        2. Flags applied by dependents are ordered topologically (with a
           dependency on `traverse` to resolve the partial order into a
           stable total order)
        3. Flags from requirements are then applied (requirements always
           come from the package and never a parent)
        4. Command-line flags should come last

        Additionally, for each source (requirements, compiler, command line, and
        dependents), flags from that source should retain their order and grouping:
        e.g. for `y cflags="-z -a"` "-z" and "-a" should never have any intervening
        flags inserted, and should always appear in that order.
        """
        # reverse compilers so we get highest priority compilers that share a spec
        compilers = dict(
            (c.spec, c) for c in reversed(spack.compilers.all_compilers_from(spack.config.CONFIG))
        )
        cmd_specs = dict((s.name, s) for spec in self._command_line_specs for s in spec.traverse())

        for spec in self._specs.values():
            # if bootstrapping, compiler is not in config and has no flags
            flagmap_from_compiler = {}
            if spec.compiler in compilers:
                flagmap_from_compiler = compilers[spec.compiler].flags

            for flag_type in spec.compiler_flags.valid_compiler_flags():
                node = SpecBuilder.make_node(pkg=spec.name)

                ordered_flags = []

                # 1. Put compiler flags first
                from_compiler = tuple(flagmap_from_compiler.get(flag_type, []))
                extend_flag_list(ordered_flags, from_compiler)

                # 2. Add all sources (the compiler is one of them, so skip any
                # flag group that matches it exactly)
                flag_groups = set()
                for flag in self._specs[node].compiler_flags.get(flag_type, []):
                    flag_groups.add(
                        spack.spec.CompilerFlag(
                            flag.flag_group,
                            propagate=flag.propagate,
                            flag_group=flag.flag_group,
                            source=flag.source,
                        )
                    )

                # For flags that are applied by dependents, put flags from parents
                # before children; we depend on the stability of traverse() to
                # achieve a stable flag order for flags introduced in this manner.
                topo_order = list(s.name for s in spec.traverse(order="post", direction="parents"))
                lex_order = list(sorted(flag_groups))

                def _order_index(flag_group):
                    source = flag_group.source
                    # Note: if 'require: ^dependency cflags=...' is ever possible,
                    # this will topologically sort for require as well
                    type_index, pkg_source = ConstraintOrigin.strip_type_suffix(source)
                    if pkg_source in topo_order:
                        major_index = topo_order.index(pkg_source)
                        # If for x->y, x has multiple depends_on declarations that
                        # are activated, and each adds cflags to y, we fall back on
                        # alphabetical ordering to maintain a total order
                        minor_index = lex_order.index(flag_group)
                    else:
                        major_index = len(topo_order) + lex_order.index(flag_group)
                        minor_index = 0
                    return (type_index, major_index, minor_index)

                prioritized_groups = sorted(flag_groups, key=lambda x: _order_index(x))

                for grp in prioritized_groups:
                    grp_flags = tuple(
                        x for (x, y) in spack.compiler.tokenize_flags(grp.flag_group)
                    )
                    if grp_flags == from_compiler:
                        continue
                    as_compiler_flags = list(
                        spack.spec.CompilerFlag(
                            x,
                            propagate=grp.propagate,
                            flag_group=grp.flag_group,
                            source=grp.source,
                        )
                        for x in grp_flags
                    )
                    extend_flag_list(ordered_flags, as_compiler_flags)

                # 3. Now put cmd-line flags last
                if node.pkg in cmd_specs:
                    cmd_flags = cmd_specs[node.pkg].compiler_flags.get(flag_type, [])
                    extend_flag_list(ordered_flags, cmd_flags)

                compiler_flags = spec.compiler_flags.get(flag_type, [])
                msg = "%s does not equal %s" % (set(compiler_flags), set(ordered_flags))
                assert set(compiler_flags) == set(ordered_flags), msg

                spec.compiler_flags.update({flag_type: ordered_flags})

    def deprecated(self, node: NodeArgument, version: str) -> None:
        tty.warn(f'using "{node.pkg}@{version}" which is a deprecated version')

    @staticmethod
    def sort_fn(function_tuple):
        """Ensure attributes are evaluated in the correct order.

        hash attributes are handled first, since they imply entire concrete specs
        node attributes are handled next, since they instantiate nodes
        external_spec_selected attributes are handled last, so that external extensions can find
        the concrete specs on which they depend because all nodes are fully constructed before we
        consider which ones are external.
        """
        name = function_tuple[0]
        if name == "hash":
            return (-5, 0)
        elif name == "node":
            return (-4, 0)
        elif name == "node_flag":
            return (-2, 0)
        elif name == "external_spec_selected":
            return (0, 0)  # note out of order so this goes last
        elif name == "virtual_on_edge":
            return (1, 0)
        else:
            return (-1, 0)

    def build_specs(self, function_tuples):
        # Functions don't seem to be in particular order in output.  Sort
        # them here so that directives that build objects (like node and
        # node_compiler) are called in the right order.
        self.function_tuples = sorted(set(function_tuples), key=self.sort_fn)

        self._specs = {}
        for name, args in self.function_tuples:
            if SpecBuilder.ignored_attributes.match(name):
                continue

            action = getattr(self, name, None)

            # print out unknown actions so we can display them for debugging
            if not action:
                msg = 'UNKNOWN SYMBOL: attr("%s", %s)' % (name, ", ".join(str(a) for a in args))
                tty.debug(msg)
                continue

            msg = (
                "Internal Error: Uncallable action found in asp.py.  Please report to the spack"
                " maintainers."
            )
            assert action and callable(action), msg

            # ignore predicates on virtual packages, as they're used for
            # solving but don't construct anything. Do not ignore error
            # predicates on virtual packages.
            if name != "error":
                node = args[0]
                pkg = node.pkg
                if spack.repo.PATH.is_virtual(pkg):
                    continue

                # if we've already gotten a concrete spec for this pkg,
                # do not bother calling actions on it
                spec = self._specs.get(args[0])
                if spec and spec.concrete:
                    continue

            action(*args)

        # fix flags after all specs are constructed
        self.reorder_flags()

        # inject patches -- note that we' can't use set() to unique the
        # roots here, because the specs aren't complete, and the hash
        # function will loop forever.
        roots = [spec.root for spec in self._specs.values() if not spec.root.installed]
        roots = dict((id(r), r) for r in roots)
        for root in roots.values():
            spack.spec.Spec.inject_patches_variant(root)

        # Add external paths to specs with just external modules
        for s in self._specs.values():
            spack.spec.Spec.ensure_external_path_if_external(s)

        for s in self._specs.values():
            _develop_specs_from_env(s, ev.active_environment())

        # mark concrete and assign hashes to all specs in the solve
        for root in roots.values():
            root._finalize_concretization()

        for s in self._specs.values():
            spack.spec.Spec.ensure_no_deprecated(s)

        # Add git version lookup info to concrete Specs (this is generated for
        # abstract specs as well but the Versions may be replaced during the
        # concretization process)
        for root in self._specs.values():
            for spec in root.traverse():
                if isinstance(spec.version, vn.GitVersion):
                    spec.version.attach_lookup(
                        spack.version.git_ref_lookup.GitRefLookup(spec.fullname)
                    )

        return self._specs


def _develop_specs_from_env(spec, env):
    dev_info = env.dev_specs.get(spec.name, {}) if env else {}
    if not dev_info:
        return

    path = spack.util.path.canonicalize_path(dev_info["path"], default_wd=env.path)

    if "dev_path" in spec.variants:
        error_msg = (
            "Internal Error: The dev_path for spec {name} is not connected to a valid environment"
            "path. Please note that develop specs can only be used inside an environment"
            "These paths should be the same:\n\tdev_path:{dev_path}\n\tenv_based_path:{env_path}"
        ).format(name=spec.name, dev_path=spec.variants["dev_path"], env_path=path)

        assert spec.variants["dev_path"].value == path, error_msg
    else:
        spec.variants.setdefault("dev_path", spack.variant.SingleValuedVariant("dev_path", path))

    assert spec.satisfies(dev_info["spec"])


def _is_reusable(spec: spack.spec.Spec, packages, local: bool) -> bool:
    """A spec is reusable if it's not a dev spec, it's imported from the cray manifest, it's not
    external, or it's external with matching packages.yaml entry. The latter prevents two issues:

    1. Externals in build caches: avoid installing an external on the build machine not
       available on the target machine
    2. Local externals: avoid reusing an external if the local config changes. This helps in
       particular when a user removes an external from packages.yaml, and expects that that
       takes effect immediately.

    Arguments:
        spec: the spec to check
        packages: the packages configuration
    """
    if "dev_path" in spec.variants:
        return False

    if not spec.external:
        return _has_runtime_dependencies(spec)

    # Cray external manifest externals are always reusable
    if local:
        _, record = spack.store.STORE.db.query_by_spec_hash(spec.dag_hash())
        if record and record.origin == "external-db":
            return True

    try:
        provided = spack.repo.PATH.get(spec).provided_virtual_names()
    except spack.repo.RepoError:
        provided = []

    for name in {spec.name, *provided}:
        for entry in packages.get(name, {}).get("externals", []):
            if (
                spec.satisfies(entry["spec"])
                and spec.external_path == entry.get("prefix")
                and spec.external_modules == entry.get("modules")
            ):
                return True

    return False


def _has_runtime_dependencies(spec: spack.spec.Spec) -> bool:
    if not WITH_RUNTIME:
        return True

    if spec.compiler.name == "gcc" and not spec.dependencies("gcc-runtime"):
        return False

    if spec.compiler.name == "oneapi" and not spec.dependencies("intel-oneapi-runtime"):
        return False

    return True


class SpecFilter:
    """Given a method to produce a list of specs, this class can filter them according to
    different criteria.
    """

    def __init__(
        self,
        factory: Callable[[], List[spack.spec.Spec]],
        is_usable: Callable[[spack.spec.Spec], bool],
        include: List[str],
        exclude: List[str],
    ) -> None:
        """
        Args:
            factory: factory to produce a list of specs
            is_usable: predicate that takes a spec in input and returns False if the spec
                should not be considered for this filter, True otherwise.
            include: if present, a "good" spec must match at least one entry in the list
            exclude: if present, a "good" spec must not match any entry in the list
        """
        self.factory = factory
        self.is_usable = is_usable
        self.include = include
        self.exclude = exclude

    def is_selected(self, s: spack.spec.Spec) -> bool:
        if not self.is_usable(s):
            return False

        if self.include and not any(s.satisfies(c) for c in self.include):
            return False

        if self.exclude and any(s.satisfies(c) for c in self.exclude):
            return False

        return True

    def selected_specs(self) -> List[spack.spec.Spec]:
        return [s for s in self.factory() if self.is_selected(s)]

    @staticmethod
    def from_store(configuration, include, exclude) -> "SpecFilter":
        """Constructs a filter that takes the specs from the current store."""
        packages = _external_config_with_implicit_externals(configuration)
        is_reusable = functools.partial(_is_reusable, packages=packages, local=True)
        factory = functools.partial(_specs_from_store, configuration=configuration)
        return SpecFilter(factory=factory, is_usable=is_reusable, include=include, exclude=exclude)

    @staticmethod
    def from_buildcache(configuration, include, exclude) -> "SpecFilter":
        """Constructs a filter that takes the specs from the configured buildcaches."""
        packages = _external_config_with_implicit_externals(configuration)
        is_reusable = functools.partial(_is_reusable, packages=packages, local=False)
        return SpecFilter(
            factory=_specs_from_mirror, is_usable=is_reusable, include=include, exclude=exclude
        )


def _specs_from_store(configuration):
    store = spack.store.create(configuration)
    with store.db.read_transaction():
        return store.db.query(installed=True)


def _specs_from_mirror():
    try:
        return spack.binary_distribution.update_cache_and_get_specs()
    except (spack.binary_distribution.FetchCacheError, IndexError):
        # this is raised when no mirrors had indices.
        # TODO: update mirror configuration so it can indicate that the
        # TODO: source cache (or any mirror really) doesn't have binaries.
        return []


class ReuseStrategy(enum.Enum):
    ROOTS = enum.auto()
    DEPENDENCIES = enum.auto()
    NONE = enum.auto()


class ReusableSpecsSelector:
    """Selects specs that can be reused during concretization."""

    def __init__(self, configuration: spack.config.Configuration) -> None:
        self.configuration = configuration
        self.store = spack.store.create(configuration)
        self.reuse_strategy = ReuseStrategy.ROOTS

        reuse_yaml = self.configuration.get("concretizer:reuse", False)
        self.reuse_sources = []
        if not isinstance(reuse_yaml, typing.Mapping):
            if reuse_yaml is False:
                self.reuse_strategy = ReuseStrategy.NONE
            if reuse_yaml == "dependencies":
                self.reuse_strategy = ReuseStrategy.DEPENDENCIES
            self.reuse_sources.extend(
                [
                    SpecFilter.from_store(
                        configuration=self.configuration, include=[], exclude=[]
                    ),
                    SpecFilter.from_buildcache(
                        configuration=self.configuration, include=[], exclude=[]
                    ),
                ]
            )
        else:
            roots = reuse_yaml.get("roots", True)
            if roots is True:
                self.reuse_strategy = ReuseStrategy.ROOTS
            else:
                self.reuse_strategy = ReuseStrategy.DEPENDENCIES
            default_include = reuse_yaml.get("include", [])
            default_exclude = reuse_yaml.get("exclude", [])
            default_sources = [{"type": "local"}, {"type": "buildcache"}]
            for source in reuse_yaml.get("from", default_sources):
                include = source.get("include", default_include)
                exclude = source.get("exclude", default_exclude)
                if source["type"] == "local":
                    self.reuse_sources.append(
                        SpecFilter.from_store(self.configuration, include=include, exclude=exclude)
                    )
                elif source["type"] == "buildcache":
                    self.reuse_sources.append(
                        SpecFilter.from_buildcache(
                            self.configuration, include=include, exclude=exclude
                        )
                    )

    def reusable_specs(self, specs: List[spack.spec.Spec]) -> List[spack.spec.Spec]:
        if self.reuse_strategy == ReuseStrategy.NONE:
            return []

        result = []
        for reuse_source in self.reuse_sources:
            result.extend(reuse_source.selected_specs())

        # If we only want to reuse dependencies, remove the root specs
        if self.reuse_strategy == ReuseStrategy.DEPENDENCIES:
            result = [spec for spec in result if not any(root in spec for root in specs)]

        return result


class Solver:
    """This is the main external interface class for solving.

    It manages solver configuration and preferences in one place. It sets up the solve
    and passes the setup method to the driver, as well.
    """

    def __init__(self):
        self.driver = PyclingoDriver()
        self.selector = ReusableSpecsSelector(configuration=spack.config.CONFIG)

    @staticmethod
    def _check_input_and_extract_concrete_specs(specs):
        reusable = []
        for root in specs:
            for s in root.traverse():
                if s.virtual:
                    continue
                if s.concrete:
                    reusable.append(s)
                spack.spec.Spec.ensure_valid_variants(s)
        return reusable

    def solve(
        self,
        specs,
        out=None,
        timers=False,
        stats=False,
        tests=False,
        setup_only=False,
        allow_deprecated=False,
    ):
        """
        Arguments:
          specs (list): List of ``Spec`` objects to solve for.
          out: Optionally write the generate ASP program to a file-like object.
          timers (bool): Print out coarse timers for different solve phases.
          stats (bool): Print out detailed stats from clingo.
          tests (bool or tuple): If True, concretize test dependencies for all packages.
            If a tuple of package names, concretize test dependencies for named
            packages (defaults to False: do not concretize test dependencies).
          setup_only (bool): if True, stop after setup and don't solve (default False).
          allow_deprecated (bool): allow deprecated version in the solve
        """
        # Check upfront that the variants are admissible
        specs = [s.lookup_hash() for s in specs]
        reusable_specs = self._check_input_and_extract_concrete_specs(specs)
        reusable_specs.extend(self.selector.reusable_specs(specs))
        setup = SpackSolverSetup(tests=tests)
        output = OutputConfiguration(timers=timers, stats=stats, out=out, setup_only=setup_only)
        result, _, _ = self.driver.solve(
            setup, specs, reuse=reusable_specs, output=output, allow_deprecated=allow_deprecated
        )
        return result

    def solve_in_rounds(
        self, specs, out=None, timers=False, stats=False, tests=False, allow_deprecated=False
    ):
        """Solve for a stable model of specs in multiple rounds.

        This relaxes the assumption of solve that everything must be consistent and
        solvable in a single round. Each round tries to maximize the reuse of specs
        from previous rounds.

        The function is a generator that yields the result of each round.

        Arguments:
            specs (list): list of Specs to solve.
            out: Optionally write the generate ASP program to a file-like object.
            timers (bool): print timing if set to True
            stats (bool): print internal statistics if set to True
            tests (bool): add test dependencies to the solve
            allow_deprecated (bool): allow deprecated version in the solve
        """
        specs = [s.lookup_hash() for s in specs]
        reusable_specs = self._check_input_and_extract_concrete_specs(specs)
        reusable_specs.extend(self.selector.reusable_specs(specs))
        setup = SpackSolverSetup(tests=tests)

        # Tell clingo that we don't have to solve all the inputs at once
        setup.concretize_everything = False

        input_specs = specs
        output = OutputConfiguration(timers=timers, stats=stats, out=out, setup_only=False)
        while True:
            result, _, _ = self.driver.solve(
                setup,
                input_specs,
                reuse=reusable_specs,
                output=output,
                allow_deprecated=allow_deprecated,
            )
            yield result

            # If we don't have unsolved specs we are done
            if not result.unsolved_specs:
                break

            if not result.specs:
                # This is also a problem: no specs were solved for, which
                # means we would be in a loop if we tried again
                unsolved_str = Result.format_unsolved(result.unsolved_specs)
                raise InternalConcretizerError(
                    "Internal Spack error: a subset of input specs could not"
                    f" be solved for.\n\t{unsolved_str}"
                )

            input_specs = list(x for (x, y) in result.unsolved_specs)
            for spec in result.specs:
                reusable_specs.extend(spec.traverse())


class UnsatisfiableSpecError(spack.error.UnsatisfiableSpecError):
    """There was an issue with the spec that was requested (i.e. a user error)."""

    def __init__(self, msg):
        super(spack.error.UnsatisfiableSpecError, self).__init__(msg)
        self.provided = None
        self.required = None
        self.constraint_type = None


class InternalConcretizerError(spack.error.UnsatisfiableSpecError):
    """Errors that indicate a bug in Spack."""

    def __init__(self, msg):
        super(spack.error.UnsatisfiableSpecError, self).__init__(msg)
        self.provided = None
        self.required = None
        self.constraint_type = None


class SolverError(InternalConcretizerError):
    """For cases where the solver is unable to produce a solution.

    Such cases are unexpected because we allow for solutions with errors,
    so for example user specs that are over-constrained should still
    get a solution.
    """

    def __init__(self, provided, conflicts):
        msg = (
            "Spack concretizer internal error. Please submit a bug report and include the "
            "command, environment if applicable and the following error message."
            f"\n    {provided} is unsatisfiable"
        )

        if conflicts:
            msg += ", errors are:" + "".join([f"\n    {conflict}" for conflict in conflicts])

        super().__init__(msg)

        self.provided = provided

        # Add attribute expected of the superclass interface
        self.required = None
        self.constraint_type = None<|MERGE_RESOLUTION|>--- conflicted
+++ resolved
@@ -3491,21 +3491,10 @@
         self._specs[node].compiler = spack.spec.CompilerSpec(compiler)
         self._specs[node].compiler.versions = vn.VersionList([vn.Version(version)])
 
-<<<<<<< HEAD
-    def node_flag_compiler_default(self, node):
-        self._flag_compiler_defaults.add(node)
-
     def node_flag(self, node, node_flag):
         self._specs[node].compiler_flags.add_flag(
             node_flag.flag_type, node_flag.flag, False, node_flag.flag_group, node_flag.source
         )
-=======
-    def node_flag(self, node, flag_type, flag):
-        self._specs[node].compiler_flags.add_flag(flag_type, flag, False)
-
-    def node_flag_source(self, node, flag_type, source):
-        self._flag_sources[(node, flag_type)].add(source)
->>>>>>> 9604c0a9
 
     def external_spec_selected(self, node, idx):
         """This means that the external spec and index idx has been selected for this package."""
