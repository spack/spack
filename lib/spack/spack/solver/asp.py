# Copyright 2013-2024 Lawrence Livermore National Security, LLC and other
# Spack Project Developers. See the top-level COPYRIGHT file for details.
#
# SPDX-License-Identifier: (Apache-2.0 OR MIT)
import collections
import collections.abc
import copy
import enum
import functools
import itertools
import os
import pathlib
import pprint
import re
import sys
import types
import typing
import warnings
from contextlib import contextmanager
from typing import Callable, Dict, Iterator, List, NamedTuple, Optional, Set, Tuple, Type, Union

import archspec.cpu

import llnl.util.lang
import llnl.util.tty as tty
from llnl.util.lang import elide_list

import spack
import spack.binary_distribution
import spack.cmd
import spack.compilers
import spack.config
import spack.config as sc
import spack.deptypes as dt
import spack.environment as ev
import spack.error
import spack.package_base
import spack.package_prefs
import spack.parser
import spack.platforms
import spack.repo
import spack.spec
import spack.store
import spack.util.crypto
import spack.util.elf
import spack.util.libc
import spack.util.path
import spack.util.timer
import spack.variant
import spack.version as vn
import spack.version.git_ref_lookup
from spack import traverse

from .core import (
    AspFunction,
    NodeArgument,
    ast_sym,
    ast_type,
    clingo,
    clingo_cffi,
    extract_args,
    fn,
    parse_files,
    parse_term,
)
from .counter import FullDuplicatesCounter, MinimalDuplicatesCounter, NoDuplicatesCounter

GitOrStandardVersion = Union[spack.version.GitVersion, spack.version.StandardVersion]

TransformFunction = Callable[["spack.spec.Spec", List[AspFunction]], List[AspFunction]]

#: Enable the addition of a runtime node
WITH_RUNTIME = sys.platform != "win32"

#: Data class that contain configuration on what a
#: clingo solve should output.
#:
#: Args:
#:     timers (bool):  Print out coarse timers for different solve phases.
#:     stats (bool): Whether to output Clingo's internal solver statistics.
#:     out: Optional output stream for the generated ASP program.
#:     setup_only (bool): if True, stop after setup and don't solve (default False).
OutputConfiguration = collections.namedtuple(
    "OutputConfiguration", ["timers", "stats", "out", "setup_only"]
)

#: Default output configuration for a solve
DEFAULT_OUTPUT_CONFIGURATION = OutputConfiguration(
    timers=False, stats=False, out=None, setup_only=False
)


def default_clingo_control():
    """Return a control object with the default settings used in Spack"""
    control = clingo().Control()
    control.configuration.configuration = "tweety"
    control.configuration.solver.heuristic = "Domain"
    control.configuration.solver.opt_strategy = "usc,one"
    return control


class Provenance(enum.IntEnum):
    """Enumeration of the possible provenances of a version."""

    # A spec literal
    SPEC = enum.auto()
    # A dev spec literal
    DEV_SPEC = enum.auto()
    # An external spec declaration
    EXTERNAL = enum.auto()
    # The 'packages' section of the configuration
    PACKAGES_YAML = enum.auto()
    # A package requirement
    PACKAGE_REQUIREMENT = enum.auto()
    # A 'package.py' file
    PACKAGE_PY = enum.auto()
    # An installed spec
    INSTALLED = enum.auto()
    # lower provenance for installed git refs so concretizer prefers StandardVersion installs
    INSTALLED_GIT_VERSION = enum.auto()
    # A runtime injected from another package (e.g. a compiler)
    RUNTIME = enum.auto()

    def __str__(self):
        return f"{self._name_.lower()}"


@contextmanager
def spec_with_name(spec, name):
    """Context manager to temporarily set the name of a spec"""
    old_name = spec.name
    spec.name = name
    try:
        yield spec
    finally:
        spec.name = old_name


class RequirementKind(enum.Enum):
    """Purpose / provenance of a requirement"""

    #: Default requirement expressed under the 'all' attribute of packages.yaml
    DEFAULT = enum.auto()
    #: Requirement expressed on a virtual package
    VIRTUAL = enum.auto()
    #: Requirement expressed on a specific package
    PACKAGE = enum.auto()


class DeclaredVersion(NamedTuple):
    """Data class to contain information on declared versions used in the solve"""

    #: String representation of the version
    version: str
    #: Unique index assigned to this version
    idx: int
    #: Provenance of the version
    origin: Provenance


# Below numbers are used to map names of criteria to the order
# they appear in the solution. See concretize.lp

# The space of possible priorities for optimization targets
# is partitioned in the following ranges:
#
# [0-100) Optimization criteria for software being reused
# [100-200) Fixed criteria that are higher priority than reuse, but lower than build
# [200-300) Optimization criteria for software being built
# [300-1000) High-priority fixed criteria
# [1000-inf) Error conditions
#
# Each optimization target is a minimization with optimal value 0.

#: High fixed priority offset for criteria that supersede all build criteria
high_fixed_priority_offset = 300

#: Priority offset for "build" criteria (regular criterio shifted to
#: higher priority for specs we have to build)
build_priority_offset = 200

#: Priority offset of "fixed" criteria (those w/o build criteria)
fixed_priority_offset = 100


def build_criteria_names(costs, arg_tuples):
    """Construct an ordered mapping from criteria names to costs."""
    # pull optimization criteria names out of the solution
    priorities_names = []

    num_fixed = 0
    num_high_fixed = 0
    for args in arg_tuples:
        priority, name = args[:2]
        priority = int(priority)

        # add the priority of this opt criterion and its name
        priorities_names.append((priority, name))

        # if the priority is less than fixed_priority_offset, then it
        # has an associated build priority -- the same criterion but for
        # nodes that we have to build.
        if priority < fixed_priority_offset:
            build_priority = priority + build_priority_offset
            priorities_names.append((build_priority, name))
        elif priority >= high_fixed_priority_offset:
            num_high_fixed += 1
        else:
            num_fixed += 1

    # sort the criteria by priority
    priorities_names = sorted(priorities_names, reverse=True)

    # We only have opt-criterion values for non-error types
    # error type criteria are excluded (they come first)
    error_criteria = len(costs) - len(priorities_names)
    costs = costs[error_criteria:]

    # split list into three parts: build criteria, fixed criteria, non-build criteria
    num_criteria = len(priorities_names)
    num_build = (num_criteria - num_fixed - num_high_fixed) // 2

    build_start_idx = num_high_fixed
    fixed_start_idx = num_high_fixed + num_build
    installed_start_idx = num_high_fixed + num_build + num_fixed

    high_fixed = priorities_names[:build_start_idx]
    build = priorities_names[build_start_idx:fixed_start_idx]
    fixed = priorities_names[fixed_start_idx:installed_start_idx]
    installed = priorities_names[installed_start_idx:]

    # mapping from priority to index in cost list
    indices = dict((p, i) for i, (p, n) in enumerate(priorities_names))

    # make a list that has each name with its build and non-build costs
    criteria = [(cost, None, name) for cost, (p, name) in zip(costs[:build_start_idx], high_fixed)]
    criteria += [
        (cost, None, name)
        for cost, (p, name) in zip(costs[fixed_start_idx:installed_start_idx], fixed)
    ]

    for (i, name), (b, _) in zip(installed, build):
        criteria.append((costs[indices[i]], costs[indices[b]], name))

    return criteria


def issequence(obj):
    if isinstance(obj, str):
        return False
    return isinstance(obj, (collections.abc.Sequence, types.GeneratorType))


def listify(args):
    if len(args) == 1 and issequence(args[0]):
        return list(args[0])
    return list(args)


def packagize(pkg):
    if isinstance(pkg, str):
        return spack.repo.PATH.get_pkg_class(pkg)
    else:
        return pkg


def specify(spec):
    if isinstance(spec, spack.spec.Spec):
        return spec
    return spack.spec.Spec(spec)


def remove_node(spec: spack.spec.Spec, facts: List[AspFunction]) -> List[AspFunction]:
    """Transformation that removes all "node" and "virtual_node" from the input list of facts."""
    return list(filter(lambda x: x.args[0] not in ("node", "virtual_node"), facts))


def _create_counter(specs: List[spack.spec.Spec], tests: bool):
    strategy = spack.config.CONFIG.get("concretizer:duplicates:strategy", "none")
    if strategy == "full":
        return FullDuplicatesCounter(specs, tests=tests)
    if strategy == "minimal":
        return MinimalDuplicatesCounter(specs, tests=tests)
    return NoDuplicatesCounter(specs, tests=tests)


def all_libcs() -> Set[spack.spec.Spec]:
    """Return a set of all libc specs targeted by any configured compiler. If none, fall back to
    libc determined from the current Python process if dynamically linked."""

    libcs = {
        c.default_libc
        for c in spack.compilers.all_compilers_from(spack.config.CONFIG)
        if c.default_libc
    }

    if libcs:
        return libcs

    libc = spack.util.libc.libc_from_current_python_process()
    return {libc} if libc else set()


def libc_is_compatible(lhs: spack.spec.Spec, rhs: spack.spec.Spec) -> List[spack.spec.Spec]:
    return (
        lhs.name == rhs.name
        and lhs.external_path == rhs.external_path
        and lhs.version >= rhs.version
    )


def using_libc_compatibility() -> bool:
    """Returns True if we are currently using libc compatibility"""
    return spack.platforms.host().name == "linux"


def c_compiler_runs(compiler: spack.compiler.Compiler) -> bool:
    return compiler.compiler_verbose_output is not None


def extend_flag_list(flag_list, new_flags):
    """Extend a list of flags, preserving order and precedence.

    Add new_flags at the end of flag_list.  If any flags in new_flags are
    already in flag_list, they are moved to the end so that they take
    higher precedence on the compile line.

    """
    for flag in new_flags:
        if flag in flag_list:
            flag_list.remove(flag)
        flag_list.append(flag)


def check_packages_exist(specs):
    """Ensure all packages mentioned in specs exist."""
    repo = spack.repo.PATH
    for spec in specs:
        for s in spec.traverse():
            try:
                check_passed = repo.repo_for_pkg(s).exists(s.name) or repo.is_virtual(s.name)
            except Exception as e:
                msg = "Cannot find package: {0}".format(str(e))
                check_passed = False
                tty.debug(msg)

            if not check_passed:
                raise spack.repo.UnknownPackageError(str(s.fullname))


class Result:
    """Result of an ASP solve."""

    def __init__(self, specs, asp=None):
        self.asp = asp
        self.satisfiable = None
        self.optimal = None
        self.warnings = None
        self.nmodels = 0

        # Saved control object for reruns when necessary
        self.control = None

        # specs ordered by optimization level
        self.answers = []
        self.cores = []

        # names of optimization criteria
        self.criteria = []

        # Abstract user requests
        self.abstract_specs = specs

        # Concrete specs
        self._concrete_specs_by_input = None
        self._concrete_specs = None
        self._unsolved_specs = None

    def format_core(self, core):
        """
        Format an unsatisfiable core for human readability

        Returns a list of strings, where each string is the human readable
        representation of a single fact in the core, including a newline.

        Modeled after traceback.format_stack.
        """
        error_msg = (
            "Internal Error: ASP Result.control not populated. Please report to the spack"
            " maintainers"
        )
        assert self.control, error_msg

        symbols = dict((a.literal, a.symbol) for a in self.control.symbolic_atoms)

        core_symbols = []
        for atom in core:
            sym = symbols[atom]
            core_symbols.append(sym)

        return sorted(str(symbol) for symbol in core_symbols)

    def minimize_core(self, core):
        """
        Return a subset-minimal subset of the core.

        Clingo cores may be thousands of lines when two facts are sufficient to
        ensure unsatisfiability. This algorithm reduces the core to only those
        essential facts.
        """
        error_msg = (
            "Internal Error: ASP Result.control not populated. Please report to the spack"
            " maintainers"
        )
        assert self.control, error_msg

        min_core = core[:]
        for fact in core:
            # Try solving without this fact
            min_core.remove(fact)
            ret = self.control.solve(assumptions=min_core)
            if not ret.unsatisfiable:
                min_core.append(fact)
        return min_core

    def minimal_cores(self):
        """
        Return a list of subset-minimal unsatisfiable cores.
        """
        return [self.minimize_core(core) for core in self.cores]

    def format_minimal_cores(self):
        """List of facts for each core

        Separate cores are separated by an empty line
        """
        string_list = []
        for core in self.minimal_cores():
            if string_list:
                string_list.append("\n")
            string_list.extend(self.format_core(core))
        return string_list

    def format_cores(self):
        """List of facts for each core

        Separate cores are separated by an empty line
        Cores are not minimized
        """
        string_list = []
        for core in self.cores:
            if string_list:
                string_list.append("\n")
            string_list.extend(self.format_core(core))
        return string_list

    def raise_if_unsat(self):
        """
        Raise an appropriate error if the result is unsatisfiable.

        The error is an SolverError, and includes the minimized cores
        resulting from the solve, formatted to be human readable.
        """
        if self.satisfiable:
            return

        constraints = self.abstract_specs
        if len(constraints) == 1:
            constraints = constraints[0]

        conflicts = self.format_minimal_cores()
        raise SolverError(constraints, conflicts=conflicts)

    @property
    def specs(self):
        """List of concretized specs satisfying the initial
        abstract request.
        """
        if self._concrete_specs is None:
            self._compute_specs_from_answer_set()
        return self._concrete_specs

    @property
    def unsolved_specs(self):
        """List of tuples pairing abstract input specs that were not
        solved with their associated candidate spec from the solver
        (if the solve completed).
        """
        if self._unsolved_specs is None:
            self._compute_specs_from_answer_set()
        return self._unsolved_specs

    @property
    def specs_by_input(self):
        if self._concrete_specs_by_input is None:
            self._compute_specs_from_answer_set()
        return self._concrete_specs_by_input

    def _compute_specs_from_answer_set(self):
        if not self.satisfiable:
            self._concrete_specs = []
            self._unsolved_specs = list((x, None) for x in self.abstract_specs)
            self._concrete_specs_by_input = {}
            return

        self._concrete_specs, self._unsolved_specs = [], []
        self._concrete_specs_by_input = {}
        best = min(self.answers)
        opt, _, answer = best
        for input_spec in self.abstract_specs:
            node = SpecBuilder.make_node(pkg=input_spec.name)
            if input_spec.virtual:
                providers = [
                    spec.name for spec in answer.values() if spec.package.provides(input_spec.name)
                ]
                node = SpecBuilder.make_node(pkg=providers[0])
            candidate = answer.get(node)

            if candidate and candidate.satisfies(input_spec):   # Rikki: if input_spec is not propagating
                self._concrete_specs.append(answer[node])
                self._concrete_specs_by_input[input_spec] = answer[node]
            else:
                self._unsolved_specs.append((input_spec, candidate))

    @staticmethod
    def format_unsolved(unsolved_specs):
        """Create a message providing info on unsolved user specs and for
        each one show the associated candidate spec from the solver (if
        there is one).
        """
        msg = "Unsatisfied input specs:"
        for input_spec, candidate in unsolved_specs:
            msg += f"\n\tInput spec: {str(input_spec)}"
            if candidate:
                msg += f"\n\tCandidate spec: {str(candidate)}"
            else:
                msg += "\n\t(No candidate specs from solver)"
        return msg


def _normalize_packages_yaml(packages_yaml):
    normalized_yaml = copy.copy(packages_yaml)
    for pkg_name in packages_yaml:
        is_virtual = spack.repo.PATH.is_virtual(pkg_name)
        if pkg_name == "all" or not is_virtual:
            continue

        # Remove the virtual entry from the normalized configuration
        data = normalized_yaml.pop(pkg_name)
        is_buildable = data.get("buildable", True)
        if not is_buildable:
            for provider in spack.repo.PATH.providers_for(pkg_name):
                entry = normalized_yaml.setdefault(provider.name, {})
                entry["buildable"] = False

        externals = data.get("externals", [])

        def keyfn(x):
            return spack.spec.Spec(x["spec"]).name

        for provider, specs in itertools.groupby(externals, key=keyfn):
            entry = normalized_yaml.setdefault(provider, {})
            entry.setdefault("externals", []).extend(specs)

    return normalized_yaml


def _is_checksummed_git_version(v):
    return isinstance(v, vn.GitVersion) and v.is_commit


def _is_checksummed_version(version_info: Tuple[GitOrStandardVersion, dict]):
    """Returns true iff the version is not a moving target"""
    version, info = version_info
    if isinstance(version, spack.version.StandardVersion):
        if any(h in info for h in spack.util.crypto.hashes.keys()) or "checksum" in info:
            return True
        return "commit" in info and len(info["commit"]) == 40
    return _is_checksummed_git_version(version)


def concretization_version_order(version_info: Tuple[GitOrStandardVersion, dict]):
    """Version order key for concretization, where preferred > not preferred,
    not deprecated > deprecated, finite > any infinite component; only if all are
    the same, do we use default version ordering."""
    version, info = version_info
    return (
        info.get("preferred", False),
        not info.get("deprecated", False),
        not version.isdevelop(),
        not version.is_prerelease(),
        version,
    )


def _spec_with_default_name(spec_str, name):
    """Return a spec with a default name if none is provided, used for requirement specs"""
    spec = spack.spec.Spec(spec_str)
    if not spec.name:
        spec.name = name
    return spec


def _external_config_with_implicit_externals(configuration):
    # Read packages.yaml and normalize it, so that it will not contain entries referring to
    # virtual packages.
    packages_yaml = _normalize_packages_yaml(configuration.get("packages"))

    # Add externals for libc from compilers on Linux
    if not using_libc_compatibility():
        return packages_yaml

    for compiler in spack.compilers.all_compilers_from(configuration):
        libc = compiler.default_libc
        if libc:
            entry = {"spec": f"{libc} %{compiler.spec}", "prefix": libc.external_path}
            packages_yaml.setdefault(libc.name, {}).setdefault("externals", []).append(entry)
    return packages_yaml


class ErrorHandler:
    def __init__(self, model, input_specs: List[spack.spec.Spec]):
        self.model = model
        self.input_specs = input_specs
        self.full_model = None

    def multiple_values_error(self, attribute, pkg):
        return f'Cannot select a single "{attribute}" for package "{pkg}"'

    def no_value_error(self, attribute, pkg):
        return f'Cannot select a single "{attribute}" for package "{pkg}"'

    def _get_cause_tree(
        self,
        cause: Tuple[str, str],
        conditions: Dict[str, str],
        condition_causes: List[Tuple[Tuple[str, str], Tuple[str, str]]],
        seen: Set,
        indent: str = "        ",
    ) -> List[str]:
        """
        Implementation of recursion for self.get_cause_tree. Much of this operates on tuples
        (condition_id, set_id) in which the latter idea means that the condition represented by
        the former held in the condition set represented by the latter.
        """
        seen.add(cause)
        parents = [c for e, c in condition_causes if e == cause and c not in seen]
        local = "required because %s " % conditions[cause[0]]

        return [indent + local] + [
            c
            for parent in parents
            for c in self._get_cause_tree(
                parent, conditions, condition_causes, seen, indent=indent + "  "
            )
        ]

    def get_cause_tree(self, cause: Tuple[str, str]) -> List[str]:
        """
        Get the cause tree associated with the given cause.

        Arguments:
            cause: The root cause of the tree (final condition)

        Returns:
            A list of strings describing the causes, formatted to display tree structure.
        """
        conditions: Dict[str, str] = dict(extract_args(self.full_model, "condition_reason"))
        condition_causes: List[Tuple[Tuple[str, str], Tuple[str, str]]] = list(
            ((Effect, EID), (Cause, CID))
            for Effect, EID, Cause, CID in extract_args(self.full_model, "condition_cause")
        )
        return self._get_cause_tree(cause, conditions, condition_causes, set())

    def handle_error(self, msg, *args):
        """Handle an error state derived by the solver."""
        if msg == "multiple_values_error":
            return self.multiple_values_error(*args)

        if msg == "no_value_error":
            return self.no_value_error(*args)

        try:
            idx = args.index("startcauses")
        except ValueError:
            msg_args = args
            causes = []
        else:
            msg_args = args[:idx]
            cause_args = args[idx + 1 :]
            cause_args_conditions = cause_args[::2]
            cause_args_ids = cause_args[1::2]
            causes = list(zip(cause_args_conditions, cause_args_ids))

        msg = msg.format(*msg_args)

        # For variant formatting, we sometimes have to construct specs
        # to format values properly. Find/replace all occurances of
        # Spec(...) with the string representation of the spec mentioned
        specs_to_construct = re.findall(r"Spec\(([^)]*)\)", msg)
        for spec_str in specs_to_construct:
            msg = msg.replace("Spec(%s)" % spec_str, str(spack.spec.Spec(spec_str)))

        for cause in set(causes):
            for c in self.get_cause_tree(cause):
                msg += f"\n{c}"

        return msg

    def message(self, errors) -> str:
        input_specs = ", ".join(elide_list([f"`{s}`" for s in self.input_specs], 5))
        header = f"failed to concretize {input_specs} for the following reasons:"
        messages = (
            f"    {idx+1:2}. {self.handle_error(msg, *args)}"
            for idx, (_, msg, args) in enumerate(errors)
        )
        return "\n".join((header, *messages))

    def raise_if_errors(self):
        initial_error_args = extract_args(self.model, "error")
        if not initial_error_args:
            return

        error_causation = clingo().Control()

        parent_dir = pathlib.Path(__file__).parent
        errors_lp = parent_dir / "error_messages.lp"

        def on_model(model):
            self.full_model = model.symbols(shown=True, terms=True)

        with error_causation.backend() as backend:
            for atom in self.model:
                atom_id = backend.add_atom(atom)
                backend.add_rule([atom_id], [], choice=False)

            error_causation.load(str(errors_lp))
            error_causation.ground([("base", []), ("error_messages", [])])
            _ = error_causation.solve(on_model=on_model)

        # No choices so there will be only one model
        error_args = extract_args(self.full_model, "error")
        errors = sorted(
            [(int(priority), msg, args) for priority, msg, *args in error_args], reverse=True
        )
        try:
            msg = self.message(errors)
        except Exception as e:
            msg = (
                f"unexpected error during concretization [{str(e)}]. "
                f"Please report a bug at https://github.com/spack/spack/issues"
            )
            raise spack.error.SpackError(msg) from e
        raise UnsatisfiableSpecError(msg)


class RequirementRule(NamedTuple):
    """Data class to collect information on a requirement"""

    pkg_name: str
    policy: str
    requirements: List["spack.spec.Spec"]
    condition: "spack.spec.Spec"
    kind: RequirementKind
    message: Optional[str]


class KnownCompiler(NamedTuple):
    """Data class to collect information on compilers"""

    spec: "spack.spec.Spec"
    os: str
    target: str
    available: bool
    compiler_obj: Optional["spack.compiler.Compiler"]

    def _key(self):
        return self.spec, self.os, self.target

    def __eq__(self, other: object):
        if not isinstance(other, KnownCompiler):
            return NotImplemented
        return self._key() == other._key()

    def __hash__(self):
        return hash(self._key())


class PyclingoDriver:
    def __init__(self, cores=True):
        """Driver for the Python clingo interface.

        Arguments:
            cores (bool): whether to generate unsatisfiable cores for better
                error reporting.
        """
        self.cores = cores
        # This attribute will be reset at each call to solve
        self.control = None

    def solve(self, setup, specs, reuse=None, output=None, control=None, allow_deprecated=False):
        """Set up the input and solve for dependencies of ``specs``.

        Arguments:
            setup (SpackSolverSetup): An object to set up the ASP problem.
            specs (list): List of ``Spec`` objects to solve for.
            reuse (None or list): list of concrete specs that can be reused
            output (None or OutputConfiguration): configuration object to set
                the output of this solve.
            control (clingo.Control): configuration for the solver. If None,
                default values will be used
            allow_deprecated: if True, allow deprecated versions in the solve

        Return:
            A tuple of the solve result, the timer for the different phases of the
            solve, and the internal statistics from clingo.
        """
        # avoid circular import
        import spack.bootstrap

        output = output or DEFAULT_OUTPUT_CONFIGURATION
        timer = spack.util.timer.Timer()

        # Initialize the control object for the solver
        self.control = control or default_clingo_control()

        # ensure core deps are present on Windows
        # needs to modify active config scope, so cannot be run within
        # bootstrap config scope
        if sys.platform == "win32":
            tty.debug("Ensuring basic dependencies {win-sdk, wgl} available")
            spack.bootstrap.core.ensure_winsdk_external_or_raise()

        timer.start("setup")
        asp_problem = setup.setup(specs, reuse=reuse, allow_deprecated=allow_deprecated)
        if output.out is not None:
            output.out.write(asp_problem)
        if output.setup_only:
            return Result(specs), None, None
        timer.stop("setup")

        timer.start("load")
        # Add the problem instance
        self.control.add("base", [], asp_problem)
        # Load the file itself
        parent_dir = os.path.dirname(__file__)
        self.control.load(os.path.join(parent_dir, "concretize.lp"))
        self.control.load(os.path.join(parent_dir, "heuristic.lp"))
        self.control.load(os.path.join(parent_dir, "display.lp"))
        if not setup.concretize_everything:
            self.control.load(os.path.join(parent_dir, "when_possible.lp"))

        # Binary compatibility is based on libc on Linux, and on the os tag elsewhere
        if using_libc_compatibility():
            self.control.load(os.path.join(parent_dir, "libc_compatibility.lp"))
        else:
            self.control.load(os.path.join(parent_dir, "os_compatibility.lp"))

        timer.stop("load")

        # Grounding is the first step in the solve -- it turns our facts
        # and first-order logic rules into propositional logic.
        timer.start("ground")
        self.control.ground([("base", [])])
        timer.stop("ground")

        # With a grounded program, we can run the solve.
        models = []  # stable models if things go well
        cores = []  # unsatisfiable cores if they do not

        def on_model(model):
            models.append((model.cost, model.symbols(shown=True, terms=True)))

        solve_kwargs = {
            "assumptions": setup.assumptions,
            "on_model": on_model,
            "on_core": cores.append,
        }

        if clingo_cffi():
            solve_kwargs["on_unsat"] = cores.append

        timer.start("solve")
        solve_result = self.control.solve(**solve_kwargs)
        timer.stop("solve")

        # once done, construct the solve result
        result = Result(specs)
        result.satisfiable = solve_result.satisfiable

        if result.satisfiable:
            # get the best model
            builder = SpecBuilder(specs, hash_lookup=setup.reusable_and_possible)
            min_cost, best_model = min(models)

            # first check for errors
            error_handler = ErrorHandler(best_model, specs)
            error_handler.raise_if_errors()

            # build specs from spec attributes in the model
            spec_attrs = [(name, tuple(rest)) for name, *rest in extract_args(best_model, "attr")]
            answers = builder.build_specs(spec_attrs)

            # add best spec to the results
            result.answers.append((list(min_cost), 0, answers))

            # get optimization criteria
            criteria_args = extract_args(best_model, "opt_criterion")
            result.criteria = build_criteria_names(min_cost, criteria_args)

            # record the number of models the solver considered
            result.nmodels = len(models)

            # record the possible dependencies in the solve
            result.possible_dependencies = setup.pkgs

        elif cores:
            result.control = self.control
            result.cores.extend(cores)

        if output.timers:
            timer.write_tty()
            print()

        if output.stats:
            print("Statistics:")
            pprint.pprint(self.control.statistics)

        result.raise_if_unsat()

        if result.satisfiable and result.unsolved_specs and setup.concretize_everything:
            unsolved_str = Result.format_unsolved(result.unsolved_specs)
            raise InternalConcretizerError(
                "Internal Spack error: the solver completed but produced specs"
                " that do not satisfy the request. Please report a bug at "
                f"https://github.com/spack/spack/issues\n\t{unsolved_str}"
            )

        return result, timer, self.control.statistics


class ConcreteSpecsByHash(collections.abc.Mapping):
    """Mapping containing concrete specs keyed by DAG hash.

    The mapping is ensured to be consistent, i.e. if a spec in the mapping has a dependency with
    hash X, it is ensured to be the same object in memory as the spec keyed by X.
    """

    def __init__(self) -> None:
        self.data: Dict[str, spack.spec.Spec] = {}
        self.explicit: Set[str] = set()

    def __getitem__(self, dag_hash: str) -> spack.spec.Spec:
        return self.data[dag_hash]

    def explicit_items(self) -> Iterator[Tuple[str, spack.spec.Spec]]:
        """Iterate on items that have been added explicitly, and not just as a dependency
        of other nodes.
        """
        for h, s in self.items():
            # We need to make an exception for gcc-runtime, until we can splice it.
            if h in self.explicit or s.name == "gcc-runtime":
                yield h, s

    def add(self, spec: spack.spec.Spec) -> bool:
        """Adds a new concrete spec to the mapping. Returns True if the spec was just added,
        False if the spec was already in the mapping.

        Calling this function marks the spec as added explicitly.

        Args:
            spec: spec to be added

        Raises:
            ValueError: if the spec is not concrete
        """
        if not spec.concrete:
            msg = (
                f"trying to store the non-concrete spec '{spec}' in a container "
                f"that only accepts concrete"
            )
            raise ValueError(msg)

        dag_hash = spec.dag_hash()
        self.explicit.add(dag_hash)
        if dag_hash in self.data:
            return False

        # Here we need to iterate on the input and rewire the copy.
        self.data[spec.dag_hash()] = spec.copy(deps=False)
        nodes_to_reconstruct = [spec]

        while nodes_to_reconstruct:
            input_parent = nodes_to_reconstruct.pop()
            container_parent = self.data[input_parent.dag_hash()]

            for edge in input_parent.edges_to_dependencies():
                input_child = edge.spec
                container_child = self.data.get(input_child.dag_hash())
                # Copy children that don't exist yet
                if container_child is None:
                    container_child = input_child.copy(deps=False)
                    self.data[input_child.dag_hash()] = container_child
                    nodes_to_reconstruct.append(input_child)

                # Rewire edges
                container_parent.add_dependency_edge(
                    dependency_spec=container_child, depflag=edge.depflag, virtuals=edge.virtuals
                )
        return True

    def __len__(self) -> int:
        return len(self.data)

    def __iter__(self):
        return iter(self.data)


# types for condition caching in solver setup
ConditionSpecKey = Tuple[str, Optional[TransformFunction]]
ConditionIdFunctionPair = Tuple[int, List[AspFunction]]
ConditionSpecCache = Dict[str, Dict[ConditionSpecKey, ConditionIdFunctionPair]]


class SpackSolverSetup:
    """Class to set up and run a Spack concretization solve."""

    def __init__(self, tests: bool = False):
        # these are all initialized in setup()
        self.gen: "ProblemInstanceBuilder" = ProblemInstanceBuilder()
        self.possible_virtuals: Set[str] = set()

        self.assumptions: List[Tuple["clingo.Symbol", bool]] = []  # type: ignore[name-defined]
        self.declared_versions: Dict[str, List[DeclaredVersion]] = collections.defaultdict(list)
        self.possible_versions: Dict[str, Set[GitOrStandardVersion]] = collections.defaultdict(set)
        self.deprecated_versions: Dict[str, Set[GitOrStandardVersion]] = collections.defaultdict(
            set
        )

        self.possible_compilers: List = []
        self.possible_oses: Set = set()
        self.variant_values_from_specs: Set = set()
        self.version_constraints: Set = set()
        self.target_constraints: Set = set()
        self.default_targets: List = []
        self.compiler_version_constraints: Set = set()
        self.post_facts: List = []

        self.reusable_and_possible: ConcreteSpecsByHash = ConcreteSpecsByHash()

        self._id_counter: Iterator[int] = itertools.count()
        self._trigger_cache: ConditionSpecCache = collections.defaultdict(dict)
        self._effect_cache: ConditionSpecCache = collections.defaultdict(dict)

        # Caches to optimize the setup phase of the solver
        self.target_specs_cache = None

        # whether to add installed/binary hashes to the solve
        self.tests = tests

        # If False allows for input specs that are not solved
        self.concretize_everything = True

        # Set during the call to setup
        self.pkgs: Set[str] = set()
        self.explicitly_required_namespaces: Dict[str, str] = {}

        # list of unique libc specs targeted by compilers (or an educated guess if no compiler)
        self.libcs: List[spack.spec.Spec] = []

    def pkg_version_rules(self, pkg):
        """Output declared versions of a package.

        This uses self.declared_versions so that we include any versions
        that arise from a spec.
        """

        def key_fn(version):
            # Origins are sorted by "provenance" first, see the Provenance enumeration above
            return version.origin, version.idx

        if isinstance(pkg, str):
            pkg = self.pkg_class(pkg)

        declared_versions = self.declared_versions[pkg.name]
        partially_sorted_versions = sorted(set(declared_versions), key=key_fn)

        most_to_least_preferred = []
        for _, group in itertools.groupby(partially_sorted_versions, key=key_fn):
            most_to_least_preferred.extend(
                list(sorted(group, reverse=True, key=lambda x: vn.ver(x.version)))
            )

        for weight, declared_version in enumerate(most_to_least_preferred):
            self.gen.fact(
                fn.pkg_fact(
                    pkg.name,
                    fn.version_declared(
                        declared_version.version, weight, str(declared_version.origin)
                    ),
                )
            )

        # Declare deprecated versions for this package, if any
        deprecated = self.deprecated_versions[pkg.name]
        for v in sorted(deprecated):
            self.gen.fact(fn.pkg_fact(pkg.name, fn.deprecated_version(v)))

    def spec_versions(self, spec):
        """Return list of clauses expressing spec's version constraints."""
        spec = specify(spec)
        msg = "Internal Error: spec with no name occured. Please report to the spack maintainers."
        assert spec.name, msg

        if spec.concrete:
            return [fn.attr("version", spec.name, spec.version)]

        if spec.versions == vn.any_version:
            return []

        # record all version constraints for later
        self.version_constraints.add((spec.name, spec.versions))
        return [fn.attr("node_version_satisfies", spec.name, spec.versions)]

    def target_ranges(self, spec, single_target_fn):
        target = spec.architecture.target

        # Check if the target is a concrete target
        if str(target) in archspec.cpu.TARGETS:
            return [single_target_fn(spec.name, target)]

        self.target_constraints.add(target)
        return [fn.attr("node_target_satisfies", spec.name, target)]

    def conflict_rules(self, pkg):
        for when_spec, conflict_specs in pkg.conflicts.items():
            when_spec_msg = "conflict constraint %s" % str(when_spec)
            when_spec_id = self.condition(when_spec, name=pkg.name, msg=when_spec_msg)

            for conflict_spec, conflict_msg in conflict_specs:
                conflict_spec = spack.spec.Spec(conflict_spec)
                if conflict_msg is None:
                    conflict_msg = f"{pkg.name}: "
                    if when_spec == spack.spec.Spec():
                        conflict_msg += f"conflicts with '{conflict_spec}'"
                    else:
                        conflict_msg += f"'{conflict_spec}' conflicts with '{when_spec}'"

                spec_for_msg = conflict_spec
                if conflict_spec == spack.spec.Spec():
                    spec_for_msg = spack.spec.Spec(pkg.name)
                conflict_spec_msg = f"conflict is triggered when {str(spec_for_msg)}"
                conflict_spec_id = self.condition(
                    conflict_spec, name=conflict_spec.name or pkg.name, msg=conflict_spec_msg
                )
                self.gen.fact(
                    fn.pkg_fact(
                        pkg.name, fn.conflict(conflict_spec_id, when_spec_id, conflict_msg)
                    )
                )
                self.gen.newline()

    def package_languages(self, pkg):
        for when_spec, languages in pkg.languages.items():
            condition_msg = f"{pkg.name} needs the {', '.join(sorted(languages))} language"
            if when_spec != spack.spec.Spec():
                condition_msg += f" when {when_spec}"
            condition_id = self.condition(when_spec, name=pkg.name, msg=condition_msg)
            for language in sorted(languages):
                self.gen.fact(fn.pkg_fact(pkg.name, fn.language(condition_id, language)))
        self.gen.newline()

    def config_compatible_os(self):
        """Facts about compatible os's specified in configs"""
        self.gen.h2("Compatible OS from concretizer config file")
        os_data = spack.config.get("concretizer:os_compatible", {})
        for recent, reusable in os_data.items():
            for old in reusable:
                self.gen.fact(fn.os_compatible(recent, old))
                self.gen.newline()

    def compiler_facts(self):
        """Facts about available compilers."""

        self.gen.h2("Available compilers")
        for compiler_id, compiler in enumerate(self.possible_compilers):
            self.gen.fact(fn.compiler_id(compiler_id))
            self.gen.fact(fn.compiler_name(compiler_id, compiler.spec.name))
            self.gen.fact(fn.compiler_version(compiler_id, compiler.spec.version))

            if compiler.os:
                self.gen.fact(fn.compiler_os(compiler_id, compiler.os))

            if compiler.target is not None:
                self.gen.fact(fn.compiler_target(compiler_id, compiler.target))

            if compiler.compiler_obj is not None:
                c = compiler.compiler_obj
                for flag_type, flags in c.flags.items():
                    for flag in flags:
                        self.gen.fact(fn.compiler_flag(compiler_id, flag_type, flag))

            if compiler.available:
                self.gen.fact(fn.compiler_available(compiler_id))

            self.gen.fact(fn.compiler_weight(compiler_id, compiler_id))
            self.gen.newline()

    def package_requirement_rules(self, pkg):
        parser = RequirementParser(spack.config.CONFIG)
        self.emit_facts_from_requirement_rules(parser.rules(pkg))

    def pkg_rules(self, pkg, tests):
        pkg = self.pkg_class(pkg)

        # Namespace of the package
        self.gen.fact(fn.pkg_fact(pkg.name, fn.namespace(pkg.namespace)))

        # versions
        self.pkg_version_rules(pkg)
        self.gen.newline()

        # languages
        self.package_languages(pkg)

        # variants
        self.variant_rules(pkg)

        # conflicts
        self.conflict_rules(pkg)

        # virtuals
        self.package_provider_rules(pkg)

        # dependencies
        self.package_dependencies_rules(pkg)

        # virtual preferences
        self.virtual_preferences(
            pkg.name,
            lambda v, p, i: self.gen.fact(fn.pkg_fact(pkg.name, fn.provider_preference(v, p, i))),
        )

        self.package_requirement_rules(pkg)

        # trigger and effect tables
        self.trigger_rules()
        self.effect_rules()

    def trigger_rules(self):
        """Flushes all the trigger rules collected so far, and clears the cache."""
        if not self._trigger_cache:
            return

        self.gen.h2("Trigger conditions")
        for name in self._trigger_cache:
            cache = self._trigger_cache[name]
            for (spec_str, _), (trigger_id, requirements) in cache.items():
                self.gen.fact(fn.pkg_fact(name, fn.trigger_id(trigger_id)))
                self.gen.fact(fn.pkg_fact(name, fn.trigger_msg(spec_str)))
                for predicate in requirements:
                    self.gen.fact(fn.condition_requirement(trigger_id, *predicate.args))
                self.gen.newline()
        self._trigger_cache.clear()

    def effect_rules(self):
        """Flushes all the effect rules collected so far, and clears the cache."""
        if not self._effect_cache:
            return

        self.gen.h2("Imposed requirements")
        for name in self._effect_cache:
            cache = self._effect_cache[name]
            for (spec_str, _), (effect_id, requirements) in cache.items():
                self.gen.fact(fn.pkg_fact(name, fn.effect_id(effect_id)))
                self.gen.fact(fn.pkg_fact(name, fn.effect_msg(spec_str)))
                for predicate in requirements:
                    self.gen.fact(fn.imposed_constraint(effect_id, *predicate.args))
                self.gen.newline()
        self._effect_cache.clear()

    def variant_rules(self, pkg):
        for name, entry in sorted(pkg.variants.items()):
            variant, when = entry

            if spack.spec.Spec() in when:
                # unconditional variant
                self.gen.fact(fn.pkg_fact(pkg.name, fn.variant(name)))
            else:
                # conditional variant
                for w in when:
                    msg = "%s has variant %s" % (pkg.name, name)
                    if str(w):
                        msg += " when %s" % w

                    cond_id = self.condition(w, name=pkg.name, msg=msg)
                    self.gen.fact(fn.pkg_fact(pkg.name, fn.conditional_variant(cond_id, name)))

            single_value = not variant.multi
            if single_value:
                self.gen.fact(fn.pkg_fact(pkg.name, fn.variant_single_value(name)))
                self.gen.fact(
                    fn.pkg_fact(
                        pkg.name, fn.variant_default_value_from_package_py(name, variant.default)
                    )
                )
            else:
                spec_variant = variant.make_default()
                defaults = spec_variant.value
                for val in sorted(defaults):
                    self.gen.fact(
                        fn.pkg_fact(pkg.name, fn.variant_default_value_from_package_py(name, val))
                    )

            values = variant.values
            if values is None:
                values = []
            elif isinstance(values, spack.variant.DisjointSetsOfValues):
                union = set()
                # Encode the disjoint sets in the logic program
                for sid, s in enumerate(values.sets):
                    for value in s:
                        self.gen.fact(
                            fn.pkg_fact(
                                pkg.name, fn.variant_value_from_disjoint_sets(name, value, sid)
                            )
                        )
                    union.update(s)
                values = union

            # make sure that every variant has at least one possible value
            if not values:
                values = [variant.default]

            for value in sorted(values):
                if getattr(value, "when", True) is not True:  # when=True means unconditional
                    condition_spec = spack.spec.Spec("{0}={1}".format(name, value))
                    if value.when is False:
                        # This value is a conflict
                        # Cannot just prevent listing it as a possible value because it could
                        # also come in as a possible value from the command line
                        trigger_id = self.condition(
                            condition_spec,
                            name=pkg.name,
                            msg="invalid variant value {0}={1}".format(name, value),
                        )
                        constraint_id = self.condition(
                            spack.spec.Spec(),
                            name=pkg.name,
                            msg="empty (total) conflict constraint",
                        )
                        msg = "variant {0}={1} is conditionally disabled".format(name, value)
                        self.gen.fact(
                            fn.pkg_fact(pkg.name, fn.conflict(trigger_id, constraint_id, msg))
                        )
                    else:
                        imposed = spack.spec.Spec(value.when)
                        imposed.name = pkg.name

                        self.condition(
                            required_spec=condition_spec,
                            imposed_spec=imposed,
                            name=pkg.name,
                            msg="%s variant %s value %s when %s" % (pkg.name, name, value, when),
                        )
                self.gen.fact(fn.pkg_fact(pkg.name, fn.variant_possible_value(name, value)))

            if variant.sticky:
                self.gen.fact(fn.pkg_fact(pkg.name, fn.variant_sticky(name)))

            self.gen.newline()

    def _get_condition_id(
        self,
        named_cond: spack.spec.Spec,
        cache: ConditionSpecCache,
        body: bool,
        transform: Optional[TransformFunction] = None,
    ) -> int:
        """Get the id for one half of a condition (either a trigger or an imposed constraint).

        Construct a key from the condition spec and any associated transformation, and
        cache the ASP functions that they imply. The saved functions will be output
        later in ``trigger_rules()`` and ``effect_rules()``.

        Returns:
            The id of the cached trigger or effect.

        """
        pkg_cache = cache[named_cond.name]

        named_cond_key = (str(named_cond), transform)
        result = pkg_cache.get(named_cond_key)
        if result:
            return result[0]

        cond_id = next(self._id_counter)
        requirements = self.spec_clauses(named_cond, body=body)
        if transform:
            requirements = transform(named_cond, requirements)
        pkg_cache[named_cond_key] = (cond_id, requirements)

        return cond_id

    def condition(
        self,
        required_spec: spack.spec.Spec,
        imposed_spec: Optional[spack.spec.Spec] = None,
        name: Optional[str] = None,
        msg: Optional[str] = None,
        transform_required: Optional[TransformFunction] = None,
        transform_imposed: Optional[TransformFunction] = remove_node,
    ):
        """Generate facts for a dependency or virtual provider condition.

        Arguments:
            required_spec: the constraints that triggers this condition
            imposed_spec: the constraints that are imposed when this condition is triggered
            name: name for `required_spec` (required if required_spec is anonymous, ignored if not)
            msg: description of the condition
            transform_required: transformation applied to facts from the required spec. Defaults
                to leave facts as they are.
            transform_imposed: transformation applied to facts from the imposed spec. Defaults
                to removing "node" and "virtual_node" facts.
        Returns:
            int: id of the condition created by this function
        """
        name = required_spec.name or name
        if not name:
            raise ValueError(f"Must provide a name for anonymous condition: '{required_spec}'")

        with spec_with_name(required_spec, name):
            # Check if we can emit the requirements before updating the condition ID counter.
            # In this way, if a condition can't be emitted but the exception is handled in the
            # caller, we won't emit partial facts.

            condition_id = next(self._id_counter)
            trigger_id = self._get_condition_id(
                required_spec, cache=self._trigger_cache, body=True, transform=transform_required
            )
            self.gen.fact(fn.pkg_fact(required_spec.name, fn.condition(condition_id)))
            self.gen.fact(fn.condition_reason(condition_id, msg))
            self.gen.fact(
                fn.pkg_fact(required_spec.name, fn.condition_trigger(condition_id, trigger_id))
            )
            if not imposed_spec:
                return condition_id

            effect_id = self._get_condition_id(
                imposed_spec, cache=self._effect_cache, body=False, transform=transform_imposed
            )
            self.gen.fact(
                fn.pkg_fact(required_spec.name, fn.condition_effect(condition_id, effect_id))
            )

            return condition_id

    def impose(self, condition_id, imposed_spec, node=True, name=None, body=False):
        imposed_constraints = self.spec_clauses(imposed_spec, body=body, required_from=name)
        for pred in imposed_constraints:
            # imposed "node"-like conditions are no-ops
            if not node and pred.args[0] in ("node", "virtual_node"):
                continue
            self.gen.fact(fn.imposed_constraint(condition_id, *pred.args))

    def package_provider_rules(self, pkg):
        for vpkg_name in pkg.provided_virtual_names():
            if vpkg_name not in self.possible_virtuals:
                continue
            self.gen.fact(fn.pkg_fact(pkg.name, fn.possible_provider(vpkg_name)))

        for when, provided in pkg.provided.items():
            for vpkg in provided:
                if vpkg.name not in self.possible_virtuals:
                    continue

                msg = f"{pkg.name} provides {vpkg} when {when}"
                condition_id = self.condition(when, vpkg, pkg.name, msg)
                self.gen.fact(
                    fn.pkg_fact(when.name, fn.provider_condition(condition_id, vpkg.name))
                )
            self.gen.newline()

        for when, sets_of_virtuals in pkg.provided_together.items():
            condition_id = self.condition(
                when, name=pkg.name, msg="Virtuals are provided together"
            )
            for set_id, virtuals_together in enumerate(sets_of_virtuals):
                for name in virtuals_together:
                    self.gen.fact(
                        fn.pkg_fact(pkg.name, fn.provided_together(condition_id, set_id, name))
                    )
            self.gen.newline()

    def package_dependencies_rules(self, pkg):
        """Translate 'depends_on' directives into ASP logic."""
        for cond, deps_by_name in sorted(pkg.dependencies.items()):
            for _, dep in sorted(deps_by_name.items()):
                depflag = dep.depflag
                # Skip test dependencies if they're not requested
                if not self.tests:
                    depflag &= ~dt.TEST

                # ... or if they are requested only for certain packages
                elif not isinstance(self.tests, bool) and pkg.name not in self.tests:
                    depflag &= ~dt.TEST

                # if there are no dependency types to be considered
                # anymore, don't generate the dependency
                if not depflag:
                    continue

                msg = f"{pkg.name} depends on {dep.spec}"
                if cond != spack.spec.Spec():
                    msg += f" when {cond}"
                else:
                    pass

                def track_dependencies(input_spec, requirements):
                    return requirements + [fn.attr("track_dependencies", input_spec.name)]

                def dependency_holds(input_spec, requirements):
                    return remove_node(input_spec, requirements) + [
                        fn.attr(
                            "dependency_holds", pkg.name, input_spec.name, dt.flag_to_string(t)
                        )
                        for t in dt.ALL_FLAGS
                        if t & depflag
                    ]

                self.condition(
                    cond,
                    dep.spec,
                    name=pkg.name,
                    msg=msg,
                    transform_required=track_dependencies,
                    transform_imposed=dependency_holds,
                )

                self.gen.newline()

    def virtual_preferences(self, pkg_name, func):
        """Call func(vspec, provider, i) for each of pkg's provider prefs."""
        config = spack.config.get("packages")
        pkg_prefs = config.get(pkg_name, {}).get("providers", {})
        for vspec, providers in pkg_prefs.items():
            if vspec not in self.possible_virtuals:
                continue

            for i, provider in enumerate(providers):
                provider_name = spack.spec.Spec(provider).name
                func(vspec, provider_name, i)
            self.gen.newline()

    def provider_defaults(self):
        self.gen.h2("Default virtual providers")
        self.virtual_preferences(
            "all", lambda v, p, i: self.gen.fact(fn.default_provider_preference(v, p, i))
        )

    def provider_requirements(self):
        self.gen.h2("Requirements on virtual providers")
        parser = RequirementParser(spack.config.CONFIG)
        for virtual_str in sorted(self.possible_virtuals):
            rules = parser.rules_from_virtual(virtual_str)
            if rules:
                self.emit_facts_from_requirement_rules(rules)
                self.trigger_rules()
                self.effect_rules()

    def emit_facts_from_requirement_rules(self, rules: List[RequirementRule]):
        """Generate facts to enforce requirements.

        Args:
            rules: rules for which we want facts to be emitted
        """
        for requirement_grp_id, rule in enumerate(rules):
            virtual = rule.kind == RequirementKind.VIRTUAL

            pkg_name, policy, requirement_grp = rule.pkg_name, rule.policy, rule.requirements
            requirement_weight = 0

            # Write explicitly if a requirement is conditional or not
            if rule.condition != spack.spec.Spec():
                msg = f"condition to activate requirement {requirement_grp_id}"
                try:
                    main_condition_id = self.condition(rule.condition, name=pkg_name, msg=msg)
                except Exception as e:
                    if rule.kind != RequirementKind.DEFAULT:
                        raise RuntimeError(
                            "cannot emit requirements for the solver: " + str(e)
                        ) from e
                    continue

                self.gen.fact(
                    fn.requirement_conditional(pkg_name, requirement_grp_id, main_condition_id)
                )

            self.gen.fact(fn.requirement_group(pkg_name, requirement_grp_id))
            self.gen.fact(fn.requirement_policy(pkg_name, requirement_grp_id, policy))
            if rule.message:
                self.gen.fact(fn.requirement_message(pkg_name, requirement_grp_id, rule.message))
            self.gen.newline()

            for input_spec in requirement_grp:
                spec = spack.spec.Spec(input_spec)
                if not spec.name:
                    spec.name = pkg_name
                spec.attach_git_version_lookup()

                when_spec = spec
                if virtual:
                    when_spec = spack.spec.Spec(pkg_name)

                try:
                    # With virtual we want to emit "node" and "virtual_node" in imposed specs
                    transform: Optional[TransformFunction] = remove_node
                    if virtual:
                        transform = None

                    member_id = self.condition(
                        required_spec=when_spec,
                        imposed_spec=spec,
                        name=pkg_name,
                        transform_imposed=transform,
                        msg=f"{input_spec} is a requirement for package {pkg_name}",
                    )
                except Exception as e:
                    # Do not raise if the rule comes from the 'all' subsection, since usability
                    # would be impaired. If a rule does not apply for a specific package, just
                    # discard it.
                    if rule.kind != RequirementKind.DEFAULT:
                        raise RuntimeError(
                            "cannot emit requirements for the solver: " + str(e)
                        ) from e
                    continue

                self.gen.fact(fn.requirement_group_member(member_id, pkg_name, requirement_grp_id))
                self.gen.fact(fn.requirement_has_weight(member_id, requirement_weight))
                self.gen.newline()
                requirement_weight += 1

    def external_packages(self):
        """Facts on external packages, from packages.yaml and implicit externals."""
        packages_yaml = _external_config_with_implicit_externals(spack.config.CONFIG)

        self.gen.h1("External packages")
        spec_filters = []
        concretizer_yaml = spack.config.get("concretizer")
        reuse_yaml = concretizer_yaml.get("reuse")
        if isinstance(reuse_yaml, typing.Mapping):
            default_include = reuse_yaml.get("include", [])
            default_exclude = reuse_yaml.get("exclude", [])
            libc_externals = list(all_libcs())
            for source in reuse_yaml.get("from", []):
                if source["type"] != "external":
                    continue

                include = source.get("include", default_include)
                if include:
                    # Since libcs are implicit externals, we need to implicitly include them
                    include = include + libc_externals
                exclude = source.get("exclude", default_exclude)
                spec_filters.append(
                    SpecFilter(
                        factory=lambda: [],
                        is_usable=lambda x: True,
                        include=include,
                        exclude=exclude,
                    )
                )

        for pkg_name, data in packages_yaml.items():
            if pkg_name == "all":
                continue

            # This package does not appear in any repository
            if pkg_name not in spack.repo.PATH:
                continue

            # This package is not among possible dependencies
            if pkg_name not in self.pkgs:
                continue

            # Check if the external package is buildable. If it is
            # not then "external(<pkg>)" is a fact, unless we can
            # reuse an already installed spec.
            external_buildable = data.get("buildable", True)
            if not external_buildable:
                self.gen.fact(fn.buildable_false(pkg_name))

            # Read a list of all the specs for this package
            externals = data.get("externals", [])
            candidate_specs = [
                spack.spec.parse_with_version_concrete(x["spec"]) for x in externals
            ]

            selected_externals = set()
            if spec_filters:
                for current_filter in spec_filters:
                    current_filter.factory = lambda: candidate_specs
                    selected_externals.update(current_filter.selected_specs())

            # Emit facts for externals specs. Note that "local_idx" is the index of the spec
            # in packages:<pkg_name>:externals. This means:
            #
            # packages:<pkg_name>:externals[local_idx].spec == spec
            external_versions = []
            for local_idx, spec in enumerate(candidate_specs):
                msg = f"{spec.name} available as external when satisfying {spec}"

                if spec_filters and spec not in selected_externals:
                    continue

                if not spec.versions.concrete:
                    warnings.warn(f"cannot use the external spec {spec}: needs a concrete version")
                    continue

                def external_imposition(input_spec, requirements):
                    return requirements + [
                        fn.attr("external_conditions_hold", input_spec.name, local_idx)
                    ]

                try:
                    self.condition(spec, spec, msg=msg, transform_imposed=external_imposition)
                except (spack.error.SpecError, RuntimeError) as e:
                    warnings.warn(f"while setting up external spec {spec}: {e}")
                    continue
                external_versions.append((spec.version, local_idx))
                self.possible_versions[spec.name].add(spec.version)
                self.gen.newline()

            # Order the external versions to prefer more recent versions
            # even if specs in packages.yaml are not ordered that way
            external_versions = [
                (v, idx, external_id)
                for idx, (v, external_id) in enumerate(sorted(external_versions, reverse=True))
            ]
            for version, idx, external_id in external_versions:
                self.declared_versions[pkg_name].append(
                    DeclaredVersion(version=version, idx=idx, origin=Provenance.EXTERNAL)
                )

            self.trigger_rules()
            self.effect_rules()

    def preferred_variants(self, pkg_name):
        """Facts on concretization preferences, as read from packages.yaml"""
        preferences = spack.package_prefs.PackagePrefs
        preferred_variants = preferences.preferred_variants(pkg_name)
        if not preferred_variants:
            return

        for variant_name in sorted(preferred_variants):
            variant = preferred_variants[variant_name]
            values = variant.value

            if not isinstance(values, tuple):
                values = (values,)

            # perform validation of the variant and values
            spec = spack.spec.Spec(pkg_name)
            try:
                spec.update_variant_validate(variant_name, values)
            except (spack.variant.InvalidVariantValueError, KeyError, ValueError) as e:
                tty.debug(
                    f"[SETUP]: rejected {str(variant)} as a preference for {pkg_name}: {str(e)}"
                )
                continue

            for value in values:
                self.variant_values_from_specs.add((pkg_name, variant.name, value))
                self.gen.fact(
                    fn.variant_default_value_from_packages_yaml(pkg_name, variant.name, value)
                )

    def target_preferences(self):
        key_fn = spack.package_prefs.PackagePrefs("all", "target")

        if not self.target_specs_cache:
            self.target_specs_cache = [
                spack.spec.Spec("target={0}".format(target_name))
                for _, target_name in self.default_targets
            ]

        package_targets = self.target_specs_cache[:]
        package_targets.sort(key=key_fn)
        for i, preferred in enumerate(package_targets):
            self.gen.fact(fn.target_weight(str(preferred.architecture.target), i))

    def spec_clauses(
        self,
        spec: spack.spec.Spec,
        *,
        body: bool = False,
        transitive: bool = True,
        expand_hashes: bool = False,
        concrete_build_deps=False,
        required_from: Optional[str] = None,
    ) -> List[AspFunction]:
        """Wrap a call to `_spec_clauses()` into a try/except block with better error handling.

        Arguments are as for ``_spec_clauses()`` except ``required_from``.

        Arguments:
            required_from: name of package that caused this call.
        """
        try:
            clauses = self._spec_clauses(
                spec,
                body=body,
                transitive=transitive,
                expand_hashes=expand_hashes,
                concrete_build_deps=concrete_build_deps,
            )
        except RuntimeError as exc:
            msg = str(exc)
            if required_from:
                msg += f" [required from package '{required_from}']"
            raise RuntimeError(msg)
        return clauses

    def _spec_clauses(
        self,
        spec: spack.spec.Spec,
        *,
        body: bool = False,
        transitive: bool = True,
        expand_hashes: bool = False,
        concrete_build_deps: bool = False,
    ) -> List[AspFunction]:
        """Return a list of clauses for a spec mandates are true.

        Arguments:
            spec: the spec to analyze
            body: if True, generate clauses to be used in rule bodies (final values) instead
                of rule heads (setters).
            transitive: if False, don't generate clauses from dependencies (default True)
            expand_hashes: if True, descend into hashes of concrete specs (default False)
            concrete_build_deps: if False, do not include pure build deps of concrete specs
                (as they have no effect on runtime constraints)

        Normally, if called with ``transitive=True``, ``spec_clauses()`` just generates
        hashes for the dependency requirements of concrete specs. If ``expand_hashes``
        is ``True``, we'll *also* output all the facts implied by transitive hashes,
        which are redundant during a solve but useful outside of one (e.g.,
        for spec ``diff``).
        """
        clauses = []

        f: Union[Type[_Head], Type[_Body]] = _Body if body else _Head

        if spec.name:
            clauses.append(f.node(spec.name) if not spec.virtual else f.virtual_node(spec.name))
        if spec.namespace:
            clauses.append(f.namespace(spec.name, spec.namespace))

        clauses.extend(self.spec_versions(spec))

        # seed architecture at the root (we'll propagate later)
        # TODO: use better semantics.
        arch = spec.architecture
        if arch:
            if arch.platform:
                clauses.append(f.node_platform(spec.name, arch.platform))
            if arch.os:
                clauses.append(f.node_os(spec.name, arch.os))
            if arch.target:
                clauses.extend(self.target_ranges(spec, f.node_target))

        # variants
        for vname, variant in sorted(spec.variants.items()):
            values = variant.value
            if not isinstance(values, (list, tuple)):
                values = [values]

            for value in values:
                # * is meaningless for concretization -- just for matching
                if value == "*":
                    continue

                pkg_cls = spack.repo.PATH.get_pkg_class(spec.name)
                # validate variant value only if spec not concrete
                if not spec.concrete:
<<<<<<< HEAD
                    reserved_names = spack.directives.reserved_names
                    if not spec.virtual and vname not in reserved_names:
=======
                    if not spec.virtual and vname not in spack.variant.reserved_names:
                        pkg_cls = self.pkg_class(spec.name)
>>>>>>> d41fb3d5
                        try:
                            variant_def, _ = pkg_cls.variants[vname]
                        except KeyError:
                            if not variant.propagate:
                                msg = 'variant "{0}" not found in package "{1}"'
                                raise RuntimeError(msg.format(vname, spec.name))
                        else:
                            variant_def.validate_or_raise(
                                variant, spack.repo.PATH.get_pkg_class(spec.name)
                            )

                if vname in pkg_cls.variants:
                    clauses.append(f.variant_value(spec.name, vname, value))
                if variant.propagate:
                    clauses.append(f.propagate(spec.name, fn.variant_value(vname, value)))

                # Tell the concretizer that this is a possible value for the
                # variant, to account for things like int/str values where we
                # can't enumerate the valid values
                self.variant_values_from_specs.add((spec.name, vname, value))

        # compiler and compiler version
        if spec.compiler:
            clauses.append(f.node_compiler(spec.name, spec.compiler.name))

            if spec.compiler.concrete:
                clauses.append(
                    f.node_compiler_version(spec.name, spec.compiler.name, spec.compiler.version)
                )

            elif spec.compiler.versions and spec.compiler.versions != vn.any_version:
                # The condition above emits a facts only if we have an actual constraint
                # on the compiler version, and avoids emitting them if any version is fine
                clauses.append(
                    fn.attr(
                        "node_compiler_version_satisfies",
                        spec.name,
                        spec.compiler.name,
                        spec.compiler.versions,
                    )
                )
                self.compiler_version_constraints.add(spec.compiler)

        # compiler flags
        for flag_type, flags in spec.compiler_flags.items():
            for flag in flags:
                clauses.append(f.node_flag(spec.name, flag_type, flag))
                if not spec.concrete and flag.propagate is True:
                    clauses.append(
                        f.propagate(
                            spec.name, fn.node_flag(flag_type, flag), fn.edge_types("link", "run")
                        )
                    )

        # dependencies
        if spec.concrete:
            # older specs do not have package hashes, so we have to do this carefully
            package_hash = getattr(spec, "_package_hash", None)
            if package_hash:
                clauses.append(fn.attr("package_hash", spec.name, package_hash))
            clauses.append(fn.attr("hash", spec.name, spec.dag_hash()))

        edges = spec.edges_from_dependents()
        virtuals = [x for x in itertools.chain.from_iterable([edge.virtuals for edge in edges])]
        if not body:
            for virtual in virtuals:
                clauses.append(fn.attr("provider_set", spec.name, virtual))
                clauses.append(fn.attr("virtual_node", virtual))
        else:
            for virtual in virtuals:
                clauses.append(fn.attr("virtual_on_incoming_edges", spec.name, virtual))

        # If the spec is external and concrete, we allow all the libcs on the system
        if spec.external and spec.concrete and using_libc_compatibility():
            for libc in self.libcs:
                clauses.append(fn.attr("compatible_libc", spec.name, libc.name, libc.version))

        # add all clauses from dependencies
        if transitive:
            # TODO: Eventually distinguish 2 deps on the same pkg (build and link)
            for dspec in spec.edges_to_dependencies():
                dep = dspec.spec

                if spec.concrete:
                    # GCC runtime is solved again by clingo, even on concrete specs, to give
                    # the possibility to reuse specs built against a different runtime.
                    if dep.name == "gcc-runtime":
                        continue

                    # libc is also solved again by clingo, but in this case the compatibility
                    # is not encoded in the parent node - so we need to emit explicit facts
                    if "libc" in dspec.virtuals:
                        for libc in self.libcs:
                            if libc_is_compatible(libc, dep):
                                clauses.append(
                                    fn.attr("compatible_libc", spec.name, libc.name, libc.version)
                                )
                        continue

                    # We know dependencies are real for concrete specs. For abstract
                    # specs they just mean the dep is somehow in the DAG.
                    for dtype in dt.ALL_FLAGS:
                        if not dspec.depflag & dtype:
                            continue
                        # skip build dependencies of already-installed specs
                        if concrete_build_deps or dtype != dt.BUILD:
                            clauses.append(
                                fn.attr(
                                    "depends_on", spec.name, dep.name, dt.flag_to_string(dtype)
                                )
                            )
                            for virtual_name in dspec.virtuals:
                                clauses.append(
                                    fn.attr("virtual_on_edge", spec.name, dep.name, virtual_name)
                                )
                                clauses.append(fn.attr("virtual_node", virtual_name))

                    # imposing hash constraints for all but pure build deps of
                    # already-installed concrete specs.
                    if concrete_build_deps or dspec.depflag != dt.BUILD:
                        clauses.append(fn.attr("hash", dep.name, dep.dag_hash()))

                # if the spec is abstract, descend into dependencies.
                # if it's concrete, then the hashes above take care of dependency
                # constraints, but expand the hashes if asked for.
                if not spec.concrete or expand_hashes:
                    clauses.extend(
                        self._spec_clauses(
                            dep,
                            body=body,
                            expand_hashes=expand_hashes,
                            concrete_build_deps=concrete_build_deps,
                        )
                    )

        return clauses

    def define_package_versions_and_validate_preferences(
        self, possible_pkgs: Set[str], *, require_checksum: bool, allow_deprecated: bool
    ):
        """Declare any versions in specs not declared in packages."""
        packages_yaml = spack.config.get("packages")
        for pkg_name in possible_pkgs:
            pkg_cls = self.pkg_class(pkg_name)

            # All the versions from the corresponding package.py file. Since concepts
            # like being a "develop" version or being preferred exist only at a
            # package.py level, sort them in this partial list here
            package_py_versions = sorted(
                pkg_cls.versions.items(), key=concretization_version_order, reverse=True
            )

            if require_checksum and pkg_cls.has_code:
                package_py_versions = [
                    x for x in package_py_versions if _is_checksummed_version(x)
                ]

            for idx, (v, version_info) in enumerate(package_py_versions):
                if version_info.get("deprecated", False):
                    self.deprecated_versions[pkg_name].add(v)
                    if not allow_deprecated:
                        continue

                self.possible_versions[pkg_name].add(v)
                self.declared_versions[pkg_name].append(
                    DeclaredVersion(version=v, idx=idx, origin=Provenance.PACKAGE_PY)
                )

            if pkg_name not in packages_yaml or "version" not in packages_yaml[pkg_name]:
                continue

            version_defs: List[GitOrStandardVersion] = []

            for vstr in packages_yaml[pkg_name]["version"]:
                v = vn.ver(vstr)

                if isinstance(v, vn.GitVersion):
                    if not require_checksum or v.is_commit:
                        version_defs.append(v)
                else:
                    matches = [x for x in self.possible_versions[pkg_name] if x.satisfies(v)]
                    matches.sort(reverse=True)
                    if not matches:
                        raise spack.config.ConfigError(
                            f"Preference for version {v} does not match any known "
                            f"version of {pkg_name} (in its package.py or any external)"
                        )
                    version_defs.extend(matches)

            for weight, vdef in enumerate(llnl.util.lang.dedupe(version_defs)):
                self.declared_versions[pkg_name].append(
                    DeclaredVersion(version=vdef, idx=weight, origin=Provenance.PACKAGES_YAML)
                )
                self.possible_versions[pkg_name].add(vdef)

    def define_ad_hoc_versions_from_specs(
        self, specs, origin, *, allow_deprecated: bool, require_checksum: bool
    ):
        """Add concrete versions to possible versions from lists of CLI/dev specs."""
        for s in traverse.traverse_nodes(specs):
            # If there is a concrete version on the CLI *that we know nothing
            # about*, add it to the known versions. Use idx=0, which is the
            # best possible, so they're guaranteed to be used preferentially.
            version = s.versions.concrete

            if version is None or (any((v == version) for v in self.possible_versions[s.name])):
                continue

            if require_checksum and not _is_checksummed_git_version(version):
                raise UnsatisfiableSpecError(
                    s.format("No matching version for constraint {name}{@versions}")
                )

            if not allow_deprecated and version in self.deprecated_versions[s.name]:
                continue

            declared = DeclaredVersion(version=version, idx=0, origin=origin)
            self.declared_versions[s.name].append(declared)
            self.possible_versions[s.name].add(version)

    def _supported_targets(self, compiler_name, compiler_version, targets):
        """Get a list of which targets are supported by the compiler.

        Results are ordered most to least recent.
        """
        supported = []

        for target in targets:
            try:
                with warnings.catch_warnings():
                    warnings.simplefilter("ignore")
                    target.optimization_flags(compiler_name, str(compiler_version))
                supported.append(target)
            except archspec.cpu.UnsupportedMicroarchitecture:
                continue
            except ValueError:
                continue

        return sorted(supported, reverse=True)

    def platform_defaults(self):
        self.gen.h2("Default platform")
        platform = spack.platforms.host()
        self.gen.fact(fn.node_platform_default(platform))
        self.gen.fact(fn.allowed_platform(platform))

    def os_defaults(self, specs):
        self.gen.h2("Possible operating systems")
        platform = spack.platforms.host()

        # create set of OS's to consider
        buildable = set(platform.operating_sys.keys())

        # Consider any OS's mentioned on the command line. We need this to
        # cross-concretize in CI, and for some tests.
        # TODO: OS should really be more than just a label -- rework this.
        for spec in specs:
            if spec.architecture and spec.architecture.os:
                buildable.add(spec.architecture.os)

        # make directives for buildable OS's
        for build_os in sorted(buildable):
            self.gen.fact(fn.buildable_os(build_os))

        def keyfun(os):
            return (
                os == platform.default_os,  # prefer default
                os not in buildable,  # then prefer buildables
                os,  # then sort by name
            )

        all_oses = buildable.union(self.possible_oses)
        ordered_oses = sorted(all_oses, key=keyfun, reverse=True)

        # output the preference order of OS's for the concretizer to choose
        for i, os_name in enumerate(ordered_oses):
            self.gen.fact(fn.os(os_name, i))

    def target_defaults(self, specs):
        """Add facts about targets and target compatibility."""
        self.gen.h2("Default target")

        platform = spack.platforms.host()
        uarch = archspec.cpu.TARGETS.get(platform.default)

        self.gen.h2("Target compatibility")

        # Construct the list of targets which are compatible with the host
        candidate_targets = [uarch] + uarch.ancestors

        # Get configuration options
        granularity = spack.config.get("concretizer:targets:granularity")
        host_compatible = spack.config.get("concretizer:targets:host_compatible")

        # Add targets which are not compatible with the current host
        if not host_compatible:
            additional_targets_in_family = sorted(
                [
                    t
                    for t in archspec.cpu.TARGETS.values()
                    if (t.family.name == uarch.family.name and t not in candidate_targets)
                ],
                key=lambda x: len(x.ancestors),
                reverse=True,
            )
            candidate_targets += additional_targets_in_family

        # Check if we want only generic architecture
        if granularity == "generic":
            candidate_targets = [t for t in candidate_targets if t.vendor == "generic"]

        # Add targets explicitly requested from specs
        for spec in specs:
            if not spec.architecture or not spec.architecture.target:
                continue

            target = archspec.cpu.TARGETS.get(spec.target.name)
            if not target:
                self.target_ranges(spec, None)
                continue

            if target not in candidate_targets and not host_compatible:
                candidate_targets.append(target)
                for ancestor in target.ancestors:
                    if ancestor not in candidate_targets:
                        candidate_targets.append(ancestor)

        best_targets = {uarch.family.name}
        for compiler_id, known_compiler in enumerate(self.possible_compilers):
            if not known_compiler.available:
                continue

            compiler = known_compiler.compiler_obj
            # Stub support for cross-compilation, to be expanded later
            if known_compiler.target is not None and compiler.target not in (
                str(uarch.family),
                "any",
            ):
                self.gen.fact(fn.compiler_supports_target(compiler_id, compiler.target))
                self.gen.newline()
                continue

            supported = self._supported_targets(compiler.name, compiler.version, candidate_targets)

            # If we can't find supported targets it may be due to custom
            # versions in the spec, e.g. gcc@foo. Try to match the
            # real_version from the compiler object to get more accurate
            # results.
            if not supported:
                supported = self._supported_targets(
                    compiler.name, compiler.real_version, candidate_targets
                )

            if not supported:
                continue

            for target in supported:
                best_targets.add(target.name)
                self.gen.fact(fn.compiler_supports_target(compiler_id, target.name))

            self.gen.fact(fn.compiler_supports_target(compiler_id, uarch.family.name))
            self.gen.newline()

        i = 0  # TODO compute per-target offset?
        for target in candidate_targets:
            self.gen.fact(fn.target(target.name))
            self.gen.fact(fn.target_family(target.name, target.family.name))
            self.gen.fact(fn.target_compatible(target.name, target.name))
            # Code for ancestor can run on target
            for ancestor in target.ancestors:
                self.gen.fact(fn.target_compatible(target.name, ancestor.name))

            # prefer best possible targets; weight others poorly so
            # they're not used unless set explicitly
            # these are stored to be generated as facts later offset by the
            # number of preferred targets
            if target.name in best_targets:
                self.default_targets.append((i, target.name))
                i += 1
            else:
                self.default_targets.append((100, target.name))
            self.gen.newline()

        self.default_targets = list(sorted(set(self.default_targets)))

        self.target_preferences()

    def virtual_providers(self):
        self.gen.h2("Virtual providers")
        for vspec in sorted(self.possible_virtuals):
            self.gen.fact(fn.virtual(vspec))
        self.gen.newline()

    def define_version_constraints(self):
        """Define what version_satisfies(...) means in ASP logic."""
        for pkg_name, versions in sorted(self.version_constraints):
            # generate facts for each package constraint and the version
            # that satisfies it
            for v in sorted(v for v in self.possible_versions[pkg_name] if v.satisfies(versions)):
                self.gen.fact(fn.pkg_fact(pkg_name, fn.version_satisfies(versions, v)))

            self.gen.newline()

    def collect_virtual_constraints(self):
        """Define versions for constraints on virtuals.

        Must be called before define_version_constraints().
        """
        # aggregate constraints into per-virtual sets
        constraint_map = collections.defaultdict(lambda: set())
        for pkg_name, versions in self.version_constraints:
            if not spack.repo.PATH.is_virtual(pkg_name):
                continue
            constraint_map[pkg_name].add(versions)

        # extract all the real versions mentioned in version ranges
        def versions_for(v):
            if isinstance(v, vn.StandardVersion):
                return [v]
            elif isinstance(v, vn.ClosedOpenRange):
                return [v.lo, vn._prev_version(v.hi)]
            elif isinstance(v, vn.VersionList):
                return sum((versions_for(e) for e in v), [])
            else:
                raise TypeError("expected version type, found: %s" % type(v))

        # define a set of synthetic possible versions for virtuals, so
        # that `version_satisfies(Package, Constraint, Version)` has the
        # same semantics for virtuals as for regular packages.
        for pkg_name, versions in sorted(constraint_map.items()):
            possible_versions = set(sum([versions_for(v) for v in versions], []))
            for version in sorted(possible_versions):
                self.possible_versions[pkg_name].add(version)

    def define_compiler_version_constraints(self):
        for constraint in sorted(self.compiler_version_constraints):
            for compiler_id, compiler in enumerate(self.possible_compilers):
                if compiler.spec.satisfies(constraint):
                    self.gen.fact(
                        fn.compiler_version_satisfies(
                            constraint.name, constraint.versions, compiler_id
                        )
                    )
        self.gen.newline()

    def define_target_constraints(self):
        def _all_targets_satisfiying(single_constraint):
            allowed_targets = []

            if ":" not in single_constraint:
                return [single_constraint]

            t_min, _, t_max = single_constraint.partition(":")
            for test_target in archspec.cpu.TARGETS.values():
                # Check lower bound
                if t_min and not t_min <= test_target:
                    continue

                # Check upper bound
                if t_max and not t_max >= test_target:
                    continue

                allowed_targets.append(test_target)
            return allowed_targets

        cache = {}
        for target_constraint in sorted(self.target_constraints):
            # Construct the list of allowed targets for this constraint
            allowed_targets = []
            for single_constraint in str(target_constraint).split(","):
                if single_constraint not in cache:
                    cache[single_constraint] = _all_targets_satisfiying(single_constraint)
                allowed_targets.extend(cache[single_constraint])

            for target in allowed_targets:
                self.gen.fact(fn.target_satisfies(target_constraint, target))
            self.gen.newline()

    def define_variant_values(self):
        """Validate variant values from the command line.

        Also add valid variant values from the command line to the
        possible values for a variant.

        """
        # Tell the concretizer about possible values from specs we saw in
        # spec_clauses(). We might want to order these facts by pkg and name
        # if we are debugging.
        for pkg, variant, value in self.variant_values_from_specs:
            self.gen.fact(fn.pkg_fact(pkg, fn.variant_possible_value(variant, value)))

    def register_concrete_spec(self, spec, possible):
        # tell the solver about any installed packages that could
        # be dependencies (don't tell it about the others)
        if spec.name not in possible:
            return

        try:
            # Only consider installed packages for repo we know
            spack.repo.PATH.get(spec)
        except (spack.repo.UnknownNamespaceError, spack.repo.UnknownPackageError) as e:
            tty.debug(f"[REUSE] Issues when trying to reuse {spec.short_spec}: {str(e)}")
            return

        self.reusable_and_possible.add(spec)

    def concrete_specs(self):
        """Emit facts for reusable specs"""
        for h, spec in self.reusable_and_possible.explicit_items():
            # this indicates that there is a spec like this installed
            self.gen.fact(fn.installed_hash(spec.name, h))
            # this describes what constraints it imposes on the solve
            self.impose(h, spec, body=True)
            self.gen.newline()
            # Declare as possible parts of specs that are not in package.py
            # - Add versions to possible versions
            # - Add OS to possible OS's
            for dep in spec.traverse():
                self.possible_versions[dep.name].add(dep.version)
                if isinstance(dep.version, vn.GitVersion):
                    self.declared_versions[dep.name].append(
                        DeclaredVersion(
                            version=dep.version, idx=0, origin=Provenance.INSTALLED_GIT_VERSION
                        )
                    )
                else:
                    self.declared_versions[dep.name].append(
                        DeclaredVersion(version=dep.version, idx=0, origin=Provenance.INSTALLED)
                    )
                self.possible_oses.add(dep.os)

    def define_concrete_input_specs(self, specs, possible):
        # any concrete specs in the input spec list
        for input_spec in specs:
            for spec in input_spec.traverse():
                if spec.concrete:
                    self.register_concrete_spec(spec, possible)

    def setup(
        self,
        specs: List[spack.spec.Spec],
        *,
        reuse: Optional[List[spack.spec.Spec]] = None,
        allow_deprecated: bool = False,
    ) -> str:
        """Generate an ASP program with relevant constraints for specs.

        This calls methods on the solve driver to set up the problem with
        facts and rules from all possible dependencies of the input
        specs, as well as constraints from the specs themselves.

        Arguments:
            specs: list of Specs to solve
            reuse: list of concrete specs that can be reused
            allow_deprecated: if True adds deprecated versions into the solve
        """
        check_packages_exist(specs)

        node_counter = _create_counter(specs, tests=self.tests)
        self.possible_virtuals = node_counter.possible_virtuals()
        self.pkgs = node_counter.possible_dependencies()
        self.libcs = sorted(all_libcs())  # type: ignore[type-var]

        # Fail if we already know an unreachable node is requested
        for spec in specs:
            missing_deps = [
                str(d) for d in spec.traverse() if d.name not in self.pkgs and not d.virtual
            ]
            if missing_deps:
                raise spack.spec.InvalidDependencyError(spec.name, missing_deps)

        for node in traverse.traverse_nodes(specs):
            if node.namespace is not None:
                self.explicitly_required_namespaces[node.name] = node.namespace

        self.gen = ProblemInstanceBuilder()
        compiler_parser = CompilerParser(configuration=spack.config.CONFIG).with_input_specs(specs)

        if using_libc_compatibility():
            for libc in self.libcs:
                self.gen.fact(fn.host_libc(libc.name, libc.version))

        if not allow_deprecated:
            self.gen.fact(fn.deprecated_versions_not_allowed())

        # Calculate develop specs
        # they will be used in addition to command line specs
        # in determining known versions/targets/os
        dev_specs: Tuple[spack.spec.Spec, ...] = ()
        env = ev.active_environment()
        if env:
            dev_specs = tuple(
                spack.spec.Spec(info["spec"]).constrained(
                    "dev_path=%s"
                    % spack.util.path.canonicalize_path(info["path"], default_wd=env.path)
                )
                for name, info in env.dev_specs.items()
            )
        specs = tuple(specs)  # ensure compatible types to add

        self.gen.h1("Reusable concrete specs")
        self.define_concrete_input_specs(specs, self.pkgs)
        if reuse:
            self.gen.fact(fn.optimize_for_reuse())
            for reusable_spec in reuse:
                compiler_parser.add_compiler_from_concrete_spec(reusable_spec)
                self.register_concrete_spec(reusable_spec, self.pkgs)
        self.concrete_specs()

        self.possible_compilers = compiler_parser.possible_compilers()

        self.gen.h1("Generic statements on possible packages")
        node_counter.possible_packages_facts(self.gen, fn)

        self.gen.h1("Possible flags on nodes")
        for flag in spack.spec.FlagMap.valid_compiler_flags():
            self.gen.fact(fn.flag_type(flag))
        self.gen.newline()

        self.gen.h1("General Constraints")
        self.config_compatible_os()
        self.compiler_facts()

        # architecture defaults
        self.platform_defaults()
        self.os_defaults(specs + dev_specs)
        self.target_defaults(specs + dev_specs)

        self.virtual_providers()
        self.provider_defaults()
        self.provider_requirements()
        self.external_packages()

        # TODO: make a config option for this undocumented feature
        checksummed = "SPACK_CONCRETIZER_REQUIRE_CHECKSUM" in os.environ
        self.define_package_versions_and_validate_preferences(
            self.pkgs, allow_deprecated=allow_deprecated, require_checksum=checksummed
        )
        self.define_ad_hoc_versions_from_specs(
            specs, Provenance.SPEC, allow_deprecated=allow_deprecated, require_checksum=checksummed
        )
        self.define_ad_hoc_versions_from_specs(
            dev_specs,
            Provenance.DEV_SPEC,
            allow_deprecated=allow_deprecated,
            require_checksum=checksummed,
        )
        self.validate_and_define_versions_from_requirements(
            allow_deprecated=allow_deprecated, require_checksum=checksummed
        )

        self.gen.h1("Package Constraints")
        for pkg in sorted(self.pkgs):
            self.gen.h2("Package rules: %s" % pkg)
            self.pkg_rules(pkg, tests=self.tests)
            self.gen.h2("Package preferences: %s" % pkg)
            self.preferred_variants(pkg)

        self.gen.h1("Develop specs")
        # Inject dev_path from environment
        for ds in dev_specs:
            self.condition(spack.spec.Spec(ds.name), ds, msg="%s is a develop spec" % ds.name)
            self.trigger_rules()
            self.effect_rules()

        self.gen.h1("Spec Constraints")
        self.literal_specs(specs)

        self.gen.h1("Variant Values defined in specs")
        self.define_variant_values()

        if WITH_RUNTIME:
            self.gen.h1("Runtimes")
            self.define_runtime_constraints()

        self.gen.h1("Version Constraints")
        self.collect_virtual_constraints()
        self.define_version_constraints()

        self.gen.h1("Compiler Version Constraints")
        self.define_compiler_version_constraints()

        self.gen.h1("Target Constraints")
        self.define_target_constraints()

        self.gen.h1("Internal errors")
        self.internal_errors()

        return self.gen.value()

    def internal_errors(self):
        parent_dir = os.path.dirname(__file__)

        def visit(node):
            if ast_type(node) == clingo().ast.ASTType.Rule:
                for term in node.body:
                    if ast_type(term) == clingo().ast.ASTType.Literal:
                        if ast_type(term.atom) == clingo().ast.ASTType.SymbolicAtom:
                            name = ast_sym(term.atom).name
                            if name == "internal_error":
                                arg = ast_sym(ast_sym(term.atom).arguments[0])
                                symbol = AspFunction(name)(arg.string)
                                self.assumptions.append((parse_term(str(symbol)), True))
                                self.gen.asp_problem.append(f"{{ {symbol} }}.\n")

        path = os.path.join(parent_dir, "concretize.lp")
        parse_files([path], visit)

    def define_runtime_constraints(self):
        """Define the constraints to be imposed on the runtimes"""
        recorder = RuntimePropertyRecorder(self)

        for compiler in self.possible_compilers:
            compiler_with_different_cls_names = {
                "oneapi": "intel-oneapi-compilers",
                "clang": "llvm",
            }
            compiler_cls_name = compiler_with_different_cls_names.get(
                compiler.spec.name, compiler.spec.name
            )
            try:
                compiler_cls = spack.repo.PATH.get_pkg_class(compiler_cls_name)
                if hasattr(compiler_cls, "runtime_constraints"):
                    compiler_cls.runtime_constraints(spec=compiler.spec, pkg=recorder)
            except spack.repo.UnknownPackageError:
                pass

            # Inject libc from available compilers, on Linux
            if not compiler.available:
                continue

            current_libc = compiler.compiler_obj.default_libc
            # If this is a compiler yet to be built (config:install_missing_compilers:true)
            # infer libc from the Python process
            if not current_libc and compiler.compiler_obj.cc is None:
                current_libc = spack.util.libc.libc_from_current_python_process()

            if using_libc_compatibility() and current_libc:
                recorder("*").depends_on(
                    "libc", when=f"%{compiler.spec}", type="link", description="Add libc"
                )
                recorder("*").depends_on(
                    str(current_libc),
                    when=f"%{compiler.spec}",
                    type="link",
                    description="Add libc",
                )

        recorder.consume_facts()

    def literal_specs(self, specs):
        for spec in specs:
            self.gen.h2("Spec: %s" % str(spec))
            condition_id = next(self._id_counter)
            trigger_id = next(self._id_counter)

            # Special condition triggered by "literal_solved"
            self.gen.fact(fn.literal(trigger_id))
            self.gen.fact(fn.pkg_fact(spec.name, fn.condition_trigger(condition_id, trigger_id)))
            self.gen.fact(fn.condition_reason(condition_id, f"{spec} requested explicitly"))

            imposed_spec_key = str(spec), None
            cache = self._effect_cache[spec.name]
            if imposed_spec_key in cache:
                effect_id, requirements = cache[imposed_spec_key]
            else:
                effect_id = next(self._id_counter)
                requirements = self.spec_clauses(spec)
            root_name = spec.name
            for clause in requirements:
                clause_name = clause.args[0]
                if clause_name == "variant_set":
                    requirements.append(
                        fn.attr("variant_default_value_from_cli", *clause.args[1:])
                    )
                elif clause_name in ("node", "virtual_node", "hash"):
                    # These facts are needed to compute the "condition_set" of the root
                    pkg_name = clause.args[1]
                    self.gen.fact(fn.mentioned_in_literal(trigger_id, root_name, pkg_name))

            requirements.append(fn.attr("virtual_root" if spec.virtual else "root", spec.name))
            cache[imposed_spec_key] = (effect_id, requirements)
            self.gen.fact(fn.pkg_fact(spec.name, fn.condition_effect(condition_id, effect_id)))

            if self.concretize_everything:
                self.gen.fact(fn.solve_literal(trigger_id))

        self.effect_rules()

    def validate_and_define_versions_from_requirements(
        self, *, allow_deprecated: bool, require_checksum: bool
    ):
        """If package requirements mention concrete versions that are not mentioned
        elsewhere, then we need to collect those to mark them as possible
        versions. If they are abstract and statically have no match, then we
        need to throw an error. This function assumes all possible versions are already
        registered in self.possible_versions."""
        for pkg_name, d in spack.config.get("packages").items():
            if pkg_name == "all" or "require" not in d:
                continue

            for s in traverse.traverse_nodes(self._specs_from_requires(pkg_name, d["require"])):
                name, versions = s.name, s.versions

                if name not in self.pkgs or versions == spack.version.any_version:
                    continue

                s.attach_git_version_lookup()
                v = versions.concrete

                if not v:
                    # If the version is not concrete, check it's statically concretizable. If
                    # not throw an error, which is just so that users know they need to change
                    # their config, instead of getting a hard to decipher concretization error.
                    if not any(x for x in self.possible_versions[name] if x.satisfies(versions)):
                        raise spack.config.ConfigError(
                            f"Version requirement {versions} on {pkg_name} for {name} "
                            f"cannot match any known version from package.py or externals"
                        )
                    continue

                if v in self.possible_versions[name]:
                    continue

                if not allow_deprecated and v in self.deprecated_versions[name]:
                    continue

                # If concrete an not yet defined, conditionally define it, like we do for specs
                # from the command line.
                if not require_checksum or _is_checksummed_git_version(v):
                    self.declared_versions[name].append(
                        DeclaredVersion(version=v, idx=0, origin=Provenance.PACKAGE_REQUIREMENT)
                    )
                    self.possible_versions[name].add(v)

    def _specs_from_requires(self, pkg_name, section):
        """Collect specs from a requirement rule"""
        if isinstance(section, str):
            yield _spec_with_default_name(section, pkg_name)
            return

        for spec_group in section:
            if isinstance(spec_group, str):
                yield _spec_with_default_name(spec_group, pkg_name)
                continue

            # Otherwise it is an object. The object can contain a single
            # "spec" constraint, or a list of them with "any_of" or
            # "one_of" policy.
            if "spec" in spec_group:
                yield _spec_with_default_name(spec_group["spec"], pkg_name)
                continue

            key = "one_of" if "one_of" in spec_group else "any_of"
            for s in spec_group[key]:
                yield _spec_with_default_name(s, pkg_name)

    def pkg_class(self, pkg_name: str) -> typing.Type["spack.package_base.PackageBase"]:
        request = pkg_name
        if pkg_name in self.explicitly_required_namespaces:
            namespace = self.explicitly_required_namespaces[pkg_name]
            request = f"{namespace}.{pkg_name}"
        return spack.repo.PATH.get_pkg_class(request)


class _Head:
    """ASP functions used to express spec clauses in the HEAD of a rule"""

    node = fn.attr("node")
    namespace = fn.attr("namespace_set")
    virtual_node = fn.attr("virtual_node")
    node_platform = fn.attr("node_platform_set")
    node_os = fn.attr("node_os_set")
    node_target = fn.attr("node_target_set")
    variant_value = fn.attr("variant_set")
    node_compiler = fn.attr("node_compiler_set")
    node_compiler_version = fn.attr("node_compiler_version_set")
    node_flag = fn.attr("node_flag_set")
    propagate = fn.attr("propagate")


class _Body:
    """ASP functions used to express spec clauses in the BODY of a rule"""

    node = fn.attr("node")
    namespace = fn.attr("namespace")
    virtual_node = fn.attr("virtual_node")
    node_platform = fn.attr("node_platform")
    node_os = fn.attr("node_os")
    node_target = fn.attr("node_target")
    variant_value = fn.attr("variant_value")
    node_compiler = fn.attr("node_compiler")
    node_compiler_version = fn.attr("node_compiler_version")
    node_flag = fn.attr("node_flag")
    propagate = fn.attr("propagate")


class ProblemInstanceBuilder:
    """Provides an interface to construct a problem instance.

    Once all the facts and rules have been added, the problem instance can be retrieved with:

    >>> builder = ProblemInstanceBuilder()
    >>> ...
    >>> problem_instance = builder.value()

    The problem instance can be added directly to the "control" structure of clingo.
    """

    def __init__(self):
        self.asp_problem = []

    def fact(self, atom: AspFunction) -> None:
        symbol = atom.symbol() if hasattr(atom, "symbol") else atom
        self.asp_problem.append(f"{str(symbol)}.\n")

    def append(self, rule: str) -> None:
        self.asp_problem.append(rule)

    def title(self, header: str, char: str) -> None:
        self.asp_problem.append("\n")
        self.asp_problem.append("%" + (char * 76))
        self.asp_problem.append("\n")
        self.asp_problem.append(f"% {header}\n")
        self.asp_problem.append("%" + (char * 76))
        self.asp_problem.append("\n")

    def h1(self, header: str) -> None:
        self.title(header, "=")

    def h2(self, header: str) -> None:
        self.title(header, "-")

    def newline(self):
        self.asp_problem.append("\n")

    def value(self) -> str:
        return "".join(self.asp_problem)


class RequirementParser:
    """Parses requirements from package.py files and configuration, and returns rules."""

    def __init__(self, configuration):
        self.config = configuration

    def rules(self, pkg: "spack.package_base.PackageBase") -> List[RequirementRule]:
        result = []
        result.extend(self.rules_from_package_py(pkg))
        result.extend(self.rules_from_require(pkg))
        result.extend(self.rules_from_prefer(pkg))
        result.extend(self.rules_from_conflict(pkg))
        return result

    def rules_from_package_py(self, pkg) -> List[RequirementRule]:
        rules = []
        for when_spec, requirement_list in pkg.requirements.items():
            for requirements, policy, message in requirement_list:
                rules.append(
                    RequirementRule(
                        pkg_name=pkg.name,
                        policy=policy,
                        requirements=requirements,
                        kind=RequirementKind.PACKAGE,
                        condition=when_spec,
                        message=message,
                    )
                )
        return rules

    def rules_from_virtual(self, virtual_str: str) -> List[RequirementRule]:
        requirements = self.config.get("packages", {}).get(virtual_str, {}).get("require", [])
        return self._rules_from_requirements(
            virtual_str, requirements, kind=RequirementKind.VIRTUAL
        )

    def rules_from_require(self, pkg: "spack.package_base.PackageBase") -> List[RequirementRule]:
        kind, requirements = self._raw_yaml_data(pkg, section="require")
        return self._rules_from_requirements(pkg.name, requirements, kind=kind)

    def rules_from_prefer(self, pkg: "spack.package_base.PackageBase") -> List[RequirementRule]:
        result = []
        kind, preferences = self._raw_yaml_data(pkg, section="prefer")
        for item in preferences:
            spec, condition, message = self._parse_prefer_conflict_item(item)
            result.append(
                # A strong preference is defined as:
                #
                # require:
                # - any_of: [spec_str, "@:"]
                RequirementRule(
                    pkg_name=pkg.name,
                    policy="any_of",
                    requirements=[spec, spack.spec.Spec("@:")],
                    kind=kind,
                    message=message,
                    condition=condition,
                )
            )
        return result

    def rules_from_conflict(self, pkg: "spack.package_base.PackageBase") -> List[RequirementRule]:
        result = []
        kind, conflicts = self._raw_yaml_data(pkg, section="conflict")
        for item in conflicts:
            spec, condition, message = self._parse_prefer_conflict_item(item)
            result.append(
                # A conflict is defined as:
                #
                # require:
                # - one_of: [spec_str, "@:"]
                RequirementRule(
                    pkg_name=pkg.name,
                    policy="one_of",
                    requirements=[spec, spack.spec.Spec("@:")],
                    kind=kind,
                    message=message,
                    condition=condition,
                )
            )
        return result

    def _parse_prefer_conflict_item(self, item):
        # The item is either a string or an object with at least a "spec" attribute
        if isinstance(item, str):
            spec = sc.parse_spec_from_yaml_string(item)
            condition = spack.spec.Spec()
            message = None
        else:
            spec = sc.parse_spec_from_yaml_string(item["spec"])
            condition = spack.spec.Spec(item.get("when"))
            message = item.get("message")
        return spec, condition, message

    def _raw_yaml_data(self, pkg: "spack.package_base.PackageBase", *, section: str):
        config = self.config.get("packages")
        data = config.get(pkg.name, {}).get(section, [])
        kind = RequirementKind.PACKAGE
        if not data:
            data = config.get("all", {}).get(section, [])
            kind = RequirementKind.DEFAULT
        return kind, data

    def _rules_from_requirements(
        self, pkg_name: str, requirements, *, kind: RequirementKind
    ) -> List[RequirementRule]:
        """Manipulate requirements from packages.yaml, and return a list of tuples
        with a uniform structure (name, policy, requirements).
        """
        if isinstance(requirements, str):
            requirements = [requirements]

        rules = []
        for requirement in requirements:
            # A string is equivalent to a one_of group with a single element
            if isinstance(requirement, str):
                requirement = {"one_of": [requirement]}

            for policy in ("spec", "one_of", "any_of"):
                if policy not in requirement:
                    continue

                constraints = requirement[policy]
                # "spec" is for specifying a single spec
                if policy == "spec":
                    constraints = [constraints]
                    policy = "one_of"

                # validate specs from YAML first, and fail with line numbers if parsing fails.
                constraints = [
                    sc.parse_spec_from_yaml_string(constraint) for constraint in constraints
                ]
                when_str = requirement.get("when")
                when = sc.parse_spec_from_yaml_string(when_str) if when_str else spack.spec.Spec()

                constraints = [
                    x
                    for x in constraints
                    if not self.reject_requirement_constraint(pkg_name, constraint=x, kind=kind)
                ]
                if not constraints:
                    continue

                rules.append(
                    RequirementRule(
                        pkg_name=pkg_name,
                        policy=policy,
                        requirements=constraints,
                        kind=kind,
                        message=requirement.get("message"),
                        condition=when,
                    )
                )
        return rules

    def reject_requirement_constraint(
        self, pkg_name: str, *, constraint: spack.spec.Spec, kind: RequirementKind
    ) -> bool:
        """Returns True if a requirement constraint should be rejected"""
        if kind == RequirementKind.DEFAULT:
            # Requirements under all: are applied only if they are satisfiable considering only
            # package rules, so e.g. variants must exist etc. Otherwise, they are rejected.
            try:
                s = spack.spec.Spec(pkg_name)
                s.constrain(constraint)
                s.validate_or_raise()
            except spack.error.SpackError as e:
                tty.debug(
                    f"[SETUP] Rejecting the default '{constraint}' requirement "
                    f"on '{pkg_name}': {str(e)}",
                    level=2,
                )
                return True
        return False


class CompilerParser:
    """Parses configuration files, and builds a list of possible compilers for the solve."""

    def __init__(self, configuration) -> None:
        self.compilers: Set[KnownCompiler] = set()
        for c in spack.compilers.all_compilers_from(configuration):
            if using_libc_compatibility() and not c_compiler_runs(c):
                tty.debug(
                    f"the C compiler {c.cc} does not exist, or does not run correctly."
                    f" The compiler {c.spec} will not be used during concretization."
                )
                continue

            if using_libc_compatibility() and not c.default_libc:
                warnings.warn(
                    f"cannot detect libc from {c.spec}. The compiler will not be used "
                    f"during concretization."
                )
                continue

            target = c.target if c.target != "any" else None
            candidate = KnownCompiler(
                spec=c.spec, os=c.operating_system, target=target, available=True, compiler_obj=c
            )
            if candidate in self.compilers:
                warnings.warn(
                    f"duplicate found for {c.spec} on {c.operating_system}/{c.target}. "
                    f"Edit your compilers.yaml configuration to remove it."
                )
                continue

            self.compilers.add(candidate)

    def with_input_specs(self, input_specs: List["spack.spec.Spec"]) -> "CompilerParser":
        """Accounts for input specs when building the list of possible compilers.

        Args:
            input_specs: specs to be concretized
        """
        strict = spack.concretize.Concretizer().check_for_compiler_existence
        default_os = str(spack.platforms.host().default_os)
        default_target = str(archspec.cpu.host().family)
        for s in traverse.traverse_nodes(input_specs):
            # we don't need to validate compilers for already-built specs
            if s.concrete or not s.compiler:
                continue

            version = s.compiler.versions.concrete

            if not version or any(item.spec.satisfies(s.compiler) for item in self.compilers):
                continue

            # Error when a compiler is not found and strict mode is enabled
            if strict:
                raise spack.concretize.UnavailableCompilerVersionError(s.compiler)

            # Make up a compiler matching the input spec. This is for bootstrapping.
            compiler_cls = spack.compilers.class_for_compiler_name(s.compiler.name)
            compiler_obj = compiler_cls(
                s.compiler, operating_system=default_os, target=default_target, paths=[None] * 4
            )
            self.compilers.add(
                KnownCompiler(
                    spec=s.compiler,
                    os=default_os,
                    target=default_target,
                    available=True,
                    compiler_obj=compiler_obj,
                )
            )

        return self

    def add_compiler_from_concrete_spec(self, spec: "spack.spec.Spec") -> None:
        """Account for compilers that are coming from concrete specs, through reuse.

        Args:
            spec: concrete spec to be reused
        """
        assert spec.concrete, "the spec argument must be concrete"
        candidate = KnownCompiler(
            spec=spec.compiler,
            os=str(spec.architecture.os),
            target=str(spec.architecture.target.microarchitecture.family),
            available=False,
            compiler_obj=None,
        )
        self.compilers.add(candidate)

    def possible_compilers(self) -> List[KnownCompiler]:
        # Here we have to sort two times, first sort by name and ascending version
        result = sorted(self.compilers, key=lambda x: (x.spec.name, x.spec.version), reverse=True)
        # Then stable sort to prefer available compilers and account for preferences
        ppk = spack.package_prefs.PackagePrefs("all", "compiler", all=False)
        result.sort(key=lambda x: (not x.available, ppk(x.spec)))
        return result


class RuntimePropertyRecorder:
    """An object of this class is injected in callbacks to compilers, to let them declare
    properties of the runtimes they support and of the runtimes they provide, and to add
    runtime dependencies to the nodes using said compiler.

    The usage of the object is the following. First, a runtime package name or the wildcard
    "*" are passed as an argument to __call__, to set which kind of package we are referring to.
    Then we can call one method with a directive-like API.

    Examples:
        >>> pkg = RuntimePropertyRecorder(setup)
        >>> # Every package compiled with %gcc has a link dependency on 'gcc-runtime'
        >>> pkg("*").depends_on(
        ...     "gcc-runtime",
        ...     when="%gcc",
        ...     type="link",
        ...     description="If any package uses %gcc, it depends on gcc-runtime"
        ... )
        >>> # The version of gcc-runtime is the same as the %gcc used to "compile" it
        >>> pkg("gcc-runtime").requires("@=9.4.0", when="%gcc@=9.4.0")
    """

    def __init__(self, setup):
        self._setup = setup
        self.rules = []
        self.runtime_conditions = set()
        # State of this object set in the __call__ method, and reset after
        # each directive-like method
        self.current_package = None

    def __call__(self, package_name: str) -> "RuntimePropertyRecorder":
        """Sets a package name for the next directive-like method call"""
        assert self.current_package is None, f"state was already set to '{self.current_package}'"
        self.current_package = package_name
        return self

    def reset(self):
        """Resets the current state."""
        self.current_package = None

    def depends_on(
        self,
        dependency_str: str,
        *,
        when: str,
        type: str,
        description: str,
        languages: Optional[List[str]] = None,
    ) -> None:
        """Injects conditional dependencies on packages.

        Conditional dependencies can be either "real" packages or virtual dependencies.

        Args:
            dependency_str: the dependency spec to inject
            when: anonymous condition to be met on a package to have the dependency
            type: dependency type
            languages: languages needed by the package for the dependency to be considered
            description: human-readable description of the rule for adding the dependency
        """
        # TODO: The API for this function is not final, and is still subject to change. At
        # TODO: the moment, we implemented only the features strictly needed for the
        # TODO: functionality currently provided by Spack, and we assert nothing else is required.
        msg = "the 'depends_on' method can be called only with pkg('*')"
        assert self.current_package == "*", msg

        when_spec = spack.spec.Spec(when)
        assert when_spec.name is None, "only anonymous when specs are accepted"

        dependency_spec = spack.spec.Spec(dependency_str)
        if dependency_spec.versions != vn.any_version:
            self._setup.version_constraints.add((dependency_spec.name, dependency_spec.versions))

        placeholder = "XXX"
        node_variable = "node(ID, Package)"
        when_spec.name = placeholder

        body_clauses = self._setup.spec_clauses(when_spec, body=True)
        body_str = (
            f"  {f',{os.linesep}  '.join(str(x) for x in body_clauses)},\n"
            f"  not external({node_variable}),\n"
            f"  not runtime(Package)"
        ).replace(f'"{placeholder}"', f"{node_variable}")
        if languages:
            body_str += ",\n"
            for language in languages:
                body_str += f'  attr("language", {node_variable}, "{language}")'

        head_clauses = self._setup.spec_clauses(dependency_spec, body=False)

        runtime_pkg = dependency_spec.name

        is_virtual = head_clauses[0].args[0] == "virtual_node"
        main_rule = (
            f"% {description}\n"
            f'1 {{ attr("depends_on", {node_variable}, node(0..X-1, "{runtime_pkg}"), "{type}") :'
            f' max_dupes("{runtime_pkg}", X)}} 1:-\n'
            f"{body_str}.\n\n"
        )
        if is_virtual:
            main_rule = (
                f"% {description}\n"
                f'attr("dependency_holds", {node_variable}, "{runtime_pkg}", "{type}") :-\n'
                f"{body_str}.\n\n"
            )

        self.rules.append(main_rule)
        for clause in head_clauses:
            if clause.args[0] == "node":
                continue
            runtime_node = f'node(RuntimeID, "{runtime_pkg}")'
            head_str = str(clause).replace(f'"{runtime_pkg}"', runtime_node)
            depends_on_constraint = (
                f'  attr("depends_on", {node_variable}, {runtime_node}, "{type}"),\n'
            )
            if is_virtual:
                depends_on_constraint = (
                    f'  attr("depends_on", {node_variable}, ProviderNode, "{type}"),\n'
                    f"  provider(ProviderNode, {runtime_node}),\n"
                )

            rule = f"{head_str} :-\n" f"{depends_on_constraint}" f"{body_str}.\n\n"
            self.rules.append(rule)

        self.reset()

    def requires(self, impose: str, *, when: str):
        """Injects conditional requirements on a given package.

        Args:
            impose: constraint to be imposed
            when: condition triggering the constraint
        """
        msg = "the 'requires' method cannot be called with pkg('*') or without setting the package"
        assert self.current_package is not None and self.current_package != "*", msg

        imposed_spec = spack.spec.Spec(f"{self.current_package}{impose}")
        when_spec = spack.spec.Spec(f"{self.current_package}{when}")

        assert imposed_spec.versions.concrete, f"{impose} must have a concrete version"
        assert when_spec.compiler.concrete, f"{when} must have a concrete compiler"

        # Add versions to possible versions
        for s in (imposed_spec, when_spec):
            if not s.versions.concrete:
                continue
            self._setup.possible_versions[s.name].add(s.version)
            self._setup.declared_versions[s.name].append(
                DeclaredVersion(version=s.version, idx=0, origin=Provenance.RUNTIME)
            )

        self.runtime_conditions.add((imposed_spec, when_spec))
        self.reset()

    def propagate(self, constraint_str: str, *, when: str):
        msg = "the 'propagate' method can be called only with pkg('*')"
        assert self.current_package == "*", msg

        when_spec = spack.spec.Spec(when)
        assert when_spec.name is None, "only anonymous when specs are accepted"

        placeholder = "XXX"
        node_variable = "node(ID, Package)"
        when_spec.name = placeholder

        body_clauses = self._setup.spec_clauses(when_spec, body=True)
        body_str = (
            f"  {f',{os.linesep}  '.join(str(x) for x in body_clauses)},\n"
            f"  not external({node_variable}),\n"
            f"  not runtime(Package)"
        ).replace(f'"{placeholder}"', f"{node_variable}")

        constraint_spec = spack.spec.Spec(constraint_str)
        assert constraint_spec.name is None, "only anonymous constraint specs are accepted"

        constraint_spec.name = placeholder
        constraint_clauses = self._setup.spec_clauses(constraint_spec, body=False)
        for clause in constraint_clauses:
            if clause.args[0] == "node_compiler_version_satisfies":
                self._setup.compiler_version_constraints.add(constraint_spec.compiler)
                args = f'"{constraint_spec.compiler.name}", "{constraint_spec.compiler.versions}"'
                head_str = f"propagate({node_variable}, node_compiler_version_satisfies({args}))"
                rule = f"{head_str} :-\n{body_str}.\n\n"
                self.rules.append(rule)

        self.reset()

    def consume_facts(self):
        """Consume the facts collected by this object, and emits rules and
        facts for the runtimes.
        """
        self._setup.gen.h2("Runtimes: rules")
        self._setup.gen.newline()
        for rule in self.rules:
            self._setup.gen.append(rule)

        self._setup.gen.h2("Runtimes: conditions")
        for runtime_pkg in spack.repo.PATH.packages_with_tags("runtime"):
            self._setup.gen.fact(fn.runtime(runtime_pkg))
            self._setup.gen.fact(fn.possible_in_link_run(runtime_pkg))
            self._setup.gen.newline()
            # Inject version rules for runtimes (versions are declared based
            # on the available compilers)
            self._setup.pkg_version_rules(runtime_pkg)

        for imposed_spec, when_spec in self.runtime_conditions:
            msg = f"{when_spec} requires {imposed_spec} at runtime"
            _ = self._setup.condition(when_spec, imposed_spec=imposed_spec, msg=msg)

        self._setup.trigger_rules()
        self._setup.effect_rules()


class SpecBuilder:
    """Class with actions to rebuild a spec from ASP results."""

    #: Regex for attributes that don't need actions b/c they aren't used to construct specs.
    ignored_attributes = re.compile(
        "|".join(
            [
                r"^.*_propagate$",
                r"^.*_satisfies$",
                r"^.*_set$",
                r"^compatible_libc$",
                r"^dependency_holds$",
                r"^external_conditions_hold$",
                r"^node_compiler$",
                r"^package_hash$",
                r"^root$",
                r"^track_dependencies$",
                r"^variant_default_value_from_cli$",
                r"^virtual_node$",
                r"^virtual_on_incoming_edges$",
                r"^virtual_root$",
            ]
        )
    )

    @staticmethod
    def make_node(*, pkg: str) -> NodeArgument:
        """Given a package name, returns the string representation of the "min_dupe_id" node in
        the ASP encoding.

        Args:
            pkg: name of a package
        """
        return NodeArgument(id="0", pkg=pkg)

    def __init__(self, specs, hash_lookup=None):
        self._specs = {}
        self._result = None
        self._command_line_specs = specs
        self._flag_sources = collections.defaultdict(lambda: set())

        # Pass in as arguments reusable specs and plug them in
        # from this dictionary during reconstruction
        self._hash_lookup = hash_lookup or {}

    def hash(self, node, h):
        if node not in self._specs:
            self._specs[node] = self._hash_lookup[h]

    def node(self, node):
        if node not in self._specs:
            self._specs[node] = spack.spec.Spec(node.pkg)
            for flag_type in spack.spec.FlagMap.valid_compiler_flags():
                self._specs[node].compiler_flags[flag_type] = []

    def _arch(self, node):
        arch = self._specs[node].architecture
        if not arch:
            arch = spack.spec.ArchSpec()
            self._specs[node].architecture = arch
        return arch

    def namespace(self, node, namespace):
        self._specs[node].namespace = namespace

    def node_platform(self, node, platform):
        self._arch(node).platform = platform

    def node_os(self, node, os):
        self._arch(node).os = os

    def node_target(self, node, target):
        self._arch(node).target = target

    def variant_value(self, node, name, value):
        # FIXME: is there a way not to special case 'dev_path' everywhere?
        if name == "dev_path":
            self._specs[node].variants.setdefault(
                name, spack.variant.SingleValuedVariant(name, value)
            )
            return

        if name == "patches":
            self._specs[node].variants.setdefault(
                name, spack.variant.MultiValuedVariant(name, value)
            )
            return

        self._specs[node].update_variant_validate(name, value)

    def version(self, node, version):
        self._specs[node].versions = vn.VersionList([vn.Version(version)])

    def node_compiler_version(self, node, compiler, version):
        self._specs[node].compiler = spack.spec.CompilerSpec(compiler)
        self._specs[node].compiler.versions = vn.VersionList([vn.Version(version)])

    def node_flag(self, node, flag_type, flag):
        self._specs[node].compiler_flags.add_flag(flag_type, flag, False)

    def node_flag_source(self, node, flag_type, source):
        self._flag_sources[(node, flag_type)].add(source)

    def external_spec_selected(self, node, idx):
        """This means that the external spec and index idx has been selected for this package."""
        packages_yaml = _external_config_with_implicit_externals(spack.config.CONFIG)
        spec_info = packages_yaml[node.pkg]["externals"][int(idx)]
        self._specs[node].external_path = spec_info.get("prefix", None)
        self._specs[node].external_modules = spack.spec.Spec._format_module_list(
            spec_info.get("modules", None)
        )
        self._specs[node].extra_attributes = spec_info.get("extra_attributes", {})

        # If this is an extension, update the dependencies to include the extendee
        package = self._specs[node].package_class(self._specs[node])
        extendee_spec = package.extendee_spec

        if extendee_spec:
            extendee_node = SpecBuilder.make_node(pkg=extendee_spec.name)
            package.update_external_dependencies(self._specs.get(extendee_node, None))

    def depends_on(self, parent_node, dependency_node, type):
        dependency_spec = self._specs[dependency_node]
        edges = self._specs[parent_node].edges_to_dependencies(name=dependency_spec.name)
        edges = [x for x in edges if id(x.spec) == id(dependency_spec)]
        depflag = dt.flag_from_string(type)

        if not edges:
            self._specs[parent_node].add_dependency_edge(
                self._specs[dependency_node], depflag=depflag, virtuals=()
            )
        else:
            edges[0].update_deptypes(depflag=depflag)

    def virtual_on_edge(self, parent_node, provider_node, virtual):
        dependencies = self._specs[parent_node].edges_to_dependencies(name=(provider_node.pkg))
        provider_spec = self._specs[provider_node]
        dependencies = [x for x in dependencies if id(x.spec) == id(provider_spec)]
        assert len(dependencies) == 1, f"{virtual}: {provider_node.pkg}"
        dependencies[0].update_virtuals((virtual,))

    def reorder_flags(self):
        """Order compiler flags on specs in predefined order.

        We order flags so that any node's flags will take priority over
        those of its dependents.  That is, the deepest node in the DAG's
        flags will appear last on the compile line, in the order they
        were specified.

        The solver determines which flags are on nodes; this routine
        imposes order afterwards.
        """
        # reverse compilers so we get highest priority compilers that share a spec
        compilers = dict(
            (c.spec, c) for c in reversed(spack.compilers.all_compilers_from(spack.config.CONFIG))
        )
        cmd_specs = dict((s.name, s) for spec in self._command_line_specs for s in spec.traverse())

        for spec in self._specs.values():
            # if bootstrapping, compiler is not in config and has no flags
            flagmap_from_compiler = {}
            if spec.compiler in compilers:
                flagmap_from_compiler = compilers[spec.compiler].flags

            for flag_type in spec.compiler_flags.valid_compiler_flags():
                from_compiler = flagmap_from_compiler.get(flag_type, [])
                from_sources = []

                # order is determined by the  DAG. A spec's flags come after any of its ancestors
                # on the compile line
                node = SpecBuilder.make_node(pkg=spec.name)
                source_key = (node, flag_type)
                if source_key in self._flag_sources:
                    order = [
                        SpecBuilder.make_node(pkg=s.name)
                        for s in spec.traverse(order="post", direction="parents")
                    ]
                    sorted_sources = sorted(
                        self._flag_sources[source_key], key=lambda s: order.index(s)
                    )

                    # add flags from each source, lowest to highest precedence
                    for node in sorted_sources:
                        all_src_flags = list()
                        per_pkg_sources = [self._specs[node]]
                        if node.pkg in cmd_specs:
                            per_pkg_sources.append(cmd_specs[node.pkg])
                        for source in per_pkg_sources:
                            all_src_flags.extend(source.compiler_flags.get(flag_type, []))
                        extend_flag_list(from_sources, all_src_flags)

                # compiler flags from compilers config are lowest precedence
                ordered_compiler_flags = list(llnl.util.lang.dedupe(from_compiler + from_sources))
                compiler_flags = spec.compiler_flags.get(flag_type, [])

                msg = f"{set(compiler_flags)} does not equal {set(ordered_compiler_flags)}"
                assert set(compiler_flags) == set(ordered_compiler_flags), msg

                spec.compiler_flags.update({flag_type: ordered_compiler_flags})

    def deprecated(self, node: NodeArgument, version: str) -> None:
        tty.warn(f'using "{node.pkg}@{version}" which is a deprecated version')

    @staticmethod
    def sort_fn(function_tuple):
        """Ensure attributes are evaluated in the correct order.

        hash attributes are handled first, since they imply entire concrete specs
        node attributes are handled next, since they instantiate nodes
        external_spec_selected attributes are handled last, so that external extensions can find
        the concrete specs on which they depend because all nodes are fully constructed before we
        consider which ones are external.
        """
        name = function_tuple[0]
        if name == "hash":
            return (-5, 0)
        elif name == "node":
            return (-4, 0)
        elif name == "node_flag":
            return (-2, 0)
        elif name == "external_spec_selected":
            return (0, 0)  # note out of order so this goes last
        elif name == "virtual_on_edge":
            return (1, 0)
        else:
            return (-1, 0)

    def build_specs(self, function_tuples):
        # Functions don't seem to be in particular order in output.  Sort
        # them here so that directives that build objects (like node and
        # node_compiler) are called in the right order.
        self.function_tuples = sorted(set(function_tuples), key=self.sort_fn)

        self._specs = {}
        for name, args in self.function_tuples:
            if SpecBuilder.ignored_attributes.match(name):
                continue

            action = getattr(self, name, None)

            # print out unknown actions so we can display them for debugging
            if not action:
                msg = 'UNKNOWN SYMBOL: attr("%s", %s)' % (name, ", ".join(str(a) for a in args))
                tty.debug(msg)
                continue

            msg = (
                "Internal Error: Uncallable action found in asp.py.  Please report to the spack"
                " maintainers."
            )
            assert action and callable(action), msg

            # ignore predicates on virtual packages, as they're used for
            # solving but don't construct anything. Do not ignore error
            # predicates on virtual packages.
            if name != "error":
                node = args[0]
                pkg = node.pkg
                if spack.repo.PATH.is_virtual(pkg):
                    continue

                # if we've already gotten a concrete spec for this pkg,
                # do not bother calling actions on it except for node_flag_source,
                # since node_flag_source is tracking information not in the spec itself
                spec = self._specs.get(args[0])
                if spec and spec.concrete and name != "node_flag_source":
                    continue

            action(*args)

        # fix flags after all specs are constructed
        self.reorder_flags()

        # inject patches -- note that we' can't use set() to unique the
        # roots here, because the specs aren't complete, and the hash
        # function will loop forever.
        roots = [spec.root for spec in self._specs.values() if not spec.root.installed]
        roots = dict((id(r), r) for r in roots)
        for root in roots.values():
            spack.spec.Spec.inject_patches_variant(root)

        # Add external paths to specs with just external modules
        for s in self._specs.values():
            spack.spec.Spec.ensure_external_path_if_external(s)

        for s in self._specs.values():
            _develop_specs_from_env(s, ev.active_environment())

        # mark concrete and assign hashes to all specs in the solve
        for root in roots.values():
            root._finalize_concretization()

        for s in self._specs.values():
            spack.spec.Spec.ensure_no_deprecated(s)

        # Add git version lookup info to concrete Specs (this is generated for
        # abstract specs as well but the Versions may be replaced during the
        # concretization process)
        for root in self._specs.values():
            for spec in root.traverse():
                if isinstance(spec.version, vn.GitVersion):
                    spec.version.attach_lookup(
                        spack.version.git_ref_lookup.GitRefLookup(spec.fullname)
                    )

        return self._specs


def _develop_specs_from_env(spec, env):
    dev_info = env.dev_specs.get(spec.name, {}) if env else {}
    if not dev_info:
        return

    path = spack.util.path.canonicalize_path(dev_info["path"], default_wd=env.path)

    if "dev_path" in spec.variants:
        error_msg = (
            "Internal Error: The dev_path for spec {name} is not connected to a valid environment"
            "path. Please note that develop specs can only be used inside an environment"
            "These paths should be the same:\n\tdev_path:{dev_path}\n\tenv_based_path:{env_path}"
        ).format(name=spec.name, dev_path=spec.variants["dev_path"], env_path=path)

        assert spec.variants["dev_path"].value == path, error_msg
    else:
        spec.variants.setdefault("dev_path", spack.variant.SingleValuedVariant("dev_path", path))
    spec.constrain(dev_info["spec"])


def _is_reusable(spec: spack.spec.Spec, packages, local: bool) -> bool:
    """A spec is reusable if it's not a dev spec, it's imported from the cray manifest, it's not
    external, or it's external with matching packages.yaml entry. The latter prevents two issues:

    1. Externals in build caches: avoid installing an external on the build machine not
       available on the target machine
    2. Local externals: avoid reusing an external if the local config changes. This helps in
       particular when a user removes an external from packages.yaml, and expects that that
       takes effect immediately.

    Arguments:
        spec: the spec to check
        packages: the packages configuration
    """
    if "dev_path" in spec.variants:
        return False

    if not spec.external:
        return _has_runtime_dependencies(spec)

    # Cray external manifest externals are always reusable
    if local:
        _, record = spack.store.STORE.db.query_by_spec_hash(spec.dag_hash())
        if record and record.origin == "external-db":
            return True

    try:
        provided = spack.repo.PATH.get(spec).provided_virtual_names()
    except spack.repo.RepoError:
        provided = []

    for name in {spec.name, *provided}:
        for entry in packages.get(name, {}).get("externals", []):
            if (
                spec.satisfies(entry["spec"])
                and spec.external_path == entry.get("prefix")
                and spec.external_modules == entry.get("modules")
            ):
                return True

    return False


def _has_runtime_dependencies(spec: spack.spec.Spec) -> bool:
    if not WITH_RUNTIME:
        return True

    if spec.compiler.name == "gcc" and not spec.dependencies("gcc-runtime"):
        return False

    if spec.compiler.name == "oneapi" and not spec.dependencies("intel-oneapi-runtime"):
        return False

    return True


class SpecFilter:
    """Given a method to produce a list of specs, this class can filter them according to
    different criteria.
    """

    def __init__(
        self,
        factory: Callable[[], List[spack.spec.Spec]],
        is_usable: Callable[[spack.spec.Spec], bool],
        include: List[str],
        exclude: List[str],
    ) -> None:
        """
        Args:
            factory: factory to produce a list of specs
            is_usable: predicate that takes a spec in input and returns False if the spec
                should not be considered for this filter, True otherwise.
            include: if present, a "good" spec must match at least one entry in the list
            exclude: if present, a "good" spec must not match any entry in the list
        """
        self.factory = factory
        self.is_usable = is_usable
        self.include = include
        self.exclude = exclude

    def is_selected(self, s: spack.spec.Spec) -> bool:
        if not self.is_usable(s):
            return False

        if self.include and not any(s.satisfies(c) for c in self.include):
            return False

        if self.exclude and any(s.satisfies(c) for c in self.exclude):
            return False

        return True

    def selected_specs(self) -> List[spack.spec.Spec]:
        return [s for s in self.factory() if self.is_selected(s)]

    @staticmethod
    def from_store(configuration, include, exclude) -> "SpecFilter":
        """Constructs a filter that takes the specs from the current store."""
        packages = _external_config_with_implicit_externals(configuration)
        is_reusable = functools.partial(_is_reusable, packages=packages, local=True)
        factory = functools.partial(_specs_from_store, configuration=configuration)
        return SpecFilter(factory=factory, is_usable=is_reusable, include=include, exclude=exclude)

    @staticmethod
    def from_buildcache(configuration, include, exclude) -> "SpecFilter":
        """Constructs a filter that takes the specs from the configured buildcaches."""
        packages = _external_config_with_implicit_externals(configuration)
        is_reusable = functools.partial(_is_reusable, packages=packages, local=False)
        return SpecFilter(
            factory=_specs_from_mirror, is_usable=is_reusable, include=include, exclude=exclude
        )


def _specs_from_store(configuration):
    store = spack.store.create(configuration)
    with store.db.read_transaction():
        return store.db.query(installed=True)


def _specs_from_mirror():
    try:
        return spack.binary_distribution.update_cache_and_get_specs()
    except (spack.binary_distribution.FetchCacheError, IndexError):
        # this is raised when no mirrors had indices.
        # TODO: update mirror configuration so it can indicate that the
        # TODO: source cache (or any mirror really) doesn't have binaries.
        return []


class ReuseStrategy(enum.Enum):
    ROOTS = enum.auto()
    DEPENDENCIES = enum.auto()
    NONE = enum.auto()


class ReusableSpecsSelector:
    """Selects specs that can be reused during concretization."""

    def __init__(self, configuration: spack.config.Configuration) -> None:
        self.configuration = configuration
        self.store = spack.store.create(configuration)
        self.reuse_strategy = ReuseStrategy.ROOTS

        reuse_yaml = self.configuration.get("concretizer:reuse", False)
        self.reuse_sources = []
        if not isinstance(reuse_yaml, typing.Mapping):
            if reuse_yaml is False:
                self.reuse_strategy = ReuseStrategy.NONE
            if reuse_yaml == "dependencies":
                self.reuse_strategy = ReuseStrategy.DEPENDENCIES
            self.reuse_sources.extend(
                [
                    SpecFilter.from_store(
                        configuration=self.configuration, include=[], exclude=[]
                    ),
                    SpecFilter.from_buildcache(
                        configuration=self.configuration, include=[], exclude=[]
                    ),
                ]
            )
        else:
            roots = reuse_yaml.get("roots", True)
            if roots is True:
                self.reuse_strategy = ReuseStrategy.ROOTS
            else:
                self.reuse_strategy = ReuseStrategy.DEPENDENCIES
            default_include = reuse_yaml.get("include", [])
            default_exclude = reuse_yaml.get("exclude", [])
            default_sources = [{"type": "local"}, {"type": "buildcache"}]
            for source in reuse_yaml.get("from", default_sources):
                include = source.get("include", default_include)
                exclude = source.get("exclude", default_exclude)
                if source["type"] == "local":
                    self.reuse_sources.append(
                        SpecFilter.from_store(self.configuration, include=include, exclude=exclude)
                    )
                elif source["type"] == "buildcache":
                    self.reuse_sources.append(
                        SpecFilter.from_buildcache(
                            self.configuration, include=include, exclude=exclude
                        )
                    )

    def reusable_specs(self, specs: List[spack.spec.Spec]) -> List[spack.spec.Spec]:
        if self.reuse_strategy == ReuseStrategy.NONE:
            return []

        result = []
        for reuse_source in self.reuse_sources:
            result.extend(reuse_source.selected_specs())

        # If we only want to reuse dependencies, remove the root specs
        if self.reuse_strategy == ReuseStrategy.DEPENDENCIES:
            result = [spec for spec in result if not any(root in spec for root in specs)]

        return result


class Solver:
    """This is the main external interface class for solving.

    It manages solver configuration and preferences in one place. It sets up the solve
    and passes the setup method to the driver, as well.
    """

    def __init__(self):
        self.driver = PyclingoDriver()
        self.selector = ReusableSpecsSelector(configuration=spack.config.CONFIG)

    @staticmethod
    def _check_input_and_extract_concrete_specs(specs):
        reusable = []
        for root in specs:
            for s in root.traverse():
                if s.virtual:
                    continue
                if s.concrete:
                    reusable.append(s)
                spack.spec.Spec.ensure_valid_variants(s)
        return reusable

    def solve(
        self,
        specs,
        out=None,
        timers=False,
        stats=False,
        tests=False,
        setup_only=False,
        allow_deprecated=False,
    ):
        """
        Arguments:
          specs (list): List of ``Spec`` objects to solve for.
          out: Optionally write the generate ASP program to a file-like object.
          timers (bool): Print out coarse timers for different solve phases.
          stats (bool): Print out detailed stats from clingo.
          tests (bool or tuple): If True, concretize test dependencies for all packages.
            If a tuple of package names, concretize test dependencies for named
            packages (defaults to False: do not concretize test dependencies).
          setup_only (bool): if True, stop after setup and don't solve (default False).
          allow_deprecated (bool): allow deprecated version in the solve
        """
        # Check upfront that the variants are admissible
        specs = [s.lookup_hash() for s in specs]
        reusable_specs = self._check_input_and_extract_concrete_specs(specs)
        reusable_specs.extend(self.selector.reusable_specs(specs))
        setup = SpackSolverSetup(tests=tests)
        output = OutputConfiguration(timers=timers, stats=stats, out=out, setup_only=setup_only)
        result, _, _ = self.driver.solve(
            setup, specs, reuse=reusable_specs, output=output, allow_deprecated=allow_deprecated
        )
        return result

    def solve_in_rounds(
        self, specs, out=None, timers=False, stats=False, tests=False, allow_deprecated=False
    ):
        """Solve for a stable model of specs in multiple rounds.

        This relaxes the assumption of solve that everything must be consistent and
        solvable in a single round. Each round tries to maximize the reuse of specs
        from previous rounds.

        The function is a generator that yields the result of each round.

        Arguments:
            specs (list): list of Specs to solve.
            out: Optionally write the generate ASP program to a file-like object.
            timers (bool): print timing if set to True
            stats (bool): print internal statistics if set to True
            tests (bool): add test dependencies to the solve
            allow_deprecated (bool): allow deprecated version in the solve
        """
        specs = [s.lookup_hash() for s in specs]
        reusable_specs = self._check_input_and_extract_concrete_specs(specs)
        reusable_specs.extend(self.selector.reusable_specs(specs))
        setup = SpackSolverSetup(tests=tests)

        # Tell clingo that we don't have to solve all the inputs at once
        setup.concretize_everything = False

        input_specs = specs
        output = OutputConfiguration(timers=timers, stats=stats, out=out, setup_only=False)
        while True:
            result, _, _ = self.driver.solve(
                setup,
                input_specs,
                reuse=reusable_specs,
                output=output,
                allow_deprecated=allow_deprecated,
            )
            yield result

            # If we don't have unsolved specs we are done
            if not result.unsolved_specs:
                break

            if not result.specs:
                # This is also a problem: no specs were solved for, which
                # means we would be in a loop if we tried again
                unsolved_str = Result.format_unsolved(result.unsolved_specs)
                raise InternalConcretizerError(
                    "Internal Spack error: a subset of input specs could not"
                    f" be solved for.\n\t{unsolved_str}"
                )

            input_specs = list(x for (x, y) in result.unsolved_specs)
            for spec in result.specs:
                reusable_specs.extend(spec.traverse())


class UnsatisfiableSpecError(spack.error.UnsatisfiableSpecError):
    """There was an issue with the spec that was requested (i.e. a user error)."""

    def __init__(self, msg):
        super(spack.error.UnsatisfiableSpecError, self).__init__(msg)
        self.provided = None
        self.required = None
        self.constraint_type = None


class InternalConcretizerError(spack.error.UnsatisfiableSpecError):
    """Errors that indicate a bug in Spack."""

    def __init__(self, msg):
        super(spack.error.UnsatisfiableSpecError, self).__init__(msg)
        self.provided = None
        self.required = None
        self.constraint_type = None


class SolverError(InternalConcretizerError):
    """For cases where the solver is unable to produce a solution.

    Such cases are unexpected because we allow for solutions with errors,
    so for example user specs that are over-constrained should still
    get a solution.
    """

    def __init__(self, provided, conflicts):
        msg = (
            "Spack concretizer internal error. Please submit a bug report and include the "
            "command, environment if applicable and the following error message."
            f"\n    {provided} is unsatisfiable"
        )

        if conflicts:
            msg += ", errors are:" + "".join([f"\n    {conflict}" for conflict in conflicts])

        super().__init__(msg)

        self.provided = provided

        # Add attribute expected of the superclass interface
        self.required = None
        self.constraint_type = None<|MERGE_RESOLUTION|>--- conflicted
+++ resolved
@@ -1879,16 +1879,10 @@
                 if value == "*":
                     continue
 
-                pkg_cls = spack.repo.PATH.get_pkg_class(spec.name)
+                pkg_cls = self.pkg_class(spec.name)
                 # validate variant value only if spec not concrete
                 if not spec.concrete:
-<<<<<<< HEAD
-                    reserved_names = spack.directives.reserved_names
-                    if not spec.virtual and vname not in reserved_names:
-=======
                     if not spec.virtual and vname not in spack.variant.reserved_names:
-                        pkg_cls = self.pkg_class(spec.name)
->>>>>>> d41fb3d5
                         try:
                             variant_def, _ = pkg_cls.variants[vname]
                         except KeyError:
