# Copyright 2013-2024 Lawrence Livermore National Security, LLC and other
# Spack Project Developers. See the top-level COPYRIGHT file for details.
#
# SPDX-License-Identifier: (Apache-2.0 OR MIT)
import collections
import collections.abc
import copy
import enum
import functools
import itertools
import os
import pathlib
import pprint
import re
import sys
import types
import typing
import warnings
from contextlib import contextmanager
from typing import Callable, Dict, Iterator, List, NamedTuple, Optional, Set, Tuple, Type, Union

import archspec.cpu

import llnl.util.lang
import llnl.util.tty as tty
from llnl.util.lang import elide_list

import spack
import spack.binary_distribution
import spack.bootstrap.core
import spack.compilers
import spack.concretize
import spack.config
import spack.deptypes as dt
import spack.environment as ev
import spack.error
import spack.package_base
import spack.package_prefs
import spack.platforms
import spack.repo
import spack.spec
import spack.store
import spack.util.crypto
import spack.util.libc
import spack.util.path
import spack.util.timer
import spack.variant as vt
import spack.version as vn
import spack.version.git_ref_lookup
from spack import traverse
from spack.config import get_mark_from_yaml_data
from spack.error import SpecSyntaxError

from .core import (
    AspFunction,
    NodeArgument,
    ast_sym,
    ast_type,
    clingo,
    clingo_cffi,
    extract_args,
    fn,
    parse_files,
    parse_term,
)
from .counter import FullDuplicatesCounter, MinimalDuplicatesCounter, NoDuplicatesCounter
from .version_order import concretization_version_order

GitOrStandardVersion = Union[spack.version.GitVersion, spack.version.StandardVersion]

TransformFunction = Callable[["spack.spec.Spec", List[AspFunction]], List[AspFunction]]

#: Enable the addition of a runtime node
WITH_RUNTIME = sys.platform != "win32"

#: Data class that contain configuration on what a
#: clingo solve should output.
#:
#: Args:
#:     timers (bool):  Print out coarse timers for different solve phases.
#:     stats (bool): Whether to output Clingo's internal solver statistics.
#:     out: Optional output stream for the generated ASP program.
#:     setup_only (bool): if True, stop after setup and don't solve (default False).
OutputConfiguration = collections.namedtuple(
    "OutputConfiguration", ["timers", "stats", "out", "setup_only"]
)

#: Default output configuration for a solve
DEFAULT_OUTPUT_CONFIGURATION = OutputConfiguration(
    timers=False, stats=False, out=None, setup_only=False
)


def default_clingo_control():
    """Return a control object with the default settings used in Spack"""
    control = clingo().Control()
    control.configuration.configuration = "tweety"
    control.configuration.solver.heuristic = "Domain"
    control.configuration.solver.opt_strategy = "usc,one"
    return control


class Provenance(enum.IntEnum):
    """Enumeration of the possible provenances of a version."""

    # A spec literal
    SPEC = enum.auto()
    # A dev spec literal
    DEV_SPEC = enum.auto()
    # An external spec declaration
    EXTERNAL = enum.auto()
    # The 'packages' section of the configuration
    PACKAGES_YAML = enum.auto()
    # A package requirement
    PACKAGE_REQUIREMENT = enum.auto()
    # A 'package.py' file
    PACKAGE_PY = enum.auto()
    # An installed spec
    INSTALLED = enum.auto()
    # lower provenance for installed git refs so concretizer prefers StandardVersion installs
    INSTALLED_GIT_VERSION = enum.auto()
    # A runtime injected from another package (e.g. a compiler)
    RUNTIME = enum.auto()

    def __str__(self):
        return f"{self._name_.lower()}"


@contextmanager
def named_spec(
    spec: Optional["spack.spec.Spec"], name: Optional[str]
) -> Iterator[Optional["spack.spec.Spec"]]:
    """Context manager to temporarily set the name of a spec"""
    if spec is None or name is None:
        yield spec
        return

    old_name = spec.name
    spec.name = name
    try:
        yield spec
    finally:
        spec.name = old_name


class RequirementKind(enum.Enum):
    """Purpose / provenance of a requirement"""

    #: Default requirement expressed under the 'all' attribute of packages.yaml
    DEFAULT = enum.auto()
    #: Requirement expressed on a virtual package
    VIRTUAL = enum.auto()
    #: Requirement expressed on a specific package
    PACKAGE = enum.auto()


class DeclaredVersion(NamedTuple):
    """Data class to contain information on declared versions used in the solve"""

    #: String representation of the version
    version: str
    #: Unique index assigned to this version
    idx: int
    #: Provenance of the version
    origin: Provenance


# Below numbers are used to map names of criteria to the order
# they appear in the solution. See concretize.lp

# The space of possible priorities for optimization targets
# is partitioned in the following ranges:
#
# [0-100) Optimization criteria for software being reused
# [100-200) Fixed criteria that are higher priority than reuse, but lower than build
# [200-300) Optimization criteria for software being built
# [300-1000) High-priority fixed criteria
# [1000-inf) Error conditions
#
# Each optimization target is a minimization with optimal value 0.

#: High fixed priority offset for criteria that supersede all build criteria
high_fixed_priority_offset = 300

#: Priority offset for "build" criteria (regular criterio shifted to
#: higher priority for specs we have to build)
build_priority_offset = 200

#: Priority offset of "fixed" criteria (those w/o build criteria)
fixed_priority_offset = 100


def build_criteria_names(costs, arg_tuples):
    """Construct an ordered mapping from criteria names to costs."""
    # pull optimization criteria names out of the solution
    priorities_names = []

    num_fixed = 0
    num_high_fixed = 0
    for args in arg_tuples:
        priority, name = args[:2]
        priority = int(priority)

        # add the priority of this opt criterion and its name
        priorities_names.append((priority, name))

        # if the priority is less than fixed_priority_offset, then it
        # has an associated build priority -- the same criterion but for
        # nodes that we have to build.
        if priority < fixed_priority_offset:
            build_priority = priority + build_priority_offset
            priorities_names.append((build_priority, name))
        elif priority >= high_fixed_priority_offset:
            num_high_fixed += 1
        else:
            num_fixed += 1

    # sort the criteria by priority
    priorities_names = sorted(priorities_names, reverse=True)

    # We only have opt-criterion values for non-error types
    # error type criteria are excluded (they come first)
    error_criteria = len(costs) - len(priorities_names)
    costs = costs[error_criteria:]

    # split list into three parts: build criteria, fixed criteria, non-build criteria
    num_criteria = len(priorities_names)
    num_build = (num_criteria - num_fixed - num_high_fixed) // 2

    build_start_idx = num_high_fixed
    fixed_start_idx = num_high_fixed + num_build
    installed_start_idx = num_high_fixed + num_build + num_fixed

    high_fixed = priorities_names[:build_start_idx]
    build = priorities_names[build_start_idx:fixed_start_idx]
    fixed = priorities_names[fixed_start_idx:installed_start_idx]
    installed = priorities_names[installed_start_idx:]

    # mapping from priority to index in cost list
    indices = dict((p, i) for i, (p, n) in enumerate(priorities_names))

    # make a list that has each name with its build and non-build costs
    criteria = [(cost, None, name) for cost, (p, name) in zip(costs[:build_start_idx], high_fixed)]
    criteria += [
        (cost, None, name)
        for cost, (p, name) in zip(costs[fixed_start_idx:installed_start_idx], fixed)
    ]

    for (i, name), (b, _) in zip(installed, build):
        criteria.append((costs[indices[i]], costs[indices[b]], name))

    return criteria


def issequence(obj):
    if isinstance(obj, str):
        return False
    return isinstance(obj, (collections.abc.Sequence, types.GeneratorType))


def listify(args):
    if len(args) == 1 and issequence(args[0]):
        return list(args[0])
    return list(args)


def packagize(pkg):
    if isinstance(pkg, str):
        return spack.repo.PATH.get_pkg_class(pkg)
    else:
        return pkg


def specify(spec):
    if isinstance(spec, spack.spec.Spec):
        return spec
    return spack.spec.Spec(spec)


def remove_node(spec: spack.spec.Spec, facts: List[AspFunction]) -> List[AspFunction]:
    """Transformation that removes all "node" and "virtual_node" from the input list of facts."""
    return list(filter(lambda x: x.args[0] not in ("node", "virtual_node"), facts))


def _create_counter(specs: List[spack.spec.Spec], tests: bool):
    strategy = spack.config.CONFIG.get("concretizer:duplicates:strategy", "none")
    if strategy == "full":
        return FullDuplicatesCounter(specs, tests=tests)
    if strategy == "minimal":
        return MinimalDuplicatesCounter(specs, tests=tests)
    return NoDuplicatesCounter(specs, tests=tests)


def all_libcs() -> Set[spack.spec.Spec]:
    """Return a set of all libc specs targeted by any configured compiler. If none, fall back to
    libc determined from the current Python process if dynamically linked."""

    libcs = {
        c.default_libc
        for c in spack.compilers.all_compilers_from(spack.config.CONFIG)
        if c.default_libc
    }

    if libcs:
        return libcs

    libc = spack.util.libc.libc_from_current_python_process()
    return {libc} if libc else set()


def libc_is_compatible(lhs: spack.spec.Spec, rhs: spack.spec.Spec) -> List[spack.spec.Spec]:
    return (
        lhs.name == rhs.name
        and lhs.external_path == rhs.external_path
        and lhs.version >= rhs.version
    )


def using_libc_compatibility() -> bool:
    """Returns True if we are currently using libc compatibility"""
    return spack.platforms.host().name == "linux"


def c_compiler_runs(compiler: spack.compiler.Compiler) -> bool:
    return compiler.compiler_verbose_output is not None


def extend_flag_list(flag_list, new_flags):
    """Extend a list of flags, preserving order and precedence.

    Add new_flags at the end of flag_list.  If any flags in new_flags are
    already in flag_list, they are moved to the end so that they take
    higher precedence on the compile line.

    """
    for flag in new_flags:
        if flag in flag_list:
            flag_list.remove(flag)
        flag_list.append(flag)


def check_packages_exist(specs):
    """Ensure all packages mentioned in specs exist."""
    repo = spack.repo.PATH
    for spec in specs:
        for s in spec.traverse():
            try:
                check_passed = repo.repo_for_pkg(s).exists(s.name) or repo.is_virtual(s.name)
            except Exception as e:
                msg = "Cannot find package: {0}".format(str(e))
                check_passed = False
                tty.debug(msg)

            if not check_passed:
                raise spack.repo.UnknownPackageError(str(s.fullname))


class Result:
    """Result of an ASP solve."""

    def __init__(self, specs, asp=None):
        self.asp = asp
        self.satisfiable = None
        self.optimal = None
        self.warnings = None
        self.nmodels = 0

        # Saved control object for reruns when necessary
        self.control = None

        # specs ordered by optimization level
        self.answers = []
        self.cores = []

        # names of optimization criteria
        self.criteria = []

        # Abstract user requests
        self.abstract_specs = specs

        # Concrete specs
        self._concrete_specs_by_input = None
        self._concrete_specs = None
        self._unsolved_specs = None

    def format_core(self, core):
        """
        Format an unsatisfiable core for human readability

        Returns a list of strings, where each string is the human readable
        representation of a single fact in the core, including a newline.

        Modeled after traceback.format_stack.
        """
        error_msg = (
            "Internal Error: ASP Result.control not populated. Please report to the spack"
            " maintainers"
        )
        assert self.control, error_msg

        symbols = dict((a.literal, a.symbol) for a in self.control.symbolic_atoms)

        core_symbols = []
        for atom in core:
            sym = symbols[atom]
            core_symbols.append(sym)

        return sorted(str(symbol) for symbol in core_symbols)

    def minimize_core(self, core):
        """
        Return a subset-minimal subset of the core.

        Clingo cores may be thousands of lines when two facts are sufficient to
        ensure unsatisfiability. This algorithm reduces the core to only those
        essential facts.
        """
        error_msg = (
            "Internal Error: ASP Result.control not populated. Please report to the spack"
            " maintainers"
        )
        assert self.control, error_msg

        min_core = core[:]
        for fact in core:
            # Try solving without this fact
            min_core.remove(fact)
            ret = self.control.solve(assumptions=min_core)
            if not ret.unsatisfiable:
                min_core.append(fact)
        return min_core

    def minimal_cores(self):
        """
        Return a list of subset-minimal unsatisfiable cores.
        """
        return [self.minimize_core(core) for core in self.cores]

    def format_minimal_cores(self):
        """List of facts for each core

        Separate cores are separated by an empty line
        """
        string_list = []
        for core in self.minimal_cores():
            if string_list:
                string_list.append("\n")
            string_list.extend(self.format_core(core))
        return string_list

    def format_cores(self):
        """List of facts for each core

        Separate cores are separated by an empty line
        Cores are not minimized
        """
        string_list = []
        for core in self.cores:
            if string_list:
                string_list.append("\n")
            string_list.extend(self.format_core(core))
        return string_list

    def raise_if_unsat(self):
        """
        Raise an appropriate error if the result is unsatisfiable.

        The error is an SolverError, and includes the minimized cores
        resulting from the solve, formatted to be human readable.
        """
        if self.satisfiable:
            return

        constraints = self.abstract_specs
        if len(constraints) == 1:
            constraints = constraints[0]

        conflicts = self.format_minimal_cores()
        raise SolverError(constraints, conflicts=conflicts)

    @property
    def specs(self):
        """List of concretized specs satisfying the initial
        abstract request.
        """
        if self._concrete_specs is None:
            self._compute_specs_from_answer_set()
        return self._concrete_specs

    @property
    def unsolved_specs(self):
        """List of tuples pairing abstract input specs that were not
        solved with their associated candidate spec from the solver
        (if the solve completed).
        """
        if self._unsolved_specs is None:
            self._compute_specs_from_answer_set()
        return self._unsolved_specs

    @property
    def specs_by_input(self):
        if self._concrete_specs_by_input is None:
            self._compute_specs_from_answer_set()
        return self._concrete_specs_by_input

    def _compute_specs_from_answer_set(self):
        if not self.satisfiable:
            self._concrete_specs = []
            self._unsolved_specs = list((x, None) for x in self.abstract_specs)
            self._concrete_specs_by_input = {}
            return

        self._concrete_specs, self._unsolved_specs = [], []
        self._concrete_specs_by_input = {}
        best = min(self.answers)
        opt, _, answer = best
        for input_spec in self.abstract_specs:
            node = SpecBuilder.make_node(pkg=input_spec.name)
            if input_spec.virtual:
                providers = [
                    spec.name for spec in answer.values() if spec.package.provides(input_spec.name)
                ]
                node = SpecBuilder.make_node(pkg=providers[0])
            candidate = answer.get(node)

            if candidate and candidate.satisfies(
                input_spec
            ):  # Rikki: if input_spec is not propagating
                self._concrete_specs.append(answer[node])
                self._concrete_specs_by_input[input_spec] = answer[node]
            else:
                self._unsolved_specs.append((input_spec, candidate))

    @staticmethod
    def format_unsolved(unsolved_specs):
        """Create a message providing info on unsolved user specs and for
        each one show the associated candidate spec from the solver (if
        there is one).
        """
        msg = "Unsatisfied input specs:"
        for input_spec, candidate in unsolved_specs:
            msg += f"\n\tInput spec: {str(input_spec)}"
            if candidate:
                msg += f"\n\tCandidate spec: {str(candidate)}"
            else:
                msg += "\n\t(No candidate specs from solver)"
        return msg


def _normalize_packages_yaml(packages_yaml):
    normalized_yaml = copy.copy(packages_yaml)
    for pkg_name in packages_yaml:
        is_virtual = spack.repo.PATH.is_virtual(pkg_name)
        if pkg_name == "all" or not is_virtual:
            continue

        # Remove the virtual entry from the normalized configuration
        data = normalized_yaml.pop(pkg_name)
        is_buildable = data.get("buildable", True)
        if not is_buildable:
            for provider in spack.repo.PATH.providers_for(pkg_name):
                entry = normalized_yaml.setdefault(provider.name, {})
                entry["buildable"] = False

        externals = data.get("externals", [])

        def keyfn(x):
            return spack.spec.Spec(x["spec"]).name

        for provider, specs in itertools.groupby(externals, key=keyfn):
            entry = normalized_yaml.setdefault(provider, {})
            entry.setdefault("externals", []).extend(specs)

    return normalized_yaml


def _is_checksummed_git_version(v):
    return isinstance(v, vn.GitVersion) and v.is_commit


def _is_checksummed_version(version_info: Tuple[GitOrStandardVersion, dict]):
    """Returns true iff the version is not a moving target"""
    version, info = version_info
    if isinstance(version, spack.version.StandardVersion):
        if any(h in info for h in spack.util.crypto.hashes.keys()) or "checksum" in info:
            return True
        return "commit" in info and len(info["commit"]) == 40
    return _is_checksummed_git_version(version)


def _spec_with_default_name(spec_str, name):
    """Return a spec with a default name if none is provided, used for requirement specs"""
    spec = spack.spec.Spec(spec_str)
    if not spec.name:
        spec.name = name
    return spec


def _external_config_with_implicit_externals(configuration):
    # Read packages.yaml and normalize it, so that it will not contain entries referring to
    # virtual packages.
    packages_yaml = _normalize_packages_yaml(configuration.get("packages"))

    # Add externals for libc from compilers on Linux
    if not using_libc_compatibility():
        return packages_yaml

    for compiler in spack.compilers.all_compilers_from(configuration):
        libc = compiler.default_libc
        if libc:
            entry = {"spec": f"{libc} %{compiler.spec}", "prefix": libc.external_path}
            packages_yaml.setdefault(libc.name, {}).setdefault("externals", []).append(entry)
    return packages_yaml


class ErrorHandler:
    def __init__(self, model, input_specs: List[spack.spec.Spec]):
        self.model = model
        self.input_specs = input_specs
        self.full_model = None

    def multiple_values_error(self, attribute, pkg):
        return f'Cannot select a single "{attribute}" for package "{pkg}"'

    def no_value_error(self, attribute, pkg):
        return f'Cannot select a single "{attribute}" for package "{pkg}"'

    def _get_cause_tree(
        self,
        cause: Tuple[str, str],
        conditions: Dict[str, str],
        condition_causes: List[Tuple[Tuple[str, str], Tuple[str, str]]],
        seen: Set,
        indent: str = "        ",
    ) -> List[str]:
        """
        Implementation of recursion for self.get_cause_tree. Much of this operates on tuples
        (condition_id, set_id) in which the latter idea means that the condition represented by
        the former held in the condition set represented by the latter.
        """
        seen.add(cause)
        parents = [c for e, c in condition_causes if e == cause and c not in seen]
        local = "required because %s " % conditions[cause[0]]

        return [indent + local] + [
            c
            for parent in parents
            for c in self._get_cause_tree(
                parent, conditions, condition_causes, seen, indent=indent + "  "
            )
        ]

    def get_cause_tree(self, cause: Tuple[str, str]) -> List[str]:
        """
        Get the cause tree associated with the given cause.

        Arguments:
            cause: The root cause of the tree (final condition)

        Returns:
            A list of strings describing the causes, formatted to display tree structure.
        """
        conditions: Dict[str, str] = dict(extract_args(self.full_model, "condition_reason"))
        condition_causes: List[Tuple[Tuple[str, str], Tuple[str, str]]] = list(
            ((Effect, EID), (Cause, CID))
            for Effect, EID, Cause, CID in extract_args(self.full_model, "condition_cause")
        )
        return self._get_cause_tree(cause, conditions, condition_causes, set())

    def handle_error(self, msg, *args):
        """Handle an error state derived by the solver."""
        if msg == "multiple_values_error":
            return self.multiple_values_error(*args)

        if msg == "no_value_error":
            return self.no_value_error(*args)

        try:
            idx = args.index("startcauses")
        except ValueError:
            msg_args = args
            causes = []
        else:
            msg_args = args[:idx]
            cause_args = args[idx + 1 :]
            cause_args_conditions = cause_args[::2]
            cause_args_ids = cause_args[1::2]
            causes = list(zip(cause_args_conditions, cause_args_ids))

        msg = msg.format(*msg_args)

        # For variant formatting, we sometimes have to construct specs
        # to format values properly. Find/replace all occurances of
        # Spec(...) with the string representation of the spec mentioned
        specs_to_construct = re.findall(r"Spec\(([^)]*)\)", msg)
        for spec_str in specs_to_construct:
            msg = msg.replace("Spec(%s)" % spec_str, str(spack.spec.Spec(spec_str)))

        for cause in set(causes):
            for c in self.get_cause_tree(cause):
                msg += f"\n{c}"

        return msg

    def message(self, errors) -> str:
        input_specs = ", ".join(elide_list([f"`{s}`" for s in self.input_specs], 5))
        header = f"failed to concretize {input_specs} for the following reasons:"
        messages = (
            f"    {idx+1:2}. {self.handle_error(msg, *args)}"
            for idx, (_, msg, args) in enumerate(errors)
        )
        return "\n".join((header, *messages))

    def raise_if_errors(self):
        initial_error_args = extract_args(self.model, "error")
        if not initial_error_args:
            return

        error_causation = clingo().Control()

        parent_dir = pathlib.Path(__file__).parent
        errors_lp = parent_dir / "error_messages.lp"

        def on_model(model):
            self.full_model = model.symbols(shown=True, terms=True)

        with error_causation.backend() as backend:
            for atom in self.model:
                atom_id = backend.add_atom(atom)
                backend.add_rule([atom_id], [], choice=False)

            error_causation.load(str(errors_lp))
            error_causation.ground([("base", []), ("error_messages", [])])
            _ = error_causation.solve(on_model=on_model)

        # No choices so there will be only one model
        error_args = extract_args(self.full_model, "error")
        errors = sorted(
            [(int(priority), msg, args) for priority, msg, *args in error_args], reverse=True
        )
        try:
            msg = self.message(errors)
        except Exception as e:
            msg = (
                f"unexpected error during concretization [{str(e)}]. "
                f"Please report a bug at https://github.com/spack/spack/issues"
            )
            raise spack.error.SpackError(msg) from e
        raise UnsatisfiableSpecError(msg)


class RequirementRule(NamedTuple):
    """Data class to collect information on a requirement"""

    pkg_name: str
    policy: str
    requirements: List["spack.spec.Spec"]
    condition: "spack.spec.Spec"
    kind: RequirementKind
    message: Optional[str]


class KnownCompiler(NamedTuple):
    """Data class to collect information on compilers"""

    spec: "spack.spec.Spec"
    os: str
    target: str
    available: bool
    compiler_obj: Optional["spack.compiler.Compiler"]

    def _key(self):
        return self.spec, self.os, self.target

    def __eq__(self, other: object):
        if not isinstance(other, KnownCompiler):
            return NotImplemented
        return self._key() == other._key()

    def __hash__(self):
        return hash(self._key())


class PyclingoDriver:
    def __init__(self, cores=True):
        """Driver for the Python clingo interface.

        Arguments:
            cores (bool): whether to generate unsatisfiable cores for better
                error reporting.
        """
        self.cores = cores
        # This attribute will be reset at each call to solve
        self.control = None

    def solve(self, setup, specs, reuse=None, output=None, control=None, allow_deprecated=False):
        """Set up the input and solve for dependencies of ``specs``.

        Arguments:
            setup (SpackSolverSetup): An object to set up the ASP problem.
            specs (list): List of ``Spec`` objects to solve for.
            reuse (None or list): list of concrete specs that can be reused
            output (None or OutputConfiguration): configuration object to set
                the output of this solve.
            control (clingo.Control): configuration for the solver. If None,
                default values will be used
            allow_deprecated: if True, allow deprecated versions in the solve

        Return:
            A tuple of the solve result, the timer for the different phases of the
            solve, and the internal statistics from clingo.
        """
        # avoid circular import
        import spack.bootstrap

        output = output or DEFAULT_OUTPUT_CONFIGURATION
        timer = spack.util.timer.Timer()

        # Initialize the control object for the solver
        self.control = control or default_clingo_control()

        # ensure core deps are present on Windows
        # needs to modify active config scope, so cannot be run within
        # bootstrap config scope
        if sys.platform == "win32":
            tty.debug("Ensuring basic dependencies {win-sdk, wgl} available")
            spack.bootstrap.core.ensure_winsdk_external_or_raise()

        timer.start("setup")
        asp_problem = setup.setup(specs, reuse=reuse, allow_deprecated=allow_deprecated)
        if output.out is not None:
            output.out.write(asp_problem)
        if output.setup_only:
            return Result(specs), None, None
        timer.stop("setup")

        timer.start("load")
        # Add the problem instance
        self.control.add("base", [], asp_problem)
        # Load the file itself
        parent_dir = os.path.dirname(__file__)
        self.control.load(os.path.join(parent_dir, "concretize.lp"))
        self.control.load(os.path.join(parent_dir, "heuristic.lp"))
        self.control.load(os.path.join(parent_dir, "display.lp"))
        if not setup.concretize_everything:
            self.control.load(os.path.join(parent_dir, "when_possible.lp"))

        # Binary compatibility is based on libc on Linux, and on the os tag elsewhere
        if using_libc_compatibility():
            self.control.load(os.path.join(parent_dir, "libc_compatibility.lp"))
        else:
            self.control.load(os.path.join(parent_dir, "os_compatibility.lp"))

        timer.stop("load")

        # Grounding is the first step in the solve -- it turns our facts
        # and first-order logic rules into propositional logic.
        timer.start("ground")
        self.control.ground([("base", [])])
        timer.stop("ground")

        # With a grounded program, we can run the solve.
        models = []  # stable models if things go well
        cores = []  # unsatisfiable cores if they do not

        def on_model(model):
            models.append((model.cost, model.symbols(shown=True, terms=True)))

        solve_kwargs = {
            "assumptions": setup.assumptions,
            "on_model": on_model,
            "on_core": cores.append,
        }

        if clingo_cffi():
            solve_kwargs["on_unsat"] = cores.append

        timer.start("solve")
        solve_result = self.control.solve(**solve_kwargs)
        timer.stop("solve")

        # once done, construct the solve result
        result = Result(specs)
        result.satisfiable = solve_result.satisfiable

        if result.satisfiable:
            # get the best model
            builder = SpecBuilder(specs, hash_lookup=setup.reusable_and_possible)
            min_cost, best_model = min(models)

            # first check for errors
            error_handler = ErrorHandler(best_model, specs)
            error_handler.raise_if_errors()

            # build specs from spec attributes in the model
            spec_attrs = [(name, tuple(rest)) for name, *rest in extract_args(best_model, "attr")]
            answers = builder.build_specs(spec_attrs)

            # add best spec to the results
            result.answers.append((list(min_cost), 0, answers))

            # get optimization criteria
            criteria_args = extract_args(best_model, "opt_criterion")
            result.criteria = build_criteria_names(min_cost, criteria_args)

            # record the number of models the solver considered
            result.nmodels = len(models)

            # record the possible dependencies in the solve
            result.possible_dependencies = setup.pkgs

        elif cores:
            result.control = self.control
            result.cores.extend(cores)

        if output.timers:
            timer.write_tty()
            print()

        if output.stats:
            print("Statistics:")
            pprint.pprint(self.control.statistics)

        result.raise_if_unsat()

        if result.satisfiable and result.unsolved_specs and setup.concretize_everything:
            unsolved_str = Result.format_unsolved(result.unsolved_specs)
            raise InternalConcretizerError(
                "Internal Spack error: the solver completed but produced specs"
                " that do not satisfy the request. Please report a bug at "
                f"https://github.com/spack/spack/issues\n\t{unsolved_str}"
            )

        return result, timer, self.control.statistics


class ConcreteSpecsByHash(collections.abc.Mapping):
    """Mapping containing concrete specs keyed by DAG hash.

    The mapping is ensured to be consistent, i.e. if a spec in the mapping has a dependency with
    hash X, it is ensured to be the same object in memory as the spec keyed by X.
    """

    def __init__(self) -> None:
        self.data: Dict[str, spack.spec.Spec] = {}
        self.explicit: Set[str] = set()

    def __getitem__(self, dag_hash: str) -> spack.spec.Spec:
        return self.data[dag_hash]

    def explicit_items(self) -> Iterator[Tuple[str, spack.spec.Spec]]:
        """Iterate on items that have been added explicitly, and not just as a dependency
        of other nodes.
        """
        for h, s in self.items():
            # We need to make an exception for gcc-runtime, until we can splice it.
            if h in self.explicit or s.name == "gcc-runtime":
                yield h, s

    def add(self, spec: spack.spec.Spec) -> bool:
        """Adds a new concrete spec to the mapping. Returns True if the spec was just added,
        False if the spec was already in the mapping.

        Calling this function marks the spec as added explicitly.

        Args:
            spec: spec to be added

        Raises:
            ValueError: if the spec is not concrete
        """
        if not spec.concrete:
            msg = (
                f"trying to store the non-concrete spec '{spec}' in a container "
                f"that only accepts concrete"
            )
            raise ValueError(msg)

        dag_hash = spec.dag_hash()
        self.explicit.add(dag_hash)
        if dag_hash in self.data:
            return False

        # Here we need to iterate on the input and rewire the copy.
        self.data[spec.dag_hash()] = spec.copy(deps=False)
        nodes_to_reconstruct = [spec]

        while nodes_to_reconstruct:
            input_parent = nodes_to_reconstruct.pop()
            container_parent = self.data[input_parent.dag_hash()]

            for edge in input_parent.edges_to_dependencies():
                input_child = edge.spec
                container_child = self.data.get(input_child.dag_hash())
                # Copy children that don't exist yet
                if container_child is None:
                    container_child = input_child.copy(deps=False)
                    self.data[input_child.dag_hash()] = container_child
                    nodes_to_reconstruct.append(input_child)

                # Rewire edges
                container_parent.add_dependency_edge(
                    dependency_spec=container_child, depflag=edge.depflag, virtuals=edge.virtuals
                )
        return True

    def __len__(self) -> int:
        return len(self.data)

    def __iter__(self):
        return iter(self.data)


# types for condition caching in solver setup
ConditionSpecKey = Tuple[str, Optional[TransformFunction]]
ConditionIdFunctionPair = Tuple[int, List[AspFunction]]
ConditionSpecCache = Dict[str, Dict[ConditionSpecKey, ConditionIdFunctionPair]]


class ConstraintOrigin(enum.Enum):
    """Generates identifiers that can be pased into the solver attached
    to constraints, and then later retrieved to determine the origin of
    those constraints when ``SpecBuilder`` creates Specs from the solve
    result.
    """

    DEPENDS_ON = 1
    REQUIRE = 2

    @staticmethod
    def _SUFFIXES() -> Dict["ConstraintOrigin", str]:
        return {ConstraintOrigin.DEPENDS_ON: "_dep", ConstraintOrigin.REQUIRE: "_req"}

    @staticmethod
    def append_type_suffix(pkg_id: str, kind: "ConstraintOrigin") -> str:
        """Given a package identifier and a constraint kind, generate a string ID."""
        suffix = ConstraintOrigin._SUFFIXES()[kind]
        return f"{pkg_id}{suffix}"

    @staticmethod
    def strip_type_suffix(source: str) -> Tuple[int, Optional[str]]:
        """Take a combined package/type ID generated by
        ``append_type_suffix``, and extract the package ID and
        an associated weight.
        """
        if not source:
            return -1, None
        for kind, suffix in ConstraintOrigin._SUFFIXES().items():
            if source.endswith(suffix):
                return kind.value, source[: -len(suffix)]
        return -1, source


class SourceContext:
    """Tracks context in which a Spec's clause-set is generated (i.e.
    with ``SpackSolverSetup.spec_clauses``).

    Facts generated for the spec may include this context.
    """

    def __init__(self):
        # This can be "literal" for constraints that come from a user
        # spec (e.g. from the command line); it can be the output of
        # `ConstraintOrigin.append_type_suffix`; the default is "none"
        # (which means it isn't important to keep track of the source
        # in that case).
        self.source = "none"


class ConditionIdContext(SourceContext):
    """Derived from a ``ConditionContext``: for clause-sets generated by
    imposed/required specs, stores an associated transform.

    This is primarily used for tracking whether we are generating clauses
    in the context of a required spec, or for an imposed spec.

    Is not a subclass of ``ConditionContext`` because it exists in a
    lower-level context with less information.
    """

    def __init__(self):
        super().__init__()
        self.transform = None


class ConditionContext(SourceContext):
    """Tracks context in which a condition (i.e. ``SpackSolverSetup.condition``)
    is generated (e.g. for a `depends_on`).

    This may modify the required/imposed specs generated as relevant
    for the context.
    """

    def __init__(self):
        super().__init__()
        # transformation applied to facts from the required spec. Defaults
        # to leave facts as they are.
        self.transform_required = None
        # transformation applied to facts from the imposed spec. Defaults
        # to removing "node" and "virtual_node" facts.
        self.transform_imposed = None

    def requirement_context(self) -> ConditionIdContext:
        ctxt = ConditionIdContext()
        ctxt.source = self.source
        ctxt.transform = self.transform_required
        return ctxt

    def impose_context(self) -> ConditionIdContext:
        ctxt = ConditionIdContext()
        ctxt.source = self.source
        ctxt.transform = self.transform_imposed
        return ctxt


class SpackSolverSetup:
    """Class to set up and run a Spack concretization solve."""

    def __init__(self, tests: bool = False):
        # these are all initialized in setup()
        self.gen: "ProblemInstanceBuilder" = ProblemInstanceBuilder()
        self.possible_virtuals: Set[str] = set()

        self.assumptions: List[Tuple["clingo.Symbol", bool]] = []  # type: ignore[name-defined]
        self.declared_versions: Dict[str, List[DeclaredVersion]] = collections.defaultdict(list)
        self.possible_versions: Dict[str, Set[GitOrStandardVersion]] = collections.defaultdict(set)
        self.deprecated_versions: Dict[str, Set[GitOrStandardVersion]] = collections.defaultdict(
            set
        )

        self.possible_compilers: List = []
        self.possible_oses: Set = set()
        self.variant_values_from_specs: Set = set()
        self.version_constraints: Set = set()
        self.target_constraints: Set = set()
        self.default_targets: List = []
        self.compiler_version_constraints: Set = set()
        self.post_facts: List = []
        self.variant_ids_by_def_id: Dict[int, int] = {}

        self.reusable_and_possible: ConcreteSpecsByHash = ConcreteSpecsByHash()

        self._id_counter: Iterator[int] = itertools.count()
        self._trigger_cache: ConditionSpecCache = collections.defaultdict(dict)
        self._effect_cache: ConditionSpecCache = collections.defaultdict(dict)

        # Caches to optimize the setup phase of the solver
        self.target_specs_cache = None

        # whether to add installed/binary hashes to the solve
        self.tests = tests

        # If False allows for input specs that are not solved
        self.concretize_everything = True

        # Set during the call to setup
        self.pkgs: Set[str] = set()
        self.explicitly_required_namespaces: Dict[str, str] = {}

        # list of unique libc specs targeted by compilers (or an educated guess if no compiler)
        self.libcs: List[spack.spec.Spec] = []

    def pkg_version_rules(self, pkg):
        """Output declared versions of a package.

        This uses self.declared_versions so that we include any versions
        that arise from a spec.
        """

        def key_fn(version):
            # Origins are sorted by "provenance" first, see the Provenance enumeration above
            return version.origin, version.idx

        if isinstance(pkg, str):
            pkg = self.pkg_class(pkg)

        declared_versions = self.declared_versions[pkg.name]
        partially_sorted_versions = sorted(set(declared_versions), key=key_fn)

        most_to_least_preferred = []
        for _, group in itertools.groupby(partially_sorted_versions, key=key_fn):
            most_to_least_preferred.extend(
                list(sorted(group, reverse=True, key=lambda x: vn.ver(x.version)))
            )

        for weight, declared_version in enumerate(most_to_least_preferred):
            self.gen.fact(
                fn.pkg_fact(
                    pkg.name,
                    fn.version_declared(
                        declared_version.version, weight, str(declared_version.origin)
                    ),
                )
            )

        # Declare deprecated versions for this package, if any
        deprecated = self.deprecated_versions[pkg.name]
        for v in sorted(deprecated):
            self.gen.fact(fn.pkg_fact(pkg.name, fn.deprecated_version(v)))

    def spec_versions(self, spec):
        """Return list of clauses expressing spec's version constraints."""
        spec = specify(spec)
        msg = "Internal Error: spec with no name occured. Please report to the spack maintainers."
        assert spec.name, msg

        if spec.concrete:
            return [fn.attr("version", spec.name, spec.version)]

        if spec.versions == vn.any_version:
            return []

        # record all version constraints for later
        self.version_constraints.add((spec.name, spec.versions))
        return [fn.attr("node_version_satisfies", spec.name, spec.versions)]

    def target_ranges(self, spec, single_target_fn):
        target = spec.architecture.target

        # Check if the target is a concrete target
        if str(target) in archspec.cpu.TARGETS:
            return [single_target_fn(spec.name, target)]

        self.target_constraints.add(target)
        return [fn.attr("node_target_satisfies", spec.name, target)]

    def conflict_rules(self, pkg):
        for when_spec, conflict_specs in pkg.conflicts.items():
            when_spec_msg = "conflict constraint %s" % str(when_spec)
            when_spec_id = self.condition(when_spec, required_name=pkg.name, msg=when_spec_msg)

            for conflict_spec, conflict_msg in conflict_specs:
                conflict_spec = spack.spec.Spec(conflict_spec)
                if conflict_msg is None:
                    conflict_msg = f"{pkg.name}: "
                    if when_spec == spack.spec.Spec():
                        conflict_msg += f"conflicts with '{conflict_spec}'"
                    else:
                        conflict_msg += f"'{conflict_spec}' conflicts with '{when_spec}'"

                spec_for_msg = conflict_spec
                if conflict_spec == spack.spec.Spec():
                    spec_for_msg = spack.spec.Spec(pkg.name)
                conflict_spec_msg = f"conflict is triggered when {str(spec_for_msg)}"
                conflict_spec_id = self.condition(
                    conflict_spec,
                    required_name=conflict_spec.name or pkg.name,
                    msg=conflict_spec_msg,
                )
                self.gen.fact(
                    fn.pkg_fact(
                        pkg.name, fn.conflict(conflict_spec_id, when_spec_id, conflict_msg)
                    )
                )
                self.gen.newline()

    def package_languages(self, pkg):
        for when_spec, languages in pkg.languages.items():
            condition_msg = f"{pkg.name} needs the {', '.join(sorted(languages))} language"
            if when_spec != spack.spec.Spec():
                condition_msg += f" when {when_spec}"
            condition_id = self.condition(when_spec, required_name=pkg.name, msg=condition_msg)
            for language in sorted(languages):
                self.gen.fact(fn.pkg_fact(pkg.name, fn.language(condition_id, language)))
        self.gen.newline()

    def config_compatible_os(self):
        """Facts about compatible os's specified in configs"""
        self.gen.h2("Compatible OS from concretizer config file")
        os_data = spack.config.get("concretizer:os_compatible", {})
        for recent, reusable in os_data.items():
            for old in reusable:
                self.gen.fact(fn.os_compatible(recent, old))
                self.gen.newline()

    def compiler_facts(self):
        """Facts about available compilers."""

        self.gen.h2("Available compilers")
        for compiler_id, compiler in enumerate(self.possible_compilers):
            self.gen.fact(fn.compiler_id(compiler_id))
            self.gen.fact(fn.compiler_name(compiler_id, compiler.spec.name))
            self.gen.fact(fn.compiler_version(compiler_id, compiler.spec.version))

            if compiler.os:
                self.gen.fact(fn.compiler_os(compiler_id, compiler.os))

            if compiler.target is not None:
                self.gen.fact(fn.compiler_target(compiler_id, compiler.target))

            if compiler.compiler_obj is not None:
                c = compiler.compiler_obj
                for flag_type, flags in c.flags.items():
                    flag_group = " ".join(flags)
                    for flag in flags:
                        self.gen.fact(fn.compiler_flag(compiler_id, flag_type, flag, flag_group))

            if compiler.available:
                self.gen.fact(fn.compiler_available(compiler_id))

            self.gen.fact(fn.compiler_weight(compiler_id, compiler_id))
            self.gen.newline()

    def package_requirement_rules(self, pkg):
        parser = RequirementParser(spack.config.CONFIG)
        self.emit_facts_from_requirement_rules(parser.rules(pkg))

    def pkg_rules(self, pkg, tests):
        pkg = self.pkg_class(pkg)

        # Namespace of the package
        self.gen.fact(fn.pkg_fact(pkg.name, fn.namespace(pkg.namespace)))

        # versions
        self.pkg_version_rules(pkg)
        self.gen.newline()

        # languages
        self.package_languages(pkg)

        # variants
        self.variant_rules(pkg)

        # conflicts
        self.conflict_rules(pkg)

        # virtuals
        self.package_provider_rules(pkg)

        # dependencies
        self.package_dependencies_rules(pkg)

        # virtual preferences
        self.virtual_preferences(
            pkg.name,
            lambda v, p, i: self.gen.fact(fn.pkg_fact(pkg.name, fn.provider_preference(v, p, i))),
        )

        self.package_requirement_rules(pkg)

        # trigger and effect tables
        self.trigger_rules()
        self.effect_rules()

    def trigger_rules(self):
        """Flushes all the trigger rules collected so far, and clears the cache."""
        if not self._trigger_cache:
            return

        self.gen.h2("Trigger conditions")
        for name in self._trigger_cache:
            cache = self._trigger_cache[name]
            for (spec_str, _), (trigger_id, requirements) in cache.items():
                self.gen.fact(fn.pkg_fact(name, fn.trigger_id(trigger_id)))
                self.gen.fact(fn.pkg_fact(name, fn.trigger_msg(spec_str)))
                for predicate in requirements:
                    self.gen.fact(fn.condition_requirement(trigger_id, *predicate.args))
                self.gen.newline()
        self._trigger_cache.clear()

    def effect_rules(self):
        """Flushes all the effect rules collected so far, and clears the cache."""
        if not self._effect_cache:
            return

        self.gen.h2("Imposed requirements")
        for name in self._effect_cache:
            cache = self._effect_cache[name]
            for (spec_str, _), (effect_id, requirements) in cache.items():
                self.gen.fact(fn.pkg_fact(name, fn.effect_id(effect_id)))
                self.gen.fact(fn.pkg_fact(name, fn.effect_msg(spec_str)))
                for predicate in requirements:
                    self.gen.fact(fn.imposed_constraint(effect_id, *predicate.args))
                self.gen.newline()
        self._effect_cache.clear()

    def define_variant(
        self,
        pkg: "Type[spack.package_base.PackageBase]",
        name: str,
        when: spack.spec.Spec,
        variant_def: vt.Variant,
    ):
        pkg_fact = lambda f: self.gen.fact(fn.pkg_fact(pkg.name, f))

        # Every variant id has a unique definition (conditional or unconditional), and
        # higher variant id definitions take precedence when variants intersect.
        vid = next(self._id_counter)

        # used to find a variant id from its variant definition (for variant values on specs)
        self.variant_ids_by_def_id[id(variant_def)] = vid

        if when == spack.spec.Spec():
            # unconditional variant
            pkg_fact(fn.variant_definition(name, vid))
        else:
            # conditional variant
            msg = f"Package {pkg.name} has variant '{name}' when {when}"
            cond_id = self.condition(when, required_name=pkg.name, msg=msg)
            pkg_fact(fn.variant_condition(name, vid, cond_id))

        # record type so we can construct the variant when we read it back in
        self.gen.fact(fn.variant_type(vid, variant_def.variant_type.value))

        if variant_def.sticky:
            pkg_fact(fn.variant_sticky(vid))

        # define defaults for this variant definition
        defaults = variant_def.make_default().value if variant_def.multi else [variant_def.default]
        for val in sorted(defaults):
            pkg_fact(fn.variant_default_value_from_package_py(vid, val))

        # define possible values for this variant definition
        values = variant_def.values
        if values is None:
            values = []

        elif isinstance(values, vt.DisjointSetsOfValues):
            union = set()
            for sid, s in enumerate(values.sets):
                for value in s:
                    pkg_fact(fn.variant_value_from_disjoint_sets(vid, value, sid))
                union.update(s)
            values = union

        # ensure that every variant has at least one possible value.
        if not values:
            values = [variant_def.default]

        for value in sorted(values):
            pkg_fact(fn.variant_possible_value(vid, value))

            # when=True means unconditional, so no need for conditional values
            if getattr(value, "when", True) is True:
                continue

            # now we have to handle conditional values
            quoted_value = spack.parser.quote_if_needed(str(value))
            vstring = f"{name}={quoted_value}"
            variant_has_value = spack.spec.Spec(vstring)

            if value.when:
                # the conditional value is always "possible", but it imposes its when condition as
                # a constraint if the conditional value is taken. This may seem backwards, but it
                # ensures that the conditional can only occur when its condition holds.
                self.condition(
                    required_spec=variant_has_value,
                    imposed_spec=value.when,
                    required_name=pkg.name,
                    imposed_name=pkg.name,
                    msg=f"{pkg.name} variant {name} has value '{quoted_value}' when {value.when}",
                )
            else:
                # We know the value is never allowed statically (when was false), but we can't just
                # ignore it b/c it could come in as a possible value and we need a good error msg.
                # So, it's a conflict -- if the value is somehow used, it'll trigger an error.
                trigger_id = self.condition(
                    variant_has_value,
                    required_name=pkg.name,
                    msg=f"invalid variant value: {vstring}",
                )
                constraint_id = self.condition(
                    spack.spec.Spec(),
                    required_name=pkg.name,
                    msg="empty (total) conflict constraint",
                )
                msg = f"variant value {vstring} is conditionally disabled"
                pkg_fact(fn.conflict(trigger_id, constraint_id, msg))

        self.gen.newline()

    def define_auto_variant(self, name: str, multi: bool):
        self.gen.h3(f"Special variant: {name}")
        vid = next(self._id_counter)
        self.gen.fact(fn.auto_variant(name, vid))
        self.gen.fact(
            fn.variant_type(
                vid, vt.VariantType.MULTI.value if multi else vt.VariantType.SINGLE.value
            )
        )

    def variant_rules(self, pkg: "Type[spack.package_base.PackageBase]"):
        for name in pkg.variant_names():
            self.gen.h3(f"Variant {name} in package {pkg.name}")
            for when, variant_def in pkg.variant_definitions(name):
                self.define_variant(pkg, name, when, variant_def)

    def _get_condition_id(
        self,
        named_cond: spack.spec.Spec,
        cache: ConditionSpecCache,
        body: bool,
        context: ConditionIdContext,
    ) -> int:
        """Get the id for one half of a condition (either a trigger or an imposed constraint).

        Construct a key from the condition spec and any associated transformation, and
        cache the ASP functions that they imply. The saved functions will be output
        later in ``trigger_rules()`` and ``effect_rules()``.

        Returns:
            The id of the cached trigger or effect.

        """
        pkg_cache = cache[named_cond.name]

        named_cond_key = (str(named_cond), context.transform)
        result = pkg_cache.get(named_cond_key)
        if result:
            return result[0]

        cond_id = next(self._id_counter)
        requirements = self.spec_clauses(named_cond, body=body, context=context)
        if context.transform:
            requirements = context.transform(named_cond, requirements)
        pkg_cache[named_cond_key] = (cond_id, requirements)

        return cond_id

    def condition(
        self,
        required_spec: spack.spec.Spec,
        imposed_spec: Optional[spack.spec.Spec] = None,
        *,
        required_name: Optional[str] = None,
        imposed_name: Optional[str] = None,
        msg: Optional[str] = None,
        context: Optional[ConditionContext] = None,
    ):
        """Generate facts for a dependency or virtual provider condition.

        Arguments:
            required_spec: the constraints that triggers this condition
            imposed_spec: the constraints that are imposed when this condition is triggered
            required_name: name for ``required_spec``
                (required if required_spec is anonymous, ignored if not)
            imposed_name: name for ``imposed_spec``
                (required if imposed_spec is anonymous, ignored if not)
            msg: description of the condition
            context: if provided, indicates how to modify the clause-sets for the required/imposed
                specs based on the type of constraint they are generated for (e.g. `depends_on`)
        Returns:
            int: id of the condition created by this function
        """
        required_name = required_spec.name or required_name
        if not required_name:
            raise ValueError(f"Must provide a name for anonymous condition: '{required_spec}'")

        if not context:
            context = ConditionContext()
            context.transform_imposed = remove_node

        if imposed_spec:
            imposed_name = imposed_spec.name or imposed_name
            if not imposed_name:
                raise ValueError(f"Must provide a name for imposed constraint: '{imposed_spec}'")

        with named_spec(required_spec, required_name), named_spec(imposed_spec, imposed_name):
            # Check if we can emit the requirements before updating the condition ID counter.
            # In this way, if a condition can't be emitted but the exception is handled in the
            # caller, we won't emit partial facts.

            condition_id = next(self._id_counter)
            requirement_context = context.requirement_context()
            trigger_id = self._get_condition_id(
                required_spec, cache=self._trigger_cache, body=True, context=requirement_context
            )
            self.gen.fact(fn.pkg_fact(required_spec.name, fn.condition(condition_id)))
            self.gen.fact(fn.condition_reason(condition_id, msg))
            self.gen.fact(
                fn.pkg_fact(required_spec.name, fn.condition_trigger(condition_id, trigger_id))
            )
            if not imposed_spec:
                return condition_id

            impose_context = context.impose_context()
            effect_id = self._get_condition_id(
                imposed_spec, cache=self._effect_cache, body=False, context=impose_context
            )
            self.gen.fact(
                fn.pkg_fact(required_spec.name, fn.condition_effect(condition_id, effect_id))
            )

            return condition_id

    def impose(self, condition_id, imposed_spec, node=True, body=False):
        imposed_constraints = self.spec_clauses(imposed_spec, body=body)
        for pred in imposed_constraints:
            # imposed "node"-like conditions are no-ops
            if not node and pred.args[0] in ("node", "virtual_node"):
                continue
            self.gen.fact(fn.imposed_constraint(condition_id, *pred.args))

    def package_provider_rules(self, pkg):
        for vpkg_name in pkg.provided_virtual_names():
            if vpkg_name not in self.possible_virtuals:
                continue
            self.gen.fact(fn.pkg_fact(pkg.name, fn.possible_provider(vpkg_name)))

        for when, provided in pkg.provided.items():
            for vpkg in provided:
                if vpkg.name not in self.possible_virtuals:
                    continue

                msg = f"{pkg.name} provides {vpkg} when {when}"
                condition_id = self.condition(when, vpkg, required_name=pkg.name, msg=msg)
                self.gen.fact(
                    fn.pkg_fact(when.name, fn.provider_condition(condition_id, vpkg.name))
                )
            self.gen.newline()

        for when, sets_of_virtuals in pkg.provided_together.items():
            condition_id = self.condition(
                when, required_name=pkg.name, msg="Virtuals are provided together"
            )
            for set_id, virtuals_together in enumerate(sets_of_virtuals):
                for name in virtuals_together:
                    self.gen.fact(
                        fn.pkg_fact(pkg.name, fn.provided_together(condition_id, set_id, name))
                    )
            self.gen.newline()

    def package_dependencies_rules(self, pkg):
        """Translate 'depends_on' directives into ASP logic."""
        for cond, deps_by_name in sorted(pkg.dependencies.items()):
            for _, dep in sorted(deps_by_name.items()):
                depflag = dep.depflag
                # Skip test dependencies if they're not requested
                if not self.tests:
                    depflag &= ~dt.TEST

                # ... or if they are requested only for certain packages
                elif not isinstance(self.tests, bool) and pkg.name not in self.tests:
                    depflag &= ~dt.TEST

                # if there are no dependency types to be considered
                # anymore, don't generate the dependency
                if not depflag:
                    continue

                msg = f"{pkg.name} depends on {dep.spec}"
                if cond != spack.spec.Spec():
                    msg += f" when {cond}"
                else:
                    pass

                def track_dependencies(input_spec, requirements):
                    return requirements + [fn.attr("track_dependencies", input_spec.name)]

                def dependency_holds(input_spec, requirements):
                    return remove_node(input_spec, requirements) + [
                        fn.attr(
                            "dependency_holds", pkg.name, input_spec.name, dt.flag_to_string(t)
                        )
                        for t in dt.ALL_FLAGS
                        if t & depflag
                    ]

                context = ConditionContext()
                context.source = ConstraintOrigin.append_type_suffix(
                    pkg.name, ConstraintOrigin.DEPENDS_ON
                )
                context.transform_required = track_dependencies
                context.transform_imposed = dependency_holds

                self.condition(cond, dep.spec, required_name=pkg.name, msg=msg, context=context)

                self.gen.newline()

    def virtual_preferences(self, pkg_name, func):
        """Call func(vspec, provider, i) for each of pkg's provider prefs."""
        config = spack.config.get("packages")
        pkg_prefs = config.get(pkg_name, {}).get("providers", {})
        for vspec, providers in pkg_prefs.items():
            if vspec not in self.possible_virtuals:
                continue

            for i, provider in enumerate(providers):
                provider_name = spack.spec.Spec(provider).name
                func(vspec, provider_name, i)
            self.gen.newline()

    def provider_defaults(self):
        self.gen.h2("Default virtual providers")
        self.virtual_preferences(
            "all", lambda v, p, i: self.gen.fact(fn.default_provider_preference(v, p, i))
        )

    def provider_requirements(self):
        self.gen.h2("Requirements on virtual providers")
        parser = RequirementParser(spack.config.CONFIG)
        for virtual_str in sorted(self.possible_virtuals):
            rules = parser.rules_from_virtual(virtual_str)
            if rules:
                self.emit_facts_from_requirement_rules(rules)
                self.trigger_rules()
                self.effect_rules()

    def emit_facts_from_requirement_rules(self, rules: List[RequirementRule]):
        """Generate facts to enforce requirements.

        Args:
            rules: rules for which we want facts to be emitted
        """
        for requirement_grp_id, rule in enumerate(rules):
            virtual = rule.kind == RequirementKind.VIRTUAL

            pkg_name, policy, requirement_grp = rule.pkg_name, rule.policy, rule.requirements
            requirement_weight = 0

            # Write explicitly if a requirement is conditional or not
            if rule.condition != spack.spec.Spec():
                msg = f"condition to activate requirement {requirement_grp_id}"
                try:
                    main_condition_id = self.condition(
                        rule.condition, required_name=pkg_name, msg=msg
                    )
                except Exception as e:
                    if rule.kind != RequirementKind.DEFAULT:
                        raise RuntimeError(
                            "cannot emit requirements for the solver: " + str(e)
                        ) from e
                    continue

                self.gen.fact(
                    fn.requirement_conditional(pkg_name, requirement_grp_id, main_condition_id)
                )

            self.gen.fact(fn.requirement_group(pkg_name, requirement_grp_id))
            self.gen.fact(fn.requirement_policy(pkg_name, requirement_grp_id, policy))
            if rule.message:
                self.gen.fact(fn.requirement_message(pkg_name, requirement_grp_id, rule.message))
            self.gen.newline()

            for input_spec in requirement_grp:
                spec = spack.spec.Spec(input_spec)
                if not spec.name:
                    spec.name = pkg_name
                spec.attach_git_version_lookup()

                when_spec = spec
                if virtual:
                    when_spec = spack.spec.Spec(pkg_name)

                try:
                    context = ConditionContext()
                    context.source = ConstraintOrigin.append_type_suffix(
                        pkg_name, ConstraintOrigin.REQUIRE
                    )
                    if not virtual:
                        context.transform_imposed = remove_node
                    # else: for virtuals we want to emit "node" and
                    # "virtual_node" in imposed specs

                    member_id = self.condition(
                        required_spec=when_spec,
                        imposed_spec=spec,
                        required_name=pkg_name,
                        msg=f"{input_spec} is a requirement for package {pkg_name}",
                        context=context,
                    )
                except Exception as e:
                    # Do not raise if the rule comes from the 'all' subsection, since usability
                    # would be impaired. If a rule does not apply for a specific package, just
                    # discard it.
                    if rule.kind != RequirementKind.DEFAULT:
                        raise RuntimeError(
                            "cannot emit requirements for the solver: " + str(e)
                        ) from e
                    continue

                self.gen.fact(fn.requirement_group_member(member_id, pkg_name, requirement_grp_id))
                self.gen.fact(fn.requirement_has_weight(member_id, requirement_weight))
                self.gen.newline()
                requirement_weight += 1

    def external_packages(self):
        """Facts on external packages, from packages.yaml and implicit externals."""
        packages_yaml = _external_config_with_implicit_externals(spack.config.CONFIG)

        self.gen.h1("External packages")
        spec_filters = []
        concretizer_yaml = spack.config.get("concretizer")
        reuse_yaml = concretizer_yaml.get("reuse")
        if isinstance(reuse_yaml, typing.Mapping):
            default_include = reuse_yaml.get("include", [])
            default_exclude = reuse_yaml.get("exclude", [])
            libc_externals = list(all_libcs())
            for source in reuse_yaml.get("from", []):
                if source["type"] != "external":
                    continue

                include = source.get("include", default_include)
                if include:
                    # Since libcs are implicit externals, we need to implicitly include them
                    include = include + libc_externals
                exclude = source.get("exclude", default_exclude)
                spec_filters.append(
                    SpecFilter(
                        factory=lambda: [],
                        is_usable=lambda x: True,
                        include=include,
                        exclude=exclude,
                    )
                )

        for pkg_name, data in packages_yaml.items():
            if pkg_name == "all":
                continue

            # package isn't a possible dependency and can't be in the solution
            if pkg_name not in self.pkgs:
                continue

            # This package is not among possible dependencies
            if pkg_name not in self.pkgs:
                continue

            # Check if the external package is buildable. If it is
            # not then "external(<pkg>)" is a fact, unless we can
            # reuse an already installed spec.
            external_buildable = data.get("buildable", True)
            if not external_buildable:
                self.gen.fact(fn.buildable_false(pkg_name))

            # Read a list of all the specs for this package
            externals = data.get("externals", [])
            candidate_specs = [
                spack.spec.parse_with_version_concrete(x["spec"]) for x in externals
            ]

            selected_externals = set()
            if spec_filters:
                for current_filter in spec_filters:
                    current_filter.factory = lambda: candidate_specs
                    selected_externals.update(current_filter.selected_specs())

            # Emit facts for externals specs. Note that "local_idx" is the index of the spec
            # in packages:<pkg_name>:externals. This means:
            #
            # packages:<pkg_name>:externals[local_idx].spec == spec
            external_versions = []
            for local_idx, spec in enumerate(candidate_specs):
                msg = f"{spec.name} available as external when satisfying {spec}"

                if spec_filters and spec not in selected_externals:
                    continue

                if not spec.versions.concrete:
                    warnings.warn(f"cannot use the external spec {spec}: needs a concrete version")
                    continue

                def external_imposition(input_spec, requirements):
                    return requirements + [
                        fn.attr("external_conditions_hold", input_spec.name, local_idx)
                    ]

                try:
                    context = ConditionContext()
                    context.transform_imposed = external_imposition
                    self.condition(spec, spec, msg=msg, context=context)
                except (spack.error.SpecError, RuntimeError) as e:
                    warnings.warn(f"while setting up external spec {spec}: {e}")
                    continue
                external_versions.append((spec.version, local_idx))
                self.possible_versions[spec.name].add(spec.version)
                self.gen.newline()

            # Order the external versions to prefer more recent versions
            # even if specs in packages.yaml are not ordered that way
            external_versions = [
                (v, idx, external_id)
                for idx, (v, external_id) in enumerate(sorted(external_versions, reverse=True))
            ]
            for version, idx, external_id in external_versions:
                self.declared_versions[pkg_name].append(
                    DeclaredVersion(version=version, idx=idx, origin=Provenance.EXTERNAL)
                )

            self.trigger_rules()
            self.effect_rules()

    def preferred_variants(self, pkg_name):
        """Facts on concretization preferences, as read from packages.yaml"""
        preferences = spack.package_prefs.PackagePrefs
        preferred_variants = preferences.preferred_variants(pkg_name)
        if not preferred_variants:
            return

        for variant_name in sorted(preferred_variants):
            variant = preferred_variants[variant_name]

            # perform validation of the variant and values
            try:
                variant_defs = vt.prevalidate_variant_value(self.pkg_class(pkg_name), variant)
            except (vt.InvalidVariantValueError, KeyError, ValueError) as e:
                tty.debug(
                    f"[SETUP]: rejected {str(variant)} as a preference for {pkg_name}: {str(e)}"
                )
                continue

            for value in variant.value_as_tuple:
                for variant_def in variant_defs:
                    self.variant_values_from_specs.add((pkg_name, id(variant_def), value))
                self.gen.fact(
                    fn.variant_default_value_from_packages_yaml(pkg_name, variant.name, value)
                )

    def target_preferences(self):
        key_fn = spack.package_prefs.PackagePrefs("all", "target")

        if not self.target_specs_cache:
            self.target_specs_cache = [
                spack.spec.Spec("target={0}".format(target_name))
                for _, target_name in self.default_targets
            ]

        package_targets = self.target_specs_cache[:]
        package_targets.sort(key=key_fn)
        for i, preferred in enumerate(package_targets):
            self.gen.fact(fn.target_weight(str(preferred.architecture.target), i))

    def spec_clauses(
        self,
        spec: spack.spec.Spec,
        *,
        body: bool = False,
        transitive: bool = True,
        expand_hashes: bool = False,
        concrete_build_deps=False,
        required_from: Optional[str] = None,
        context: Optional[SourceContext] = None,
    ) -> List[AspFunction]:
        """Wrap a call to `_spec_clauses()` into a try/except block with better error handling.

        Arguments are as for ``_spec_clauses()`` except ``required_from``.

        Arguments:
            required_from: name of package that caused this call.
        """
        try:
            clauses = self._spec_clauses(
                spec,
                body=body,
                transitive=transitive,
                expand_hashes=expand_hashes,
                concrete_build_deps=concrete_build_deps,
                context=context,
            )
        except RuntimeError as exc:
            msg = str(exc)
            if required_from:
                msg += f" [required from package '{required_from}']"
            raise RuntimeError(msg)
        return clauses

    def _spec_clauses(
        self,
        spec: spack.spec.Spec,
        *,
        body: bool = False,
        transitive: bool = True,
        expand_hashes: bool = False,
        concrete_build_deps: bool = False,
        context: Optional[SourceContext] = None,
    ) -> List[AspFunction]:
        """Return a list of clauses for a spec mandates are true.

        Arguments:
            spec: the spec to analyze
            body: if True, generate clauses to be used in rule bodies (final values) instead
                of rule heads (setters).
            transitive: if False, don't generate clauses from dependencies (default True)
            expand_hashes: if True, descend into hashes of concrete specs (default False)
            concrete_build_deps: if False, do not include pure build deps of concrete specs
                (as they have no effect on runtime constraints)
            context: tracks what constraint this clause set is generated for (e.g. a
                `depends_on` constraint in a package.py file)

        Normally, if called with ``transitive=True``, ``spec_clauses()`` just generates
        hashes for the dependency requirements of concrete specs. If ``expand_hashes``
        is ``True``, we'll *also* output all the facts implied by transitive hashes,
        which are redundant during a solve but useful outside of one (e.g.,
        for spec ``diff``).
        """
        clauses = []

        f: Union[Type[_Head], Type[_Body]] = _Body if body else _Head

        if spec.name:
            clauses.append(f.node(spec.name) if not spec.virtual else f.virtual_node(spec.name))
        if spec.namespace:
            clauses.append(f.namespace(spec.name, spec.namespace))

        clauses.extend(self.spec_versions(spec))

        # seed architecture at the root (we'll propagate later)
        # TODO: use better semantics.
        arch = spec.architecture
        if arch:
            if arch.platform:
                clauses.append(f.node_platform(spec.name, arch.platform))
            if arch.os:
                clauses.append(f.node_os(spec.name, arch.os))
            if arch.target:
                clauses.extend(self.target_ranges(spec, f.node_target))

        # variants
        for vname, variant in sorted(spec.variants.items()):
            # TODO: variant="*" means 'variant is defined to something', which used to
            # be meaningless in concretization, as all variants had to be defined. But
            # now that variants can be conditional, it should force a variant to exist.
            if variant.value == ("*",):
                continue

            for value in variant.value_as_tuple:
                # ensure that the value *can* be valid for the spec
                if spec.name and not spec.concrete and not spec.virtual:
                    variant_defs = vt.prevalidate_variant_value(
                        self.pkg_class(spec.name), variant, spec
                    )

<<<<<<< HEAD
                pkg_cls = self.pkg_class(spec.name)
                # validate variant value only if spec not concrete
                if not spec.concrete:
                    if not spec.virtual and vname not in spack.variant.reserved_names:
                        try:
                            variant_def, _ = pkg_cls.variants[vname]
                        except KeyError:
                            if not variant.propagate:
                                msg = 'variant "{0}" not found in package "{1}"'
                                raise RuntimeError(msg.format(vname, spec.name))
                        else:
                            variant_def.validate_or_raise(
                                variant, spack.repo.PATH.get_pkg_class(spec.name)
                            )
=======
                    # Record that that this is a valid possible value. Accounts for
                    # int/str/etc., where valid values can't be listed in the package
                    for variant_def in variant_defs:
                        self.variant_values_from_specs.add((spec.name, id(variant_def), value))
>>>>>>> edf67299

                if vname in pkg_cls.variants:
                    clauses.append(f.variant_value(spec.name, vname, value))
                if variant.propagate:
                    clauses.append(f.propagate(spec.name, fn.variant_value(vname, value)))

        # compiler and compiler version
        if spec.compiler:
            clauses.append(f.node_compiler(spec.name, spec.compiler.name))

            if spec.compiler.concrete:
                clauses.append(
                    f.node_compiler_version(spec.name, spec.compiler.name, spec.compiler.version)
                )

            elif spec.compiler.versions and spec.compiler.versions != vn.any_version:
                # The condition above emits a facts only if we have an actual constraint
                # on the compiler version, and avoids emitting them if any version is fine
                clauses.append(
                    fn.attr(
                        "node_compiler_version_satisfies",
                        spec.name,
                        spec.compiler.name,
                        spec.compiler.versions,
                    )
                )
                self.compiler_version_constraints.add(spec.compiler)

        # compiler flags
        source = context.source if context else "none"
        for flag_type, flags in spec.compiler_flags.items():
            flag_group = " ".join(flags)
            for flag in flags:
                clauses.append(
                    f.node_flag(spec.name, fn.node_flag(flag_type, flag, flag_group, source))
                )
                if not spec.concrete and flag.propagate is True:
                    clauses.append(
                        f.propagate(
                            spec.name,
                            fn.node_flag(flag_type, flag, flag_group, source),
                            fn.edge_types("link", "run"),
                        )
                    )

        # dependencies
        if spec.concrete:
            # older specs do not have package hashes, so we have to do this carefully
            package_hash = getattr(spec, "_package_hash", None)
            if package_hash:
                clauses.append(fn.attr("package_hash", spec.name, package_hash))
            clauses.append(fn.attr("hash", spec.name, spec.dag_hash()))

        edges = spec.edges_from_dependents()
        virtuals = [x for x in itertools.chain.from_iterable([edge.virtuals for edge in edges])]
        if not body:
            for virtual in virtuals:
                clauses.append(fn.attr("provider_set", spec.name, virtual))
                clauses.append(fn.attr("virtual_node", virtual))
        else:
            for virtual in virtuals:
                clauses.append(fn.attr("virtual_on_incoming_edges", spec.name, virtual))

        # If the spec is external and concrete, we allow all the libcs on the system
        if spec.external and spec.concrete and using_libc_compatibility():
            for libc in self.libcs:
                clauses.append(fn.attr("compatible_libc", spec.name, libc.name, libc.version))

        # add all clauses from dependencies
        if transitive:
            # TODO: Eventually distinguish 2 deps on the same pkg (build and link)
            for dspec in spec.edges_to_dependencies():
                dep = dspec.spec

                if spec.concrete:
                    # GCC runtime is solved again by clingo, even on concrete specs, to give
                    # the possibility to reuse specs built against a different runtime.
                    if dep.name == "gcc-runtime":
                        continue

                    # libc is also solved again by clingo, but in this case the compatibility
                    # is not encoded in the parent node - so we need to emit explicit facts
                    if "libc" in dspec.virtuals:
                        for libc in self.libcs:
                            if libc_is_compatible(libc, dep):
                                clauses.append(
                                    fn.attr("compatible_libc", spec.name, libc.name, libc.version)
                                )
                        continue

                    # We know dependencies are real for concrete specs. For abstract
                    # specs they just mean the dep is somehow in the DAG.
                    for dtype in dt.ALL_FLAGS:
                        if not dspec.depflag & dtype:
                            continue
                        # skip build dependencies of already-installed specs
                        if concrete_build_deps or dtype != dt.BUILD:
                            clauses.append(
                                fn.attr(
                                    "depends_on", spec.name, dep.name, dt.flag_to_string(dtype)
                                )
                            )
                            for virtual_name in dspec.virtuals:
                                clauses.append(
                                    fn.attr("virtual_on_edge", spec.name, dep.name, virtual_name)
                                )
                                clauses.append(fn.attr("virtual_node", virtual_name))

                    # imposing hash constraints for all but pure build deps of
                    # already-installed concrete specs.
                    if concrete_build_deps or dspec.depflag != dt.BUILD:
                        clauses.append(fn.attr("hash", dep.name, dep.dag_hash()))

                # if the spec is abstract, descend into dependencies.
                # if it's concrete, then the hashes above take care of dependency
                # constraints, but expand the hashes if asked for.
                if not spec.concrete or expand_hashes:
                    clauses.extend(
                        self._spec_clauses(
                            dep,
                            body=body,
                            expand_hashes=expand_hashes,
                            concrete_build_deps=concrete_build_deps,
                            context=context,
                        )
                    )

        return clauses

    def define_package_versions_and_validate_preferences(
        self, possible_pkgs: Set[str], *, require_checksum: bool, allow_deprecated: bool
    ):
        """Declare any versions in specs not declared in packages."""
        packages_yaml = spack.config.get("packages")
        for pkg_name in possible_pkgs:
            pkg_cls = self.pkg_class(pkg_name)

            # All the versions from the corresponding package.py file. Since concepts
            # like being a "develop" version or being preferred exist only at a
            # package.py level, sort them in this partial list here
            package_py_versions = sorted(
                pkg_cls.versions.items(), key=concretization_version_order, reverse=True
            )

            if require_checksum and pkg_cls.has_code:
                package_py_versions = [
                    x for x in package_py_versions if _is_checksummed_version(x)
                ]

            for idx, (v, version_info) in enumerate(package_py_versions):
                if version_info.get("deprecated", False):
                    self.deprecated_versions[pkg_name].add(v)
                    if not allow_deprecated:
                        continue

                self.possible_versions[pkg_name].add(v)
                self.declared_versions[pkg_name].append(
                    DeclaredVersion(version=v, idx=idx, origin=Provenance.PACKAGE_PY)
                )

            if pkg_name not in packages_yaml or "version" not in packages_yaml[pkg_name]:
                continue

            version_defs: List[GitOrStandardVersion] = []

            for vstr in packages_yaml[pkg_name]["version"]:
                v = vn.ver(vstr)

                if isinstance(v, vn.GitVersion):
                    if not require_checksum or v.is_commit:
                        version_defs.append(v)
                else:
                    matches = [x for x in self.possible_versions[pkg_name] if x.satisfies(v)]
                    matches.sort(reverse=True)
                    if not matches:
                        raise spack.error.ConfigError(
                            f"Preference for version {v} does not match any known "
                            f"version of {pkg_name} (in its package.py or any external)"
                        )
                    version_defs.extend(matches)

            for weight, vdef in enumerate(llnl.util.lang.dedupe(version_defs)):
                self.declared_versions[pkg_name].append(
                    DeclaredVersion(version=vdef, idx=weight, origin=Provenance.PACKAGES_YAML)
                )
                self.possible_versions[pkg_name].add(vdef)

    def define_ad_hoc_versions_from_specs(
        self, specs, origin, *, allow_deprecated: bool, require_checksum: bool
    ):
        """Add concrete versions to possible versions from lists of CLI/dev specs."""
        for s in traverse.traverse_nodes(specs):
            # If there is a concrete version on the CLI *that we know nothing
            # about*, add it to the known versions. Use idx=0, which is the
            # best possible, so they're guaranteed to be used preferentially.
            version = s.versions.concrete

            if version is None or (any((v == version) for v in self.possible_versions[s.name])):
                continue

            if require_checksum and not _is_checksummed_git_version(version):
                raise UnsatisfiableSpecError(
                    s.format("No matching version for constraint {name}{@versions}")
                )

            if not allow_deprecated and version in self.deprecated_versions[s.name]:
                continue

            declared = DeclaredVersion(version=version, idx=0, origin=origin)
            self.declared_versions[s.name].append(declared)
            self.possible_versions[s.name].add(version)

    def _supported_targets(self, compiler_name, compiler_version, targets):
        """Get a list of which targets are supported by the compiler.

        Results are ordered most to least recent.
        """
        supported = []

        for target in targets:
            try:
                with warnings.catch_warnings():
                    warnings.simplefilter("ignore")
                    target.optimization_flags(compiler_name, str(compiler_version))
                supported.append(target)
            except archspec.cpu.UnsupportedMicroarchitecture:
                continue
            except ValueError:
                continue

        return sorted(supported, reverse=True)

    def platform_defaults(self):
        self.gen.h2("Default platform")
        platform = spack.platforms.host()
        self.gen.fact(fn.node_platform_default(platform))
        self.gen.fact(fn.allowed_platform(platform))

    def os_defaults(self, specs):
        self.gen.h2("Possible operating systems")
        platform = spack.platforms.host()

        # create set of OS's to consider
        buildable = set(platform.operating_sys.keys())

        # Consider any OS's mentioned on the command line. We need this to
        # cross-concretize in CI, and for some tests.
        # TODO: OS should really be more than just a label -- rework this.
        for spec in specs:
            if spec.architecture and spec.architecture.os:
                buildable.add(spec.architecture.os)

        # make directives for buildable OS's
        for build_os in sorted(buildable):
            self.gen.fact(fn.buildable_os(build_os))

        def keyfun(os):
            return (
                os == platform.default_os,  # prefer default
                os not in buildable,  # then prefer buildables
                os,  # then sort by name
            )

        all_oses = buildable.union(self.possible_oses)
        ordered_oses = sorted(all_oses, key=keyfun, reverse=True)

        # output the preference order of OS's for the concretizer to choose
        for i, os_name in enumerate(ordered_oses):
            self.gen.fact(fn.os(os_name, i))

    def target_defaults(self, specs):
        """Add facts about targets and target compatibility."""
        self.gen.h2("Default target")

        platform = spack.platforms.host()
        uarch = archspec.cpu.TARGETS.get(platform.default)

        self.gen.h2("Target compatibility")

        # Construct the list of targets which are compatible with the host
        candidate_targets = [uarch] + uarch.ancestors

        # Get configuration options
        granularity = spack.config.get("concretizer:targets:granularity")
        host_compatible = spack.config.get("concretizer:targets:host_compatible")

        # Add targets which are not compatible with the current host
        if not host_compatible:
            additional_targets_in_family = sorted(
                [
                    t
                    for t in archspec.cpu.TARGETS.values()
                    if (t.family.name == uarch.family.name and t not in candidate_targets)
                ],
                key=lambda x: len(x.ancestors),
                reverse=True,
            )
            candidate_targets += additional_targets_in_family

        # Check if we want only generic architecture
        if granularity == "generic":
            candidate_targets = [t for t in candidate_targets if t.vendor == "generic"]

        # Add targets explicitly requested from specs
        for spec in specs:
            if not spec.architecture or not spec.architecture.target:
                continue

            target = archspec.cpu.TARGETS.get(spec.target.name)
            if not target:
                self.target_ranges(spec, None)
                continue

            if target not in candidate_targets and not host_compatible:
                candidate_targets.append(target)
                for ancestor in target.ancestors:
                    if ancestor not in candidate_targets:
                        candidate_targets.append(ancestor)

        best_targets = {uarch.family.name}
        for compiler_id, known_compiler in enumerate(self.possible_compilers):
            if not known_compiler.available:
                continue

            compiler = known_compiler.compiler_obj
            # Stub support for cross-compilation, to be expanded later
            if known_compiler.target is not None and compiler.target not in (
                str(uarch.family),
                "any",
            ):
                self.gen.fact(fn.compiler_supports_target(compiler_id, compiler.target))
                self.gen.newline()
                continue

            supported = self._supported_targets(compiler.name, compiler.version, candidate_targets)

            # If we can't find supported targets it may be due to custom
            # versions in the spec, e.g. gcc@foo. Try to match the
            # real_version from the compiler object to get more accurate
            # results.
            if not supported:
                supported = self._supported_targets(
                    compiler.name, compiler.real_version, candidate_targets
                )

            if not supported:
                continue

            for target in supported:
                best_targets.add(target.name)
                self.gen.fact(fn.compiler_supports_target(compiler_id, target.name))

            self.gen.fact(fn.compiler_supports_target(compiler_id, uarch.family.name))
            self.gen.newline()

        i = 0  # TODO compute per-target offset?
        for target in candidate_targets:
            self.gen.fact(fn.target(target.name))
            self.gen.fact(fn.target_family(target.name, target.family.name))
            self.gen.fact(fn.target_compatible(target.name, target.name))
            # Code for ancestor can run on target
            for ancestor in target.ancestors:
                self.gen.fact(fn.target_compatible(target.name, ancestor.name))

            # prefer best possible targets; weight others poorly so
            # they're not used unless set explicitly
            # these are stored to be generated as facts later offset by the
            # number of preferred targets
            if target.name in best_targets:
                self.default_targets.append((i, target.name))
                i += 1
            else:
                self.default_targets.append((100, target.name))
            self.gen.newline()

        self.default_targets = list(sorted(set(self.default_targets)))

        self.target_preferences()

    def virtual_providers(self):
        self.gen.h2("Virtual providers")
        for vspec in sorted(self.possible_virtuals):
            self.gen.fact(fn.virtual(vspec))
        self.gen.newline()

    def define_version_constraints(self):
        """Define what version_satisfies(...) means in ASP logic."""
        for pkg_name, versions in sorted(self.version_constraints):
            # generate facts for each package constraint and the version
            # that satisfies it
            for v in sorted(v for v in self.possible_versions[pkg_name] if v.satisfies(versions)):
                self.gen.fact(fn.pkg_fact(pkg_name, fn.version_satisfies(versions, v)))

            self.gen.newline()

    def collect_virtual_constraints(self):
        """Define versions for constraints on virtuals.

        Must be called before define_version_constraints().
        """
        # aggregate constraints into per-virtual sets
        constraint_map = collections.defaultdict(lambda: set())
        for pkg_name, versions in self.version_constraints:
            if not spack.repo.PATH.is_virtual(pkg_name):
                continue
            constraint_map[pkg_name].add(versions)

        # extract all the real versions mentioned in version ranges
        def versions_for(v):
            if isinstance(v, vn.StandardVersion):
                return [v]
            elif isinstance(v, vn.ClosedOpenRange):
                return [v.lo, vn._prev_version(v.hi)]
            elif isinstance(v, vn.VersionList):
                return sum((versions_for(e) for e in v), [])
            else:
                raise TypeError("expected version type, found: %s" % type(v))

        # define a set of synthetic possible versions for virtuals, so
        # that `version_satisfies(Package, Constraint, Version)` has the
        # same semantics for virtuals as for regular packages.
        for pkg_name, versions in sorted(constraint_map.items()):
            possible_versions = set(sum([versions_for(v) for v in versions], []))
            for version in sorted(possible_versions):
                self.possible_versions[pkg_name].add(version)

    def define_compiler_version_constraints(self):
        for constraint in sorted(self.compiler_version_constraints):
            for compiler_id, compiler in enumerate(self.possible_compilers):
                if compiler.spec.satisfies(constraint):
                    self.gen.fact(
                        fn.compiler_version_satisfies(
                            constraint.name, constraint.versions, compiler_id
                        )
                    )
        self.gen.newline()

    def define_target_constraints(self):
        def _all_targets_satisfiying(single_constraint):
            allowed_targets = []

            if ":" not in single_constraint:
                return [single_constraint]

            t_min, _, t_max = single_constraint.partition(":")
            for test_target in archspec.cpu.TARGETS.values():
                # Check lower bound
                if t_min and not t_min <= test_target:
                    continue

                # Check upper bound
                if t_max and not t_max >= test_target:
                    continue

                allowed_targets.append(test_target)
            return allowed_targets

        cache = {}
        for target_constraint in sorted(self.target_constraints, key=lambda x: x.name):
            # Construct the list of allowed targets for this constraint
            allowed_targets = []
            for single_constraint in str(target_constraint).split(","):
                if single_constraint not in cache:
                    cache[single_constraint] = _all_targets_satisfiying(single_constraint)
                allowed_targets.extend(cache[single_constraint])

            for target in allowed_targets:
                self.gen.fact(fn.target_satisfies(target_constraint, target))
            self.gen.newline()

    def define_variant_values(self):
        """Validate variant values from the command line.

        Add valid variant values from the command line to the possible values for
        variant definitions.

        """
        # Tell the concretizer about possible values from specs seen in spec_clauses().
        # We might want to order these facts by pkg and name if we are debugging.
        for pkg_name, variant_def_id, value in self.variant_values_from_specs:
            vid = self.variant_ids_by_def_id[variant_def_id]
            self.gen.fact(fn.pkg_fact(pkg_name, fn.variant_possible_value(vid, value)))

    def register_concrete_spec(self, spec, possible):
        # tell the solver about any installed packages that could
        # be dependencies (don't tell it about the others)
        if spec.name not in possible:
            return

        try:
            # Only consider installed packages for repo we know
            spack.repo.PATH.get(spec)
        except (spack.repo.UnknownNamespaceError, spack.repo.UnknownPackageError) as e:
            tty.debug(f"[REUSE] Issues when trying to reuse {spec.short_spec}: {str(e)}")
            return

        self.reusable_and_possible.add(spec)

    def concrete_specs(self):
        """Emit facts for reusable specs"""
        for h, spec in self.reusable_and_possible.explicit_items():
            # this indicates that there is a spec like this installed
            self.gen.fact(fn.installed_hash(spec.name, h))
            # this describes what constraints it imposes on the solve
            self.impose(h, spec, body=True)
            self.gen.newline()
            # Declare as possible parts of specs that are not in package.py
            # - Add versions to possible versions
            # - Add OS to possible OS's
            for dep in spec.traverse():
                self.possible_versions[dep.name].add(dep.version)
                if isinstance(dep.version, vn.GitVersion):
                    self.declared_versions[dep.name].append(
                        DeclaredVersion(
                            version=dep.version, idx=0, origin=Provenance.INSTALLED_GIT_VERSION
                        )
                    )
                else:
                    self.declared_versions[dep.name].append(
                        DeclaredVersion(version=dep.version, idx=0, origin=Provenance.INSTALLED)
                    )
                self.possible_oses.add(dep.os)

    def define_concrete_input_specs(self, specs, possible):
        # any concrete specs in the input spec list
        for input_spec in specs:
            for spec in input_spec.traverse():
                if spec.concrete:
                    self.register_concrete_spec(spec, possible)

    def setup(
        self,
        specs: List[spack.spec.Spec],
        *,
        reuse: Optional[List[spack.spec.Spec]] = None,
        allow_deprecated: bool = False,
    ) -> str:
        """Generate an ASP program with relevant constraints for specs.

        This calls methods on the solve driver to set up the problem with
        facts and rules from all possible dependencies of the input
        specs, as well as constraints from the specs themselves.

        Arguments:
            specs: list of Specs to solve
            reuse: list of concrete specs that can be reused
            allow_deprecated: if True adds deprecated versions into the solve
        """
        check_packages_exist(specs)

        node_counter = _create_counter(specs, tests=self.tests)
        self.possible_virtuals = node_counter.possible_virtuals()
        self.pkgs = node_counter.possible_dependencies()
        self.libcs = sorted(all_libcs())  # type: ignore[type-var]

        # Fail if we already know an unreachable node is requested
        for spec in specs:
            missing_deps = [
                str(d) for d in spec.traverse() if d.name not in self.pkgs and not d.virtual
            ]
            if missing_deps:
                raise spack.spec.InvalidDependencyError(spec.name, missing_deps)

        for node in traverse.traverse_nodes(specs):
            if node.namespace is not None:
                self.explicitly_required_namespaces[node.name] = node.namespace

        self.gen = ProblemInstanceBuilder()
        compiler_parser = CompilerParser(configuration=spack.config.CONFIG).with_input_specs(specs)

        if using_libc_compatibility():
            for libc in self.libcs:
                self.gen.fact(fn.host_libc(libc.name, libc.version))

        if not allow_deprecated:
            self.gen.fact(fn.deprecated_versions_not_allowed())

        # Calculate develop specs
        # they will be used in addition to command line specs
        # in determining known versions/targets/os
        dev_specs: Tuple[spack.spec.Spec, ...] = ()
        env = ev.active_environment()
        if env:
            dev_specs = tuple(
                spack.spec.Spec(info["spec"]).constrained(
                    "dev_path=%s"
                    % spack.util.path.canonicalize_path(info["path"], default_wd=env.path)
                )
                for name, info in env.dev_specs.items()
            )
        specs = tuple(specs)  # ensure compatible types to add

        self.gen.h1("Reusable concrete specs")
        self.define_concrete_input_specs(specs, self.pkgs)
        if reuse:
            self.gen.fact(fn.optimize_for_reuse())
            for reusable_spec in reuse:
                compiler_parser.add_compiler_from_concrete_spec(reusable_spec)
                self.register_concrete_spec(reusable_spec, self.pkgs)
        self.concrete_specs()

        self.possible_compilers = compiler_parser.possible_compilers()

        self.gen.h1("Generic statements on possible packages")
        node_counter.possible_packages_facts(self.gen, fn)

        self.gen.h1("Possible flags on nodes")
        for flag in spack.spec.FlagMap.valid_compiler_flags():
            self.gen.fact(fn.flag_type(flag))
        self.gen.newline()

        self.gen.h1("General Constraints")
        self.config_compatible_os()
        self.compiler_facts()

        # architecture defaults
        self.platform_defaults()
        self.os_defaults(specs + dev_specs)
        self.target_defaults(specs + dev_specs)

        self.virtual_providers()
        self.provider_defaults()
        self.provider_requirements()
        self.external_packages()

        # TODO: make a config option for this undocumented feature
        checksummed = "SPACK_CONCRETIZER_REQUIRE_CHECKSUM" in os.environ
        self.define_package_versions_and_validate_preferences(
            self.pkgs, allow_deprecated=allow_deprecated, require_checksum=checksummed
        )
        self.define_ad_hoc_versions_from_specs(
            specs, Provenance.SPEC, allow_deprecated=allow_deprecated, require_checksum=checksummed
        )
        self.define_ad_hoc_versions_from_specs(
            dev_specs,
            Provenance.DEV_SPEC,
            allow_deprecated=allow_deprecated,
            require_checksum=checksummed,
        )
        self.validate_and_define_versions_from_requirements(
            allow_deprecated=allow_deprecated, require_checksum=checksummed
        )

        self.gen.h1("Package Constraints")
        for pkg in sorted(self.pkgs):
            self.gen.h2("Package rules: %s" % pkg)
            self.pkg_rules(pkg, tests=self.tests)
            self.gen.h2("Package preferences: %s" % pkg)
            self.preferred_variants(pkg)

        self.gen.h1("Special variants")
        self.define_auto_variant("dev_path", multi=False)
        self.define_auto_variant("patches", multi=True)

        self.gen.h1("Develop specs")
        # Inject dev_path from environment
        for ds in dev_specs:
            self.condition(spack.spec.Spec(ds.name), ds, msg="%s is a develop spec" % ds.name)
            self.trigger_rules()
            self.effect_rules()

        self.gen.h1("Spec Constraints")
        self.literal_specs(specs)

        self.gen.h1("Variant Values defined in specs")
        self.define_variant_values()

        if WITH_RUNTIME:
            self.gen.h1("Runtimes")
            self.define_runtime_constraints()

        self.gen.h1("Version Constraints")
        self.collect_virtual_constraints()
        self.define_version_constraints()

        self.gen.h1("Compiler Version Constraints")
        self.define_compiler_version_constraints()

        self.gen.h1("Target Constraints")
        self.define_target_constraints()

        self.gen.h1("Internal errors")
        self.internal_errors()

        return self.gen.value()

    def internal_errors(self):
        parent_dir = os.path.dirname(__file__)

        def visit(node):
            if ast_type(node) == clingo().ast.ASTType.Rule:
                for term in node.body:
                    if ast_type(term) == clingo().ast.ASTType.Literal:
                        if ast_type(term.atom) == clingo().ast.ASTType.SymbolicAtom:
                            name = ast_sym(term.atom).name
                            if name == "internal_error":
                                arg = ast_sym(ast_sym(term.atom).arguments[0])
                                symbol = AspFunction(name)(arg.string)
                                self.assumptions.append((parse_term(str(symbol)), True))
                                self.gen.asp_problem.append(f"{{ {symbol} }}.\n")

        path = os.path.join(parent_dir, "concretize.lp")
        parse_files([path], visit)

    def define_runtime_constraints(self):
        """Define the constraints to be imposed on the runtimes"""
        recorder = RuntimePropertyRecorder(self)

        for compiler in self.possible_compilers:
            compiler_with_different_cls_names = {
                "oneapi": "intel-oneapi-compilers",
                "clang": "llvm",
            }
            compiler_cls_name = compiler_with_different_cls_names.get(
                compiler.spec.name, compiler.spec.name
            )
            try:
                compiler_cls = spack.repo.PATH.get_pkg_class(compiler_cls_name)
                if hasattr(compiler_cls, "runtime_constraints"):
                    compiler_cls.runtime_constraints(spec=compiler.spec, pkg=recorder)
            except spack.repo.UnknownPackageError:
                pass

            # Inject libc from available compilers, on Linux
            if not compiler.available:
                continue

            current_libc = compiler.compiler_obj.default_libc

            if using_libc_compatibility() and current_libc:
                recorder("*").depends_on(
                    "libc", when=f"%{compiler.spec}", type="link", description="Add libc"
                )
                recorder("*").depends_on(
                    str(current_libc),
                    when=f"%{compiler.spec}",
                    type="link",
                    description="Add libc",
                )

        recorder.consume_facts()

    def literal_specs(self, specs):
        for spec in specs:
            self.gen.h2("Spec: %s" % str(spec))
            condition_id = next(self._id_counter)
            trigger_id = next(self._id_counter)

            # Special condition triggered by "literal_solved"
            self.gen.fact(fn.literal(trigger_id))
            self.gen.fact(fn.pkg_fact(spec.name, fn.condition_trigger(condition_id, trigger_id)))
            self.gen.fact(fn.condition_reason(condition_id, f"{spec} requested explicitly"))

            imposed_spec_key = str(spec), None
            cache = self._effect_cache[spec.name]
            if imposed_spec_key in cache:
                effect_id, requirements = cache[imposed_spec_key]
            else:
                effect_id = next(self._id_counter)
                context = SourceContext()
                context.source = "literal"
                requirements = self.spec_clauses(spec, context=context)
            root_name = spec.name
            for clause in requirements:
                clause_name = clause.args[0]
                if clause_name == "variant_set":
                    requirements.append(
                        fn.attr("variant_default_value_from_cli", *clause.args[1:])
                    )
                elif clause_name in ("node", "virtual_node", "hash"):
                    # These facts are needed to compute the "condition_set" of the root
                    pkg_name = clause.args[1]
                    self.gen.fact(fn.mentioned_in_literal(trigger_id, root_name, pkg_name))

            requirements.append(fn.attr("virtual_root" if spec.virtual else "root", spec.name))
            cache[imposed_spec_key] = (effect_id, requirements)
            self.gen.fact(fn.pkg_fact(spec.name, fn.condition_effect(condition_id, effect_id)))

            if self.concretize_everything:
                self.gen.fact(fn.solve_literal(trigger_id))

        self.effect_rules()

    def validate_and_define_versions_from_requirements(
        self, *, allow_deprecated: bool, require_checksum: bool
    ):
        """If package requirements mention concrete versions that are not mentioned
        elsewhere, then we need to collect those to mark them as possible
        versions. If they are abstract and statically have no match, then we
        need to throw an error. This function assumes all possible versions are already
        registered in self.possible_versions."""
        for pkg_name, d in spack.config.get("packages").items():
            if pkg_name == "all" or "require" not in d:
                continue

            for s in traverse.traverse_nodes(self._specs_from_requires(pkg_name, d["require"])):
                name, versions = s.name, s.versions

                if name not in self.pkgs or versions == spack.version.any_version:
                    continue

                s.attach_git_version_lookup()
                v = versions.concrete

                if not v:
                    # If the version is not concrete, check it's statically concretizable. If
                    # not throw an error, which is just so that users know they need to change
                    # their config, instead of getting a hard to decipher concretization error.
                    if not any(x for x in self.possible_versions[name] if x.satisfies(versions)):
                        raise spack.error.ConfigError(
                            f"Version requirement {versions} on {pkg_name} for {name} "
                            f"cannot match any known version from package.py or externals"
                        )
                    continue

                if v in self.possible_versions[name]:
                    continue

                if not allow_deprecated and v in self.deprecated_versions[name]:
                    continue

                # If concrete an not yet defined, conditionally define it, like we do for specs
                # from the command line.
                if not require_checksum or _is_checksummed_git_version(v):
                    self.declared_versions[name].append(
                        DeclaredVersion(version=v, idx=0, origin=Provenance.PACKAGE_REQUIREMENT)
                    )
                    self.possible_versions[name].add(v)

    def _specs_from_requires(self, pkg_name, section):
        """Collect specs from a requirement rule"""
        if isinstance(section, str):
            yield _spec_with_default_name(section, pkg_name)
            return

        for spec_group in section:
            if isinstance(spec_group, str):
                yield _spec_with_default_name(spec_group, pkg_name)
                continue

            # Otherwise it is an object. The object can contain a single
            # "spec" constraint, or a list of them with "any_of" or
            # "one_of" policy.
            if "spec" in spec_group:
                yield _spec_with_default_name(spec_group["spec"], pkg_name)
                continue

            key = "one_of" if "one_of" in spec_group else "any_of"
            for s in spec_group[key]:
                yield _spec_with_default_name(s, pkg_name)

    def pkg_class(self, pkg_name: str) -> typing.Type["spack.package_base.PackageBase"]:
        request = pkg_name
        if pkg_name in self.explicitly_required_namespaces:
            namespace = self.explicitly_required_namespaces[pkg_name]
            request = f"{namespace}.{pkg_name}"
        return spack.repo.PATH.get_pkg_class(request)


class _Head:
    """ASP functions used to express spec clauses in the HEAD of a rule"""

    node = fn.attr("node")
    namespace = fn.attr("namespace_set")
    virtual_node = fn.attr("virtual_node")
    node_platform = fn.attr("node_platform_set")
    node_os = fn.attr("node_os_set")
    node_target = fn.attr("node_target_set")
    variant_value = fn.attr("variant_set")
    node_compiler = fn.attr("node_compiler_set")
    node_compiler_version = fn.attr("node_compiler_version_set")
    node_flag = fn.attr("node_flag_set")
    propagate = fn.attr("propagate")


class _Body:
    """ASP functions used to express spec clauses in the BODY of a rule"""

    node = fn.attr("node")
    namespace = fn.attr("namespace")
    virtual_node = fn.attr("virtual_node")
    node_platform = fn.attr("node_platform")
    node_os = fn.attr("node_os")
    node_target = fn.attr("node_target")
    variant_value = fn.attr("variant_value")
    node_compiler = fn.attr("node_compiler")
    node_compiler_version = fn.attr("node_compiler_version")
    node_flag = fn.attr("node_flag")
    propagate = fn.attr("propagate")


class ProblemInstanceBuilder:
    """Provides an interface to construct a problem instance.

    Once all the facts and rules have been added, the problem instance can be retrieved with:

    >>> builder = ProblemInstanceBuilder()
    >>> ...
    >>> problem_instance = builder.value()

    The problem instance can be added directly to the "control" structure of clingo.
    """

    def __init__(self):
        self.asp_problem = []

    def fact(self, atom: AspFunction) -> None:
        symbol = atom.symbol() if hasattr(atom, "symbol") else atom
        self.asp_problem.append(f"{str(symbol)}.\n")

    def append(self, rule: str) -> None:
        self.asp_problem.append(rule)

    def title(self, header: str, char: str) -> None:
        self.asp_problem.append("\n")
        self.asp_problem.append("%" + (char * 76))
        self.asp_problem.append("\n")
        self.asp_problem.append(f"% {header}\n")
        self.asp_problem.append("%" + (char * 76))
        self.asp_problem.append("\n")

    def h1(self, header: str) -> None:
        self.title(header, "=")

    def h2(self, header: str) -> None:
        self.title(header, "-")

    def h3(self, header: str):
        self.asp_problem.append(f"% {header}\n")

    def newline(self):
        self.asp_problem.append("\n")

    def value(self) -> str:
        return "".join(self.asp_problem)


def parse_spec_from_yaml_string(string: str) -> "spack.spec.Spec":
    """Parse a spec from YAML and add file/line info to errors, if it's available.

    Parse a ``Spec`` from the supplied string, but also intercept any syntax errors and
    add file/line information for debugging using file/line annotations from the string.

    Arguments:
        string: a string representing a ``Spec`` from config YAML.

    """
    try:
        return spack.spec.Spec(string)
    except SpecSyntaxError as e:
        mark = get_mark_from_yaml_data(string)
        if mark:
            msg = f"{mark.name}:{mark.line + 1}: {str(e)}"
            raise SpecSyntaxError(msg) from e
        raise e


class RequirementParser:
    """Parses requirements from package.py files and configuration, and returns rules."""

    def __init__(self, configuration):
        self.config = configuration

    def rules(self, pkg: "spack.package_base.PackageBase") -> List[RequirementRule]:
        result = []
        result.extend(self.rules_from_package_py(pkg))
        result.extend(self.rules_from_require(pkg))
        result.extend(self.rules_from_prefer(pkg))
        result.extend(self.rules_from_conflict(pkg))
        return result

    def rules_from_package_py(self, pkg) -> List[RequirementRule]:
        rules = []
        for when_spec, requirement_list in pkg.requirements.items():
            for requirements, policy, message in requirement_list:
                rules.append(
                    RequirementRule(
                        pkg_name=pkg.name,
                        policy=policy,
                        requirements=requirements,
                        kind=RequirementKind.PACKAGE,
                        condition=when_spec,
                        message=message,
                    )
                )
        return rules

    def rules_from_virtual(self, virtual_str: str) -> List[RequirementRule]:
        requirements = self.config.get("packages", {}).get(virtual_str, {}).get("require", [])
        return self._rules_from_requirements(
            virtual_str, requirements, kind=RequirementKind.VIRTUAL
        )

    def rules_from_require(self, pkg: "spack.package_base.PackageBase") -> List[RequirementRule]:
        kind, requirements = self._raw_yaml_data(pkg, section="require")
        return self._rules_from_requirements(pkg.name, requirements, kind=kind)

    def rules_from_prefer(self, pkg: "spack.package_base.PackageBase") -> List[RequirementRule]:
        result = []
        kind, preferences = self._raw_yaml_data(pkg, section="prefer")
        for item in preferences:
            spec, condition, message = self._parse_prefer_conflict_item(item)
            result.append(
                # A strong preference is defined as:
                #
                # require:
                # - any_of: [spec_str, "@:"]
                RequirementRule(
                    pkg_name=pkg.name,
                    policy="any_of",
                    requirements=[spec, spack.spec.Spec("@:")],
                    kind=kind,
                    message=message,
                    condition=condition,
                )
            )
        return result

    def rules_from_conflict(self, pkg: "spack.package_base.PackageBase") -> List[RequirementRule]:
        result = []
        kind, conflicts = self._raw_yaml_data(pkg, section="conflict")
        for item in conflicts:
            spec, condition, message = self._parse_prefer_conflict_item(item)
            result.append(
                # A conflict is defined as:
                #
                # require:
                # - one_of: [spec_str, "@:"]
                RequirementRule(
                    pkg_name=pkg.name,
                    policy="one_of",
                    requirements=[spec, spack.spec.Spec("@:")],
                    kind=kind,
                    message=message,
                    condition=condition,
                )
            )
        return result

    def _parse_prefer_conflict_item(self, item):
        # The item is either a string or an object with at least a "spec" attribute
        if isinstance(item, str):
            spec = parse_spec_from_yaml_string(item)
            condition = spack.spec.Spec()
            message = None
        else:
            spec = parse_spec_from_yaml_string(item["spec"])
            condition = spack.spec.Spec(item.get("when"))
            message = item.get("message")
        return spec, condition, message

    def _raw_yaml_data(self, pkg: "spack.package_base.PackageBase", *, section: str):
        config = self.config.get("packages")
        data = config.get(pkg.name, {}).get(section, [])
        kind = RequirementKind.PACKAGE
        if not data:
            data = config.get("all", {}).get(section, [])
            kind = RequirementKind.DEFAULT
        return kind, data

    def _rules_from_requirements(
        self, pkg_name: str, requirements, *, kind: RequirementKind
    ) -> List[RequirementRule]:
        """Manipulate requirements from packages.yaml, and return a list of tuples
        with a uniform structure (name, policy, requirements).
        """
        if isinstance(requirements, str):
            requirements = [requirements]

        rules = []
        for requirement in requirements:
            # A string is equivalent to a one_of group with a single element
            if isinstance(requirement, str):
                requirement = {"one_of": [requirement]}

            for policy in ("spec", "one_of", "any_of"):
                if policy not in requirement:
                    continue

                constraints = requirement[policy]
                # "spec" is for specifying a single spec
                if policy == "spec":
                    constraints = [constraints]
                    policy = "one_of"

                # validate specs from YAML first, and fail with line numbers if parsing fails.
                constraints = [
                    parse_spec_from_yaml_string(constraint) for constraint in constraints
                ]
                when_str = requirement.get("when")
                when = parse_spec_from_yaml_string(when_str) if when_str else spack.spec.Spec()

                constraints = [
                    x
                    for x in constraints
                    if not self.reject_requirement_constraint(pkg_name, constraint=x, kind=kind)
                ]
                if not constraints:
                    continue

                rules.append(
                    RequirementRule(
                        pkg_name=pkg_name,
                        policy=policy,
                        requirements=constraints,
                        kind=kind,
                        message=requirement.get("message"),
                        condition=when,
                    )
                )
        return rules

    def reject_requirement_constraint(
        self, pkg_name: str, *, constraint: spack.spec.Spec, kind: RequirementKind
    ) -> bool:
        """Returns True if a requirement constraint should be rejected"""
        if kind == RequirementKind.DEFAULT:
            # Requirements under all: are applied only if they are satisfiable considering only
            # package rules, so e.g. variants must exist etc. Otherwise, they are rejected.
            try:
                s = spack.spec.Spec(pkg_name)
                s.constrain(constraint)
                s.validate_or_raise()
            except spack.error.SpackError as e:
                tty.debug(
                    f"[SETUP] Rejecting the default '{constraint}' requirement "
                    f"on '{pkg_name}': {str(e)}",
                    level=2,
                )
                return True
        return False


class CompilerParser:
    """Parses configuration files, and builds a list of possible compilers for the solve."""

    def __init__(self, configuration) -> None:
        self.compilers: Set[KnownCompiler] = set()
        for c in spack.compilers.all_compilers_from(configuration):
            if using_libc_compatibility() and not c_compiler_runs(c):
                tty.debug(
                    f"the C compiler {c.cc} does not exist, or does not run correctly."
                    f" The compiler {c.spec} will not be used during concretization."
                )
                continue

            if using_libc_compatibility() and not c.default_libc:
                warnings.warn(
                    f"cannot detect libc from {c.spec}. The compiler will not be used "
                    f"during concretization."
                )
                continue

            target = c.target if c.target != "any" else None
            candidate = KnownCompiler(
                spec=c.spec, os=c.operating_system, target=target, available=True, compiler_obj=c
            )
            if candidate in self.compilers:
                warnings.warn(
                    f"duplicate found for {c.spec} on {c.operating_system}/{c.target}. "
                    f"Edit your compilers.yaml configuration to remove it."
                )
                continue

            self.compilers.add(candidate)

    def with_input_specs(self, input_specs: List["spack.spec.Spec"]) -> "CompilerParser":
        """Accounts for input specs when building the list of possible compilers.

        Args:
            input_specs: specs to be concretized
        """
        strict = spack.concretize.CHECK_COMPILER_EXISTENCE
        default_os = str(spack.platforms.host().default_os)
        default_target = str(archspec.cpu.host().family)
        for s in traverse.traverse_nodes(input_specs):
            # we don't need to validate compilers for already-built specs
            if s.concrete or not s.compiler:
                continue

            version = s.compiler.versions.concrete

            if not version or any(item.spec.satisfies(s.compiler) for item in self.compilers):
                continue

            # Error when a compiler is not found and strict mode is enabled
            if strict:
                raise spack.concretize.UnavailableCompilerVersionError(s.compiler)

            # Make up a compiler matching the input spec. This is for bootstrapping.
            compiler_cls = spack.compilers.class_for_compiler_name(s.compiler.name)
            compiler_obj = compiler_cls(
                s.compiler, operating_system=default_os, target=default_target, paths=[None] * 4
            )
            self.compilers.add(
                KnownCompiler(
                    spec=s.compiler,
                    os=default_os,
                    target=default_target,
                    available=True,
                    compiler_obj=compiler_obj,
                )
            )

        return self

    def add_compiler_from_concrete_spec(self, spec: "spack.spec.Spec") -> None:
        """Account for compilers that are coming from concrete specs, through reuse.

        Args:
            spec: concrete spec to be reused
        """
        assert spec.concrete, "the spec argument must be concrete"
        candidate = KnownCompiler(
            spec=spec.compiler,
            os=str(spec.architecture.os),
            target=str(spec.architecture.target.family),
            available=False,
            compiler_obj=None,
        )
        self.compilers.add(candidate)

    def possible_compilers(self) -> List[KnownCompiler]:
        # Here we have to sort two times, first sort by name and ascending version
        result = sorted(self.compilers, key=lambda x: (x.spec.name, x.spec.version), reverse=True)
        # Then stable sort to prefer available compilers and account for preferences
        ppk = spack.package_prefs.PackagePrefs("all", "compiler", all=False)
        result.sort(key=lambda x: (not x.available, ppk(x.spec)))
        return result


class RuntimePropertyRecorder:
    """An object of this class is injected in callbacks to compilers, to let them declare
    properties of the runtimes they support and of the runtimes they provide, and to add
    runtime dependencies to the nodes using said compiler.

    The usage of the object is the following. First, a runtime package name or the wildcard
    "*" are passed as an argument to __call__, to set which kind of package we are referring to.
    Then we can call one method with a directive-like API.

    Examples:
        >>> pkg = RuntimePropertyRecorder(setup)
        >>> # Every package compiled with %gcc has a link dependency on 'gcc-runtime'
        >>> pkg("*").depends_on(
        ...     "gcc-runtime",
        ...     when="%gcc",
        ...     type="link",
        ...     description="If any package uses %gcc, it depends on gcc-runtime"
        ... )
        >>> # The version of gcc-runtime is the same as the %gcc used to "compile" it
        >>> pkg("gcc-runtime").requires("@=9.4.0", when="%gcc@=9.4.0")
    """

    def __init__(self, setup):
        self._setup = setup
        self.rules = []
        self.runtime_conditions = set()
        # State of this object set in the __call__ method, and reset after
        # each directive-like method
        self.current_package = None

    def __call__(self, package_name: str) -> "RuntimePropertyRecorder":
        """Sets a package name for the next directive-like method call"""
        assert self.current_package is None, f"state was already set to '{self.current_package}'"
        self.current_package = package_name
        return self

    def reset(self):
        """Resets the current state."""
        self.current_package = None

    def depends_on(
        self,
        dependency_str: str,
        *,
        when: str,
        type: str,
        description: str,
        languages: Optional[List[str]] = None,
    ) -> None:
        """Injects conditional dependencies on packages.

        Conditional dependencies can be either "real" packages or virtual dependencies.

        Args:
            dependency_str: the dependency spec to inject
            when: anonymous condition to be met on a package to have the dependency
            type: dependency type
            languages: languages needed by the package for the dependency to be considered
            description: human-readable description of the rule for adding the dependency
        """
        # TODO: The API for this function is not final, and is still subject to change. At
        # TODO: the moment, we implemented only the features strictly needed for the
        # TODO: functionality currently provided by Spack, and we assert nothing else is required.
        msg = "the 'depends_on' method can be called only with pkg('*')"
        assert self.current_package == "*", msg

        when_spec = spack.spec.Spec(when)
        assert when_spec.name is None, "only anonymous when specs are accepted"

        dependency_spec = spack.spec.Spec(dependency_str)
        if dependency_spec.versions != vn.any_version:
            self._setup.version_constraints.add((dependency_spec.name, dependency_spec.versions))

        placeholder = "XXX"
        node_variable = "node(ID, Package)"
        when_spec.name = placeholder

        body_clauses = self._setup.spec_clauses(when_spec, body=True)
        body_str = (
            f"  {f',{os.linesep}  '.join(str(x) for x in body_clauses)},\n"
            f"  not external({node_variable}),\n"
            f"  not runtime(Package)"
        ).replace(f'"{placeholder}"', f"{node_variable}")
        if languages:
            body_str += ",\n"
            for language in languages:
                body_str += f'  attr("language", {node_variable}, "{language}")'

        head_clauses = self._setup.spec_clauses(dependency_spec, body=False)

        runtime_pkg = dependency_spec.name

        is_virtual = head_clauses[0].args[0] == "virtual_node"
        main_rule = (
            f"% {description}\n"
            f'1 {{ attr("depends_on", {node_variable}, node(0..X-1, "{runtime_pkg}"), "{type}") :'
            f' max_dupes("{runtime_pkg}", X)}} 1:-\n'
            f"{body_str}.\n\n"
        )
        if is_virtual:
            main_rule = (
                f"% {description}\n"
                f'attr("dependency_holds", {node_variable}, "{runtime_pkg}", "{type}") :-\n'
                f"{body_str}.\n\n"
            )

        self.rules.append(main_rule)
        for clause in head_clauses:
            if clause.args[0] == "node":
                continue
            runtime_node = f'node(RuntimeID, "{runtime_pkg}")'
            head_str = str(clause).replace(f'"{runtime_pkg}"', runtime_node)
            depends_on_constraint = (
                f'  attr("depends_on", {node_variable}, {runtime_node}, "{type}"),\n'
            )
            if is_virtual:
                depends_on_constraint = (
                    f'  attr("depends_on", {node_variable}, ProviderNode, "{type}"),\n'
                    f"  provider(ProviderNode, {runtime_node}),\n"
                )

            rule = f"{head_str} :-\n" f"{depends_on_constraint}" f"{body_str}.\n\n"
            self.rules.append(rule)

        self.reset()

    def requires(self, impose: str, *, when: str):
        """Injects conditional requirements on a given package.

        Args:
            impose: constraint to be imposed
            when: condition triggering the constraint
        """
        msg = "the 'requires' method cannot be called with pkg('*') or without setting the package"
        assert self.current_package is not None and self.current_package != "*", msg

        imposed_spec = spack.spec.Spec(f"{self.current_package}{impose}")
        when_spec = spack.spec.Spec(f"{self.current_package}{when}")

        assert imposed_spec.versions.concrete, f"{impose} must have a concrete version"
        assert when_spec.compiler.concrete, f"{when} must have a concrete compiler"

        # Add versions to possible versions
        for s in (imposed_spec, when_spec):
            if not s.versions.concrete:
                continue
            self._setup.possible_versions[s.name].add(s.version)
            self._setup.declared_versions[s.name].append(
                DeclaredVersion(version=s.version, idx=0, origin=Provenance.RUNTIME)
            )

        self.runtime_conditions.add((imposed_spec, when_spec))
        self.reset()

    def propagate(self, constraint_str: str, *, when: str):
        msg = "the 'propagate' method can be called only with pkg('*')"
        assert self.current_package == "*", msg

        when_spec = spack.spec.Spec(when)
        assert when_spec.name is None, "only anonymous when specs are accepted"

        placeholder = "XXX"
        node_variable = "node(ID, Package)"
        when_spec.name = placeholder

        body_clauses = self._setup.spec_clauses(when_spec, body=True)
        body_str = (
            f"  {f',{os.linesep}  '.join(str(x) for x in body_clauses)},\n"
            f"  not external({node_variable}),\n"
            f"  not runtime(Package)"
        ).replace(f'"{placeholder}"', f"{node_variable}")

        constraint_spec = spack.spec.Spec(constraint_str)
        assert constraint_spec.name is None, "only anonymous constraint specs are accepted"

        constraint_spec.name = placeholder
        constraint_clauses = self._setup.spec_clauses(constraint_spec, body=False)
        for clause in constraint_clauses:
            if clause.args[0] == "node_compiler_version_satisfies":
                self._setup.compiler_version_constraints.add(constraint_spec.compiler)
                args = f'"{constraint_spec.compiler.name}", "{constraint_spec.compiler.versions}"'
                head_str = f"propagate({node_variable}, node_compiler_version_satisfies({args}))"
                rule = f"{head_str} :-\n{body_str}.\n\n"
                self.rules.append(rule)

        self.reset()

    def consume_facts(self):
        """Consume the facts collected by this object, and emits rules and
        facts for the runtimes.
        """
        self._setup.gen.h2("Runtimes: rules")
        self._setup.gen.newline()
        for rule in self.rules:
            self._setup.gen.append(rule)

        self._setup.gen.h2("Runtimes: conditions")
        for runtime_pkg in spack.repo.PATH.packages_with_tags("runtime"):
            self._setup.gen.fact(fn.runtime(runtime_pkg))
            self._setup.gen.fact(fn.possible_in_link_run(runtime_pkg))
            self._setup.gen.newline()
            # Inject version rules for runtimes (versions are declared based
            # on the available compilers)
            self._setup.pkg_version_rules(runtime_pkg)

        for imposed_spec, when_spec in self.runtime_conditions:
            msg = f"{when_spec} requires {imposed_spec} at runtime"
            _ = self._setup.condition(when_spec, imposed_spec=imposed_spec, msg=msg)

        self._setup.trigger_rules()
        self._setup.effect_rules()


class SpecBuilder:
    """Class with actions to rebuild a spec from ASP results."""

    #: Regex for attributes that don't need actions b/c they aren't used to construct specs.
    ignored_attributes = re.compile(
        "|".join(
            [
                r"^.*_propagate$",
                r"^.*_satisfies$",
                r"^.*_set$",
                r"^compatible_libc$",
                r"^dependency_holds$",
                r"^external_conditions_hold$",
                r"^node_compiler$",
                r"^package_hash$",
                r"^root$",
                r"^track_dependencies$",
                r"^variant_default_value_from_cli$",
                r"^virtual_node$",
                r"^virtual_on_incoming_edges$",
                r"^virtual_root$",
            ]
        )
    )

    @staticmethod
    def make_node(*, pkg: str) -> NodeArgument:
        """Given a package name, returns the string representation of the "min_dupe_id" node in
        the ASP encoding.

        Args:
            pkg: name of a package
        """
        return NodeArgument(id="0", pkg=pkg)

    def __init__(
        self, specs: List[spack.spec.Spec], *, hash_lookup: Optional[ConcreteSpecsByHash] = None
    ):
        self._specs: Dict[NodeArgument, spack.spec.Spec] = {}
        self._result = None
        self._command_line_specs = specs
        self._flag_sources: Dict[Tuple[NodeArgument, str], Set[str]] = collections.defaultdict(
            lambda: set()
        )

        # Pass in as arguments reusable specs and plug them in
        # from this dictionary during reconstruction
        self._hash_lookup = hash_lookup or ConcreteSpecsByHash()

    def hash(self, node, h):
        if node not in self._specs:
            self._specs[node] = self._hash_lookup[h]

    def node(self, node):
        if node not in self._specs:
            self._specs[node] = spack.spec.Spec(node.pkg)
            for flag_type in spack.spec.FlagMap.valid_compiler_flags():
                self._specs[node].compiler_flags[flag_type] = []

    def _arch(self, node):
        arch = self._specs[node].architecture
        if not arch:
            arch = spack.spec.ArchSpec()
            self._specs[node].architecture = arch
        return arch

    def namespace(self, node, namespace):
        self._specs[node].namespace = namespace

    def node_platform(self, node, platform):
        self._arch(node).platform = platform

    def node_os(self, node, os):
        self._arch(node).os = os

    def node_target(self, node, target):
        self._arch(node).target = target

    def variant_selected(self, node, name, value, variant_type, variant_id):
        spec = self._specs[node]
        variant = spec.variants.get(name)
        if not variant:
            spec.variants[name] = vt.VariantType(variant_type).variant_class(name, value)
        else:
            assert variant_type == vt.VariantType.MULTI.value, (
                f"Can't have multiple values for single-valued variant: "
                f"{node}, {name}, {value}, {variant_type}, {variant_id}"
            )
            variant.append(value)

    def version(self, node, version):
        self._specs[node].versions = vn.VersionList([vn.Version(version)])

    def node_compiler_version(self, node, compiler, version):
        self._specs[node].compiler = spack.spec.CompilerSpec(compiler)
        self._specs[node].compiler.versions = vn.VersionList([vn.Version(version)])

    def node_flag(self, node, node_flag):
        self._specs[node].compiler_flags.add_flag(
            node_flag.flag_type, node_flag.flag, False, node_flag.flag_group, node_flag.source
        )

    def external_spec_selected(self, node, idx):
        """This means that the external spec and index idx has been selected for this package."""
        packages_yaml = _external_config_with_implicit_externals(spack.config.CONFIG)
        spec_info = packages_yaml[node.pkg]["externals"][int(idx)]
        self._specs[node].external_path = spec_info.get("prefix", None)
        self._specs[node].external_modules = spack.spec.Spec._format_module_list(
            spec_info.get("modules", None)
        )
        self._specs[node].extra_attributes = spec_info.get("extra_attributes", {})

        # If this is an extension, update the dependencies to include the extendee
        package = self._specs[node].package_class(self._specs[node])
        extendee_spec = package.extendee_spec

        if extendee_spec:
            extendee_node = SpecBuilder.make_node(pkg=extendee_spec.name)
            package.update_external_dependencies(self._specs.get(extendee_node, None))

    def depends_on(self, parent_node, dependency_node, type):
        dependency_spec = self._specs[dependency_node]
        edges = self._specs[parent_node].edges_to_dependencies(name=dependency_spec.name)
        edges = [x for x in edges if id(x.spec) == id(dependency_spec)]
        depflag = dt.flag_from_string(type)

        if not edges:
            self._specs[parent_node].add_dependency_edge(
                self._specs[dependency_node], depflag=depflag, virtuals=()
            )
        else:
            edges[0].update_deptypes(depflag=depflag)

    def virtual_on_edge(self, parent_node, provider_node, virtual):
        dependencies = self._specs[parent_node].edges_to_dependencies(name=(provider_node.pkg))
        provider_spec = self._specs[provider_node]
        dependencies = [x for x in dependencies if id(x.spec) == id(provider_spec)]
        assert len(dependencies) == 1, f"{virtual}: {provider_node.pkg}"
        dependencies[0].update_virtuals((virtual,))

    def reorder_flags(self):
        """For each spec, determine the order of compiler flags applied to it.

        The solver determines which flags are on nodes; this routine
        imposes order afterwards. The order is:

        1. Flags applied in compiler definitions should come first
        2. Flags applied by dependents are ordered topologically (with a
           dependency on `traverse` to resolve the partial order into a
           stable total order)
        3. Flags from requirements are then applied (requirements always
           come from the package and never a parent)
        4. Command-line flags should come last

        Additionally, for each source (requirements, compiler, command line, and
        dependents), flags from that source should retain their order and grouping:
        e.g. for `y cflags="-z -a"` "-z" and "-a" should never have any intervening
        flags inserted, and should always appear in that order.
        """
        # reverse compilers so we get highest priority compilers that share a spec
        compilers = dict(
            (c.spec, c) for c in reversed(spack.compilers.all_compilers_from(spack.config.CONFIG))
        )
        cmd_specs = dict((s.name, s) for spec in self._command_line_specs for s in spec.traverse())

        for spec in self._specs.values():
            # if bootstrapping, compiler is not in config and has no flags
            flagmap_from_compiler = {}
            if spec.compiler in compilers:
                flagmap_from_compiler = compilers[spec.compiler].flags

            for flag_type in spec.compiler_flags.valid_compiler_flags():
                node = SpecBuilder.make_node(pkg=spec.name)

                ordered_flags = []

                # 1. Put compiler flags first
                from_compiler = tuple(flagmap_from_compiler.get(flag_type, []))
                extend_flag_list(ordered_flags, from_compiler)

                # 2. Add all sources (the compiler is one of them, so skip any
                # flag group that matches it exactly)
                flag_groups = set()
                for flag in self._specs[node].compiler_flags.get(flag_type, []):
                    flag_groups.add(
                        spack.spec.CompilerFlag(
                            flag.flag_group,
                            propagate=flag.propagate,
                            flag_group=flag.flag_group,
                            source=flag.source,
                        )
                    )

                # For flags that are applied by dependents, put flags from parents
                # before children; we depend on the stability of traverse() to
                # achieve a stable flag order for flags introduced in this manner.
                topo_order = list(s.name for s in spec.traverse(order="post", direction="parents"))
                lex_order = list(sorted(flag_groups))

                def _order_index(flag_group):
                    source = flag_group.source
                    # Note: if 'require: ^dependency cflags=...' is ever possible,
                    # this will topologically sort for require as well
                    type_index, pkg_source = ConstraintOrigin.strip_type_suffix(source)
                    if pkg_source in topo_order:
                        major_index = topo_order.index(pkg_source)
                        # If for x->y, x has multiple depends_on declarations that
                        # are activated, and each adds cflags to y, we fall back on
                        # alphabetical ordering to maintain a total order
                        minor_index = lex_order.index(flag_group)
                    else:
                        major_index = len(topo_order) + lex_order.index(flag_group)
                        minor_index = 0
                    return (type_index, major_index, minor_index)

                prioritized_groups = sorted(flag_groups, key=lambda x: _order_index(x))

                for grp in prioritized_groups:
                    grp_flags = tuple(
                        x for (x, y) in spack.compiler.tokenize_flags(grp.flag_group)
                    )
                    if grp_flags == from_compiler:
                        continue
                    as_compiler_flags = list(
                        spack.spec.CompilerFlag(
                            x,
                            propagate=grp.propagate,
                            flag_group=grp.flag_group,
                            source=grp.source,
                        )
                        for x in grp_flags
                    )
                    extend_flag_list(ordered_flags, as_compiler_flags)

                # 3. Now put cmd-line flags last
                if node.pkg in cmd_specs:
                    cmd_flags = cmd_specs[node.pkg].compiler_flags.get(flag_type, [])
                    extend_flag_list(ordered_flags, cmd_flags)

                compiler_flags = spec.compiler_flags.get(flag_type, [])
                msg = "%s does not equal %s" % (set(compiler_flags), set(ordered_flags))
                assert set(compiler_flags) == set(ordered_flags), msg

                spec.compiler_flags.update({flag_type: ordered_flags})

    def deprecated(self, node: NodeArgument, version: str) -> None:
        tty.warn(f'using "{node.pkg}@{version}" which is a deprecated version')

    @staticmethod
    def sort_fn(function_tuple) -> Tuple[int, int]:
        """Ensure attributes are evaluated in the correct order.

        hash attributes are handled first, since they imply entire concrete specs
        node attributes are handled next, since they instantiate nodes
        external_spec_selected attributes are handled last, so that external extensions can find
        the concrete specs on which they depend because all nodes are fully constructed before we
        consider which ones are external.
        """
        name = function_tuple[0]
        if name == "hash":
            return (-5, 0)
        elif name == "node":
            return (-4, 0)
        elif name == "node_flag":
            return (-2, 0)
        elif name == "external_spec_selected":
            return (0, 0)  # note out of order so this goes last
        elif name == "virtual_on_edge":
            return (1, 0)
        else:
            return (-1, 0)

    def build_specs(self, function_tuples):
        # Functions don't seem to be in particular order in output.  Sort
        # them here so that directives that build objects (like node and
        # node_compiler) are called in the right order.
        self.function_tuples = sorted(set(function_tuples), key=self.sort_fn)

        self._specs = {}
        for name, args in self.function_tuples:
            if SpecBuilder.ignored_attributes.match(name):
                continue

            action = getattr(self, name, None)

            # print out unknown actions so we can display them for debugging
            if not action:
                msg = 'UNKNOWN SYMBOL: attr("%s", %s)' % (name, ", ".join(str(a) for a in args))
                tty.debug(msg)
                continue

            msg = (
                "Internal Error: Uncallable action found in asp.py.  Please report to the spack"
                " maintainers."
            )
            assert action and callable(action), msg

            # ignore predicates on virtual packages, as they're used for
            # solving but don't construct anything. Do not ignore error
            # predicates on virtual packages.
            if name != "error":
                node = args[0]
                pkg = node.pkg
                if spack.repo.PATH.is_virtual(pkg):
                    continue

                # if we've already gotten a concrete spec for this pkg,
                # do not bother calling actions on it
                spec = self._specs.get(args[0])
                if spec and spec.concrete:
                    continue

            action(*args)

        # fix flags after all specs are constructed
        self.reorder_flags()

        # inject patches -- note that we' can't use set() to unique the
        # roots here, because the specs aren't complete, and the hash
        # function will loop forever.
        roots = [spec.root for spec in self._specs.values() if not spec.root.installed]
        roots = dict((id(r), r) for r in roots)
        for root in roots.values():
            spack.spec.Spec.inject_patches_variant(root)

        # Add external paths to specs with just external modules
        for s in self._specs.values():
            spack.spec.Spec.ensure_external_path_if_external(s)

        for s in self._specs.values():
            _develop_specs_from_env(s, ev.active_environment())

        # mark concrete and assign hashes to all specs in the solve
        for root in roots.values():
            root._finalize_concretization()

        for s in self._specs.values():
            spack.spec.Spec.ensure_no_deprecated(s)

        # Add git version lookup info to concrete Specs (this is generated for
        # abstract specs as well but the Versions may be replaced during the
        # concretization process)
        for root in self._specs.values():
            for spec in root.traverse():
                if isinstance(spec.version, vn.GitVersion):
                    spec.version.attach_lookup(
                        spack.version.git_ref_lookup.GitRefLookup(spec.fullname)
                    )

        return self._specs


def _develop_specs_from_env(spec, env):
    dev_info = env.dev_specs.get(spec.name, {}) if env else {}
    if not dev_info:
        return

    path = spack.util.path.canonicalize_path(dev_info["path"], default_wd=env.path)

    if "dev_path" in spec.variants:
        error_msg = (
            "Internal Error: The dev_path for spec {name} is not connected to a valid environment"
            "path. Please note that develop specs can only be used inside an environment"
            "These paths should be the same:\n\tdev_path:{dev_path}\n\tenv_based_path:{env_path}"
        ).format(name=spec.name, dev_path=spec.variants["dev_path"], env_path=path)

        assert spec.variants["dev_path"].value == path, error_msg
    else:
        spec.variants.setdefault("dev_path", vt.SingleValuedVariant("dev_path", path))

    assert spec.satisfies(dev_info["spec"])


def _is_reusable(spec: spack.spec.Spec, packages, local: bool) -> bool:
    """A spec is reusable if it's not a dev spec, it's imported from the cray manifest, it's not
    external, or it's external with matching packages.yaml entry. The latter prevents two issues:

    1. Externals in build caches: avoid installing an external on the build machine not
       available on the target machine
    2. Local externals: avoid reusing an external if the local config changes. This helps in
       particular when a user removes an external from packages.yaml, and expects that that
       takes effect immediately.

    Arguments:
        spec: the spec to check
        packages: the packages configuration
    """
    if "dev_path" in spec.variants:
        return False

    if not spec.external:
        return _has_runtime_dependencies(spec)

    # Cray external manifest externals are always reusable
    if local:
        _, record = spack.store.STORE.db.query_by_spec_hash(spec.dag_hash())
        if record and record.origin == "external-db":
            return True

    try:
        provided = spack.repo.PATH.get(spec).provided_virtual_names()
    except spack.repo.RepoError:
        provided = []

    for name in {spec.name, *provided}:
        for entry in packages.get(name, {}).get("externals", []):
            if (
                spec.satisfies(entry["spec"])
                and spec.external_path == entry.get("prefix")
                and spec.external_modules == entry.get("modules")
            ):
                return True

    return False


def _has_runtime_dependencies(spec: spack.spec.Spec) -> bool:
    if not WITH_RUNTIME:
        return True

    if spec.compiler.name == "gcc" and not spec.dependencies("gcc-runtime"):
        return False

    if spec.compiler.name == "oneapi" and not spec.dependencies("intel-oneapi-runtime"):
        return False

    return True


class SpecFilter:
    """Given a method to produce a list of specs, this class can filter them according to
    different criteria.
    """

    def __init__(
        self,
        factory: Callable[[], List[spack.spec.Spec]],
        is_usable: Callable[[spack.spec.Spec], bool],
        include: List[str],
        exclude: List[str],
    ) -> None:
        """
        Args:
            factory: factory to produce a list of specs
            is_usable: predicate that takes a spec in input and returns False if the spec
                should not be considered for this filter, True otherwise.
            include: if present, a "good" spec must match at least one entry in the list
            exclude: if present, a "good" spec must not match any entry in the list
        """
        self.factory = factory
        self.is_usable = is_usable
        self.include = include
        self.exclude = exclude

    def is_selected(self, s: spack.spec.Spec) -> bool:
        if not self.is_usable(s):
            return False

        if self.include and not any(s.satisfies(c) for c in self.include):
            return False

        if self.exclude and any(s.satisfies(c) for c in self.exclude):
            return False

        return True

    def selected_specs(self) -> List[spack.spec.Spec]:
        return [s for s in self.factory() if self.is_selected(s)]

    @staticmethod
    def from_store(configuration, include, exclude) -> "SpecFilter":
        """Constructs a filter that takes the specs from the current store."""
        packages = _external_config_with_implicit_externals(configuration)
        is_reusable = functools.partial(_is_reusable, packages=packages, local=True)
        factory = functools.partial(_specs_from_store, configuration=configuration)
        return SpecFilter(factory=factory, is_usable=is_reusable, include=include, exclude=exclude)

    @staticmethod
    def from_buildcache(configuration, include, exclude) -> "SpecFilter":
        """Constructs a filter that takes the specs from the configured buildcaches."""
        packages = _external_config_with_implicit_externals(configuration)
        is_reusable = functools.partial(_is_reusable, packages=packages, local=False)
        return SpecFilter(
            factory=_specs_from_mirror, is_usable=is_reusable, include=include, exclude=exclude
        )


def _specs_from_store(configuration):
    store = spack.store.create(configuration)
    with store.db.read_transaction():
        return store.db.query(installed=True)


def _specs_from_mirror():
    try:
        return spack.binary_distribution.update_cache_and_get_specs()
    except (spack.binary_distribution.FetchCacheError, IndexError):
        # this is raised when no mirrors had indices.
        # TODO: update mirror configuration so it can indicate that the
        # TODO: source cache (or any mirror really) doesn't have binaries.
        return []


class ReuseStrategy(enum.Enum):
    ROOTS = enum.auto()
    DEPENDENCIES = enum.auto()
    NONE = enum.auto()


class ReusableSpecsSelector:
    """Selects specs that can be reused during concretization."""

    def __init__(self, configuration: spack.config.Configuration) -> None:
        self.configuration = configuration
        self.store = spack.store.create(configuration)
        self.reuse_strategy = ReuseStrategy.ROOTS

        reuse_yaml = self.configuration.get("concretizer:reuse", False)
        self.reuse_sources = []
        if not isinstance(reuse_yaml, typing.Mapping):
            if reuse_yaml is False:
                self.reuse_strategy = ReuseStrategy.NONE
            if reuse_yaml == "dependencies":
                self.reuse_strategy = ReuseStrategy.DEPENDENCIES
            self.reuse_sources.extend(
                [
                    SpecFilter.from_store(
                        configuration=self.configuration, include=[], exclude=[]
                    ),
                    SpecFilter.from_buildcache(
                        configuration=self.configuration, include=[], exclude=[]
                    ),
                ]
            )
        else:
            roots = reuse_yaml.get("roots", True)
            if roots is True:
                self.reuse_strategy = ReuseStrategy.ROOTS
            else:
                self.reuse_strategy = ReuseStrategy.DEPENDENCIES
            default_include = reuse_yaml.get("include", [])
            default_exclude = reuse_yaml.get("exclude", [])
            default_sources = [{"type": "local"}, {"type": "buildcache"}]
            for source in reuse_yaml.get("from", default_sources):
                include = source.get("include", default_include)
                exclude = source.get("exclude", default_exclude)
                if source["type"] == "local":
                    self.reuse_sources.append(
                        SpecFilter.from_store(self.configuration, include=include, exclude=exclude)
                    )
                elif source["type"] == "buildcache":
                    self.reuse_sources.append(
                        SpecFilter.from_buildcache(
                            self.configuration, include=include, exclude=exclude
                        )
                    )

    def reusable_specs(self, specs: List[spack.spec.Spec]) -> List[spack.spec.Spec]:
        if self.reuse_strategy == ReuseStrategy.NONE:
            return []

        result = []
        for reuse_source in self.reuse_sources:
            result.extend(reuse_source.selected_specs())

        # If we only want to reuse dependencies, remove the root specs
        if self.reuse_strategy == ReuseStrategy.DEPENDENCIES:
            result = [spec for spec in result if not any(root in spec for root in specs)]

        return result


class Solver:
    """This is the main external interface class for solving.

    It manages solver configuration and preferences in one place. It sets up the solve
    and passes the setup method to the driver, as well.
    """

    def __init__(self):
        self.driver = PyclingoDriver()
        self.selector = ReusableSpecsSelector(configuration=spack.config.CONFIG)

    @staticmethod
    def _check_input_and_extract_concrete_specs(specs):
        reusable = []
        for root in specs:
            for s in root.traverse():
                if s.virtual:
                    continue
                if s.concrete:
                    reusable.append(s)
                spack.spec.Spec.ensure_valid_variants(s)
        return reusable

    def solve(
        self,
        specs,
        out=None,
        timers=False,
        stats=False,
        tests=False,
        setup_only=False,
        allow_deprecated=False,
    ):
        """
        Arguments:
          specs (list): List of ``Spec`` objects to solve for.
          out: Optionally write the generate ASP program to a file-like object.
          timers (bool): Print out coarse timers for different solve phases.
          stats (bool): Print out detailed stats from clingo.
          tests (bool or tuple): If True, concretize test dependencies for all packages.
            If a tuple of package names, concretize test dependencies for named
            packages (defaults to False: do not concretize test dependencies).
          setup_only (bool): if True, stop after setup and don't solve (default False).
          allow_deprecated (bool): allow deprecated version in the solve
        """
        # Check upfront that the variants are admissible
        specs = [s.lookup_hash() for s in specs]
        reusable_specs = self._check_input_and_extract_concrete_specs(specs)
        reusable_specs.extend(self.selector.reusable_specs(specs))
        setup = SpackSolverSetup(tests=tests)
        output = OutputConfiguration(timers=timers, stats=stats, out=out, setup_only=setup_only)
        result, _, _ = self.driver.solve(
            setup, specs, reuse=reusable_specs, output=output, allow_deprecated=allow_deprecated
        )
        return result

    def solve_in_rounds(
        self, specs, out=None, timers=False, stats=False, tests=False, allow_deprecated=False
    ):
        """Solve for a stable model of specs in multiple rounds.

        This relaxes the assumption of solve that everything must be consistent and
        solvable in a single round. Each round tries to maximize the reuse of specs
        from previous rounds.

        The function is a generator that yields the result of each round.

        Arguments:
            specs (list): list of Specs to solve.
            out: Optionally write the generate ASP program to a file-like object.
            timers (bool): print timing if set to True
            stats (bool): print internal statistics if set to True
            tests (bool): add test dependencies to the solve
            allow_deprecated (bool): allow deprecated version in the solve
        """
        specs = [s.lookup_hash() for s in specs]
        reusable_specs = self._check_input_and_extract_concrete_specs(specs)
        reusable_specs.extend(self.selector.reusable_specs(specs))
        setup = SpackSolverSetup(tests=tests)

        # Tell clingo that we don't have to solve all the inputs at once
        setup.concretize_everything = False

        input_specs = specs
        output = OutputConfiguration(timers=timers, stats=stats, out=out, setup_only=False)
        while True:
            result, _, _ = self.driver.solve(
                setup,
                input_specs,
                reuse=reusable_specs,
                output=output,
                allow_deprecated=allow_deprecated,
            )
            yield result

            # If we don't have unsolved specs we are done
            if not result.unsolved_specs:
                break

            if not result.specs:
                # This is also a problem: no specs were solved for, which
                # means we would be in a loop if we tried again
                unsolved_str = Result.format_unsolved(result.unsolved_specs)
                raise InternalConcretizerError(
                    "Internal Spack error: a subset of input specs could not"
                    f" be solved for.\n\t{unsolved_str}"
                )

            input_specs = list(x for (x, y) in result.unsolved_specs)
            for spec in result.specs:
                reusable_specs.extend(spec.traverse())


class UnsatisfiableSpecError(spack.error.UnsatisfiableSpecError):
    """There was an issue with the spec that was requested (i.e. a user error)."""

    def __init__(self, msg):
        super(spack.error.UnsatisfiableSpecError, self).__init__(msg)
        self.provided = None
        self.required = None
        self.constraint_type = None


class InternalConcretizerError(spack.error.UnsatisfiableSpecError):
    """Errors that indicate a bug in Spack."""

    def __init__(self, msg):
        super(spack.error.UnsatisfiableSpecError, self).__init__(msg)
        self.provided = None
        self.required = None
        self.constraint_type = None


class SolverError(InternalConcretizerError):
    """For cases where the solver is unable to produce a solution.

    Such cases are unexpected because we allow for solutions with errors,
    so for example user specs that are over-constrained should still
    get a solution.
    """

    def __init__(self, provided, conflicts):
        msg = (
            "Spack concretizer internal error. Please submit a bug report and include the "
            "command, environment if applicable and the following error message."
            f"\n    {provided} is unsatisfiable"
        )

        if conflicts:
            msg += ", errors are:" + "".join([f"\n    {conflict}" for conflict in conflicts])

        super().__init__(msg)

        self.provided = provided

        # Add attribute expected of the superclass interface
        self.required = None
        self.constraint_type = None<|MERGE_RESOLUTION|>--- conflicted
+++ resolved
@@ -2020,27 +2020,11 @@
                         self.pkg_class(spec.name), variant, spec
                     )
 
-<<<<<<< HEAD
                 pkg_cls = self.pkg_class(spec.name)
-                # validate variant value only if spec not concrete
-                if not spec.concrete:
-                    if not spec.virtual and vname not in spack.variant.reserved_names:
-                        try:
-                            variant_def, _ = pkg_cls.variants[vname]
-                        except KeyError:
-                            if not variant.propagate:
-                                msg = 'variant "{0}" not found in package "{1}"'
-                                raise RuntimeError(msg.format(vname, spec.name))
-                        else:
-                            variant_def.validate_or_raise(
-                                variant, spack.repo.PATH.get_pkg_class(spec.name)
-                            )
-=======
                     # Record that that this is a valid possible value. Accounts for
                     # int/str/etc., where valid values can't be listed in the package
                     for variant_def in variant_defs:
                         self.variant_values_from_specs.add((spec.name, id(variant_def), value))
->>>>>>> edf67299
 
                 if vname in pkg_cls.variants:
                     clauses.append(f.variant_value(spec.name, vname, value))
