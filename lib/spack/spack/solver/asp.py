# Copyright 2013-2022 Lawrence Livermore National Security, LLC and other
# Spack Project Developers. See the top-level COPYRIGHT file for details.
#
# SPDX-License-Identifier: (Apache-2.0 OR MIT)
from __future__ import division, print_function

import collections
import copy
import itertools
import os
import pprint
import re
import types
import warnings

from six import string_types

import archspec.cpu

from llnl.util.compat import Sequence

try:
    import clingo  # type: ignore[import]

    # There may be a better way to detect this
    clingo_cffi = hasattr(clingo.Symbol, '_rep')
except ImportError:
    clingo = None  # type: ignore
    clingo_cffi = False

import llnl.util.lang
import llnl.util.tty as tty

import spack
import spack.binary_distribution
import spack.bootstrap
import spack.cmd
import spack.compilers
import spack.config
import spack.dependency
import spack.directives
import spack.environment as ev
import spack.error
import spack.package
import spack.package_prefs
import spack.platforms
import spack.repo
import spack.spec
import spack.store
import spack.util.timer
import spack.variant
import spack.version

# these are from clingo.ast and bootstrapped later
ASTType = None
parse_files = None


# backward compatibility functions for clingo ASTs
def ast_getter(*names):
    def getter(node):
        for name in names:
            result = getattr(node, name, None)
            if result:
                return result
        raise KeyError("node has no such keys: %s" % names)
    return getter


ast_type = ast_getter("ast_type", "type")
ast_sym = ast_getter("symbol", "term")

#: Order of precedence for version origins. Topmost types are preferred.
version_origin_fields = [
    'spec',
    'external',
    'packages_yaml',
    'package_py',
    'installed',
]

#: Look up version precedence strings by enum id
version_origin_str = {
    i: name for i, name in enumerate(version_origin_fields)
}

#: Enumeration like object to mark version provenance
version_provenance = collections.namedtuple(  # type: ignore
    'VersionProvenance',
    version_origin_fields,
)(**{name: i for i, name in enumerate(version_origin_fields)})

#: Named tuple to contain information on declared versions
DeclaredVersion = collections.namedtuple(
    'DeclaredVersion', ['version', 'idx', 'origin']
)

# Below numbers are used to map names of criteria to the order
# they appear in the solution. See concretize.lp

# The space of possible priorities for optimization targets
# is partitioned in the following ranges:
#
# [0-100) Optimization criteria for software being reused
# [100-200) Fixed criteria that are higher priority than reuse, but lower than build
# [200-300) Optimization criteria for software being built
# [300-1000) High-priority fixed criteria
# [1000-inf) Error conditions
#
# Each optimization target is a minimization with optimal value 0.

#: High fixed priority offset for criteria that supersede all build criteria
high_fixed_priority_offset = 300

#: Priority offset for "build" criteria (regular criterio shifted to
#: higher priority for specs we have to build)
build_priority_offset = 200

#: Priority offset of "fixed" criteria (those w/o build criteria)
fixed_priority_offset = 100


def build_criteria_names(costs, tuples):
    """Construct an ordered mapping from criteria names to costs."""
    # pull optimization criteria names out of the solution
    priorities_names = []

    num_fixed = 0
    num_high_fixed = 0
    for pred, args in tuples:
        if pred != "opt_criterion":
            continue

        priority, name = args[:2]
        priority = int(priority)

        # add the priority of this opt criterion and its name
        priorities_names.append((priority, name))

        # if the priority is less than fixed_priority_offset, then it
        # has an associated build priority -- the same criterion but for
        # nodes that we have to build.
        if priority < fixed_priority_offset:
            build_priority = priority + build_priority_offset
            priorities_names.append((build_priority, name))
        elif priority >= high_fixed_priority_offset:
            num_high_fixed += 1
        else:
            num_fixed += 1

    # sort the criteria by priority
    priorities_names = sorted(priorities_names, reverse=True)

    # We only have opt-criterion values for non-error types
    # error type criteria are excluded (they come first)
    error_criteria = len(costs) - len(priorities_names)
    costs = costs[error_criteria:]

    # split list into three parts: build criteria, fixed criteria, non-build criteria
    num_criteria = len(priorities_names)
    num_build = (num_criteria - num_fixed - num_high_fixed) // 2

    build_start_idx = num_high_fixed
    fixed_start_idx = num_high_fixed + num_build
    installed_start_idx = num_high_fixed + num_build + num_fixed

    high_fixed = priorities_names[:build_start_idx]
    build = priorities_names[build_start_idx:fixed_start_idx]
    fixed = priorities_names[fixed_start_idx:installed_start_idx]
    installed = priorities_names[installed_start_idx:]

    # mapping from priority to index in cost list
    indices = dict((p, i) for i, (p, n) in enumerate(priorities_names))

    # make a list that has each name with its build and non-build costs
    criteria = [(cost, None, name) for cost, (p, name) in
                zip(costs[:build_start_idx], high_fixed)]
    criteria += [(cost, None, name) for cost, (p, name) in
                 zip(costs[fixed_start_idx:installed_start_idx], fixed)]

    for (i, name), (b, _) in zip(installed, build):
        criteria.append((costs[indices[i]], costs[indices[b]], name))

    return criteria


def issequence(obj):
    if isinstance(obj, string_types):
        return False
    return isinstance(obj, (Sequence, types.GeneratorType))


def listify(args):
    if len(args) == 1 and issequence(args[0]):
        return list(args[0])
    return list(args)


def packagize(pkg):
    if isinstance(pkg, string_types):
        return spack.repo.path.get_pkg_class(pkg)
    else:
        return pkg


def specify(spec):
    if isinstance(spec, spack.spec.Spec):
        return spec
    return spack.spec.Spec(spec)


class AspObject(object):
    """Object representing a piece of ASP code."""


def _id(thing):
    """Quote string if needed for it to be a valid identifier."""
    if isinstance(thing, AspObject):
        return thing
    elif isinstance(thing, bool):
        return '"%s"' % str(thing)
    elif isinstance(thing, int):
        return str(thing)
    else:
        return '"%s"' % str(thing)


@llnl.util.lang.key_ordering
class AspFunction(AspObject):
    def __init__(self, name, args=None):
        self.name = name
        self.args = () if args is None else args

    def _cmp_key(self):
        return (self.name, self.args)

    def __call__(self, *args):
        return AspFunction(self.name, args)

    def symbol(self, positive=True):
        def argify(arg):
            if isinstance(arg, bool):
                return clingo.String(str(arg))
            elif isinstance(arg, int):
                return clingo.Number(arg)
            else:
                return clingo.String(str(arg))
        return clingo.Function(
            self.name, [argify(arg) for arg in self.args], positive=positive)

    def __str__(self):
        return "%s(%s)" % (
            self.name, ', '.join(str(_id(arg)) for arg in self.args))

    def __repr__(self):
        return str(self)


class AspFunctionBuilder(object):
    def __getattr__(self, name):
        return AspFunction(name)


fn = AspFunctionBuilder()


def all_compilers_in_config():
    return spack.compilers.all_compilers()


def extend_flag_list(flag_list, new_flags):
    """Extend a list of flags, preserving order and precedence.

    Add new_flags at the end of flag_list.  If any flags in new_flags are
    already in flag_list, they are moved to the end so that they take
    higher precedence on the compile line.

    """
    for flag in new_flags:
        if flag in flag_list:
            flag_list.remove(flag)
        flag_list.append(flag)


def check_same_flags(flag_dict_1, flag_dict_2):
    """Return True if flag dicts contain the same flags regardless of order."""
    types = set(flag_dict_1.keys()).union(set(flag_dict_2.keys()))
    for t in types:
        values1 = set(flag_dict_1.get(t, []))
        values2 = set(flag_dict_2.get(t, []))
        assert values1 == values2


def check_packages_exist(specs):
    """Ensure all packages mentioned in specs exist."""
    repo = spack.repo.path
    for spec in specs:
        for s in spec.traverse():
            try:
                check_passed = repo.exists(s.name) or repo.is_virtual(s.name)
            except Exception as e:
                msg = 'Cannot find package: {0}'.format(str(e))
                check_passed = False
                tty.debug(msg)

            if not check_passed:
                raise spack.repo.UnknownPackageError(str(s.fullname))


class Result(object):
    """Result of an ASP solve."""
    def __init__(self, specs, asp=None):
        self.asp = asp
        self.satisfiable = None
        self.optimal = None
        self.warnings = None
        self.nmodels = 0

        # Saved control object for reruns when necessary
        self.control = None

        # specs ordered by optimization level
        self.answers = []
        self.cores = []

        # names of optimization criteria
        self.criteria = []

        # Abstract user requests
        self.abstract_specs = specs

        # Concrete specs
        self._concrete_specs_by_input = None
        self._concrete_specs = None
        self._unsolved_specs = None

    def format_core(self, core):
        """
        Format an unsatisfiable core for human readability

        Returns a list of strings, where each string is the human readable
        representation of a single fact in the core, including a newline.

        Modeled after traceback.format_stack.
        """
        assert self.control

        symbols = dict(
            (a.literal, a.symbol)
            for a in self.control.symbolic_atoms
        )

        core_symbols = []
        for atom in core:
            sym = symbols[atom]
            core_symbols.append(sym)

        return sorted(str(symbol) for symbol in core_symbols)

    def minimize_core(self, core):
        """
        Return a subset-minimal subset of the core.

        Clingo cores may be thousands of lines when two facts are sufficient to
        ensure unsatisfiability. This algorithm reduces the core to only those
        essential facts.
        """
        assert self.control

        min_core = core[:]
        for fact in core:
            # Try solving without this fact
            min_core.remove(fact)
            ret = self.control.solve(assumptions=min_core)
            if not ret.unsatisfiable:
                min_core.append(fact)
        return min_core

    def minimal_cores(self):
        """
        Return a list of subset-minimal unsatisfiable cores.
        """
        return [self.minimize_core(core) for core in self.cores]

    def format_minimal_cores(self):
        """List of facts for each core

        Separate cores are separated by an empty line
        """
        string_list = []
        for core in self.minimal_cores():
            if string_list:
                string_list.append('\n')
            string_list.extend(self.format_core(core))
        return string_list

    def format_cores(self):
        """List of facts for each core

        Separate cores are separated by an empty line
        Cores are not minimized
        """
        string_list = []
        for core in self.cores:
            if string_list:
                string_list.append('\n')
            string_list.extend(self.format_core(core))
        return string_list

    def raise_if_unsat(self):
        """
        Raise an appropriate error if the result is unsatisfiable.

        The error is an InternalConcretizerError, and includes the minimized cores
        resulting from the solve, formatted to be human readable.
        """
        if self.satisfiable:
            return

        constraints = self.abstract_specs
        if len(constraints) == 1:
            constraints = constraints[0]

        conflicts = self.format_minimal_cores()
        raise InternalConcretizerError(constraints, conflicts=conflicts)

    @property
    def specs(self):
        """List of concretized specs satisfying the initial
        abstract request.
        """
        if self._concrete_specs is None:
            self._compute_specs_from_answer_set()
        return self._concrete_specs
<<<<<<< HEAD

    @property
    def unsolved_specs(self):
        """List of abstract input specs that were not solved."""
        if self._unsolved_specs is None:
            self._compute_specs_from_answer_set()
        return self._unsolved_specs

    @property
    def specs_by_input(self):
        if self._concrete_specs_by_input is None:
            self._compute_specs_from_answer_set()
        return self._concrete_specs_by_input

    def _compute_specs_from_answer_set(self):
        if not self.satisfiable:
            self._concrete_specs = []
            self._unsolved_specs = self.abstract_specs
            self._concrete_specs_by_input = {}
            return

=======

    @property
    def unsolved_specs(self):
        """List of abstract input specs that were not solved."""
        if self._unsolved_specs is None:
            self._compute_specs_from_answer_set()
        return self._unsolved_specs

    @property
    def specs_by_input(self):
        if self._concrete_specs_by_input is None:
            self._compute_specs_from_answer_set()
        return self._concrete_specs_by_input

    def _compute_specs_from_answer_set(self):
        if not self.satisfiable:
            self._concrete_specs = []
            self._unsolved_specs = self.abstract_specs
            self._concrete_specs_by_input = {}
            return

>>>>>>> c09bf37f
        self._concrete_specs, self._unsolved_specs = [], []
        self._concrete_specs_by_input = {}
        best = min(self.answers)
        opt, _, answer = best
        for input_spec in self.abstract_specs:
            key = input_spec.name
            if input_spec.virtual:
                providers = [spec.name for spec in answer.values()
                             if spec.package.provides(key)]
                key = providers[0]
            candidate = answer.get(key)

            if candidate and candidate.satisfies(input_spec):
                self._concrete_specs.append(answer[key])
                self._concrete_specs_by_input[input_spec] = answer[key]
            else:
                self._unsolved_specs.append(input_spec)


def _normalize_packages_yaml(packages_yaml):
    normalized_yaml = copy.copy(packages_yaml)
    for pkg_name in packages_yaml:
        is_virtual = spack.repo.path.is_virtual(pkg_name)
        if pkg_name == 'all' or not is_virtual:
            continue

        # Remove the virtual entry from the normalized configuration
        data = normalized_yaml.pop(pkg_name)
        is_buildable = data.get('buildable', True)
        if not is_buildable:
            for provider in spack.repo.path.providers_for(pkg_name):
                entry = normalized_yaml.setdefault(provider.name, {})
                entry['buildable'] = False

        externals = data.get('externals', [])
        keyfn = lambda x: spack.spec.Spec(x['spec']).name
        for provider, specs in itertools.groupby(externals, key=keyfn):
            entry = normalized_yaml.setdefault(provider, {})
            entry.setdefault('externals', []).extend(specs)

    return normalized_yaml


def bootstrap_clingo():
    global clingo, ASTType, parse_files

    if not clingo:
        with spack.bootstrap.ensure_bootstrap_configuration():
            spack.bootstrap.ensure_clingo_importable_or_raise()
            import clingo

    from clingo.ast import ASTType
    try:
        from clingo.ast import parse_files
    except ImportError:
        # older versions of clingo have this one namespace up
        from clingo import parse_files


class PyclingoDriver(object):
    def __init__(self, cores=True):
        """Driver for the Python clingo interface.

        Arguments:
            cores (bool): whether to generate unsatisfiable cores for better
                error reporting.
        """
        bootstrap_clingo()

        self.out = llnl.util.lang.Devnull()
        self.cores = cores

    def title(self, name, char):
        self.out.write('\n')
        self.out.write("%" + (char * 76))
        self.out.write('\n')
        self.out.write("%% %s\n" % name)
        self.out.write("%" + (char * 76))
        self.out.write('\n')

    def h1(self, name):
        self.title(name, "=")

    def h2(self, name):
        self.title(name, "-")

    def newline(self):
        self.out.write('\n')

    def fact(self, head):
        """ASP fact (a rule without a body).

        Arguments:
            head (AspFunction): ASP function to generate as fact
        """
        symbol = head.symbol() if hasattr(head, 'symbol') else head

        self.out.write("%s.\n" % str(symbol))

        atom = self.backend.add_atom(symbol)

        # Only functions relevant for constructing bug reports for bad error messages
        # are assumptions, and only when using cores.
        choice = self.cores and symbol.name == 'internal_error'
        self.backend.add_rule([atom], [], choice=choice)
        if choice:
            self.assumptions.append(atom)

    def solve(
            self,
            setup,
            specs,
            nmodels=0,
            reuse=None,
            timers=False,
            stats=False,
            out=None,
            setup_only=False
    ):
        """Set up the input and solve for dependencies of ``specs``.

        Arguments:
          setup (SpackSolverSetup): An object to set up the ASP problem.
          specs (list): List of ``Spec`` objects to solve for.
          nmodels (int): Number of models to consider (default 0 for unlimited).
          reuse (None or list): list of concrete specs that can be reused
          timers (bool):  Print out coarse timers for different solve phases.
          stats (bool): Whether to output Clingo's internal solver statistics.
          out: Optional output stream for the generated ASP program.
          setup_only (bool): if True, stop after setup and don't solve (default False).
        """
        # allow solve method to override the output stream
        if out is not None:
            self.out = out

        timer = spack.util.timer.Timer()

        # Initialize the control object for the solver
        self.control = clingo.Control()
        self.control.configuration.configuration = 'tweety'
        self.control.configuration.solve.models = nmodels
        self.control.configuration.solver.heuristic = 'Domain'
        self.control.configuration.solve.parallel_mode = '1'
        self.control.configuration.solver.opt_strategy = "usc,one"

        # set up the problem -- this generates facts and rules
        self.assumptions = []
        with self.control.backend() as backend:
            self.backend = backend
            setup.setup(self, specs, reuse=reuse)
        timer.phase("setup")

        # read in the main ASP program and display logic -- these are
        # handwritten, not generated, so we load them as resources
        parent_dir = os.path.dirname(__file__)

        # extract error messages from concretize.lp by inspecting its AST
        with self.backend:
            def visit(node):
                if ast_type(node) == ASTType.Rule:
                    for term in node.body:
                        if ast_type(term) == ASTType.Literal:
                            if ast_type(term.atom) == ASTType.SymbolicAtom:
                                name = ast_sym(term.atom).name
                                if name == 'internal_error':
                                    arg = ast_sym(ast_sym(term.atom).arguments[0])
                                    self.fact(AspFunction(name)(arg.string))

            self.h1("Error messages")
            path = os.path.join(parent_dir, 'concretize.lp')
            parse_files([path], visit)

        # If we're only doing setup, just return an empty solve result
        if setup_only:
            return Result(specs)

        # Load the file itself
        self.control.load(os.path.join(parent_dir, 'concretize.lp'))
        self.control.load(os.path.join(parent_dir, "display.lp"))
        timer.phase("load")

        # Grounding is the first step in the solve -- it turns our facts
        # and first-order logic rules into propositional logic.
        self.control.ground([("base", [])])
        timer.phase("ground")

        # With a grounded program, we can run the solve.
        result = Result(specs)
        models = []  # stable models if things go well
        cores = []   # unsatisfiable cores if they do not

        def on_model(model):
            models.append((model.cost, model.symbols(shown=True, terms=True)))

        solve_kwargs = {"assumptions": self.assumptions,
                        "on_model": on_model,
                        "on_core": cores.append}

        if clingo_cffi:
            solve_kwargs["on_unsat"] = cores.append
        solve_result = self.control.solve(**solve_kwargs)
        timer.phase("solve")

        # once done, construct the solve result
        result.satisfiable = solve_result.satisfiable

        def stringify(x):
            if clingo_cffi:
                # Clingo w/ CFFI will throw an exception on failure
                try:
                    return x.string
                except RuntimeError:
                    return str(x)
            else:
                return x.string or str(x)

        if result.satisfiable:
            # build spec from the best model
            builder = SpecBuilder(specs, reuse=reuse)
            min_cost, best_model = min(models)
            tuples = [
                (sym.name, [stringify(a) for a in sym.arguments])
                for sym in best_model
            ]
            answers = builder.build_specs(tuples)

            # add best spec to the results
            result.answers.append((list(min_cost), 0, answers))
            result.criteria = build_criteria_names(min_cost, tuples)

            # record the number of models the solver considered
            result.nmodels = len(models)

        elif cores:
            result.control = self.control
            result.cores.extend(cores)

        if timers:
            timer.write_tty()
            print()
        if stats:
            print("Statistics:")
            pprint.pprint(self.control.statistics)

        return result


class SpackSolverSetup(object):
    """Class to set up and run a Spack concretization solve."""

    def __init__(self, tests=False):
        self.gen = None  # set by setup()

        self.declared_versions = {}
        self.possible_versions = {}
        self.deprecated_versions = {}

        self.possible_virtuals = None
        self.possible_compilers = []
        self.possible_oses = set()
        self.variant_values_from_specs = set()
        self.version_constraints = set()
        self.target_constraints = set()
        self.default_targets = {}
        self.compiler_version_constraints = set()
        self.post_facts = []

        # hashes we've already added facts for
        self.seen_hashes = set()

        # id for dummy variables
        self._condition_id_counter = itertools.count()

        # Caches to optimize the setup phase of the solver
        self.target_specs_cache = None

        # whether to add installed/binary hashes to the solve
        self.tests = tests

        # If False allows for input specs that are not solved
        self.concretize_everything = True

    def pkg_version_rules(self, pkg):
        """Output declared versions of a package.

        This uses self.declared_versions so that we include any versions
        that arise from a spec.
        """
        def key_fn(version):
            # Origins are sorted by precedence defined in `version_origin_str`,
            # then by order added.
            return version.origin, version.idx

        pkg = packagize(pkg)
        declared_versions = self.declared_versions[pkg.name]
        most_to_least_preferred = sorted(declared_versions, key=key_fn)

        for weight, declared_version in enumerate(most_to_least_preferred):
            self.gen.fact(fn.version_declared(
                pkg.name, declared_version.version, weight,
                version_origin_str[declared_version.origin]
            ))

        # Declare deprecated versions for this package, if any
        deprecated = self.deprecated_versions[pkg.name]
        for v in sorted(deprecated):
            self.gen.fact(fn.deprecated_version(pkg.name, v))

    def spec_versions(self, spec):
        """Return list of clauses expressing spec's version constraints."""
        spec = specify(spec)
        assert spec.name

        if spec.concrete:
            return [fn.version(spec.name, spec.version)]

        if spec.versions == spack.version.ver(":"):
            return []

        # record all version constraints for later
        self.version_constraints.add((spec.name, spec.versions))
        return [fn.node_version_satisfies(spec.name, spec.versions)]

    def target_ranges(self, spec, single_target_fn):
        target = spec.architecture.target

        # Check if the target is a concrete target
        if str(target) in archspec.cpu.TARGETS:
            return [single_target_fn(spec.name, target)]

        self.target_constraints.add(target)
        return [fn.node_target_satisfies(spec.name, target)]

    def conflict_rules(self, pkg):
        default_msg = "{0} '{1}' conflicts with '{2}'"
        no_constraint_msg = "{0} conflicts with '{1}'"
        for trigger, constraints in pkg.conflicts.items():
            trigger_msg = "conflict trigger %s" % str(trigger)
            trigger_id = self.condition(
                spack.spec.Spec(trigger), name=pkg.name, msg=trigger_msg)

            for constraint, conflict_msg in constraints:
                if conflict_msg is None:
                    if constraint == spack.spec.Spec():
                        conflict_msg = no_constraint_msg.format(pkg.name, trigger)
                    else:
                        conflict_msg = default_msg.format(pkg.name, trigger, constraint)
                constraint_msg = "conflict constraint %s" % str(constraint)
                constraint_id = self.condition(
                    constraint, name=pkg.name, msg=constraint_msg)
                self.gen.fact(
                    fn.conflict(pkg.name, trigger_id, constraint_id, conflict_msg))
                self.gen.newline()

    def available_compilers(self):
        """Facts about available compilers."""

        self.gen.h2("Available compilers")
        compilers = self.possible_compilers

        compiler_versions = collections.defaultdict(lambda: set())
        for compiler in compilers:
            compiler_versions[compiler.name].add(compiler.version)

        for compiler in sorted(compiler_versions):
            for v in sorted(compiler_versions[compiler]):
                self.gen.fact(fn.compiler_version(compiler, v))

            self.gen.newline()

    def compiler_defaults(self):
        """Set compiler defaults, given a list of possible compilers."""
        self.gen.h2("Default compiler preferences")

        compiler_list = self.possible_compilers.copy()
        compiler_list = sorted(
            compiler_list, key=lambda x: (x.name, x.version), reverse=True)
        ppk = spack.package_prefs.PackagePrefs("all", 'compiler', all=False)
        matches = sorted(compiler_list, key=ppk)

        for i, cspec in enumerate(matches):
            f = fn.default_compiler_preference(cspec.name, cspec.version, i)
            self.gen.fact(f)

        # Enumerate target families. This may be redundant, but compilers with
        # custom versions will be able to concretize properly.
        for entry in spack.compilers.all_compilers_config():
            compiler_entry = entry['compiler']
            cspec = spack.spec.CompilerSpec(compiler_entry['spec'])
            if not compiler_entry.get('target', None):
                continue

            self.gen.fact(fn.compiler_supports_target(
                cspec.name, cspec.version, compiler_entry['target']
            ))

    def compiler_supports_os(self):
        compilers_yaml = spack.compilers.all_compilers_config()
        for entry in compilers_yaml:
            c = spack.spec.CompilerSpec(entry['compiler']['spec'])
            operating_system = entry['compiler']['operating_system']
            self.gen.fact(fn.compiler_supports_os(
                c.name, c.version, operating_system
            ))

    def package_compiler_defaults(self, pkg):
        """Facts about packages' compiler prefs."""

        packages = spack.config.get("packages")
        pkg_prefs = packages.get(pkg.name)
        if not pkg_prefs or "compiler" not in pkg_prefs:
            return

        compiler_list = self.possible_compilers.copy()
        compiler_list = sorted(
            compiler_list, key=lambda x: (x.name, x.version), reverse=True)
        ppk = spack.package_prefs.PackagePrefs(pkg.name, 'compiler', all=False)
        matches = sorted(compiler_list, key=ppk)

        for i, cspec in enumerate(reversed(matches)):
            self.gen.fact(fn.node_compiler_preference(
                pkg.name, cspec.name, cspec.version, -i * 100
            ))

    def pkg_rules(self, pkg, tests):
        pkg = packagize(pkg)

        # versions
        self.pkg_version_rules(pkg)
        self.gen.newline()

        # variants
        for name, entry in sorted(pkg.variants.items()):
            variant, when = entry

            if spack.spec.Spec() in when:
                # unconditional variant
                self.gen.fact(fn.variant(pkg.name, name))
            else:
                # conditional variant
                for w in when:
                    msg = "%s has variant %s" % (pkg.name, name)
                    if str(w):
                        msg += " when %s" % w

                    cond_id = self.condition(w, name=pkg.name, msg=msg)
                    self.gen.fact(fn.variant_condition(cond_id, pkg.name, name))

            single_value = not variant.multi
            if single_value:
                self.gen.fact(fn.variant_single_value(pkg.name, name))
                self.gen.fact(
                    fn.variant_default_value_from_package_py(
                        pkg.name, name, variant.default)
                )
            else:
                spec_variant = variant.make_default()
                defaults = spec_variant.value
                for val in sorted(defaults):
                    self.gen.fact(
                        fn.variant_default_value_from_package_py(
                            pkg.name, name, val)
                    )

            values = variant.values
            if values is None:
                values = []
            elif isinstance(values, spack.variant.DisjointSetsOfValues):
                union = set()
                # Encode the disjoint sets in the logic program
                for sid, s in enumerate(values.sets):
                    for value in s:
                        self.gen.fact(fn.variant_value_from_disjoint_sets(
                            pkg.name, name, value, sid
                        ))
                    union.update(s)
                values = union

            # make sure that every variant has at least one possible value
            if not values:
                values = [variant.default]

            for value in sorted(values):
                self.gen.fact(fn.variant_possible_value(pkg.name, name, value))
                if hasattr(value, 'when'):
                    required = spack.spec.Spec('{0}={1}'.format(name, value))
                    imposed = spack.spec.Spec(value.when)
                    imposed.name = pkg.name
                    self.condition(
                        required_spec=required, imposed_spec=imposed, name=pkg.name,
                        msg="%s variant %s value %s when %s" % (
                            pkg.name, name, value, when)
                    )

            if variant.sticky:
                self.gen.fact(fn.variant_sticky(pkg.name, name))

            self.gen.newline()

        # conflicts
        self.conflict_rules(pkg)

        # default compilers for this package
        self.package_compiler_defaults(pkg)

        # virtuals
        self.package_provider_rules(pkg)

        # dependencies
        self.package_dependencies_rules(pkg)

        # virtual preferences
        self.virtual_preferences(
            pkg.name,
            lambda v, p, i: self.gen.fact(
                fn.pkg_provider_preference(pkg.name, v, p, i)
            )
        )

    def condition(self, required_spec, imposed_spec=None, name=None, msg=None):
        """Generate facts for a dependency or virtual provider condition.

        Arguments:
            required_spec (spack.spec.Spec): the spec that triggers this condition
            imposed_spec (spack.spec.Spec or None): the spec with constraints that
                are imposed when this condition is triggered
            name (str or None): name for `required_spec` (required if
                required_spec is anonymous, ignored if not)
            msg (str or None): description of the condition
        Returns:
            int: id of the condition created by this function
        """
        named_cond = required_spec.copy()
        named_cond.name = named_cond.name or name
        assert named_cond.name, "must provide name for anonymous condtions!"

        condition_id = next(self._condition_id_counter)
        self.gen.fact(fn.condition(condition_id, msg))

        # requirements trigger the condition
        requirements = self.spec_clauses(
            named_cond, body=True, required_from=name)
        for pred in requirements:
            self.gen.fact(
                fn.condition_requirement(condition_id, pred.name, *pred.args)
            )

        if imposed_spec:
            self.impose(condition_id, imposed_spec, node=False, name=name)

        return condition_id

    def impose(self, condition_id, imposed_spec, node=True, name=None, body=False):
        imposed_constraints = self.spec_clauses(
            imposed_spec, body=body, required_from=name)
        for pred in imposed_constraints:
            # imposed "node"-like conditions are no-ops
            if not node and pred.name in ("node", "virtual_node"):
                continue
            self.gen.fact(
                fn.imposed_constraint(condition_id, pred.name, *pred.args)
            )

    def package_provider_rules(self, pkg):
        for provider_name in sorted(set(s.name for s in pkg.provided.keys())):
            self.gen.fact(fn.possible_provider(pkg.name, provider_name))

        for provided, whens in pkg.provided.items():
            for when in whens:
                msg = '%s provides %s when %s' % (pkg.name, provided, when)
                condition_id = self.condition(when, provided, pkg.name, msg)
                self.gen.fact(fn.provider_condition(
                    condition_id, when.name, provided.name
                ))
            self.gen.newline()

    def package_dependencies_rules(self, pkg):
        """Translate 'depends_on' directives into ASP logic."""
        for _, conditions in sorted(pkg.dependencies.items()):
            for cond, dep in sorted(conditions.items()):
                deptypes = dep.type.copy()
                # Skip test dependencies if they're not requested
                if not self.tests:
                    deptypes.discard("test")

                # ... or if they are requested only for certain packages
                if not isinstance(self.tests, bool) and pkg.name not in self.tests:
                    deptypes.discard("test")

                # if there are no dependency types to be considered
                # anymore, don't generate the dependency
                if not deptypes:
                    continue

                msg = '%s depends on %s' % (pkg.name, dep.spec.name)
                if cond != spack.spec.Spec():
                    msg += ' when %s' % cond

                condition_id = self.condition(cond, dep.spec, pkg.name, msg)
                self.gen.fact(fn.dependency_condition(
                    condition_id, pkg.name, dep.spec.name
                ))

                for t in sorted(deptypes):
                    # there is a declared dependency of type t
                    self.gen.fact(fn.dependency_type(condition_id, t))

                self.gen.newline()

    def virtual_preferences(self, pkg_name, func):
        """Call func(vspec, provider, i) for each of pkg's provider prefs."""
        config = spack.config.get("packages")
        pkg_prefs = config.get(pkg_name, {}).get("providers", {})
        for vspec, providers in pkg_prefs.items():
            if vspec not in self.possible_virtuals:
                continue

            for i, provider in enumerate(providers):
                provider_name = spack.spec.Spec(provider).name
                func(vspec, provider_name, i)

    def provider_defaults(self):
        self.gen.h2("Default virtual providers")
        assert self.possible_virtuals is not None
        self.virtual_preferences(
            "all",
            lambda v, p, i: self.gen.fact(
                fn.default_provider_preference(v, p, i))
        )

    def external_packages(self):
        """Facts on external packages, as read from packages.yaml"""
        # Read packages.yaml and normalize it, so that it
        # will not contain entries referring to virtual
        # packages.
        packages_yaml = spack.config.get("packages")
        packages_yaml = _normalize_packages_yaml(packages_yaml)

        self.gen.h1('External packages')
        for pkg_name, data in packages_yaml.items():
            if pkg_name == 'all':
                continue

            # This package does not appear in any repository
            if pkg_name not in spack.repo.path:
                continue

            self.gen.h2('External package: {0}'.format(pkg_name))
            # Check if the external package is buildable. If it is
            # not then "external(<pkg>)" is a fact.
            external_buildable = data.get('buildable', True)
            if not external_buildable:
                self.gen.fact(fn.external_only(pkg_name))

            # Read a list of all the specs for this package
            externals = data.get('externals', [])
            external_specs = [spack.spec.Spec(x['spec']) for x in externals]

            # Order the external versions to prefer more recent versions
            # even if specs in packages.yaml are not ordered that way
            external_versions = [
                (x.version, external_id)
                for external_id, x in enumerate(external_specs)
            ]
            external_versions = [
                (v, idx, external_id)
                for idx, (v, external_id) in
                enumerate(sorted(external_versions, reverse=True))
            ]
            for version, idx, external_id in external_versions:
                self.declared_versions[pkg_name].append(DeclaredVersion(
                    version=version,
                    idx=idx,
                    origin=version_provenance.external
                ))

            # Declare external conditions with a local index into packages.yaml
            for local_idx, spec in enumerate(external_specs):
                msg = '%s available as external when satisfying %s' % (spec.name, spec)
                condition_id = self.condition(spec, msg=msg)
                self.gen.fact(
                    fn.possible_external(condition_id, pkg_name, local_idx)
                )
                self.possible_versions[spec.name].add(spec.version)
                self.gen.newline()

    def preferred_variants(self, pkg_name):
        """Facts on concretization preferences, as read from packages.yaml"""
        preferences = spack.package_prefs.PackagePrefs
        preferred_variants = preferences.preferred_variants(pkg_name)
        if not preferred_variants:
            return

        for variant_name in sorted(preferred_variants):
            variant = preferred_variants[variant_name]
            values = variant.value

            if not isinstance(values, tuple):
                values = (values,)

            # perform validation of the variant and values
            spec = spack.spec.Spec(pkg_name)
            spec.update_variant_validate(variant_name, values)

            for value in values:
                self.variant_values_from_specs.add(
                    (pkg_name, variant.name, value)
                )
                self.gen.fact(fn.variant_default_value_from_packages_yaml(
                    pkg_name, variant.name, value
                ))

    def target_preferences(self, pkg_name):
        key_fn = spack.package_prefs.PackagePrefs(pkg_name, 'target')

        if not self.target_specs_cache:
            self.target_specs_cache = [
                spack.spec.Spec('target={0}'.format(target_name))
                for target_name in archspec.cpu.TARGETS
            ]

        target_specs = self.target_specs_cache
        preferred_targets = [x for x in target_specs if key_fn(x) < 0]

        for i, preferred in enumerate(preferred_targets):
            self.gen.fact(fn.package_target_weight(
                str(preferred.architecture.target), pkg_name, i
            ))

        # generate weights for non-preferred targets on a per-package basis
        default_targets = {
            name: weight for
            name, weight in self.default_targets.items()
            if not any(preferred.architecture.target.name == name
                       for preferred in preferred_targets)
        }

        num_preferred = len(preferred_targets)
        for name, weight in default_targets.items():
            self.gen.fact(fn.default_target_weight(
                name, pkg_name, weight + num_preferred + 30
            ))

    def flag_defaults(self):
        self.gen.h2("Compiler flag defaults")

        # types of flags that can be on specs
        for flag in spack.spec.FlagMap.valid_compiler_flags():
            self.gen.fact(fn.flag_type(flag))
        self.gen.newline()

        # flags from compilers.yaml
        compilers = all_compilers_in_config()
        for compiler in compilers:
            for name, flags in compiler.flags.items():
                for flag in flags:
                    self.gen.fact(fn.compiler_version_flag(
                        compiler.name, compiler.version, name, flag))

    def spec_clauses(self, *args, **kwargs):
        """Wrap a call to `_spec_clauses()` into a try/except block that
        raises a comprehensible error message in case of failure.
        """
        requestor = kwargs.pop('required_from', None)
        try:
            clauses = self._spec_clauses(*args, **kwargs)
        except RuntimeError as exc:
            msg = str(exc)
            if requestor:
                msg += ' [required from package "{0}"]'.format(requestor)
            raise RuntimeError(msg)
        return clauses

    def _spec_clauses(
            self,
            spec,
            body=False,
            transitive=True,
            expand_hashes=False,
            concrete_build_deps=False,
    ):
        """Return a list of clauses for a spec mandates are true.

        Arguments:
            spec (spack.spec.Spec): the spec to analyze
            body (bool): if True, generate clauses to be used in rule bodies
                (final values) instead of rule heads (setters).
            transitive (bool): if False, don't generate clauses from
                dependencies (default True)
            expand_hashes (bool): if True, descend into hashes of concrete specs
                (default False)
            concrete_build_deps (bool): if False, do not include pure build deps
                of concrete specs (as they have no effect on runtime constraints)

        Normally, if called with ``transitive=True``, ``spec_clauses()`` just generates
        hashes for the dependency requirements of concrete specs. If ``expand_hashes``
        is ``True``, we'll *also* output all the facts implied by transitive hashes,
        which are redundant during a solve but useful outside of one (e.g.,
        for spec ``diff``).
        """
        clauses = []

        # TODO: do this with consistent suffixes.
        class Head(object):
            node = fn.node
            virtual_node = fn.virtual_node
            node_platform = fn.node_platform_set
            node_os = fn.node_os_set
            node_target = fn.node_target_set
            variant_value = fn.variant_set
            node_compiler = fn.node_compiler_set
            node_compiler_version = fn.node_compiler_version_set
            node_flag = fn.node_flag_set

        class Body(object):
            node = fn.node
            virtual_node = fn.virtual_node
            node_platform = fn.node_platform
            node_os = fn.node_os
            node_target = fn.node_target
            variant_value = fn.variant_value
            node_compiler = fn.node_compiler
            node_compiler_version = fn.node_compiler_version
            node_flag = fn.node_flag

        f = Body if body else Head

        if spec.name:
            clauses.append(
                f.node(spec.name) if not spec.virtual
                else f.virtual_node(spec.name))

        clauses.extend(self.spec_versions(spec))

        # seed architecture at the root (we'll propagate later)
        # TODO: use better semantics.
        arch = spec.architecture
        if arch:
            if arch.platform:
                clauses.append(f.node_platform(spec.name, arch.platform))
            if arch.os:
                clauses.append(f.node_os(spec.name, arch.os))
            if arch.target:
                clauses.extend(self.target_ranges(spec, f.node_target))

        # variants
        for vname, variant in sorted(spec.variants.items()):
            values = variant.value
            if not isinstance(values, (list, tuple)):
                values = [values]

            for value in values:
                # * is meaningless for concretization -- just for matching
                if value == '*':
                    continue

                # validate variant value only if spec not concrete
                if not spec.concrete:
                    reserved_names = spack.directives.reserved_names
                    if not spec.virtual and vname not in reserved_names:
                        try:
                            variant_def, _ = spec.package.variants[vname]
                        except KeyError:
                            msg = 'variant "{0}" not found in package "{1}"'
                            raise RuntimeError(msg.format(vname, spec.name))
                        else:
                            variant_def.validate_or_raise(variant, spec.package)

                clauses.append(f.variant_value(spec.name, vname, value))

                # Tell the concretizer that this is a possible value for the
                # variant, to account for things like int/str values where we
                # can't enumerate the valid values
                self.variant_values_from_specs.add((spec.name, vname, value))

        # compiler and compiler version
        if spec.compiler:
            clauses.append(f.node_compiler(spec.name, spec.compiler.name))

            if spec.compiler.concrete:
                clauses.append(f.node_compiler_version(
                    spec.name, spec.compiler.name, spec.compiler.version))

            elif spec.compiler.versions:
                clauses.append(
                    fn.node_compiler_version_satisfies(
                        spec.name, spec.compiler.name, spec.compiler.versions))
                self.compiler_version_constraints.add(spec.compiler)

        # compiler flags
        for flag_type, flags in spec.compiler_flags.items():
            for flag in flags:
                clauses.append(f.node_flag(spec.name, flag_type, flag))

        # dependencies
        if spec.concrete:
            clauses.append(fn.hash(spec.name, spec.dag_hash()))

        # add all clauses from dependencies
        if transitive:
            # TODO: Eventually distinguish 2 deps on the same pkg (build and link)
            for dspec in spec.edges_to_dependencies():
                dep = dspec.spec

                if spec.concrete:
                    # We know dependencies are real for concrete specs. For abstract
                    # specs they just mean the dep is somehow in the DAG.
                    for dtype in dspec.deptypes:
                        # skip build dependencies of already-installed specs
                        if concrete_build_deps or dtype != "build":
                            clauses.append(fn.depends_on(spec.name, dep.name, dtype))

                    # imposing hash constraints for all but pure build deps of
                    # already-installed concrete specs.
                    if concrete_build_deps or dspec.deptypes != ("build",):
                        clauses.append(fn.hash(dep.name, dep.dag_hash()))

                # if the spec is abstract, descend into dependencies.
                # if it's concrete, then the hashes above take care of dependency
                # constraints, but expand the hashes if asked for.
                if not spec.concrete or expand_hashes:
                    clauses.extend(
                        self._spec_clauses(
                            dep,
                            body=body,
                            expand_hashes=expand_hashes,
                            concrete_build_deps=concrete_build_deps,
                        )
                    )

        return clauses

    def build_version_dict(self, possible_pkgs, specs):
        """Declare any versions in specs not declared in packages."""
        self.declared_versions = collections.defaultdict(list)
        self.possible_versions = collections.defaultdict(set)
        self.deprecated_versions = collections.defaultdict(set)

        packages_yaml = spack.config.get("packages")
        packages_yaml = _normalize_packages_yaml(packages_yaml)
        for pkg_name in possible_pkgs:
            pkg = spack.repo.get(pkg_name)

            # All the versions from the corresponding package.py file. Since concepts
            # like being a "develop" version or being preferred exist only at a
            # package.py level, sort them in this partial list here
            def key_fn(item):
                version, info = item
                # When COMPARING VERSIONS, the '@develop' version is always
                # larger than other versions. BUT when CONCRETIZING, the largest
                # NON-develop version is selected by default.
                return info.get('preferred', False), not version.isdevelop(), version

            for idx, item in enumerate(sorted(
                    pkg.versions.items(), key=key_fn, reverse=True
            )):
                v, version_info = item
                self.possible_versions[pkg_name].add(v)
                self.declared_versions[pkg_name].append(DeclaredVersion(
                    version=v, idx=idx, origin=version_provenance.package_py
                ))
                deprecated = version_info.get('deprecated', False)
                if deprecated:
                    self.deprecated_versions[pkg_name].add(v)

            # All the preferred version from packages.yaml, versions in external
            # specs will be computed later
            version_preferences = packages_yaml.get(pkg_name, {}).get("version", [])
            for idx, v in enumerate(version_preferences):
                self.declared_versions[pkg_name].append(DeclaredVersion(
                    version=v, idx=idx, origin=version_provenance.packages_yaml
                ))

        for spec in specs:
            for dep in spec.traverse():
                if not dep.versions.concrete:
                    continue

                known_versions = self.possible_versions[dep.name]
                if (not dep.version.is_commit and
                    any(v.satisfies(dep.version) for v in known_versions)):
                    # some version we know about satisfies this constraint, so we
                    # should use that one. e.g, if the user asks for qt@5 and we
                    # know about qt@5.5.
                    continue

                # if there is a concrete version on the CLI *that we know nothing
                # about*, add it to the known versions. Use idx=0, which is the
                # best possible, so they're guaranteed to be used preferentially.
                self.declared_versions[dep.name].append(DeclaredVersion(
                    version=dep.version,
                    idx=0,
                    origin=version_provenance.spec
                ))
                self.possible_versions[dep.name].add(dep.version)

    def _supported_targets(self, compiler_name, compiler_version, targets):
        """Get a list of which targets are supported by the compiler.

        Results are ordered most to least recent.
        """
        supported = []

        for target in targets:
            try:
                with warnings.catch_warnings():
                    warnings.simplefilter("ignore")
                    target.optimization_flags(compiler_name, compiler_version)
                supported.append(target)
            except archspec.cpu.UnsupportedMicroarchitecture:
                continue
            except ValueError:
                continue

        return sorted(supported, reverse=True)

    def platform_defaults(self):
        self.gen.h2('Default platform')
        platform = spack.platforms.host()
        self.gen.fact(fn.node_platform_default(platform))

    def os_defaults(self, specs):
        self.gen.h2('Possible operating systems')
        platform = spack.platforms.host()

        # create set of OS's to consider
        buildable = set(platform.operating_sys.keys())

        # Consider any OS's mentioned on the command line. We need this to
        # cross-concretize in CI, and for some tests.
        # TODO: OS should really be more than just a label -- rework this.
        for spec in specs:
            if spec.architecture and spec.architecture.os:
                buildable.add(spec.architecture.os)

        # make directives for buildable OS's
        for build_os in sorted(buildable):
            self.gen.fact(fn.buildable_os(build_os))

        def keyfun(os):
            return (
                os == platform.default_os,  # prefer default
                os not in buildable,        # then prefer buildables
                os,                         # then sort by name
            )

        all_oses = buildable.union(self.possible_oses)
        ordered_oses = sorted(all_oses, key=keyfun, reverse=True)

        # output the preference order of OS's for the concretizer to choose
        for i, os_name in enumerate(ordered_oses):
            self.gen.fact(fn.os(os_name, i))

    def target_defaults(self, specs):
        """Add facts about targets and target compatibility."""
        self.gen.h2('Default target')

        platform = spack.platforms.host()
        uarch = archspec.cpu.TARGETS.get(platform.default)

        self.gen.h2('Target compatibility')

        # Construct the list of targets which are compatible with the host
        candidate_targets = [uarch] + uarch.ancestors

        # Get configuration options
        granularity = spack.config.get('concretizer:targets:granularity')
        host_compatible = spack.config.get('concretizer:targets:host_compatible')

        # Add targets which are not compatible with the current host
        if not host_compatible:
            additional_targets_in_family = sorted([
                t for t in archspec.cpu.TARGETS.values()
                if (t.family.name == uarch.family.name and
                    t not in candidate_targets)
            ], key=lambda x: len(x.ancestors), reverse=True)
            candidate_targets += additional_targets_in_family

        # Check if we want only generic architecture
        if granularity == 'generic':
            candidate_targets = [t for t in candidate_targets if t.vendor == 'generic']

        compilers = self.possible_compilers

        # Add targets explicitly requested from specs
        for spec in specs:
            if not spec.architecture or not spec.architecture.target:
                continue

            target = archspec.cpu.TARGETS.get(spec.target.name)
            if not target:
                self.target_ranges(spec, None)
                continue

            if target not in candidate_targets and not host_compatible:
                candidate_targets.append(target)
                for ancestor in target.ancestors:
                    if ancestor not in candidate_targets:
                        candidate_targets.append(ancestor)

        best_targets = set([uarch.family.name])
        for compiler in sorted(compilers):
            supported = self._supported_targets(
                compiler.name, compiler.version, candidate_targets
            )

            # If we can't find supported targets it may be due to custom
            # versions in the spec, e.g. gcc@foo. Try to match the
            # real_version from the compiler object to get more accurate
            # results.
            if not supported:
                compiler_obj = spack.compilers.compilers_for_spec(compiler)
                compiler_obj = compiler_obj[0]
                supported = self._supported_targets(
                    compiler.name,
                    compiler_obj.real_version,
                    candidate_targets
                )

            if not supported:
                continue

            for target in supported:
                best_targets.add(target.name)
                self.gen.fact(fn.compiler_supports_target(
                    compiler.name, compiler.version, target.name
                ))

            self.gen.fact(fn.compiler_supports_target(
                compiler.name, compiler.version, uarch.family.name
            ))

        i = 0  # TODO compute per-target offset?
        for target in candidate_targets:
            self.gen.fact(fn.target(target.name))
            self.gen.fact(fn.target_family(target.name, target.family.name))
            for parent in sorted(target.parents):
                self.gen.fact(fn.target_parent(target.name, parent.name))

            # prefer best possible targets; weight others poorly so
            # they're not used unless set explicitly
            # these are stored to be generated as facts later offset by the
            # number of preferred targets
            if target.name in best_targets:
                self.default_targets[target.name] = i
                i += 1
            else:
                self.default_targets[target.name] = 100

            self.gen.newline()

    def virtual_providers(self):
        self.gen.h2("Virtual providers")
        assert self.possible_virtuals is not None

        # what provides what
        for vspec in sorted(self.possible_virtuals):
            self.gen.fact(fn.virtual(vspec))
        self.gen.newline()

    def generate_possible_compilers(self, specs):
        compilers = all_compilers_in_config()
        cspecs = set([c.spec for c in compilers])

        # add compiler specs from the input line to possibilities if we
        # don't require compilers to exist.
        strict = spack.concretize.Concretizer().check_for_compiler_existence
        for spec in specs:
            for s in spec.traverse():
                # we don't need to validate compilers for already-built specs
                if s.concrete:
                    continue

                if not s.compiler or not s.compiler.concrete:
                    continue

                if strict and s.compiler not in cspecs:
                    if not s.concrete:
                        raise spack.concretize.UnavailableCompilerVersionError(
                            s.compiler
                        )
                    # Allow unknown compilers to exist if the associated spec
                    # is already built
                else:
                    cspecs.add(s.compiler)
                    self.gen.fact(fn.allow_compiler(
                        s.compiler.name, s.compiler.version
                    ))

        return cspecs

    def define_version_constraints(self):
        """Define what version_satisfies(...) means in ASP logic."""
        for pkg_name, versions in sorted(self.version_constraints):
            # version must be *one* of the ones the spec allows.
            allowed_versions = [
                v for v in sorted(self.possible_versions[pkg_name])
                if v.satisfies(versions)
            ]

            # This is needed to account for a variable number of
            # numbers e.g. if both 1.0 and 1.0.2 are possible versions
            exact_match = [v for v in allowed_versions if v == versions]
            if exact_match:
                allowed_versions = exact_match

            # generate facts for each package constraint and the version
            # that satisfies it
            for v in allowed_versions:
                self.gen.fact(fn.version_satisfies(pkg_name, versions, v))

            self.gen.newline()

    def define_virtual_constraints(self):
        """Define versions for constraints on virtuals.

        Must be called before define_version_constraints().
        """
        # aggregate constraints into per-virtual sets
        constraint_map = collections.defaultdict(lambda: set())
        for pkg_name, versions in self.version_constraints:
            if not spack.repo.path.is_virtual(pkg_name):
                continue
            constraint_map[pkg_name].add(versions)

        # extract all the real versions mentioned in version ranges
        def versions_for(v):
            if isinstance(v, spack.version.Version):
                return [v]
            elif isinstance(v, spack.version.VersionRange):
                result = [v.start] if v.start else []
                result += [v.end] if v.end else []
                return result
            elif isinstance(v, spack.version.VersionList):
                return sum((versions_for(e) for e in v), [])
            else:
                raise TypeError("expected version type, found: %s" % type(v))

        # define a set of synthetic possible versions for virtuals, so
        # that `version_satisfies(Package, Constraint, Version)` has the
        # same semantics for virtuals as for regular packages.
        for pkg_name, versions in sorted(constraint_map.items()):
            possible_versions = set(
                sum([versions_for(v) for v in versions], [])
            )
            for version in sorted(possible_versions):
                self.possible_versions[pkg_name].add(version)

    def define_compiler_version_constraints(self):
        compiler_list = spack.compilers.all_compiler_specs()
        compiler_list = list(sorted(set(compiler_list)))
        for constraint in sorted(self.compiler_version_constraints):
            for compiler in compiler_list:
                if compiler.satisfies(constraint):
                    self.gen.fact(fn.compiler_version_satisfies(
                        constraint.name, constraint.versions, compiler.version
                    ))
        self.gen.newline()

    def define_target_constraints(self):

        def _all_targets_satisfiying(single_constraint):
            allowed_targets = []

            if ':' not in single_constraint:
                return [single_constraint]

            t_min, _, t_max = single_constraint.partition(':')
            for test_target in archspec.cpu.TARGETS.values():
                # Check lower bound
                if t_min and not t_min <= test_target:
                    continue

                # Check upper bound
                if t_max and not t_max >= test_target:
                    continue

                allowed_targets.append(test_target)
            return allowed_targets

        cache = {}
        for target_constraint in sorted(self.target_constraints):
            # Construct the list of allowed targets for this constraint
            allowed_targets = []
            for single_constraint in str(target_constraint).split(','):
                if single_constraint not in cache:
                    cache[single_constraint] = _all_targets_satisfiying(
                        single_constraint
                    )
                allowed_targets.extend(cache[single_constraint])

            for target in allowed_targets:
                self.gen.fact(fn.target_satisfies(target_constraint, target))
            self.gen.newline()

    def define_variant_values(self):
        """Validate variant values from the command line.

        Also add valid variant values from the command line to the
        possible values for a variant.

        """
        # Tell the concretizer about possible values from specs we saw in
        # spec_clauses(). We might want to order these facts by pkg and name
        # if we are debugging.
        for pkg, variant, value in self.variant_values_from_specs:
            self.gen.fact(fn.variant_possible_value(pkg, variant, value))

    def _facts_from_concrete_spec(self, spec, possible):
        # tell the solver about any installed packages that could
        # be dependencies (don't tell it about the others)
        h = spec.dag_hash()
        if spec.name in possible and h not in self.seen_hashes:
            try:
                # Only consider installed packages for repo we know
                spack.repo.path.get(spec)
            except (spack.repo.UnknownNamespaceError, spack.repo.UnknownPackageError):
                return

            # this indicates that there is a spec like this installed
            self.gen.fact(fn.installed_hash(spec.name, h))

            # this describes what constraints it imposes on the solve
            self.impose(h, spec, body=True)
            self.gen.newline()

            # Declare as possible parts of specs that are not in package.py
            # - Add versions to possible versions
            # - Add OS to possible OS's
            for dep in spec.traverse():
                self.possible_versions[dep.name].add(dep.version)
                self.declared_versions[dep.name].append(DeclaredVersion(
                    version=dep.version,
                    idx=0,
                    origin=version_provenance.installed
                ))
                self.possible_oses.add(dep.os)

            # add the hash to the one seen so far
            self.seen_hashes.add(h)

    def define_concrete_input_specs(self, specs, possible):
        # any concrete specs in the input spec list
        for input_spec in specs:
            for spec in input_spec.traverse():
                if spec.concrete:
                    self._facts_from_concrete_spec(spec, possible)

    def setup(self, driver, specs, reuse=None):
        """Generate an ASP program with relevant constraints for specs.

        This calls methods on the solve driver to set up the problem with
        facts and rules from all possible dependencies of the input
        specs, as well as constraints from the specs themselves.

        Arguments:
            driver (PyclingoDriver): driver instance of this solve
            specs (list): list of Specs to solve
            reuse (None or list): list of concrete specs that can be reused
        """
        self._condition_id_counter = itertools.count()

        # preliminary checks
        check_packages_exist(specs)

        # get list of all possible dependencies
        self.possible_virtuals = set(
            x.name for x in specs if x.virtual
        )
        possible = spack.package.possible_dependencies(
            *specs,
            virtuals=self.possible_virtuals,
            deptype=spack.dependency.all_deptypes
        )

        # Fail if we already know an unreachable node is requested
        for spec in specs:
            missing_deps = [str(d) for d in spec.traverse()
                            if d.name not in possible and not d.virtual]
            if missing_deps:
                raise spack.spec.InvalidDependencyError(spec.name, missing_deps)

        pkgs = set(possible)

        # driver is used by all the functions below to add facts and
        # rules to generate an ASP program.
        self.gen = driver

        # get possible compilers
        self.possible_compilers = self.generate_possible_compilers(specs)

        # traverse all specs and packages to build dict of possible versions
        self.build_version_dict(possible, specs)

        self.gen.h1("Concrete input spec definitions")
        self.define_concrete_input_specs(specs, possible)

        if reuse:
            self.gen.h1("Reusable specs")
            self.gen.fact(fn.optimize_for_reuse())
            for reusable_spec in reuse:
                self._facts_from_concrete_spec(reusable_spec, possible)

        self.gen.h1('General Constraints')
        self.available_compilers()
        self.compiler_defaults()
        self.compiler_supports_os()

        # architecture defaults
        self.platform_defaults()
        self.os_defaults(specs)
        self.target_defaults(specs)

        self.virtual_providers()
        self.provider_defaults()
        self.external_packages()
        self.flag_defaults()

        self.gen.h1('Package Constraints')
        for pkg in sorted(pkgs):
            self.gen.h2('Package rules: %s' % pkg)
            self.pkg_rules(pkg, tests=self.tests)
            self.gen.h2('Package preferences: %s' % pkg)
            self.preferred_variants(pkg)
            self.target_preferences(pkg)

        # Inject dev_path from environment
        env = ev.active_environment()
        if env:
            for name, info in env.dev_specs.items():
                dev_spec = spack.spec.Spec(info['spec'])
                dev_spec.constrain(
                    'dev_path=%s' % spack.util.path.canonicalize_path(info['path'])
                )

                self.condition(spack.spec.Spec(name), dev_spec,
                               msg="%s is a develop spec" % name)

        self.gen.h1('Spec Constraints')
        self.literal_specs(specs)

        self.gen.h1("Variant Values defined in specs")
        self.define_variant_values()

        self.gen.h1("Virtual Constraints")
        self.define_virtual_constraints()

        self.gen.h1("Version Constraints")
        self.define_version_constraints()

        self.gen.h1("Compiler Version Constraints")
        self.define_compiler_version_constraints()

        self.gen.h1("Target Constraints")
        self.define_target_constraints()

    def literal_specs(self, specs):
        for idx, spec in enumerate(specs):
            self.gen.h2('Spec: %s' % str(spec))
            self.gen.fact(fn.literal(idx))

            root_fn = fn.virtual_root(spec.name) if spec.virtual else fn.root(spec.name)
            self.gen.fact(fn.literal(idx, root_fn.name, *root_fn.args))
            for clause in self.spec_clauses(spec):
                self.gen.fact(fn.literal(idx, clause.name, *clause.args))
                if clause.name == 'variant_set':
                    self.gen.fact(fn.literal(
                        idx, "variant_default_value_from_cli", *clause.args
                    ))

        if self.concretize_everything:
            self.gen.fact(fn.concretize_everything())


class SpecBuilder(object):
    """Class with actions to rebuild a spec from ASP results."""
    #: Attributes that don't need actions
    ignored_attributes = ["opt_criterion"]

    def __init__(self, specs, reuse=None):
        self._specs = {}
        self._result = None
        self._command_line_specs = specs
        self._flag_sources = collections.defaultdict(lambda: set())
        self._flag_compiler_defaults = set()

        # Pass in as arguments reusable specs and plug them in
        # from this dictionary during reconstruction
        self._hash_lookup = {}
        if reuse is not None:
            for spec in reuse:
                for node in spec.traverse():
                    self._hash_lookup.setdefault(node.dag_hash(), node)

    def hash(self, pkg, h):
        if pkg not in self._specs:
            self._specs[pkg] = self._hash_lookup[h]

    def node(self, pkg):
        if pkg not in self._specs:
            self._specs[pkg] = spack.spec.Spec(pkg)

    def _arch(self, pkg):
        arch = self._specs[pkg].architecture
        if not arch:
            arch = spack.spec.ArchSpec()
            self._specs[pkg].architecture = arch
        return arch

    def node_platform(self, pkg, platform):
        self._arch(pkg).platform = platform

    def node_os(self, pkg, os):
        self._arch(pkg).os = os

    def node_target(self, pkg, target):
        self._arch(pkg).target = target

    def error(self, priority, msg, *args):
        msg = msg.format(*args)

        # For variant formatting, we sometimes have to construct specs
        # to format values properly. Find/replace all occurances of
        # Spec(...) with the string representation of the spec mentioned
        specs_to_construct = re.findall(r'Spec\(([^)]*)\)', msg)
        for spec_str in specs_to_construct:
            msg = msg.replace('Spec(%s)' % spec_str, str(spack.spec.Spec(spec_str)))
        raise UnsatisfiableSpecError(msg)

    def variant_value(self, pkg, name, value):
        # FIXME: is there a way not to special case 'dev_path' everywhere?
        if name == 'dev_path':
            self._specs[pkg].variants.setdefault(
                name,
                spack.variant.SingleValuedVariant(name, value)
            )
            return

        if name == 'patches':
            self._specs[pkg].variants.setdefault(
                name,
                spack.variant.MultiValuedVariant(name, value)
            )
            return

        self._specs[pkg].update_variant_validate(name, value)

    def version(self, pkg, version):
        self._specs[pkg].versions = spack.version.ver([version])

    def node_compiler(self, pkg, compiler):
        self._specs[pkg].compiler = spack.spec.CompilerSpec(compiler)

    def node_compiler_version(self, pkg, compiler, version):
        self._specs[pkg].compiler.versions = spack.version.VersionList(
            [version])

    def node_flag_compiler_default(self, pkg):
        self._flag_compiler_defaults.add(pkg)

    def node_flag(self, pkg, flag_type, flag):
        self._specs[pkg].compiler_flags.setdefault(flag_type, []).append(flag)

    def node_flag_source(self, pkg, source):
        self._flag_sources[pkg].add(source)

    def no_flags(self, pkg, flag_type):
        self._specs[pkg].compiler_flags[flag_type] = []

    def external_spec_selected(self, pkg, idx):
        """This means that the external spec and index idx
        has been selected for this package.
        """
        packages_yaml = spack.config.get('packages')
        packages_yaml = _normalize_packages_yaml(packages_yaml)
        spec_info = packages_yaml[pkg]['externals'][int(idx)]
        self._specs[pkg].external_path = spec_info.get('prefix', None)
        self._specs[pkg].external_modules = (
            spack.spec.Spec._format_module_list(spec_info.get('modules', None))
        )
        self._specs[pkg].extra_attributes = spec_info.get(
            'extra_attributes', {}
        )

    def depends_on(self, pkg, dep, type):
        dependencies = self._specs[pkg].edges_to_dependencies(name=dep)

        # TODO: assertion to be removed when cross-compilation is handled correctly
        msg = ("Current solver does not handle multiple dependency edges "
               "of the same name")
        assert len(dependencies) < 2, msg

        if not dependencies:
            self._specs[pkg].add_dependency_edge(self._specs[dep], (type,))
        else:
            # TODO: This assumes that each solve unifies dependencies
            dependencies[0].add_type(type)

    def reorder_flags(self):
        """Order compiler flags on specs in predefined order.

        We order flags so that any node's flags will take priority over
        those of its dependents.  That is, the deepest node in the DAG's
        flags will appear last on the compile line, in the order they
        were specified.

        The solver determines wihch flags are on nodes; this routine
        imposes order afterwards.
        """
        # nodes with no flags get flag order from compiler
        compilers = dict((c.spec, c) for c in all_compilers_in_config())
        for pkg in self._flag_compiler_defaults:
            spec = self._specs[pkg]
            compiler_flags = compilers[spec.compiler].flags
            check_same_flags(spec.compiler_flags, compiler_flags)
            spec.compiler_flags.update(compiler_flags)

        # index of all specs (and deps) from the command line by name
        cmd_specs = dict(
            (s.name, s)
            for spec in self._command_line_specs
            for s in spec.traverse())

        # iterate through specs with specified flags
        for pkg, sources in self._flag_sources.items():
            spec = self._specs[pkg]

            # order is determined by the DAG.  A spec's flags come after
            # any from its ancestors on the compile line.
            order = [
                s.name
                for s in spec.traverse(order='post', direction='parents')]

            # sort the sources in our DAG order
            sorted_sources = sorted(
                sources, key=lambda s: order.index(s))

            # add flags from each source, lowest to highest precedence
            flags = collections.defaultdict(lambda: [])
            for source_name in sorted_sources:
                source = cmd_specs[source_name]
                for name, flag_list in source.compiler_flags.items():
                    extend_flag_list(flags[name], flag_list)

            check_same_flags(spec.compiler_flags, flags)
            spec.compiler_flags.update(flags)

    def deprecated(self, pkg, version):
        msg = 'using "{0}@{1}" which is a deprecated version'
        tty.warn(msg.format(pkg, version))

    @staticmethod
    def sort_fn(function_tuple):
        name = function_tuple[0]
        if name == 'error':
            priority = function_tuple[1][0]
            return (-4, priority)
        elif name == 'hash':
            return (-3, 0)
        elif name == 'node':
            return (-2, 0)
        elif name == 'node_compiler':
            return (-1, 0)
        else:
            return (0, 0)

    def build_specs(self, function_tuples):
        # Functions don't seem to be in particular order in output.  Sort
        # them here so that directives that build objects (like node and
        # node_compiler) are called in the right order.
        self.function_tuples = function_tuples
        self.function_tuples.sort(key=self.sort_fn)

        self._specs = {}
        for name, args in function_tuples:
            if name in SpecBuilder.ignored_attributes:
                continue

            action = getattr(self, name, None)
            # print out unknown actions so we can display them for debugging
            if not action:
                msg = "%s(%s)" % (name, ", ".join(str(a) for a in args))
                tty.debug(msg)
                continue

            assert action and callable(action)

            # ignore predicates on virtual packages, as they're used for
            # solving but don't construct anything. Do not ignore error
            # predicates on virtual packages.
            if name != 'error':
                pkg = args[0]
                if spack.repo.path.is_virtual(pkg):
                    continue

                # if we've already gotten a concrete spec for this pkg,
                # do not bother calling actions on it.
                spec = self._specs.get(pkg)
                if spec and spec.concrete:
                    continue

            action(*args)

        # namespace assignment is done after the fact, as it is not
        # currently part of the solve
        for spec in self._specs.values():
            if spec.namespace:
                continue
            repo = spack.repo.path.repo_for_pkg(spec)
            spec.namespace = repo.namespace

        # fix flags after all specs are constructed
        self.reorder_flags()

        # inject patches -- note that we' can't use set() to unique the
        # roots here, because the specs aren't complete, and the hash
        # function will loop forever.
        roots = [spec.root for spec in self._specs.values() if not spec.root.installed]
        roots = dict((id(r), r) for r in roots)
        for root in roots.values():
            spack.spec.Spec.inject_patches_variant(root)

        # Add external paths to specs with just external modules
        for s in self._specs.values():
            spack.spec.Spec.ensure_external_path_if_external(s)

        for s in self._specs.values():
            _develop_specs_from_env(s, ev.active_environment())

        # mark concrete and assign hashes to all specs in the solve
        for root in roots.values():
            root._finalize_concretization()

        for s in self._specs.values():
            spack.spec.Spec.ensure_no_deprecated(s)

        # Add git version lookup info to concrete Specs (this is generated for
        # abstract specs as well but the Versions may be replaced during the
        # concretization process)
        for root in self._specs.values():
            for spec in root.traverse():
                if spec.version.is_commit:
                    spec.version.generate_commit_lookup(spec.fullname)

        return self._specs


def _develop_specs_from_env(spec, env):
    dev_info = env.dev_specs.get(spec.name, {}) if env else {}
    if not dev_info:
        return

    path = os.path.normpath(os.path.join(env.path, dev_info['path']))

    if 'dev_path' in spec.variants:
        assert spec.variants['dev_path'].value == path
    else:
        spec.variants.setdefault(
            'dev_path', spack.variant.SingleValuedVariant('dev_path', path)
        )
    spec.constrain(dev_info['spec'])


class Solver(object):
    """This is the main external interface class for solving.

    It manages solver configuration and preferences in one place. It sets up the solve
    and passes the setup method to the driver, as well.

    Properties of interest:

      ``reuse (bool)``
        Whether to try to reuse existing installs/binaries

    """
    def __init__(self):
        self.driver = PyclingoDriver()

        # These properties are settable via spack configuration, and overridable
        # by setting them directly as properties.
        self.reuse = spack.config.get("concretizer:reuse", False)

    @staticmethod
    def _check_input_and_extract_concrete_specs(specs):
        reusable = []
        for root in specs:
            for s in root.traverse():
                if s.virtual:
                    continue
                if s.concrete:
                    reusable.append(s)
                spack.spec.Spec.ensure_valid_variants(s)
        return reusable

    def _reusable_specs(self):
        reusable_specs = []
        if self.reuse:
            # Specs from the local Database
            with spack.store.db.read_transaction():
                reusable_specs.extend([
                    s for s in spack.store.db.query(installed=True)
                    if not s.satisfies('dev_path=*')
                ])

            # Specs from buildcaches
            try:
                index = spack.binary_distribution.update_cache_and_get_specs()
                reusable_specs.extend([
                    s for s in index if not s.satisfies('dev_path=*')
                ])

            except (spack.binary_distribution.FetchCacheError, IndexError):
                # this is raised when no mirrors had indices.
                # TODO: update mirror configuration so it can indicate that the
                # TODO: source cache (or any mirror really) doesn't have binaries.
                pass
        return reusable_specs

    def solve(
            self,
            specs,
            out=None,
            models=0,
            timers=False,
            stats=False,
            tests=False,
            setup_only=False,
    ):
        """
        Arguments:
          specs (list): List of ``Spec`` objects to solve for.
          out: Optionally write the generate ASP program to a file-like object.
          models (int): Number of models to search (default: 0 for unlimited).
          timers (bool): Print out coarse fimers for different solve phases.
          stats (bool): Print out detailed stats from clingo.
          tests (bool or tuple): If True, concretize test dependencies for all packages.
            If a tuple of package names, concretize test dependencies for named
            packages (defaults to False: do not concretize test dependencies).
          setup_only (bool): if True, stop after setup and don't solve (default False).
        """
        # Check upfront that the variants are admissible
        reusable_specs = self._check_input_and_extract_concrete_specs(specs)
        reusable_specs.extend(self._reusable_specs())
        setup = SpackSolverSetup(tests=tests)
        return self.driver.solve(
            setup,
            specs,
            nmodels=models,
            reuse=reusable_specs,
            timers=timers,
            stats=stats,
            out=out,
            setup_only=setup_only,
        )

    def solve_in_rounds(
            self,
            specs,
            out=None,
            models=0,
            timers=False,
            stats=False,
            tests=False,
    ):
        """Solve for a stable model of specs in multiple rounds.

        This relaxes the assumption of solve that everything must be consistent and
        solvable in a single round. Each round tries to maximize the reuse of specs
        from previous rounds.

        The function is a generator that yields the result of each round.

        Arguments:
            specs (list): list of Specs to solve.
            models (int): number of models to search (default: 0)
            out: Optionally write the generate ASP program to a file-like object.
            timers (bool): print timing if set to True
            stats (bool): print internal statistics if set to True
            tests (bool): add test dependencies to the solve
        """
        reusable_specs = self._check_input_and_extract_concrete_specs(specs)
        reusable_specs.extend(self._reusable_specs())
        setup = SpackSolverSetup(tests=tests)

        # Tell clingo that we don't have to solve all the inputs at once
        setup.concretize_everything = False

        input_specs = specs
        while True:
            result = self.driver.solve(
                setup,
                input_specs,
                nmodels=models,
                reuse=reusable_specs,
                timers=timers,
                stats=stats,
                out=out,
                setup_only=False
            )
            yield result

            # If we don't have unsolved specs we are done
            if not result.unsolved_specs:
                break

            # This means we cannot progress with solving the input
            if not result.satisfiable or not result.specs:
                break

            input_specs = result.unsolved_specs
            for spec in result.specs:
                reusable_specs.extend(spec.traverse())


class UnsatisfiableSpecError(spack.error.UnsatisfiableSpecError):
    """
    Subclass for new constructor signature for new concretizer
    """
    def __init__(self, msg):
        super(spack.error.UnsatisfiableSpecError, self).__init__(msg)
        self.provided = None
        self.required = None
        self.constraint_type = None


class InternalConcretizerError(spack.error.UnsatisfiableSpecError):
    """
    Subclass for new constructor signature for new concretizer
    """
    def __init__(self, provided, conflicts):
        indented = ['  %s\n' % conflict for conflict in conflicts]
        error_msg = ''.join(indented)
        msg = 'Spack concretizer internal error. Please submit a bug report'
        msg += '\n    Please include the command, environment if applicable,'
        msg += '\n    and the following error message.'
        msg = '\n        %s is unsatisfiable, errors are:\n%s' % (provided, error_msg)

        super(spack.error.UnsatisfiableSpecError, self).__init__(msg)

        self.provided = provided

        # Add attribute expected of the superclass interface
        self.required = None
        self.constraint_type = None<|MERGE_RESOLUTION|>--- conflicted
+++ resolved
@@ -432,7 +432,6 @@
         if self._concrete_specs is None:
             self._compute_specs_from_answer_set()
         return self._concrete_specs
-<<<<<<< HEAD
 
     @property
     def unsolved_specs(self):
@@ -454,29 +453,6 @@
             self._concrete_specs_by_input = {}
             return
 
-=======
-
-    @property
-    def unsolved_specs(self):
-        """List of abstract input specs that were not solved."""
-        if self._unsolved_specs is None:
-            self._compute_specs_from_answer_set()
-        return self._unsolved_specs
-
-    @property
-    def specs_by_input(self):
-        if self._concrete_specs_by_input is None:
-            self._compute_specs_from_answer_set()
-        return self._concrete_specs_by_input
-
-    def _compute_specs_from_answer_set(self):
-        if not self.satisfiable:
-            self._concrete_specs = []
-            self._unsolved_specs = self.abstract_specs
-            self._concrete_specs_by_input = {}
-            return
-
->>>>>>> c09bf37f
         self._concrete_specs, self._unsolved_specs = [], []
         self._concrete_specs_by_input = {}
         best = min(self.answers)
