--- conflicted
+++ resolved
@@ -120,19 +120,6 @@
   pkg_fact(Package, condition_trigger(_, TriggerID)),
   literal(TriggerID).
 
-<<<<<<< HEAD
-% Map constraint on the literal ID to facts on the node
-attr(Name, node(min_dupe_id, A1))             :- literal(LiteralID, Name, A1), solve_literal(LiteralID).
-attr(Name, node(min_dupe_id, A1), A2)         :- literal(LiteralID, Name, A1, A2), solve_literal(LiteralID).
-attr(Name, node(min_dupe_id, A1), A2, A3)     :- literal(LiteralID, Name, A1, A2, A3), solve_literal(LiteralID), not multiple_nodes_attribute(Name).
-attr(Name, node(min_dupe_id, A1), A2, A3, A4) :- literal(LiteralID, Name, A1, A2, A3, A4), solve_literal(LiteralID), not multiple_nodes_attribute(Name).
-
-% Special cases where nodes occur in arguments other than A1
-attr("node_flag_source", node(min_dupe_id, A1), A2, node(min_dupe_id, A3)) :- literal(LiteralID, "node_flag_source", A1, A2, A3), solve_literal(LiteralID).
-attr("depends_on",       node(min_dupe_id, A1), node(min_dupe_id, A2), A3) :- literal(LiteralID, "depends_on",       A1, A2, A3), solve_literal(LiteralID).
-attr("node_flag_possible_prop", node(min_dupe_id, A1), A2, A3, node(min_dupe_id, A4)) :- literal(LiteralID, "node_flag_possible_prop", A1, A2, A3, A4), solve_literal(LiteralID).
-
-=======
 trigger_node(TriggerID, Node, Node) :-
   trigger_condition_holds(TriggerID, Node),
   literal(TriggerID).
@@ -141,7 +128,6 @@
 % the condition_set/2 manually below
 mentioned_in_literal(Root, Mentioned) :- mentioned_in_literal(TriggerID, Root, Mentioned), solve_literal(TriggerID).
 condition_set(node(min_dupe_id, Root), node(min_dupe_id, Mentioned)) :-  mentioned_in_literal(Root, Mentioned).
->>>>>>> 5774df6b
 
 % Discriminate between "roots" that have been explicitly requested, and roots that are deduced from "virtual roots"
 explicitly_requested_root(node(min_dupe_id, Package)) :-
