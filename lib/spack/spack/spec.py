--- conflicted
+++ resolved
@@ -3773,20 +3773,6 @@
 
         return changed
 
-<<<<<<< HEAD
-    def _dup_deps(self, other, deptypes):
-        new_specs = {self.name: self}
-        for dspec in other.traverse_edges(cover='edges',
-                                          root=False):
-            if (dspec.deptypes and
-                not any(d in deptypes for d in dspec.deptypes)):
-                continue
-
-            if dspec.parent.name not in new_specs:
-                new_specs[dspec.parent.name] = dspec.parent.copy(deps=False)
-            if dspec.spec.name not in new_specs:
-                new_specs[dspec.spec.name] = dspec.spec.copy(deps=False)
-=======
     def _dup_deps(self, other, deptypes, caches):
         def spid(spec):
             return id(spec)
@@ -3798,12 +3784,11 @@
 
             if spid(edge.parent) not in new_specs:
                 new_specs[spid(edge.parent)] = edge.parent.copy(
-                    deps=False, caches=caches
+                    deps=False
                 )
 
             if spid(edge.spec) not in new_specs:
-                new_specs[spid(edge.spec)] = edge.spec.copy(deps=False, caches=caches)
->>>>>>> 7f03724d
+                new_specs[spid(edge.spec)] = edge.spec.copy(deps=False)
 
             new_specs[spid(edge.parent)].add_dependency_edge(
                 new_specs[spid(edge.spec)], edge.deptypes
