--- conflicted
+++ resolved
@@ -1860,13 +1860,10 @@
                     None))
         spec.name = name
         spec.namespace = node.get('namespace', None)
-<<<<<<< HEAD
-=======
         spec._hash = node.get('hash', None)
         spec._build_hash = node.get('build_hash', None)
         spec._full_hash = node.get('full_hash', None)
         spec._package_hash = node.get('package_hash', None)
->>>>>>> 3724c78a
 
         if 'version' in node or 'versions' in node:
             spec.versions = vn.VersionList.from_dict(node)
