##############################################################################
# Copyright (c) 2013-2016, Lawrence Livermore National Security, LLC.
# Produced at the Lawrence Livermore National Laboratory.
#
# This file is part of Spack.
# Created by Todd Gamblin, tgamblin@llnl.gov, All rights reserved.
# LLNL-CODE-647188
#
# For details, see https://github.com/llnl/spack
# Please also see the LICENSE file for our notice and the LGPL.
#
# This program is free software; you can redistribute it and/or modify
# it under the terms of the GNU Lesser General Public License (as
# published by the Free Software Foundation) version 2.1, February 1999.
#
# This program is distributed in the hope that it will be useful, but
# WITHOUT ANY WARRANTY; without even the IMPLIED WARRANTY OF
# MERCHANTABILITY or FITNESS FOR A PARTICULAR PURPOSE. See the terms and
# conditions of the GNU Lesser General Public License for more details.
#
# You should have received a copy of the GNU Lesser General Public License
# along with this program; if not, write to the Free Software Foundation,
# Inc., 59 Temple Place, Suite 330, Boston, MA 02111-1307 USA
##############################################################################
"""
Spack allows very fine-grained control over how packages are installed and
over how they are built and configured.  To make this easy, it has its own
syntax for declaring a dependence.  We call a descriptor of a particular
package configuration a "spec".

The syntax looks like this:

.. code-block:: sh

    $ spack install mpileaks ^openmpi @1.2:1.4 +debug %intel @12.1 =bgqos_0
                    0        1        2        3      4      5     6

The first part of this is the command, 'spack install'.  The rest of the
line is a spec for a particular installation of the mpileaks package.

0. The package to install

1. A dependency of the package, prefixed by ^

2. A version descriptor for the package.  This can either be a specific
   version, like "1.2", or it can be a range of versions, e.g. "1.2:1.4".
   If multiple specific versions or multiple ranges are acceptable, they
   can be separated by commas, e.g. if a package will only build with
   versions 1.0, 1.2-1.4, and 1.6-1.8 of mavpich, you could say:

       depends_on("mvapich@1.0,1.2:1.4,1.6:1.8")

3. A compile-time variant of the package.  If you need openmpi to be
   built in debug mode for your package to work, you can require it by
   adding +debug to the openmpi spec when you depend on it.  If you do
   NOT want the debug option to be enabled, then replace this with -debug.

4. The name of the compiler to build with.

5. The versions of the compiler to build with.  Note that the identifier
   for a compiler version is the same '@' that is used for a package version.
   A version list denoted by '@' is associated with the compiler only if
   if it comes immediately after the compiler name.  Otherwise it will be
   associated with the current package spec.

6. The architecture to build with.  This is needed on machines where
   cross-compilation is required

Here is the EBNF grammar for a spec::

  spec-list    = { spec [ dep-list ] }
  dep_list     = { ^ spec }
  spec         = id [ options ]
  options      = { @version-list | +variant | -variant | ~variant |
                   %compiler | arch=architecture | [ flag ]=value}
  flag         = { cflags | cxxflags | fcflags | fflags | cppflags |
                   ldflags | ldlibs }
  variant      = id
  architecture = id
  compiler     = id [ version-list ]
  version-list = version [ { , version } ]
  version      = id | id: | :id | id:id
  id           = [A-Za-z0-9_][A-Za-z0-9_.-]*

Identifiers using the <name>=<value> command, such as architectures and
compiler flags, require a space before the name.

There is one context-sensitive part: ids in versions may contain '.', while
other ids may not.

There is one ambiguity: since '-' is allowed in an id, you need to put
whitespace space before -variant for it to be tokenized properly.  You can
either use whitespace, or you can just use ~variant since it means the same
thing.  Spack uses ~variant in directory names and in the canonical form of
specs to avoid ambiguity.  Both are provided because ~ can cause shell
expansion when it is the first character in an id typed on the command line.
"""
import base64
import hashlib
import imp
import ctypes
from StringIO import StringIO
from operator import attrgetter

from yaml.error import MarkedYAMLError

import llnl.util.tty as tty
from llnl.util.filesystem import join_path
from llnl.util.lang import *
from llnl.util.tty.color import *

import spack
import spack.architecture
import spack.store
import spack.compilers as compilers
import spack.error
import spack.parse
from spack.build_environment import get_path_from_module, load_module
from spack.util.naming import mod_to_class
from spack.util.prefix import Prefix
from spack.util.string import *
import spack.util.spack_yaml as syaml
from spack.util.spack_yaml import syaml_dict
from spack.util.crypto import prefix_bits
from spack.version import *
from spack.provider_index import ProviderIndex

__all__ = [
    'Spec',
    'alldeps',
    'nolink',
    'nobuild',
    'canonical_deptype',
    'validate_deptype',
    'parse',
    'parse_anonymous_spec',
    'SpecError',
    'SpecParseError',
    'DuplicateDependencyError',
    'DuplicateVariantError',
    'DuplicateCompilerSpecError',
    'UnsupportedCompilerError',
    'UnknownVariantError',
    'DuplicateArchitectureError',
    'InconsistentSpecError',
    'InvalidDependencyError',
    'InvalidDependencyTypeError',
    'NoProviderError',
    'MultipleProviderError',
    'UnsatisfiableSpecError',
    'UnsatisfiableSpecNameError',
    'UnsatisfiableVersionSpecError',
    'UnsatisfiableCompilerSpecError',
    'UnsatisfiableVariantSpecError',
    'UnsatisfiableCompilerFlagSpecError',
    'UnsatisfiableArchitectureSpecError',
    'UnsatisfiableProviderSpecError',
    'UnsatisfiableDependencySpecError',
    'SpackYAMLError',
    'AmbiguousHashError']

# Valid pattern for an identifier in Spack
identifier_re = r'\w[\w-]*'

# Convenient names for color formats so that other things can use them
compiler_color = '@g'
version_color = '@c'
architecture_color = '@m'
enabled_variant_color = '@B'
disabled_variant_color = '@r'
dependency_color = '@.'
hash_color = '@K'

"""This map determines the coloring of specs when using color output.
   We make the fields different colors to enhance readability.
   See spack.color for descriptions of the color codes. """
color_formats = {'%': compiler_color,
                 '@': version_color,
                 '=': architecture_color,
                 '+': enabled_variant_color,
                 '~': disabled_variant_color,
                 '^': dependency_color,
                 '#': hash_color}

"""Regex used for splitting by spec field separators."""
_separators = '[%s]' % ''.join(color_formats.keys())

"""Versionlist constant so we don't have to build a list
   every time we call str()"""
_any_version = VersionList([':'])

# Special types of dependencies.
alldeps = ('build', 'link', 'run')
nolink  = ('build', 'run')
nobuild = ('link', 'run')
norun   = ('link', 'build')
special_types = {
    'alldeps': alldeps,
    'all': alldeps,  # allow "all" as string but not symbol.
    'nolink': nolink,
    'nobuild': nobuild,
    'norun': norun,
}

legal_deps = tuple(special_types) + alldeps

"""Max integer helps avoid passing too large a value to cyaml."""
maxint = 2 ** (ctypes.sizeof(ctypes.c_int) * 8 - 1) - 1


def validate_deptype(deptype):
    if isinstance(deptype, str):
        if deptype not in legal_deps:
            raise InvalidDependencyTypeError(
                "Invalid dependency type: %s" % deptype)

    elif isinstance(deptype, (list, tuple)):
        for t in deptype:
            validate_deptype(t)

    elif deptype is None:
        raise InvalidDependencyTypeError("deptype cannot be None!")


def canonical_deptype(deptype):
    if deptype is None:
        return alldeps

    elif isinstance(deptype, str):
        return special_types.get(deptype, (deptype,))

    elif isinstance(deptype, (tuple, list)):
        return (sum((canonical_deptype(d) for d in deptype), ()))

    return deptype


def colorize_spec(spec):
    """Returns a spec colorized according to the colors specified in
       color_formats."""
    class insert_color:

        def __init__(self):
            self.last = None

        def __call__(self, match):
            # ignore compiler versions (color same as compiler)
            sep = match.group(0)
            if self.last == '%' and sep == '@':
                return cescape(sep)
            self.last = sep

            return '%s%s' % (color_formats[sep], cescape(sep))

    return colorize(re.sub(_separators, insert_color(), str(spec)) + '@.')


@key_ordering
class CompilerSpec(object):
    """The CompilerSpec field represents the compiler or range of compiler
       versions that a package should be built with.  CompilerSpecs have a
       name and a version list. """

    def __init__(self, *args):
        nargs = len(args)
        if nargs == 1:
            arg = args[0]
            # If there is one argument, it's either another CompilerSpec
            # to copy or a string to parse
            if isinstance(arg, basestring):
                c = SpecParser().parse_compiler(arg)
                self.name = c.name
                self.versions = c.versions

            elif isinstance(arg, CompilerSpec):
                self.name = arg.name
                self.versions = arg.versions.copy()

            else:
                raise TypeError(
                    "Can only build CompilerSpec from string or " +
                    "CompilerSpec. Found %s" % type(arg))

        elif nargs == 2:
            name, version = args
            self.name = name
            self.versions = VersionList()
            self.versions.add(ver(version))

        else:
            raise TypeError(
                "__init__ takes 1 or 2 arguments. (%d given)" % nargs)

    def _add_version(self, version):
        self.versions.add(version)

    def _autospec(self, compiler_spec_like):
        if isinstance(compiler_spec_like, CompilerSpec):
            return compiler_spec_like
        return CompilerSpec(compiler_spec_like)

    def satisfies(self, other, strict=False):
        other = self._autospec(other)
        return (self.name == other.name and
                self.versions.satisfies(other.versions, strict=strict))

    def constrain(self, other):
        """Intersect self's versions with other.

        Return whether the CompilerSpec changed.
        """
        other = self._autospec(other)

        # ensure that other will actually constrain this spec.
        if not other.satisfies(self):
            raise UnsatisfiableCompilerSpecError(other, self)

        return self.versions.intersect(other.versions)

    @property
    def concrete(self):
        """A CompilerSpec is concrete if its versions are concrete and there
           is an available compiler with the right version."""
        return self.versions.concrete

    @property
    def version(self):
        if not self.concrete:
            raise SpecError("Spec is not concrete: " + str(self))
        return self.versions[0]

    def copy(self):
        clone = CompilerSpec.__new__(CompilerSpec)
        clone.name = self.name
        clone.versions = self.versions.copy()
        return clone

    def _cmp_key(self):
        return (self.name, self.versions)

    def to_dict(self):
        d = syaml_dict([('name', self.name)])
        d.update(self.versions.to_dict())

        return syaml_dict([('compiler', d)])

    @staticmethod
    def from_dict(d):
        d = d['compiler']
        return CompilerSpec(d['name'], VersionList.from_dict(d))

    def __str__(self):
        out = self.name
        if self.versions and self.versions != _any_version:
            vlist = ",".join(str(v) for v in self.versions)
            out += "@%s" % vlist
        return out

    def __repr__(self):
        return str(self)


@key_ordering
class DependencySpec(object):
    """Dependencies can be one (or more) of several types:

    - build: needs to be in the PATH at build time.
    - link: is linked to and added to compiler flags.
    - run: needs to be in the PATH for the package to run.

    Fields:
    - spec: the spack.spec.Spec description of a dependency.
    - deptypes: strings representing the type of dependency this is.
    """

    def __init__(self, spec, deptypes):
        self.spec = spec
        self.deptypes = deptypes

    def _cmp_key(self):
        return self.spec

    def copy(self):
        return DependencySpec(self.spec.copy(), self.deptype)

    def __str__(self):
        return str(self.spec)


@key_ordering
class VariantSpec(object):

    """Variants are named, build-time options for a package.  Names depend
       on the particular package being built, and each named variant can
       be enabled or disabled.
    """

    def __init__(self, name, value):
        self.name = name
        self.value = value

    def _cmp_key(self):
        return (self.name, self.value)

    def copy(self):
        return VariantSpec(self.name, self.value)

    def __str__(self):
        if type(self.value) == bool:
            return '{0}{1}'.format('+' if self.value else '~', self.name)
        else:
            return ' {0}={1}'.format(self.name, self.value)


class VariantMap(HashableMap):

    def __init__(self, spec):
        super(VariantMap, self).__init__()
        self.spec = spec

    def satisfies(self, other, strict=False):
        if strict or self.spec._concrete:
            return all(k in self and self[k].value == other[k].value
                       for k in other)
        else:
            return all(self[k].value == other[k].value
                       for k in other if k in self)

    def constrain(self, other):
        """Add all variants in other that aren't in self to self.

        Raises an error if any common variants don't match.
        Return whether the spec changed.
        """
        if other.spec._concrete:
            for k in self:
                if k not in other:
                    raise UnsatisfiableVariantSpecError(self[k], '<absent>')

        changed = False
        for k in other:
            if k in self:
                if self[k].value != other[k].value:
                    raise UnsatisfiableVariantSpecError(self[k], other[k])
            else:
                self[k] = other[k].copy()
                changed = True
        return changed

    @property
    def concrete(self):
        return self.spec._concrete or all(
            v in self for v in self.spec.package_class.variants)

    def copy(self):
        clone = VariantMap(None)
        for name, variant in self.items():
            clone[name] = variant.copy()
        return clone

    def __str__(self):
        sorted_keys = sorted(self.keys())
        return ''.join(str(self[key]) for key in sorted_keys)


_valid_compiler_flags = [
    'cflags', 'cxxflags', 'fflags', 'ldflags', 'ldlibs', 'cppflags']


class FlagMap(HashableMap):

    def __init__(self, spec):
        super(FlagMap, self).__init__()
        self.spec = spec

    def satisfies(self, other, strict=False):
        if strict or (self.spec and self.spec._concrete):
            return all(f in self and set(self[f]) == set(other[f])
                       for f in other)
        else:
            return all(set(self[f]) == set(other[f])
                       for f in other if (other[f] != [] and f in self))

    def constrain(self, other):
        """Add all flags in other that aren't in self to self.

        Return whether the spec changed.
        """
        if other.spec and other.spec._concrete:
            for k in self:
                if k not in other:
                    raise UnsatisfiableCompilerFlagSpecError(
                        self[k], '<absent>')

        changed = False
        for k in other:
            if k in self and not set(self[k]) <= set(other[k]):
                raise UnsatisfiableCompilerFlagSpecError(
                    ' '.join(f for f in self[k]),
                    ' '.join(f for f in other[k]))
            elif k not in self:
                self[k] = other[k]
                changed = True
        return changed

    @staticmethod
    def valid_compiler_flags():
        return _valid_compiler_flags

    @property
    def concrete(self):
        return all(flag in self for flag in _valid_compiler_flags)

    def copy(self):
        clone = FlagMap(None)
        for name, value in self.items():
            clone[name] = value
        return clone

    def _cmp_key(self):
        return tuple((k, tuple(v)) for k, v in sorted(self.iteritems()))

    def __str__(self):
        sorted_keys = filter(
            lambda flag: self[flag] != [], sorted(self.keys()))
        cond_symbol = ' ' if len(sorted_keys) > 0 else ''
        return cond_symbol + ' '.join(
            str(key) + '=\"' + ' '.join(
                str(f) for f in self[key]) + '\"' for key in sorted_keys)


class DependencyMap(HashableMap):

    """Each spec has a DependencyMap containing specs for its dependencies.
       The DependencyMap is keyed by name. """
    @property
    def concrete(self):
        return all(d.spec.concrete for d in self.values())

    def __str__(self):
        return ''.join(
            ["^" + self[name].format() for name in sorted(self.keys())])


@key_ordering
class Spec(object):

    def __init__(self, spec_like, *dep_like, **kwargs):
        # Copy if spec_like is a Spec.
        if isinstance(spec_like, Spec):
            self._dup(spec_like)
            return

        # Parse if the spec_like is a string.
        if not isinstance(spec_like, basestring):
            raise TypeError("Can't make spec out of %s" % type(spec_like))

        spec_list = SpecParser().parse(spec_like)
        if len(spec_list) > 1:
            raise ValueError("More than one spec in string: " + spec_like)
        if len(spec_list) < 1:
            raise ValueError("String contains no specs: " + spec_like)

        # Take all the attributes from the first parsed spec without copying.
        # This is safe b/c we throw out the parsed spec.  It's a bit nasty,
        # but it's nastier to implement the constructor so that the parser
        # writes directly into this Spec object.
        other = spec_list[0]
        self.name = other.name
        self.versions = other.versions
        self.architecture = other.architecture
        self.compiler = other.compiler
        self.compiler_flags = other.compiler_flags
        self.compiler_flags.spec = self
        self._dependencies = other._dependencies
        self._dependents = other._dependents
        self.variants = other.variants
        self.variants.spec = self
        self.namespace = other.namespace
        self._hash = other._hash
        self._cmp_key_cache = other._cmp_key_cache

        # Specs are by default not assumed to be normal, but in some
        # cases we've read them from a file want to assume normal.
        # This allows us to manipulate specs that Spack doesn't have
        # package.py files for.
        self._normal = kwargs.get('normal', False)
        self._concrete = kwargs.get('concrete', False)

        # Allow a spec to be constructed with an external path.
        self.external  = kwargs.get('external', None)
        self.external_module = kwargs.get('external_module', None)

        # This allows users to construct a spec DAG with literals.
        # Note that given two specs a and b, Spec(a) copies a, but
        # Spec(a, b) will copy a but just add b as a dep.
        for dep in dep_like:
            spec = dep if isinstance(dep, Spec) else Spec(dep)
            # XXX(deptype): default deptypes
            self._add_dependency(spec, ('build', 'link'))

    def __getattr__(self, item):
        """Delegate to self.package if the attribute is not in the spec"""
        # This line is to avoid infinite recursion in case package is
        # not present among self attributes
        if item.endswith('libs'):
            return getattr(self.package, item)
        raise AttributeError()

    def get_dependency(self, name):
        dep = self._dependencies.get(name)
        if dep is not None:
            return dep
        raise InvalidDependencyException(
            self.name + " does not depend on " + comma_or(name))

    def _find_deps(self, where, deptype):
        deptype = canonical_deptype(deptype)

        return [dep.spec
                for dep in where.values()
                if deptype and any(d in deptype for d in dep.deptypes)]

    def dependencies(self, deptype=None):
        return self._find_deps(self._dependencies, deptype)

    def dependents(self, deptype=None):
        return self._find_deps(self._dependents, deptype)

    def _find_deps_dict(self, where, deptype):
        deptype = canonical_deptype(deptype)

        return dict((dep.spec.name, dep)
                    for dep in where.values()
                    if deptype and any(d in deptype for d in dep.deptypes))

    def dependencies_dict(self, deptype=None):
        return self._find_deps_dict(self._dependencies, deptype)

    def dependents_dict(self, deptype=None):
        return self._find_deps_dict(self._dependents, deptype)

    #
    # Private routines here are called by the parser when building a spec.
    #
    def _add_version(self, version):
        """Called by the parser to add an allowable version."""
        self.versions.add(version)

    def _add_variant(self, name, value):
        """Called by the parser to add a variant."""
        if name in self.variants:
            raise DuplicateVariantError(
                "Cannot specify variant '%s' twice" % name)
        if isinstance(value, basestring) and value.upper() == 'TRUE':
            value = True
        elif isinstance(value, basestring) and value.upper() == 'FALSE':
            value = False
        self.variants[name] = VariantSpec(name, value)

    def _add_flag(self, name, value):
        """Called by the parser to add a known flag.
        Known flags currently include "arch"
        """
        valid_flags = FlagMap.valid_compiler_flags()
        if name == 'arch' or name == 'architecture':
            parts = value.split('-')
            if len(parts) == 3:
                platform, op_sys, target = parts
            else:
                platform, op_sys, target = None, None, value

            assert(self.architecture.platform is None)
            assert(self.architecture.platform_os is None)
            assert(self.architecture.target is None)
            assert(self.architecture.os_string is None)
            assert(self.architecture.target_string is None)
            self._set_platform(platform)
            self._set_os(op_sys)
            self._set_target(target)
        elif name == 'platform':
            self._set_platform(value)
        elif name == 'os' or name == 'operating_system':
            if self.architecture.platform:
                self._set_os(value)
            else:
                self.architecture.os_string = value
        elif name == 'target':
            if self.architecture.platform:
                self._set_target(value)
            else:
                self.architecture.target_string = value
        elif name in valid_flags:
            assert(self.compiler_flags is not None)
            self.compiler_flags[name] = value.split()
        else:
            self._add_variant(name, value)

    def _set_compiler(self, compiler):
        """Called by the parser to set the compiler."""
        if self.compiler:
            raise DuplicateCompilerSpecError(
                "Spec for '%s' cannot have two compilers." % self.name)
        self.compiler = compiler

    def _set_platform(self, value):
        """Called by the parser to set the architecture platform"""
        if isinstance(value, basestring):
            mod_path = spack.platform_path
            mod_string = 'spack.platformss'
            names = list_modules(mod_path)
            if value in names:
                # Create a platform object from the name
                mod_name = mod_string + value
                path = join_path(mod_path, value) + '.py'
                mod = imp.load_source(mod_name, path)
                class_name = mod_to_class(value)
                if not hasattr(mod, class_name):
                    tty.die(
                        'No class %s defined in %s' % (class_name, mod_name))
                cls = getattr(mod, class_name)
                if not inspect.isclass(cls):
                    tty.die('%s.%s is not a class' % (mod_name, class_name))
                platform = cls()
            else:
                tty.die("No platform class %s defined." % value)
        else:
            # The value is a platform
            platform = value

        self.architecture.platform = platform

        # Set os and target if we previously got strings for them
        if self.architecture.os_string:
            self._set_os(self.architecture.os_string)
            self.architecture.os_string = None
        if self.architecture.target_string:
            self._set_target(self.architecture.target_string)
            self.architecture.target_string = None

    def _set_os(self, value):
        """Called by the parser to set the architecture operating system"""
        arch = self.architecture
        if arch.platform:
            arch.platform_os = arch.platform.operating_system(value)

    def _set_target(self, value):
        """Called by the parser to set the architecture target"""
        arch = self.architecture
        if arch.platform:
            arch.target = arch.platform.target(value)

    def _add_dependency(self, spec, deptypes):
        """Called by the parser to add another spec as a dependency."""
        if spec.name in self._dependencies:
            raise DuplicateDependencyError(
                "Cannot depend on '%s' twice" % spec)
        self._dependencies[spec.name] = DependencySpec(spec, deptypes)
        spec._dependents[self.name] = DependencySpec(self, deptypes)

    #
    # Public interface
    #
    @property
    def fullname(self):
        return (
            ('%s.%s' % (self.namespace, self.name)) if self.namespace else
            (self.name if self.name else ''))

    @property
    def root(self):
        """Follow dependent links and find the root of this spec's DAG.
           In spack specs, there should be a single root (the package being
           installed).  This will throw an assertion error if that is not
           the case.
        """
        if not self._dependents:
            return self

        # If the spec has multiple dependents, ensure that they all
        # lead to the same place.  Spack shouldn't deal with any DAGs
        # with multiple roots, so something's wrong if we find one.
        depiter = iter(self._dependents.values())
        first_root = next(depiter).spec.root
        assert(all(first_root is d.spec.root for d in depiter))
        return first_root

    @property
    def package(self):
        return spack.repo.get(self)

    @property
    def package_class(self):
        """Internal package call gets only the class object for a package.
           Use this to just get package metadata.
        """
        return spack.repo.get_pkg_class(self.fullname)

    @property
    def virtual(self):
        """Right now, a spec is virtual if no package exists with its name.

           TODO: revisit this -- might need to use a separate namespace and
           be more explicit about this.
           Possible idea: just use conventin and make virtual deps all
           caps, e.g., MPI vs mpi.
        """
        return Spec.is_virtual(self.name)

    @staticmethod
    def is_virtual(name):
        """Test if a name is virtual without requiring a Spec."""
        return (name is not None) and (not spack.repo.exists(name))

    @property
    def concrete(self):
        """A spec is concrete if it can describe only ONE build of a package.
           If any of the name, version, architecture, compiler,
           variants, or depdenencies are ambiguous,then it is not concrete.
        """
        if self._concrete:
            return True

        self._concrete = bool(not self.virtual and
                              self.namespace is not None and
                              self.versions.concrete and
                              self.variants.concrete and
                              self.architecture and
                              self.architecture.concrete and
                              self.compiler and self.compiler.concrete and
                              self.compiler_flags.concrete and
                              self._dependencies.concrete)
        return self._concrete

    def traverse(self, visited=None, deptype=None, **kwargs):
        traversal = self.traverse_with_deptype(visited=visited,
                                               deptype=deptype,
                                               **kwargs)
        if kwargs.get('depth', False):
            return [(s[0], s[1].spec) for s in traversal]
        else:
            return [s.spec for s in traversal]

    def traverse_with_deptype(self, visited=None, d=0, deptype=None,
                              deptype_query=None, _self_deptype=None,
                              **kwargs):
        """Generic traversal of the DAG represented by this spec.
           This will yield each node in the spec.  Options:

           order    [=pre|post]
               Order to traverse spec nodes. Defaults to preorder traversal.
               Options are:

               'pre':  Pre-order traversal; each node is yielded before its
                       children in the dependency DAG.
               'post': Post-order  traversal; each node is yielded after its
                       children in the dependency DAG.

           cover    [=nodes|edges|paths]
               Determines how extensively to cover the dag.  Possible values:

               'nodes': Visit each node in the dag only once.  Every node
                        yielded by this function will be unique.
               'edges': If a node has been visited once but is reached along a
                        new path from the root, yield it but do not descend
                        into it.  This traverses each 'edge' in the DAG once.
               'paths': Explore every unique path reachable from the root.
                        This descends into visited subtrees and will yield
                        nodes twice if they're reachable by multiple paths.

           depth    [=False]
               Defaults to False.  When True, yields not just nodes in the
               spec, but also their depth from the root in a (depth, node)
               tuple.

           key   [=id]
               Allow a custom key function to track the identity of nodes
               in the traversal.

           root     [=True]
               If False, this won't yield the root node, just its descendents.

           direction [=children|parents]
               If 'children', does a traversal of this spec's children.  If
               'parents', traverses upwards in the DAG towards the root.

        """
        # get initial values for kwargs
        depth = kwargs.get('depth', False)
        key_fun = kwargs.get('key', id)
        if isinstance(key_fun, basestring):
            key_fun = attrgetter(key_fun)
        yield_root = kwargs.get('root', True)
        cover = kwargs.get('cover', 'nodes')
        direction = kwargs.get('direction', 'children')
        order = kwargs.get('order', 'pre')

        if deptype is None:
            deptype = alldeps

        if deptype_query is None:
            deptype_query = ('link', 'run')

        # Make sure kwargs have legal values; raise ValueError if not.
        def validate(name, val, allowed_values):
            if val not in allowed_values:
                raise ValueError("Invalid value for %s: %s.  Choices are %s"
                                 % (name, val, ",".join(allowed_values)))
        validate('cover',     cover,     ('nodes', 'edges', 'paths'))
        validate('direction', direction, ('children', 'parents'))
        validate('order',     order,     ('pre', 'post'))

        if visited is None:
            visited = set()
        key = key_fun(self)

        # Node traversal does not yield visited nodes.
        if key in visited and cover == 'nodes':
            return

        def return_val(res):
            return (d, res) if depth else res

        yield_me = yield_root or d > 0

        # Preorder traversal yields before successors
        if yield_me and order == 'pre':
            yield return_val(DependencySpec(self, _self_deptype))

        deps = self.dependencies_dict(deptype)

        # Edge traversal yields but skips children of visited nodes
        if not (key in visited and cover == 'edges'):
            # This code determines direction and yields the children/parents

            successors = deps
            if direction == 'parents':
                successors = self.dependents_dict()  # TODO: deptype?

            visited.add(key)
            for name in sorted(successors):
                child = successors[name]
                children = child.spec.traverse_with_deptype(
                    visited, d=d + 1, deptype=deptype,
                    deptype_query=deptype_query,
                    _self_deptype=child.deptypes, **kwargs)
                for elt in children:
                    yield elt

        # Postorder traversal yields after successors
        if yield_me and order == 'post':
            yield return_val(DependencySpec(self, _self_deptype))

    @property
    def short_spec(self):
        """Returns a version of the spec with the dependencies hashed
           instead of completely enumerated."""
        return self.format('$_$@$%@$+$=$#')

    @property
    def cshort_spec(self):
        """Returns a version of the spec with the dependencies hashed
           instead of completely enumerated."""
        return self.format('$_$@$%@$+$=$#', color=True)

    @property
    def prefix(self):
        return Prefix(spack.store.layout.path_for_spec(self))

    def dag_hash(self, length=None):
        """Return a hash of the entire spec DAG, including connectivity."""
        if self._hash:
            return self._hash[:length]
        else:
            yaml_text = syaml.dump(
                self.to_node_dict(), default_flow_style=True, width=maxint)
            sha = hashlib.sha1(yaml_text)
            b32_hash = base64.b32encode(sha.digest()).lower()
            if self.concrete:
                self._hash = b32_hash
            return b32_hash[:length]

    def dag_hash_bit_prefix(self, bits):
        """Get the first <bits> bits of the DAG hash as an integer type."""
        return base32_prefix_bits(self.dag_hash(), bits)

    def to_node_dict(self):
        d = syaml_dict()

        if self.versions:
            d.update(self.versions.to_dict())

        if self.compiler:
            d.update(self.compiler.to_dict())

        if self.namespace:
            d['namespace'] = self.namespace

        params = syaml_dict(sorted(
            (name, v.value) for name, v in self.variants.items()))
        params.update(sorted(self.compiler_flags.items()))
        if params:
            d['parameters'] = params

        if self.architecture:
            d['arch'] = self.architecture.to_dict()

        # TODO: restore build dependencies here once we have less picky
        # TODO: concretization.
        deps = self.dependencies_dict(deptype=('link', 'run'))
        if deps:
            d['dependencies'] = syaml_dict([
                (name,
                 syaml_dict([
                     ('hash', dspec.spec.dag_hash()),
                     ('type', sorted(str(s) for s in dspec.deptypes))])
                 ) for name, dspec in sorted(deps.items())
            ])

        return syaml_dict([(self.name, d)])

    def to_yaml(self, stream=None):
        node_list = []
        for s in self.traverse(order='pre', deptype=('link', 'run')):
            node = s.to_node_dict()
            node[s.name]['hash'] = s.dag_hash()
            node_list.append(node)
        return syaml.dump(
            syaml_dict([('spec', node_list)]),
            stream=stream, default_flow_style=False)

    @staticmethod
    def from_node_dict(node):
        name = next(iter(node))
        node = node[name]

        spec = Spec(name)
        spec.namespace = node.get('namespace', None)
        spec._hash = node.get('hash', None)

        if 'version' in node or 'versions' in node:
            spec.versions = VersionList.from_dict(node)

        if 'arch' in node:
            spec.architecture = spack.architecture.arch_from_dict(node['arch'])

        if 'compiler' in node:
            spec.compiler = CompilerSpec.from_dict(node)
        else:
            spec.compiler = None

        if 'parameters' in node:
            for name, value in node['parameters'].items():
                if name in _valid_compiler_flags:
                    spec.compiler_flags[name] = value
                else:
                    spec.variants[name] = VariantSpec(name, value)

        elif 'variants' in node:
            for name, value in node['variants'].items():
                spec.variants[name] = VariantSpec(name, value)
            for name in FlagMap.valid_compiler_flags():
                spec.compiler_flags[name] = []

        # Don't read dependencies here; from_node_dict() is used by
        # from_yaml() to read the root *and* each dependency spec.

        return spec

    @staticmethod
    def read_yaml_dep_specs(dependency_dict):
        """Read the DependencySpec portion of a YAML-formatted Spec.

        This needs to be backward-compatible with older spack spec
        formats so that reindex will work on old specs/databases.
        """
        for dep_name, elt in dependency_dict.items():
            if isinstance(elt, basestring):
                # original format, elt is just the dependency hash.
                dag_hash, deptypes = elt, ['build', 'link']
            elif isinstance(elt, tuple):
                # original deptypes format: (used tuples, not future-proof)
                dag_hash, deptypes = elt
            elif isinstance(elt, dict):
                # new format: elements of dependency spec are keyed.
                dag_hash, deptypes = elt['hash'], elt['type']
            else:
                raise SpecError("Couldn't parse dependency types in spec.")

            yield dep_name, dag_hash, list(deptypes)

    @staticmethod
    def from_yaml(stream):
        """Construct a spec from YAML.

        Parameters:
        stream -- string or file object to read from.

        TODO: currently discards hashes. Include hashes when they
        represent more than the DAG does.

        """
        try:
            yfile = syaml.load(stream)
        except MarkedYAMLError as e:
            raise SpackYAMLError("error parsing YAML spec:", str(e))

        nodes = yfile['spec']

        # Read nodes out of list.  Root spec is the first element;
        # dependencies are the following elements.
        dep_list = [Spec.from_node_dict(node) for node in nodes]
        if not dep_list:
            raise SpecError("YAML spec contains no nodes.")
        deps = dict((spec.name, spec) for spec in dep_list)
        spec = dep_list[0]

        for node in nodes:
            # get dependency dict from the node.
            name = next(iter(node))

            if 'dependencies' not in node[name]:
                continue

            yaml_deps = node[name]['dependencies']
            for dname, dhash, dtypes in Spec.read_yaml_dep_specs(yaml_deps):
                # Fill in dependencies by looking them up by name in deps dict
                deps[name]._dependencies[dname] = DependencySpec(
                    deps[dname], set(dtypes))

        return spec

    def _concretize_helper(self, presets=None, visited=None):
        """Recursive helper function for concretize().
           This concretizes everything bottom-up.  As things are
           concretized, they're added to the presets, and ancestors
           will prefer the settings of their children.
        """
        if presets is None:
            presets = {}
        if visited is None:
            visited = set()

        if self.name in visited:
            return False

        changed = False

        # Concretize deps first -- this is a bottom-up process.
        for name in sorted(self._dependencies.keys()):
            changed |= self._dependencies[
                name].spec._concretize_helper(presets, visited)

        if self.name in presets:
            changed |= self.constrain(presets[self.name])
        else:
            # Concretize virtual dependencies last.  Because they're added
            # to presets below, their constraints will all be merged, but we'll
            # still need to select a concrete package later.
            if not self.virtual:
                changed |= any(
                    (spack.concretizer.concretize_architecture(self),
                     spack.concretizer.concretize_compiler(self),
                     spack.concretizer.concretize_compiler_flags(
                         self),  # has to be concretized after compiler
                     spack.concretizer.concretize_version(self),
                     spack.concretizer.concretize_variants(self)))
            presets[self.name] = self

        visited.add(self.name)
        return changed

    def _replace_with(self, concrete):
        """Replace this virtual spec with a concrete spec."""
        assert(self.virtual)
        for name, dep_spec in self._dependents.items():
            dependent = dep_spec.spec
            deptypes = dep_spec.deptypes

            # remove self from all dependents.
            del dependent._dependencies[self.name]

            # add the replacement, unless it is already a dep of dependent.
            if concrete.name not in dependent._dependencies:
                dependent._add_dependency(concrete, deptypes)

    def _replace_node(self, replacement):
        """Replace this spec with another.

        Connects all dependents of this spec to its replacement, and
        disconnects this spec from any dependencies it has. New spec
        will have any dependencies the replacement had, and may need
        to be normalized.

        """
        for name, dep_spec in self._dependents.items():
            dependent = dep_spec.spec
            deptypes = dep_spec.deptypes
            del dependent._dependencies[self.name]
            dependent._add_dependency(replacement, deptypes)

        for name, dep_spec in self._dependencies.items():
            del dep_spec.spec.dependents[self.name]
            del self._dependencies[dep.name]

    def _expand_virtual_packages(self):
        """Find virtual packages in this spec, replace them with providers,
           and normalize again to include the provider's (potentially virtual)
           dependencies.  Repeat until there are no virtual deps.

           Precondition: spec is normalized.

           .. todo::

              If a provider depends on something that conflicts with
              other dependencies in the spec being expanded, this can
              produce a conflicting spec.  For example, if mpich depends
              on hwloc@:1.3 but something in the spec needs hwloc1.4:,
              then we should choose an MPI other than mpich.  Cases like
              this are infrequent, but should implement this before it is
              a problem.
        """
        # Make an index of stuff this spec already provides
        # XXX(deptype): 'link' and 'run'?
        self_index = ProviderIndex(self.traverse(), restrict=True)
        changed = False
        done = False

        while not done:
            done = True
            # XXX(deptype): 'link' and 'run'?
            for spec in list(self.traverse()):
                replacement = None
                if spec.virtual:
                    replacement = self._find_provider(spec, self_index)
                    if replacement:
                        # TODO: may break if in-place on self but
                        # shouldn't happen if root is traversed first.
                        spec._replace_with(replacement)
                        done = False
                        break

                if not replacement:
                    # Get a list of possible replacements in order of
                    # preference.
                    candidates = spack.concretizer.choose_virtual_or_external(
                        spec)

                    # Try the replacements in order, skipping any that cause
                    # satisfiability problems.
                    for replacement in candidates:
                        if replacement is spec:
                            break

                        # Replace spec with the candidate and normalize
                        copy = self.copy()
                        copy[spec.name]._dup(replacement.copy(deps=False))

                        try:
                            # If there are duplicate providers or duplicate
                            # provider deps, consolidate them and merge
                            # constraints.
                            copy.normalize(force=True)
                            break
                        except SpecError:
                            # On error, we'll try the next replacement.
                            continue

                # If replacement is external then trim the dependencies
                if replacement.external or replacement.external_module:
                    if (spec._dependencies):
                        changed = True
                        spec._dependencies = DependencyMap()
                    replacement._dependencies = DependencyMap()
                    replacement.architecture = self.architecture

                # TODO: could this and the stuff in _dup be cleaned up?
                def feq(cfield, sfield):
                    return (not cfield) or (cfield == sfield)

                if replacement is spec or (
                        feq(replacement.name, spec.name) and
                        feq(replacement.versions, spec.versions) and
                        feq(replacement.compiler, spec.compiler) and
                        feq(replacement.architecture, spec.architecture) and
                        feq(replacement._dependencies, spec._dependencies) and
                        feq(replacement.variants, spec.variants) and
                        feq(replacement.external, spec.external) and
                        feq(replacement.external_module,
                            spec.external_module)):
                    continue
                # Refine this spec to the candidate. This uses
                # replace_with AND dup so that it can work in
                # place. TODO: make this more efficient.
                if spec.virtual:
                    spec._replace_with(replacement)
                    changed = True
                if spec._dup(replacement, deps=False, cleardeps=False):
                    changed = True

                self_index.update(spec)
                done = False
                break

        return changed

    def concretize(self):
        """A spec is concrete if it describes one build of a package uniquely.
           This will ensure that this spec is concrete.

           If this spec could describe more than one version, variant, or build
           of a package, this will add constraints to make it concrete.

           Some rigorous validation and checks are also performed on the spec.
           Concretizing ensures that it is self-consistent and that it's
           consistent with requirements of its pacakges.  See flatten() and
           normalize() for more details on this.
        """
        if not self.name:
            raise SpecError("Attempting to concretize anonymous spec")

        if self._concrete:
            return

        changed = True
        force = False

        while changed:
            changes = (self.normalize(force),
                       self._expand_virtual_packages(),
                       self._concretize_helper())
            changed = any(changes)
            force = True

        for s in self.traverse(deptype_query=alldeps):
            # After concretizing, assign namespaces to anything left.
            # Note that this doesn't count as a "change".  The repository
            # configuration is constant throughout a spack run, and
            # normalize and concretize evaluate Packages using Repo.get(),
            # which respects precedence.  So, a namespace assignment isn't
            # changing how a package name would have been interpreted and
            # we can do it as late as possible to allow as much
            # compatibility across repositories as possible.
            if s.namespace is None:
                s.namespace = spack.repo.repo_for_pkg(s.name).namespace

        for s in self.traverse(root=False):
            if s.external_module:
                compiler = spack.compilers.compiler_for_spec(
                    s.compiler, s.architecture)
                for mod in compiler.modules:
                    load_module(mod)

                s.external = get_path_from_module(s.external_module)

        # Mark everything in the spec as concrete, as well.
        self._mark_concrete()

    def _mark_concrete(self, value=True):
        """Mark this spec and its dependencies as concrete.

        Only for internal use -- client code should use "concretize"
        unless there is a need to force a spec to be concrete.
        """
        for s in self.traverse(deptype_query=alldeps):
            s._normal = value
            s._concrete = value

    def concretized(self):
        """This is a non-destructive version of concretize().  First clones,
           then returns a concrete version of this package without modifying
           this package. """
        clone = self.copy()
        clone.concretize()
        return clone

    def flat_dependencies(self, **kwargs):
        flat_deps = DependencyMap()
        flat_deps_deptypes = self.flat_dependencies_with_deptype(**kwargs)
        for name, depspec in flat_deps_deptypes.items():
            flat_deps[name] = depspec.spec
        return flat_deps

    def flat_dependencies_with_deptype(self, **kwargs):
        """Return a DependencyMap containing all of this spec's
           dependencies with their constraints merged.

           If copy is True, returns merged copies of its dependencies
           without modifying the spec it's called on.

           If copy is False, clears this spec's dependencies and
           returns them.
        """
        copy = kwargs.get('copy', True)
        deptype_query = kwargs.get('deptype_query')

        flat_deps = DependencyMap()
        try:
            deptree = self.traverse_with_deptype(root=False,
                                                 deptype_query=deptype_query)
            for depspec in deptree:
                spec = depspec.spec
                deptypes = depspec.deptypes

                if spec.name not in flat_deps:
                    if copy:
                        dep_spec = DependencySpec(spec.copy(deps=False),
                                                  deptypes)
                    else:
                        dep_spec = DependencySpec(spec, deptypes)
                    flat_deps[spec.name] = dep_spec
                else:
                    flat_deps[spec.name].spec.constrain(spec)

            if not copy:
                for depspec in flat_deps.values():
                    depspec.spec._dependencies.clear()
                    depspec.spec._dependents.clear()
                self._dependencies.clear()

            return flat_deps

        except UnsatisfiableSpecError as e:
            # Here, the DAG contains two instances of the same package
            # with inconsistent constraints.  Users cannot produce
            # inconsistent specs like this on the command line: the
            # parser doesn't allow it. Spack must be broken!
            raise InconsistentSpecError("Invalid Spec DAG: %s" % e.message)

    def index(self, deptype=None):
        """Return DependencyMap that points to all the dependencies in this
           spec."""
        dm = DependencyMap()
        for spec in self.traverse(deptype=deptype):
            dm[spec.name] = spec
        return dm

    def _evaluate_dependency_conditions(self, name):
        """Evaluate all the conditions on a dependency with this name.

        If the package depends on <name> in this configuration, return
        the dependency.  If no conditions are True (and we don't
        depend on it), return None.
        """
        pkg = spack.repo.get(self.fullname)
        conditions = pkg.dependencies[name]

        # evaluate when specs to figure out constraints on the dependency.
        dep = None
        for when_spec, dep_spec in conditions.items():
            sat = self.satisfies(when_spec, strict=True)
            if sat:
                if dep is None:
                    dep = Spec(name)
                try:
                    dep.constrain(dep_spec)
                except UnsatisfiableSpecError as e:
                    e.message = ("Conflicting conditional dependencies on"
                                 "package %s for spec %s" % (self.name, self))
                    raise e
        return dep

    def _find_provider(self, vdep, provider_index):
        """Find provider for a virtual spec in the provider index.
           Raise an exception if there is a conflicting virtual
           dependency already in this spec.
        """
        assert(vdep.virtual)
        providers = provider_index.providers_for(vdep)

        # If there is a provider for the vpkg, then use that instead of
        # the virtual package.
        if providers:
            # Remove duplicate providers that can concretize to the same
            # result.
            for provider in providers:
                for spec in providers:
                    if spec is not provider and provider.satisfies(spec):
                        providers.remove(spec)
            # Can't have multiple providers for the same thing in one spec.
            if len(providers) > 1:
                raise MultipleProviderError(vdep, providers)
            return providers[0]
        else:
            # The user might have required something insufficient for
            # pkg_dep -- so we'll get a conflict.  e.g., user asked for
            # mpi@:1.1 but some package required mpi@2.1:.
            required = provider_index.providers_for(vdep.name)
            if len(required) > 1:
                raise MultipleProviderError(vdep, required)
            elif required:
                raise UnsatisfiableProviderSpecError(required[0], vdep)

    def _merge_dependency(self, dep, deptypes, visited, spec_deps,
                          provider_index):
        """Merge the dependency into this spec.

        This is the core of normalize().  There are some basic steps:

          * If dep is virtual, evaluate whether it corresponds to an
            existing concrete dependency, and merge if so.

          * If it's real and it provides some virtual dep, see if it provides
            what some virtual dependency wants and merge if so.

          * Finally, if none of the above, merge dependency and its
            constraints into this spec.

        This method returns True if the spec was changed, False otherwise.
        """
        changed = False

        # If it's a virtual dependency, try to find an existing
        # provider in the spec, and merge that.
        if dep.virtual:
            visited.add(dep.name)
            provider = self._find_provider(dep, provider_index)
            if provider:
                dep = provider
        else:
            index = ProviderIndex([dep], restrict=True)
            for vspec in (v.spec
                          for v in spec_deps.values()
                          if v.spec.virtual):
                if index.providers_for(vspec):
                    vspec._replace_with(dep)
                    del spec_deps[vspec.name]
                    changed = True
                else:
                    required = index.providers_for(vspec.name)
                    if required:
                        raise UnsatisfiableProviderSpecError(required[0], dep)
            provider_index.update(dep)
        # If the spec isn't already in the set of dependencies, clone
        # it from the package description.
        if dep.name not in spec_deps:
            spec_deps[dep.name] = DependencySpec(dep.copy(), deptypes)
            changed = True
        # Constrain package information with spec info
        try:
            changed |= spec_deps[dep.name].spec.constrain(dep)

        except UnsatisfiableSpecError as e:
            e.message = "Invalid spec: '%s'. "
            e.message += "Package %s requires %s %s, but spec asked for %s"
            e.message %= (spec_deps[dep.name].spec, dep.name,
                          e.constraint_type, e.required, e.provided)
            raise e

        # Add merged spec to my deps and recurse
        dependency = spec_deps[dep.name]
        if dep.name not in self._dependencies:
            self._add_dependency(dependency.spec, dependency.deptypes)

        changed |= dependency.spec._normalize_helper(
            visited, spec_deps, provider_index)
        return changed

    def _normalize_helper(self, visited, spec_deps, provider_index):
        """Recursive helper function for _normalize."""
        if self.name in visited:
            return False
        visited.add(self.name)

        # if we descend into a virtual spec, there's nothing more
        # to normalize.  Concretize will finish resolving it later.
        if self.virtual or self.external or self.external_module:
            return False

        # Combine constraints from package deps with constraints from
        # the spec, until nothing changes.
        any_change = False
        changed = True

        pkg = spack.repo.get(self.fullname)
        while changed:
            changed = False
            for dep_name in pkg.dependencies:
                # Do we depend on dep_name?  If so pkg_dep is not None.
                pkg_dep = self._evaluate_dependency_conditions(dep_name)
                deptypes = pkg._deptypes[dep_name]
                # If pkg_dep is a dependency, merge it.
                if pkg_dep:
                    changed |= self._merge_dependency(
                        pkg_dep, deptypes, visited, spec_deps, provider_index)
            any_change |= changed

        return any_change

    def normalize(self, force=False):
        """When specs are parsed, any dependencies specified are hanging off
           the root, and ONLY the ones that were explicitly provided are there.
           Normalization turns a partial flat spec into a DAG, where:

           1. Known dependencies of the root package are in the DAG.
           2. Each node's dependencies dict only contains its known direct
              deps.
           3. There is only ONE unique spec for each package in the DAG.

              * This includes virtual packages.  If there a non-virtual
                package that provides a virtual package that is in the spec,
                then we replace the virtual package with the non-virtual one.

           TODO: normalize should probably implement some form of cycle
           detection, to ensure that the spec is actually a DAG.
        """
        if not self.name:
            raise SpecError("Attempting to normalize anonymous spec")

        if self._normal and not force:
            return False

        # avoid any assumptions about concreteness when forced
        if force:
            self._mark_concrete(False)

        # Ensure first that all packages & compilers in the DAG exist.
        self.validate_names()
        # Get all the dependencies into one DependencyMap
        spec_deps = self.flat_dependencies_with_deptype(
            copy=False, deptype_query=alldeps)

        # Initialize index of virtual dependency providers if
        # concretize didn't pass us one already
        provider_index = ProviderIndex(
            [s.spec for s in spec_deps.values()], restrict=True)

        # traverse the package DAG and fill out dependencies according
        # to package files & their 'when' specs
        visited = set()
        any_change = self._normalize_helper(visited, spec_deps, provider_index)

        # If there are deps specified but not visited, they're not
        # actually deps of this package.  Raise an error.
        extra = set(spec_deps.keys()).difference(visited)
        if extra:
            raise InvalidDependencyError(
                self.name + " does not depend on " + comma_or(extra))

        # Mark the spec as normal once done.
        self._normal = True
        return any_change

    def normalized(self):
        """
        Return a normalized copy of this spec without modifying this spec.
        """
        clone = self.copy()
        clone.normalize()
        return clone

    def validate_names(self):
        """This checks that names of packages and compilers in this spec are real.
           If they're not, it will raise either UnknownPackageError or
           UnsupportedCompilerError.
        """
        for spec in self.traverse():
            # raise an UnknownPackageError if the spec's package isn't real.
            if (not spec.virtual) and spec.name:
                spack.repo.get(spec.fullname)

            # validate compiler in addition to the package name.
            if spec.compiler:
                if not compilers.supported(spec.compiler):
                    raise UnsupportedCompilerError(spec.compiler.name)

            # Ensure that variants all exist.
            for vname, variant in spec.variants.items():
                if vname not in spec.package_class.variants:
                    raise UnknownVariantError(spec.name, vname)

    def constrain(self, other, deps=True):
        """Merge the constraints of other with self.

        Returns True if the spec changed as a result, False if not.
        """
        other = self._autospec(other)

        if not (self.name == other.name or
                (not self.name) or
                (not other.name)):
            raise UnsatisfiableSpecNameError(self.name, other.name)

        if (other.namespace is not None and
                self.namespace is not None and
                other.namespace != self.namespace):
            raise UnsatisfiableSpecNameError(self.fullname, other.fullname)

        if not self.versions.overlaps(other.versions):
            raise UnsatisfiableVersionSpecError(self.versions, other.versions)

        for v in other.variants:
            if (v in self.variants and
                    self.variants[v].value != other.variants[v].value):
                raise UnsatisfiableVariantSpecError(self.variants[v],
                                                    other.variants[v])

        # TODO: Check out the logic here
        sarch, oarch = self.architecture, other.architecture
        if sarch is not None and oarch is not None:
            if sarch.platform is not None and oarch.platform is not None:
                if sarch.platform != oarch.platform:
                    raise UnsatisfiableArchitectureSpecError(sarch, oarch)
            if sarch.platform_os is not None and oarch.platform_os is not None:
                if sarch.platform_os != oarch.platform_os:
                    raise UnsatisfiableArchitectureSpecError(sarch, oarch)
            if sarch.target is not None and oarch.target is not None:
                if sarch.target != oarch.target:
                    raise UnsatisfiableArchitectureSpecError(sarch, oarch)

        changed = False
        if self.compiler is not None and other.compiler is not None:
            changed |= self.compiler.constrain(other.compiler)
        elif self.compiler is None:
            changed |= (self.compiler != other.compiler)
            self.compiler = other.compiler

        changed |= self.versions.intersect(other.versions)
        changed |= self.variants.constrain(other.variants)

        changed |= self.compiler_flags.constrain(other.compiler_flags)

        old = str(self.architecture)
        sarch, oarch = self.architecture, other.architecture
        if sarch is None or other.architecture is None:
            self.architecture = sarch or oarch
        else:
            if sarch.platform is None or oarch.platform is None:
                self.architecture.platform = sarch.platform or oarch.platform
            if sarch.platform_os is None or oarch.platform_os is None:
                sarch.platform_os = sarch.platform_os or oarch.platform_os
            if sarch.target is None or oarch.target is None:
                sarch.target = sarch.target or oarch.target
        changed |= (str(self.architecture) != old)

        if deps:
            changed |= self._constrain_dependencies(other)

        return changed

    def _constrain_dependencies(self, other):
        """Apply constraints of other spec's dependencies to this spec."""
        other = self._autospec(other)

        if not self._dependencies or not other._dependencies:
            return False

        # TODO: might want more detail than this, e.g. specific deps
        # in violation. if this becomes a priority get rid of this
        # check and be more specific about what's wrong.
        if not other.satisfies_dependencies(self):
            raise UnsatisfiableDependencySpecError(other, self)

        # Handle common first-order constraints directly
        changed = False
        for name in self.common_dependencies(other):
            changed |= self[name].constrain(other[name], deps=False)

        # Update with additional constraints from other spec
        for name in other.dep_difference(self):
            dep_spec_copy = other.get_dependency(name)
            dep_copy = dep_spec_copy.spec
            deptypes = dep_spec_copy.deptypes
            self._add_dependency(dep_copy.copy(), deptypes)
            changed = True

        return changed

    def common_dependencies(self, other):
        """Return names of dependencies that self an other have in common."""
        # XXX(deptype): handle deptypes via deptype kwarg.
        common = set(
            s.name for s in self.traverse(root=False))
        common.intersection_update(
            s.name for s in other.traverse(root=False))
        return common

    def constrained(self, other, deps=True):
        """Return a constrained copy without modifying this spec."""
        clone = self.copy(deps=deps)
        clone.constrain(other, deps)
        return clone

    def dep_difference(self, other):
        """Returns dependencies in self that are not in other."""
        mine = set(s.name for s in self.traverse(root=False))
        mine.difference_update(
            s.name for s in other.traverse(root=False))
        return mine

    def _autospec(self, spec_like):
        """
        Used to convert arguments to specs.  If spec_like is a spec, returns
        it.  If it's a string, tries to parse a string.  If that fails, tries
        to parse a local spec from it (i.e. name is assumed to be self's name).
        """
        if isinstance(spec_like, spack.spec.Spec):
            return spec_like

        try:
            spec = spack.spec.Spec(spec_like)
            if not spec.name:
                raise SpecError(
                    "anonymous package -- this will always be handled")
            return spec
        except SpecError:
            return parse_anonymous_spec(spec_like, self.name)

    def satisfies(self, other, deps=True, strict=False):
        """Determine if this spec satisfies all constraints of another.

        There are two senses for satisfies:

          * `loose` (default): the absence of a constraint in self
            implies that it *could* be satisfied by other, so we only
            check that there are no conflicts with other for
            constraints that this spec actually has.

          * `strict`: strict means that we *must* meet all the
            constraints specified on other.
        """
        other = self._autospec(other)

        # A concrete provider can satisfy a virtual dependency.
        if not self.virtual and other.virtual:
            pkg = spack.repo.get(self.fullname)
            if pkg.provides(other.name):
                for provided, when_spec in pkg.provided.items():
                    if self.satisfies(when_spec, deps=False, strict=strict):
                        if provided.satisfies(other):
                            return True
            return False

        # Otherwise, first thing we care about is whether the name matches
        if self.name != other.name and self.name and other.name:
            return False

        # namespaces either match, or other doesn't require one.
        if (other.namespace is not None and
                self.namespace is not None and
                self.namespace != other.namespace):
            return False
        if self.versions and other.versions:
            if not self.versions.satisfies(other.versions, strict=strict):
                return False
        elif strict and (self.versions or other.versions):
            return False

        # None indicates no constraints when not strict.
        if self.compiler and other.compiler:
            if not self.compiler.satisfies(other.compiler, strict=strict):
                return False
        elif strict and (other.compiler and not self.compiler):
            return False

        var_strict = strict
        if (not self.name) or (not other.name):
            var_strict = True
        if not self.variants.satisfies(other.variants, strict=var_strict):
            return False

        # Architecture satisfaction is currently just string equality.
        # If not strict, None means unconstrained.
        sarch, oarch = self.architecture, other.architecture
        if sarch and oarch:
            if ((sarch.platform and
                 oarch.platform and
                 sarch.platform != oarch.platform) or

                (sarch.platform_os and
                 oarch.platform_os and
                 sarch.platform_os != oarch.platform_os) or

                (sarch.target and
                 oarch.target and
                 sarch.target != oarch.target)):
                return False

        elif strict and ((oarch and not sarch) or
                         (oarch.platform and not sarch.platform) or
                         (oarch.platform_os and not sarch.platform_os) or
                         (oarch.target and not sarch.target)):
            return False

        if not self.compiler_flags.satisfies(
                other.compiler_flags,
                strict=strict):
            return False

        # If we need to descend into dependencies, do it, otherwise we're done.
        if deps:
            deps_strict = strict
            if not (self.name and other.name):
                deps_strict = True
            return self.satisfies_dependencies(other, strict=deps_strict)
        else:
            return True

    def satisfies_dependencies(self, other, strict=False):
        """
        This checks constraints on common dependencies against each other.
        """
        other = self._autospec(other)

        if strict:
            if other._dependencies and not self._dependencies:
                return False

            if not all(dep in self._dependencies
                       for dep in other._dependencies):
                return False

        elif not self._dependencies or not other._dependencies:
            # if either spec doesn't restrict dependencies then both are
            # compatible.
            return True

        # Handle first-order constraints directly
        for name in self.common_dependencies(other):
            if not self[name].satisfies(other[name], deps=False):
                return False

        # For virtual dependencies, we need to dig a little deeper.
        self_index = ProviderIndex(self.traverse(), restrict=True)
        other_index = ProviderIndex(other.traverse(), restrict=True)

        # This handles cases where there are already providers for both vpkgs
        if not self_index.satisfies(other_index):
            return False

        # These two loops handle cases where there is an overly restrictive
        # vpkg in one spec for a provider in the other (e.g., mpi@3: is not
        # compatible with mpich2)
        for spec in self.virtual_dependencies():
            if (spec.name in other_index and
                    not other_index.providers_for(spec)):
                return False

        for spec in other.virtual_dependencies():
            if spec.name in self_index and not self_index.providers_for(spec):
                return False

        return True

    def virtual_dependencies(self):
        """Return list of any virtual deps in this spec."""
        return [spec for spec in self.traverse() if spec.virtual]

    def _dup(self, other, deps=True, cleardeps=True):
        """Copy the spec other into self.  This is an overwriting
           copy.  It does not copy any dependents (parents), but by default
           copies dependencies.

           To duplicate an entire DAG, call _dup() on the root of the DAG.

           Options:
           dependencies[=True]
               Whether deps should be copied too.  Set to False to copy a
               spec but not its dependencies.
        """
        # We don't count dependencies as changes here
        changed = True
        if hasattr(self, 'name'):
            changed = (self.name != other.name and
                       self.versions != other.versions and
                       self.architecture != other.architecture and
                       self.compiler != other.compiler and
                       self.variants != other.variants and
                       self._normal != other._normal and
                       self.concrete != other.concrete and
                       self.external != other.external and
                       self.external_module != other.external_module and
                       self.compiler_flags != other.compiler_flags)

        # Local node attributes get copied first.
        self.name = other.name
        self.versions = other.versions.copy()
        self.architecture = other.architecture
        self.compiler = other.compiler.copy() if other.compiler else None
        if cleardeps:
            self._dependents = DependencyMap()
            self._dependencies = DependencyMap()
        self.compiler_flags = other.compiler_flags.copy()
        self.variants = other.variants.copy()
        self.variants.spec = self
        self.external = other.external
        self.external_module = other.external_module
        self.namespace = other.namespace

        self.external = other.external
        self.external_module = other.external_module

        # If we copy dependencies, preserve DAG structure in the new spec
        if deps:
            # This copies the deps from other using _dup(deps=False)
            deptypes = alldeps
            if isinstance(deps, (tuple, list)):
                deptypes = deps
            new_nodes = other.flat_dependencies(deptypes=deptypes)
            new_nodes[self.name] = self

            stack = [other]
            while stack:
                cur_spec = stack.pop(0)
                new_spec = new_nodes[cur_spec.name]

                for depspec in cur_spec._dependencies.values():
                    if not any(d in deptypes for d in depspec.deptypes):
                        continue

                    stack.append(depspec.spec)

                    # XXX(deptype): add any new deptypes that may have appeared
                    #               here.
                    if depspec.spec.name not in new_spec._dependencies:
                        new_spec._add_dependency(
                            new_nodes[depspec.spec.name], depspec.deptypes)

        # These fields are all cached results of expensive operations.
        # If we preserved the original structure, we can copy them
        # safely. If not, they need to be recomputed.
        if deps is True or deps == alldeps:
            self._hash = other._hash
            self._cmp_key_cache = other._cmp_key_cache
            self._normal = other._normal
            self._concrete = other._concrete
        else:
            self._hash = None
            self._cmp_key_cache = None
            self._normal = False
            self._concrete = False

        return changed

    def copy(self, deps=True):
        """Return a copy of this spec.

        By default, returns a deep copy. To control how dependencies are
        copied, supply:

        deps=True:  deep copy

        deps=False: shallow copy (no dependencies)

        deps=('link', 'build'):
            only build and link dependencies.  Similar for other deptypes.

        """
        clone = Spec.__new__(Spec)
        clone._dup(self, deps=deps)
        return clone

    @property
    def version(self):
        if not self.versions.concrete:
            raise SpecError("Spec version is not concrete: " + str(self))
        return self.versions[0]

    def __getitem__(self, name):
        """Get a dependency from the spec by its name."""
        for spec in self.traverse():
            if spec.name == name:
                return spec

        if Spec.is_virtual(name):
            # TODO: this is a kind of kludgy way to find providers
            # TODO: should we just keep virtual deps in the DAG instead of
            # TODO: removing them on concretize?
            for spec in self.traverse():
                if spec.virtual:
                    continue
                if spec.package.provides(name):
                    return spec

        raise KeyError("No spec with name %s in %s" % (name, self))

    def __contains__(self, spec):
        """True if this spec satisfies the provided spec, or if any dependency
           does.  If the spec has no name, then we parse this one first.
        """
        spec = self._autospec(spec)
        for s in self.traverse():
            if s.satisfies(spec, strict=True):
                return True

        return False

    def sorted_deps(self):
        """Return a list of all dependencies sorted by name."""
        deps = self.flat_dependencies()
        return tuple(deps[name] for name in sorted(deps))

    def _eq_dag(self, other, vs, vo):
        """Recursive helper for eq_dag and ne_dag.  Does the actual DAG
           traversal."""
        vs.add(id(self))
        vo.add(id(other))

        if self.ne_node(other):
            return False

        if len(self._dependencies) != len(other._dependencies):
            return False

        ssorted = [self._dependencies[name].spec
                   for name in sorted(self._dependencies)]
        osorted = [other._dependencies[name].spec
                   for name in sorted(other._dependencies)]

        for s, o in zip(ssorted, osorted):
            visited_s = id(s) in vs
            visited_o = id(o) in vo

            # Check for duplicate or non-equal dependencies
            if visited_s != visited_o:
                return False

            # Skip visited nodes
            if visited_s or visited_o:
                continue

            # Recursive check for equality
            if not s._eq_dag(o, vs, vo):
                return False

        return True

    def eq_dag(self, other):
        """True if the full dependency DAGs of specs are equal"""
        return self._eq_dag(other, set(), set())

    def ne_dag(self, other):
        """True if the full dependency DAGs of specs are not equal"""
        return not self.eq_dag(other)

    def _cmp_node(self):
        """Comparison key for just *this node* and not its deps."""
        return (self.name,
                self.namespace,
                self.versions,
                self.variants,
                self.architecture,
                self.compiler,
                self.compiler_flags)

    def eq_node(self, other):
        """Equality with another spec, not including dependencies."""
        return self._cmp_node() == other._cmp_node()

    def ne_node(self, other):
        """Inequality with another spec, not including dependencies."""
        return self._cmp_node() != other._cmp_node()

    def _cmp_key(self):
        """This returns a key for the spec *including* DAG structure.

        The key is the concatenation of:
          1. A tuple describing this node in the DAG.
          2. The hash of each of this node's dependencies' cmp_keys.
        """
        if self._cmp_key_cache:
            return self._cmp_key_cache

        dep_tuple = tuple(
            (d.spec.name, hash(d.spec), tuple(sorted(d.deptypes)))
            for name, d in sorted(self._dependencies.items()))

        key = (self._cmp_node(), dep_tuple)
        if self._concrete:
            self._cmp_key_cache = key
        return key

    def colorized(self):
        return colorize_spec(self)

    def format(self, format_string='$_$@$%@+$+$=', **kwargs):
        """
        Prints out particular pieces of a spec, depending on what is
        in the format string.  The format strings you can provide are::

            $_   Package name
            $.   Full package name (with namespace)
            $@   Version with '@' prefix
            $%   Compiler with '%' prefix
            $%@  Compiler with '%' prefix & compiler version with '@' prefix
            $%+  Compiler with '%' prefix & compiler flags prefixed by name
            $%@+ Compiler, compiler version, and compiler flags with same
                 prefixes as above
            $+   Options
            $=   Architecture prefixed by 'arch='
            $#   7-char prefix of DAG hash with '-' prefix
            $$   $

        You can also use full-string versions, which elide the prefixes::

            ${PACKAGE}       Package name
            ${NAME}          (Also) Package name
            ${VERSION}       Version
            ${COMPILER}      Full compiler string
            ${COMPILERNAME}  Compiler name
            ${COMPILERVER}   Compiler version
            ${COMPILERFLAGS} Compiler flags
            ${OPTIONS}       Options
            ${ARCHITECTURE}  Architecture
            ${SHA1}          Dependencies 8-char sha1 prefix
            ${VARIANT:<value>:<iftrue>}
            ${DEP:<pkgName>:<piece>}
            ${HASH:len}      DAG hash with optional length specifier

            ${SPACK_ROOT}    The spack root directory
            ${SPACK_INSTALL} The default spack install directory,
                             ${SPACK_PREFIX}/opt
            ${PREFIX}        The package prefix

        Note these are case-insensitive: for example you can specify either
        ``${PACKAGE}`` or ``${package}``.

        Optionally you can provide a width, e.g. ``$20_`` for a 20-wide name.
        Like printf, you can provide '-' for left justification, e.g.
        ``$-20_`` for a left-justified name.

        Anything else is copied verbatim into the output stream.

        *Example:*  ``$_$@$+`` translates to the name, version, and options
        of the package, but no dependencies, arch, or compiler.

        TODO: allow, e.g., ``$6#`` to customize short hash length
        TODO: allow, e.g., ``$##`` for full hash.
        """
        color = kwargs.get('color', False)
        length = len(format_string)
        out = StringIO()
        named = escape = compiler = False
        named_str = fmt = ''
        nested_start = False

        def write(s, c):
            if color:
                f = color_formats[c] + cescape(s) + '@.'
                cwrite(f, stream=out, color=color)
            else:
                out.write(s)

        iterator = enumerate(format_string)
        for i, c in iterator:
            if escape:
                fmt = '%'
                if c == '-':
                    fmt += c
                    i, c = next(iterator)

                while c in '0123456789':
                    fmt += c
                    i, c = next(iterator)
                fmt += 's'

                if c == '_':
                    name = self.name if self.name else ''
                    out.write(fmt % name)
                elif c == '.':
                    out.write(fmt % self.fullname)
                elif c == '@':
                    if self.versions and self.versions != _any_version:
                        write(fmt % (c + str(self.versions)), c)
                elif c == '%':
                    if self.compiler:
                        write(fmt % (c + str(self.compiler.name)), c)
                    compiler = True
                elif c == '+':
                    if self.variants:
                        write(fmt % str(self.variants), c)
                elif c == '=':
                    if self.architecture and str(self.architecture):
                        write(fmt % (' arch' + c + str(self.architecture)), c)
                elif c == '#':
                    out.write('-' + fmt % (self.dag_hash(7)))
                elif c == '$':
                    if fmt != '%s':
                        raise ValueError("Can't use format width with $$.")
                    out.write('$')
                elif c == '{':
                    named = True
                    named_str = ''
                escape = False

            elif compiler:
                if c == '@':
                    if (self.compiler and self.compiler.versions and
                            self.compiler.versions != _any_version):
                        write(c + str(self.compiler.versions), '%')
                elif c == '+':
                    if self.compiler_flags:
                        write(fmt % str(self.compiler_flags), '%')
                    compiler = False
                elif c == '$':
                    escape = True
                    compiler = False
                else:
                    out.write(c)
                    compiler = False

            elif named:
                if c == '{':
                    if nested_start:
                        raise ValueError("Maximum nesting depth of 2 exceeded")
                    nested_start = True
                    named_str += c
                    continue
                if not c == '}':
                    if i == length - 1:
                        raise ValueError("Error: unterminated ${ in format:"
                                         "'%s'" % format_string)
                    named_str += c
                    continue
<<<<<<< HEAD
                elif nested_start:
                    nested_start = False
                    named_str += c
                    continue

                # Allow property identifiers to be case-insensitive
                section_id = named_str.upper()

                if section_id.startswith('DEP:'):
                    _, dep, dep_format = named_str.split(':', 2)
                    if dep in self:
                        out.write(self[dep].format(dep_format))
                    named = False
                    continue

                if section_id == 'PACKAGE' or section_id == 'NAME':
=======
                named_str = named_str.upper()
                if named_str == 'PACKAGE':
                    name = self.name if self.name else ''
>>>>>>> 4457c6a2
                    write(fmt % self.name, '@')
                elif section_id.startswith('VERSION'):
                    if section_id.startswith('VERSION:') and self.concrete:
                        _, specificity = named_str.split(':')
                        specificity = int(specificity)
                        version_str = str(self.version[:specificity])
                    elif self.versions and self.versions != _any_version:
                        version_str = str(self.versions)
                    else:
                        version_str = None

                    if version_str:
                        write(fmt % version_str, '@')
                elif section_id == 'COMPILER':
                    if self.compiler:
                        write(fmt % self.compiler, '%')
                elif section_id == 'COMPILERNAME':
                    if self.compiler:
                        write(fmt % self.compiler.name, '%')
<<<<<<< HEAD
                elif section_id == 'COMPILERVER':
=======
                elif named_str in ['COMPILERVER', 'COMPILERVERSION']:
>>>>>>> 4457c6a2
                    if self.compiler:
                        write(fmt % self.compiler.versions, '%')
                elif section_id == 'COMPILERFLAGS':
                    if self.compiler:
                        write(fmt % str(self.compiler_flags), '%')
                elif section_id == 'OPTIONS':
                    if self.variants:
                        write(fmt % str(self.variants), '+')
                elif section_id == 'ARCHITECTURE':
                    if self.architecture and str(self.architecture):
                        write(fmt % str(self.architecture), ' arch=')
                elif section_id == 'SHA1':
                    if self.dependencies:
                        out.write(fmt % str(self.dag_hash(7)))
                elif section_id.startswith('?'):
                    t = named_str.split(':')
                    _, check_spec, true_format = t[:3]
                    false_format = t[3] if len(t) > 3 else None
                    if self.satisfies(check_spec):
                        out.write(self.format(true_format))
                    elif false_format:
                        out.write(self.format(false_format))
                elif section_id == 'SPACK_ROOT':
                    out.write(fmt % spack.prefix)
                elif section_id == 'SPACK_INSTALL':
                    out.write(fmt % spack.store.root)
                elif section_id == 'PREFIX':
                    out.write(fmt % self.prefix)
                elif section_id.startswith('HASH'):
                    if section_id.startswith('HASH:'):
                        _, hashlen = named_str.split(':')
                        hashlen = int(hashlen)
                    else:
                        hashlen = None
                    out.write(fmt % (self.dag_hash(hashlen)))

                named = False

            elif c == '$':
                escape = True
                if i == length - 1:
                    raise ValueError("Error: unterminated $ in format: '%s'"
                                     % format_string)
            else:
                out.write(c)

        result = out.getvalue()
        return result

    def dep_string(self):
        return ''.join("^" + dep.format() for dep in self.sorted_deps())

    def __cmp__(self, other):
        # Package name sort order is not configurable, always goes alphabetical
        if self.name != other.name:
            return cmp(self.name, other.name)

        # Package version is second in compare order
        pkgname = self.name
        if self.versions != other.versions:
            return spack.pkgsort.version_compare(
                pkgname, self.versions, other.versions)

        # Compiler is third
        if self.compiler != other.compiler:
            return spack.pkgsort.compiler_compare(
                pkgname, self.compiler, other.compiler)

        # Variants
        if self.variants != other.variants:
            return spack.pkgsort.variant_compare(
                pkgname, self.variants, other.variants)

        # Target
        if self.architecture != other.architecture:
            return spack.pkgsort.architecture_compare(
                pkgname, self.architecture, other.architecture)

        # Dependency is not configurable
        if self._dependencies != other._dependencies:
            return -1 if self._dependencies < other._dependencies else 1

        # Equal specs
        return 0

    def __str__(self):
        return self.format() + self.dep_string()

    def _install_status(self):
        """Helper for tree to print DB install status."""
        if not self.concrete:
            return None
        try:
            record = spack.store.db.get_record(self)
            return record.installed
        except KeyError:
            return None

    def tree(self, **kwargs):
        """Prints out this spec and its dependencies, tree-formatted
           with indentation."""
        color = kwargs.pop('color', False)
        depth = kwargs.pop('depth', False)
        hashes = kwargs.pop('hashes', True)
        hlen = kwargs.pop('hashlen', None)
        install_status = kwargs.pop('install_status', True)
        cover = kwargs.pop('cover', 'nodes')
        indent = kwargs.pop('indent', 0)
        fmt = kwargs.pop('format', '$_$@$%@+$+$=')
        prefix = kwargs.pop('prefix', None)
        deptypes = kwargs.pop('deptypes', ('build', 'link'))
        check_kwargs(kwargs, self.tree)

        out = ""
        for d, node in self.traverse(
                order='pre', cover=cover, depth=True, deptypes=deptypes):
            if prefix is not None:
                out += prefix(node)
            out += " " * indent
            if depth:
                out += "%-4d" % d
            if install_status:
                status = node._install_status()
                if status is None:
                    out += "     "  # Package isn't installed
                elif status:
                    out += colorize("@g{[+]}  ", color=color)  # installed
                else:
                    out += colorize("@r{[-]}  ", color=color)  # missing

            if hashes:
                out += colorize('@K{%s}  ', color=color) % node.dag_hash(hlen)
            out += ("    " * d)
            if d > 0:
                out += "^"
            out += node.format(fmt, color=color) + "\n"
        return out

    def __repr__(self):
        return str(self)


#
# These are possible token types in the spec grammar.
#
HASH, DEP, AT, COLON, COMMA, ON, OFF, PCT, EQ, QT, ID = range(11)


class SpecLexer(spack.parse.Lexer):

    """Parses tokens that make up spack specs."""

    def __init__(self):
        super(SpecLexer, self).__init__([
            (r'/', lambda scanner, val: self.token(HASH,  val)),
            (r'\^', lambda scanner, val: self.token(DEP,   val)),
            (r'\@', lambda scanner, val: self.token(AT,    val)),
            (r'\:', lambda scanner, val: self.token(COLON, val)),
            (r'\,', lambda scanner, val: self.token(COMMA, val)),
            (r'\+', lambda scanner, val: self.token(ON,    val)),
            (r'\-', lambda scanner, val: self.token(OFF,   val)),
            (r'\~', lambda scanner, val: self.token(OFF,   val)),
            (r'\%', lambda scanner, val: self.token(PCT,   val)),
            (r'\=', lambda scanner, val: self.token(EQ,    val)),
            # This is more liberal than identifier_re (see above).
            # Checked by check_identifier() for better error messages.
            (r'([\"\'])(?:(?=(\\?))\2.)*?\1',
             lambda scanner, val: self.token(QT, val)),
            (r'\w[\w.-]*', lambda scanner, val: self.token(ID,    val)),
            (r'\s+', lambda scanner, val: None)])


# Lexer is always the same for every parser.
_lexer = SpecLexer()


class SpecParser(spack.parse.Parser):

    def __init__(self):
        super(SpecParser, self).__init__(_lexer)
        self.previous = None

    def do_parse(self):
        specs = []
        try:
            while self.next:
                # TODO: clean this parsing up a bit
                if self.previous:
                    specs.append(self.spec(self.previous.value))
                if self.accept(ID):
                    self.previous = self.token
                    if self.accept(EQ):
                        if not specs:
                            specs.append(self.spec(None))
                        if self.accept(QT):
                            self.token.value = self.token.value[1:-1]
                        else:
                            self.expect(ID)
                        specs[-1]._add_flag(
                            self.previous.value, self.token.value)
                    else:
                        specs.append(self.spec(self.previous.value))
                    self.previous = None
                elif self.accept(HASH):
                    specs.append(self.spec_by_hash())

                elif self.accept(DEP):
                    if not specs:
                        self.previous = self.token
                        specs.append(self.spec(None))
                        self.previous = None
                    if self.accept(HASH):
                        dep = self.spec_by_hash()
                    else:
                        self.expect(ID)
                        dep = self.spec(self.token.value)
                    # XXX(deptype): default deptypes
                    def_deptypes = ('build', 'link')
                    specs[-1]._add_dependency(dep, def_deptypes)

                else:
                    # Attempt to construct an anonymous spec, but check that
                    # the first token is valid
                    # TODO: Is this check even necessary, or will it all be Lex
                    # errors now?
                    specs.append(self.spec(None, True))

        except spack.parse.ParseError as e:
            raise SpecParseError(e)

        # If the spec has an os or a target and no platform, give it
        # the default platform
        for spec in specs:
            for s in spec.traverse():
                if s.architecture.os_string or s.architecture.target_string:
                    s._set_platform(spack.architecture.platform())
        return specs

    def parse_compiler(self, text):
        self.setup(text)
        return self.compiler()

    def spec_by_hash(self):
        self.expect(ID)

        specs = spack.store.db.query()
        matches = [spec for spec in specs if
                   spec.dag_hash()[:len(self.token.value)] == self.token.value]

        if not matches:
            tty.die("%s does not match any installed packages." %
                    self.token.value)

        if len(matches) != 1:
            raise AmbiguousHashError(
                "Multiple packages specify hash %s." % self.token.value,
                *matches)

        return matches[0]

    def spec(self, name, check_valid_token=False):
        """Parse a spec out of the input.  If a spec is supplied, then initialize
           and return it instead of creating a new one."""
        if name:
            spec_namespace, dot, spec_name = name.rpartition('.')
            if not spec_namespace:
                spec_namespace = None
            self.check_identifier(spec_name)
        else:
            spec_namespace = None
            spec_name = None

        # This will init the spec without calling __init__.
        spec = Spec.__new__(Spec)
        spec.name = spec_name
        spec.versions = VersionList()
        spec.variants = VariantMap(spec)
        spec.architecture = spack.architecture.Arch()
        spec.compiler = None
        spec.external = None
        spec.external_module = None
        spec.compiler_flags = FlagMap(spec)
        spec._dependents = DependencyMap()
        spec._dependencies = DependencyMap()
        spec.namespace = spec_namespace
        spec._hash = None
        spec._cmp_key_cache = None

        spec._normal = False
        spec._concrete = False

        # record this so that we know whether version is
        # unspecified or not.
        added_version = False

        if self.previous and self.previous.value == DEP:
            if self.accept(HASH):
                spec.add_dependency(self.spec_by_hash())
            else:
                self.expect(ID)
                if self.accept(EQ):
                    raise SpecParseError(spack.parse.ParseError(
                        "", "", "Expected dependency received anonymous spec"))
                spec.add_dependency(self.spec(self.token.value))

        while self.next:
            if self.accept(AT):
                vlist = self.version_list()
                for version in vlist:
                    spec._add_version(version)
                added_version = True
                check_valid_token = False

            elif self.accept(ON):
                spec._add_variant(self.variant(), True)
                check_valid_token = False

            elif self.accept(OFF):
                spec._add_variant(self.variant(), False)
                check_valid_token = False

            elif self.accept(PCT):
                spec._set_compiler(self.compiler())
                check_valid_token = False

            elif self.accept(ID):
                self.previous = self.token
                if self.accept(EQ):
                    if self.accept(QT):
                        self.token.value = self.token.value[1:-1]
                    else:
                        self.expect(ID)
                    spec._add_flag(self.previous.value, self.token.value)
                    self.previous = None
                else:
                    return spec

            else:
                if check_valid_token:
                    self.unexpected_token()
                break

        # If there was no version in the spec, consier it an open range
        if not added_version:
            spec.versions = VersionList(':')

        return spec

    def variant(self, name=None):
        # TODO: Make generalized variants possible
        if name:
            return name
        else:
            self.expect(ID)
            self.check_identifier()
            return self.token.value

    def version(self):
        start = None
        end = None
        if self.accept(ID):
            start = self.token.value

        if self.accept(COLON):
            if self.accept(ID):
                end = self.token.value
        elif start:
            # No colon, but there was a version.
            return Version(start)
        else:
            # No colon and no id: invalid version.
            self.next_token_error("Invalid version specifier")

        if start:
            start = Version(start)
        if end:
            end = Version(end)
        return VersionRange(start, end)

    def version_list(self):
        vlist = []
        vlist.append(self.version())
        while self.accept(COMMA):
            vlist.append(self.version())
        return vlist

    def compiler(self):
        self.expect(ID)
        self.check_identifier()

        compiler = CompilerSpec.__new__(CompilerSpec)
        compiler.name = self.token.value
        compiler.versions = VersionList()
        if self.accept(AT):
            vlist = self.version_list()
            for version in vlist:
                compiler._add_version(version)
        else:
            compiler.versions = VersionList(':')
        return compiler

    def check_identifier(self, id=None):
        """The only identifiers that can contain '.' are versions, but version
           ids are context-sensitive so we have to check on a case-by-case
           basis. Call this if we detect a version id where it shouldn't be.
        """
        if not id:
            id = self.token.value
        if '.' in id:
            self.last_token_error("Identifier cannot contain '.'")


def parse(string):
    """Returns a list of specs from an input string.
       For creating one spec, see Spec() constructor.
    """
    return SpecParser().parse(string)


def parse_anonymous_spec(spec_like, pkg_name):
    """Allow the user to omit the package name part of a spec if they
       know what it has to be already.

       e.g., provides('mpi@2', when='@1.9:') says that this package
       provides MPI-3 when its version is higher than 1.9.
    """
    if not isinstance(spec_like, (str, Spec)):
        raise TypeError('spec must be Spec or spec string.  Found %s'
                        % type(spec_like))

    if isinstance(spec_like, str):
        try:
            anon_spec = Spec(spec_like)
            if anon_spec.name != pkg_name:
                raise SpecParseError(spack.parse.ParseError(
                    "",
                    "",
                    "Expected anonymous spec for package %s but found spec for"
                    "package %s" % (pkg_name, anon_spec.name)))
        except SpecParseError:
            anon_spec = Spec(pkg_name + ' ' + spec_like)
            if anon_spec.name != pkg_name:
                raise ValueError(
                    "Invalid spec for package %s: %s" % (pkg_name, spec_like))
    else:
        anon_spec = spec_like.copy()

    if anon_spec.name != pkg_name:
        raise ValueError("Spec name '%s' must match package name '%s'"
                         % (anon_spec.name, pkg_name))

    return anon_spec


def base32_prefix_bits(hash_string, bits):
    """Return the first <bits> bits of a base32 string as an integer."""
    if bits > len(hash_string) * 5:
        raise ValueError("Too many bits! Requested %d bit prefix of '%s'."
                         % (bits, hash_string))

    hash_bytes = base64.b32decode(hash_string, casefold=True)
    return prefix_bits(hash_bytes, bits)


class SpecError(spack.error.SpackError):
    """Superclass for all errors that occur while constructing specs."""


class SpecParseError(SpecError):
    """Wrapper for ParseError for when we're parsing specs."""
    def __init__(self, parse_error):
        super(SpecParseError, self).__init__(parse_error.message)
        self.string = parse_error.string
        self.pos = parse_error.pos


class DuplicateDependencyError(SpecError):
    """Raised when the same dependency occurs in a spec twice."""


class DuplicateVariantError(SpecError):
    """Raised when the same variant occurs in a spec twice."""


class DuplicateCompilerSpecError(SpecError):
    """Raised when the same compiler occurs in a spec twice."""


class UnsupportedCompilerError(SpecError):
    """Raised when the user asks for a compiler spack doesn't know about."""
    def __init__(self, compiler_name):
        super(UnsupportedCompilerError, self).__init__(
            "The '%s' compiler is not yet supported." % compiler_name)


class UnknownVariantError(SpecError):
    """Raised when the same variant occurs in a spec twice."""
    def __init__(self, pkg, variant):
        super(UnknownVariantError, self).__init__(
            "Package %s has no variant %s!" % (pkg, variant))


class DuplicateArchitectureError(SpecError):
    """Raised when the same architecture occurs in a spec twice."""


class InconsistentSpecError(SpecError):
    """Raised when two nodes in the same spec DAG have inconsistent
       constraints."""


class InvalidDependencyError(SpecError):
    """Raised when a dependency in a spec is not actually a dependency
       of the package."""


class InvalidDependencyTypeError(SpecError):
    """Raised when a dependency type is not a legal Spack dep type."""


class NoProviderError(SpecError):
    """Raised when there is no package that provides a particular
       virtual dependency.
    """
    def __init__(self, vpkg):
        super(NoProviderError, self).__init__(
            "No providers found for virtual package: '%s'" % vpkg)
        self.vpkg = vpkg


class MultipleProviderError(SpecError):
    """Raised when there is no package that provides a particular
       virtual dependency.
    """
    def __init__(self, vpkg, providers):
        """Takes the name of the vpkg"""
        super(MultipleProviderError, self).__init__(
            "Multiple providers found for '%s': %s"
            % (vpkg, [str(s) for s in providers]))
        self.vpkg = vpkg
        self.providers = providers


class UnsatisfiableSpecError(SpecError):
    """Raised when a spec conflicts with package constraints.
       Provide the requirement that was violated when raising."""
    def __init__(self, provided, required, constraint_type):
        super(UnsatisfiableSpecError, self).__init__(
            "%s does not satisfy %s" % (provided, required))
        self.provided = provided
        self.required = required
        self.constraint_type = constraint_type


class UnsatisfiableSpecNameError(UnsatisfiableSpecError):
    """Raised when two specs aren't even for the same package."""
    def __init__(self, provided, required):
        super(UnsatisfiableSpecNameError, self).__init__(
            provided, required, "name")


class UnsatisfiableVersionSpecError(UnsatisfiableSpecError):
    """Raised when a spec version conflicts with package constraints."""
    def __init__(self, provided, required):
        super(UnsatisfiableVersionSpecError, self).__init__(
            provided, required, "version")


class UnsatisfiableCompilerSpecError(UnsatisfiableSpecError):
    """Raised when a spec comiler conflicts with package constraints."""
    def __init__(self, provided, required):
        super(UnsatisfiableCompilerSpecError, self).__init__(
            provided, required, "compiler")


class UnsatisfiableVariantSpecError(UnsatisfiableSpecError):
    """Raised when a spec variant conflicts with package constraints."""
    def __init__(self, provided, required):
        super(UnsatisfiableVariantSpecError, self).__init__(
            provided, required, "variant")


class UnsatisfiableCompilerFlagSpecError(UnsatisfiableSpecError):
    """Raised when a spec variant conflicts with package constraints."""
    def __init__(self, provided, required):
        super(UnsatisfiableCompilerFlagSpecError, self).__init__(
            provided, required, "compiler_flags")


class UnsatisfiableArchitectureSpecError(UnsatisfiableSpecError):
    """Raised when a spec architecture conflicts with package constraints."""
    def __init__(self, provided, required):
        super(UnsatisfiableArchitectureSpecError, self).__init__(
            provided, required, "architecture")


class UnsatisfiableProviderSpecError(UnsatisfiableSpecError):
    """Raised when a provider is supplied but constraints don't match
       a vpkg requirement"""
    def __init__(self, provided, required):
        super(UnsatisfiableProviderSpecError, self).__init__(
            provided, required, "provider")


# TODO: get rid of this and be more specific about particular incompatible
# dep constraints
class UnsatisfiableDependencySpecError(UnsatisfiableSpecError):
    """Raised when some dependency of constrained specs are incompatible"""
    def __init__(self, provided, required):
        super(UnsatisfiableDependencySpecError, self).__init__(
            provided, required, "dependency")


class SpackYAMLError(spack.error.SpackError):
    def __init__(self, msg, yaml_error):
        super(SpackYAMLError, self).__init__(msg, str(yaml_error))


class AmbiguousHashError(SpecError):
    def __init__(self, msg, *specs):
        super(AmbiguousHashError, self).__init__(msg)
        for spec in specs:
            print('    ', spec.format('$.$@$%@+$+$=$#'))<|MERGE_RESOLUTION|>--- conflicted
+++ resolved
@@ -2312,7 +2312,6 @@
                                          "'%s'" % format_string)
                     named_str += c
                     continue
-<<<<<<< HEAD
                 elif nested_start:
                     nested_start = False
                     named_str += c
@@ -2329,12 +2328,8 @@
                     continue
 
                 if section_id == 'PACKAGE' or section_id == 'NAME':
-=======
-                named_str = named_str.upper()
-                if named_str == 'PACKAGE':
                     name = self.name if self.name else ''
->>>>>>> 4457c6a2
-                    write(fmt % self.name, '@')
+                    write(fmt % name, '@')
                 elif section_id.startswith('VERSION'):
                     if section_id.startswith('VERSION:') and self.concrete:
                         _, specificity = named_str.split(':')
@@ -2353,11 +2348,7 @@
                 elif section_id == 'COMPILERNAME':
                     if self.compiler:
                         write(fmt % self.compiler.name, '%')
-<<<<<<< HEAD
-                elif section_id == 'COMPILERVER':
-=======
-                elif named_str in ['COMPILERVER', 'COMPILERVERSION']:
->>>>>>> 4457c6a2
+                elif section_id in ['COMPILERVER', 'COMPILERVERSION']:
                     if self.compiler:
                         write(fmt % self.compiler.versions, '%')
                 elif section_id == 'COMPILERFLAGS':
