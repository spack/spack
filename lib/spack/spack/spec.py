--- conflicted
+++ resolved
@@ -3028,24 +3028,23 @@
                         write(fmt % token_transform(str(self.variants)), '+')
                 elif named_str == 'ARCHITECTURE':
                     if self.architecture and str(self.architecture):
-<<<<<<< HEAD
-                        write(fmt % str(self.architecture), '=')
-                elif named_str == "PLATFORM":
-                    if self.architecture and str(self.architecture):
-                        write(fmt % str(self.architecture.platform),
-                              '=')
-                elif named_str == "TARGET":
-                    if self.architecture and str(self.architecture):
-                        write(fmt % str(self.architecture.target), '=')
-                elif named_str == "OS":
-                    if self.architecture and str(self.architecture):
-                        write(fmt % str(self.architecture.platform_os), '=')
-=======
                         write(
                             fmt % token_transform(str(self.architecture)),
                             '='
                         )
->>>>>>> b9d7903c
+                elif named_str == "PLATFORM":
+                    if self.architecture and str(self.architecture):
+                        write(fmt % token_transform(
+                            str(self.architecture.platform)),
+                              '=')
+                elif named_str == "TARGET":
+                    if self.architecture and str(self.architecture):
+                        write(fmt % token_transform(
+                            str(self.architecture.target)), '=')
+                elif named_str == "OS":
+                    if self.architecture and str(self.architecture):
+                        write(fmt % token_transform(
+                            str(self.architecture.platform_os)), '=')
                 elif named_str == 'SHA1':
                     if self.dependencies:
                         out.write(fmt % token_transform(str(self.dag_hash(7))))
