##############################################################################
# Copyright (c) 2013-2016, Lawrence Livermore National Security, LLC.
# Produced at the Lawrence Livermore National Laboratory.
#
# This file is part of Spack.
# Created by Todd Gamblin, tgamblin@llnl.gov, All rights reserved.
# LLNL-CODE-647188
#
# For details, see https://github.com/llnl/spack
# Please also see the LICENSE file for our notice and the LGPL.
#
# This program is free software; you can redistribute it and/or modify
# it under the terms of the GNU Lesser General Public License (as
# published by the Free Software Foundation) version 2.1, February 1999.
#
# This program is distributed in the hope that it will be useful, but
# WITHOUT ANY WARRANTY; without even the IMPLIED WARRANTY OF
# MERCHANTABILITY or FITNESS FOR A PARTICULAR PURPOSE. See the terms and
# conditions of the GNU Lesser General Public License for more details.
#
# You should have received a copy of the GNU Lesser General Public License
# along with this program; if not, write to the Free Software Foundation,
# Inc., 59 Temple Place, Suite 330, Boston, MA 02111-1307 USA
##############################################################################
"""
Spack allows very fine-grained control over how packages are installed and
over how they are built and configured.  To make this easy, it has its own
syntax for declaring a dependence.  We call a descriptor of a particular
package configuration a "spec".

The syntax looks like this:

.. code-block:: sh

    $ spack install mpileaks ^openmpi @1.2:1.4 +debug %intel @12.1 =bgqos_0
                    0        1        2        3      4      5     6

The first part of this is the command, 'spack install'.  The rest of the
line is a spec for a particular installation of the mpileaks package.

0. The package to install

1. A dependency of the package, prefixed by ^

2. A version descriptor for the package.  This can either be a specific
   version, like "1.2", or it can be a range of versions, e.g. "1.2:1.4".
   If multiple specific versions or multiple ranges are acceptable, they
   can be separated by commas, e.g. if a package will only build with
   versions 1.0, 1.2-1.4, and 1.6-1.8 of mavpich, you could say:

       depends_on("mvapich@1.0,1.2:1.4,1.6:1.8")

3. A compile-time variant of the package.  If you need openmpi to be
   built in debug mode for your package to work, you can require it by
   adding +debug to the openmpi spec when you depend on it.  If you do
   NOT want the debug option to be enabled, then replace this with -debug.

4. The name of the compiler to build with.

5. The versions of the compiler to build with.  Note that the identifier
   for a compiler version is the same '@' that is used for a package version.
   A version list denoted by '@' is associated with the compiler only if
   if it comes immediately after the compiler name.  Otherwise it will be
   associated with the current package spec.

6. The architecture to build with.  This is needed on machines where
   cross-compilation is required

Here is the EBNF grammar for a spec::

  spec-list    = { spec [ dep-list ] }
  dep_list     = { ^ spec }
  spec         = id [ options ]
  options      = { @version-list | +variant | -variant | ~variant |
                   %compiler | arch=architecture | [ flag ]=value}
  flag         = { cflags | cxxflags | fcflags | fflags | cppflags |
                   ldflags | ldlibs }
  variant      = id
  architecture = id
  compiler     = id [ version-list ]
  version-list = version [ { , version } ]
  version      = id | id: | :id | id:id
  id           = [A-Za-z0-9_][A-Za-z0-9_.-]*

Identifiers using the <name>=<value> command, such as architectures and
compiler flags, require a space before the name.

There is one context-sensitive part: ids in versions may contain '.', while
other ids may not.

There is one ambiguity: since '-' is allowed in an id, you need to put
whitespace space before -variant for it to be tokenized properly.  You can
either use whitespace, or you can just use ~variant since it means the same
thing.  Spack uses ~variant in directory names and in the canonical form of
specs to avoid ambiguity.  Both are provided because ~ can cause shell
expansion when it is the first character in an id typed on the command line.
"""
import base64
import hashlib
<<<<<<< HEAD
import imp
import sys
=======
import ctypes
>>>>>>> 481bc918
from StringIO import StringIO
from operator import attrgetter

from yaml.error import MarkedYAMLError

import llnl.util.tty as tty
from llnl.util.lang import *
from llnl.util.tty.color import *

import spack
import spack.architecture
import spack.store
import spack.compilers as compilers
import spack.error
import spack.parse
from spack.build_environment import get_path_from_module, load_module
from spack.util.prefix import Prefix
from spack.util.string import *
import spack.util.spack_yaml as syaml
import spack.util.spack_json as sjson
from spack.util.spack_yaml import syaml_dict
from spack.util.crypto import prefix_bits
from spack.version import *
from spack.provider_index import ProviderIndex

__all__ = [
    'Spec',
    'alldeps',
    'canonical_deptype',
    'validate_deptype',
    'parse',
    'parse_anonymous_spec',
    'SpecError',
    'SpecParseError',
    'DuplicateDependencyError',
    'DuplicateVariantError',
    'DuplicateCompilerSpecError',
    'UnsupportedCompilerError',
    'UnknownVariantError',
    'DuplicateArchitectureError',
    'InconsistentSpecError',
    'InvalidDependencyError',
    'InvalidDependencyTypeError',
    'NoProviderError',
    'MultipleProviderError',
    'UnsatisfiableSpecError',
    'UnsatisfiableSpecNameError',
    'UnsatisfiableVersionSpecError',
    'UnsatisfiableCompilerSpecError',
    'UnsatisfiableVariantSpecError',
    'UnsatisfiableCompilerFlagSpecError',
    'UnsatisfiableArchitectureSpecError',
    'UnsatisfiableProviderSpecError',
    'UnsatisfiableDependencySpecError',
    'AmbiguousHashError']

# Valid pattern for an identifier in Spack
identifier_re = r'\w[\w-]*'

# Convenient names for color formats so that other things can use them
compiler_color = '@g'
version_color = '@c'
architecture_color = '@m'
enabled_variant_color = '@B'
disabled_variant_color = '@r'
dependency_color = '@.'
hash_color = '@K'

"""This map determines the coloring of specs when using color output.
   We make the fields different colors to enhance readability.
   See spack.color for descriptions of the color codes. """
color_formats = {'%': compiler_color,
                 '@': version_color,
                 '=': architecture_color,
                 '+': enabled_variant_color,
                 '~': disabled_variant_color,
                 '^': dependency_color,
                 '#': hash_color}

"""Regex used for splitting by spec field separators."""
_separators = '[%s]' % ''.join(color_formats.keys())

"""Versionlist constant so we don't have to build a list
   every time we call str()"""
_any_version = VersionList([':'])

# Special types of dependencies.
alldeps = ('build', 'link', 'run')
norun   = ('link', 'build')
special_types = {
    'alldeps': alldeps,
    'all': alldeps,  # allow "all" as string but not symbol.
    'norun': norun,
}

legal_deps = tuple(special_types) + alldeps


def validate_deptype(deptype):
    if isinstance(deptype, str):
        if deptype not in legal_deps:
            raise InvalidDependencyTypeError(
                "Invalid dependency type: %s" % deptype)

    elif isinstance(deptype, (list, tuple)):
        for t in deptype:
            validate_deptype(t)

    elif deptype is None:
        raise InvalidDependencyTypeError("deptype cannot be None!")


def canonical_deptype(deptype):
    if deptype is None:
        return alldeps

    elif isinstance(deptype, str):
        return special_types.get(deptype, (deptype,))

    elif isinstance(deptype, (tuple, list)):
        return (sum((canonical_deptype(d) for d in deptype), ()))

    return deptype


def colorize_spec(spec):
    """Returns a spec colorized according to the colors specified in
       color_formats."""
    class insert_color:

        def __init__(self):
            self.last = None

        def __call__(self, match):
            # ignore compiler versions (color same as compiler)
            sep = match.group(0)
            if self.last == '%' and sep == '@':
                return cescape(sep)
            self.last = sep

            return '%s%s' % (color_formats[sep], cescape(sep))

    return colorize(re.sub(_separators, insert_color(), str(spec)) + '@.')


@key_ordering
class ArchSpec(object):
    """ The ArchSpec class represents an abstract architecture specification
        that a package should be built with.  At its core, each ArchSpec is
        comprised of three elements: a platform (e.g. Linux), an OS (e.g.
        RHEL6), and a target (e.g. x86_64).
    """

    # TODO: Formalize the specifications for architectures and then use
    # the appropriate parser here to read these specifications.
    def __init__(self, *args):
        to_attr_string = lambda s: str(s) if s and s != "None" else None

        self.platform, self.platform_os, self.target = (None, None, None)

        if len(args) == 1:
            spec_like = args[0]
            if isinstance(spec_like, ArchSpec):
                self._dup(spec_like)
            elif isinstance(spec_like, basestring):
                spec_fields = spec_like.split("-")

                if len(spec_fields) == 3:
                    self.platform, self.platform_os, self.target = tuple(
                        to_attr_string(f) for f in spec_fields)
                else:
                    raise ValueError("%s is an invalid arch spec" % spec_like)
        elif len(args) == 3:
            self.platform = to_attr_string(args[0])
            self.platform_os = to_attr_string(args[1])
            self.target = to_attr_string(args[2])
        elif len(args) != 0:
            raise TypeError("Can't make arch spec from %s" % args)

    def _autospec(self, spec_like):
        if isinstance(spec_like, ArchSpec):
            return spec_like
        return ArchSpec(spec_like)

    def _cmp_key(self):
        return (self.platform, self.platform_os, self.target)

    def _dup(self, other):
        self.platform = other.platform
        self.platform_os = other.platform_os
        self.target = other.target

    @property
    def platform(self):
        return self._platform

    @platform.setter
    def platform(self, value):
        """ The platform of the architecture spec will be verified as a
            supported Spack platform before it's set to ensure all specs
            refer to valid platforms.
        """
        value = str(value) if value is not None else None
        self._platform = value

    @property
    def platform_os(self):
        return self._platform_os

    @platform_os.setter
    def platform_os(self, value):
        """ The OS of the architecture spec will update the platform field
            if the OS is set to one of the reserved OS types so that the
            default OS type can be resolved.  Since the reserved OS
            information is only available for the host machine, the platform
            will assumed to be the host machine's platform.
        """
        value = str(value) if value is not None else None

        if value in spack.architecture.Platform.reserved_oss:
            curr_platform = str(spack.architecture.platform())
            self.platform = self.platform or curr_platform

            if self.platform != curr_platform:
                raise ValueError(
                    "Can't set arch spec OS to reserved value '%s' when the "
                    "arch platform (%s) isn't the current platform (%s)" %
                    (value, self.platform, curr_platform))

            spec_platform = spack.architecture.get_platform(self.platform)
            value = str(spec_platform.operating_system(value))

        self._platform_os = value

    @property
    def target(self):
        return self._target

    @target.setter
    def target(self, value):
        """ The target of the architecture spec will update the platform field
            if the target is set to one of the reserved target types so that
            the default target type can be resolved.  Since the reserved target
            information is only available for the host machine, the platform
            will assumed to be the host machine's platform.
        """
        value = str(value) if value is not None else None

        if value in spack.architecture.Platform.reserved_targets:
            curr_platform = str(spack.architecture.platform())
            self.platform = self.platform or curr_platform

            if self.platform != curr_platform:
                raise ValueError(
                    "Can't set arch spec target to reserved value '%s' when "
                    "the arch platform (%s) isn't the current platform (%s)" %
                    (value, self.platform, curr_platform))

            spec_platform = spack.architecture.get_platform(self.platform)
            value = str(spec_platform.target(value))

        self._target = value

    def satisfies(self, other, strict=False):
        other = self._autospec(other)
        sdict, odict = self.to_cmp_dict(), other.to_cmp_dict()

        if strict or self.concrete:
            return all(getattr(self, attr) == getattr(other, attr)
                       for attr in odict if odict[attr])
        else:
            return all(getattr(self, attr) == getattr(other, attr)
                       for attr in odict if sdict[attr] and odict[attr])

    def constrain(self, other):
        """ Projects all architecture fields that are specified in the given
            spec onto the instance spec if they're missing from the instance
            spec. This will only work if the two specs are compatible.
        """
        other = self._autospec(other)

        if not self.satisfies(other):
            raise UnsatisfiableArchitectureSpecError(self, other)

        constrained = False
        for attr, svalue in self.to_cmp_dict().iteritems():
            ovalue = getattr(other, attr)
            if svalue is None and ovalue is not None:
                setattr(self, attr, ovalue)
                constrained = True

        return constrained

    def copy(self):
        clone = ArchSpec.__new__(ArchSpec)
        clone._dup(self)
        return clone

    @property
    def concrete(self):
        return all(v for k, v in self.to_cmp_dict().iteritems())

    def to_cmp_dict(self):
        """Returns a dictionary that can be used for field comparison."""
        return dict([
            ('platform', self.platform),
            ('platform_os', self.platform_os),
            ('target', self.target)])

    def to_dict(self):
        d = syaml_dict([
            ('platform', self.platform),
            ('platform_os', self.platform_os),
            ('target', self.target)])
        return syaml_dict([('arch', d)])

    @staticmethod
    def from_dict(d):
        """Import an ArchSpec from raw YAML/JSON data.

        This routine implements a measure of compatibility with older
        versions of Spack.  Spack releases before 0.10 used a single
        string with no OS or platform identifiers.  We import old Spack
        architectures with platform ``spack09``, OS ``unknown``, and the
        old arch string as the target.

        Specs from `0.10` or later have a more fleshed out architecture
        descriptor with a platform, an OS, and a target.

        """
        if not isinstance(d['arch'], dict):
            return ArchSpec('spack09', 'unknown', d['arch'])

        d = d['arch']
        return ArchSpec(d['platform'], d['platform_os'], d['target'])

    def __str__(self):
        return "%s-%s-%s" % (self.platform, self.platform_os, self.target)

    def __repr__(self):
        return str(self)

    def __contains__(self, string):
        return string in str(self)


@key_ordering
class CompilerSpec(object):
    """The CompilerSpec field represents the compiler or range of compiler
       versions that a package should be built with.  CompilerSpecs have a
       name and a version list. """

    def __init__(self, *args):
        nargs = len(args)
        if nargs == 1:
            arg = args[0]
            # If there is one argument, it's either another CompilerSpec
            # to copy or a string to parse
            if isinstance(arg, basestring):
                c = SpecParser().parse_compiler(arg)
                self.name = c.name
                self.versions = c.versions

            elif isinstance(arg, CompilerSpec):
                self.name = arg.name
                self.versions = arg.versions.copy()

            else:
                raise TypeError(
                    "Can only build CompilerSpec from string or " +
                    "CompilerSpec. Found %s" % type(arg))

        elif nargs == 2:
            name, version = args
            self.name = name
            self.versions = VersionList()
            self.versions.add(ver(version))

        else:
            raise TypeError(
                "__init__ takes 1 or 2 arguments. (%d given)" % nargs)

    def _add_version(self, version):
        self.versions.add(version)

    def _autospec(self, compiler_spec_like):
        if isinstance(compiler_spec_like, CompilerSpec):
            return compiler_spec_like
        return CompilerSpec(compiler_spec_like)

    def satisfies(self, other, strict=False):
        other = self._autospec(other)
        return (self.name == other.name and
                self.versions.satisfies(other.versions, strict=strict))

    def constrain(self, other):
        """Intersect self's versions with other.

        Return whether the CompilerSpec changed.
        """
        other = self._autospec(other)

        # ensure that other will actually constrain this spec.
        if not other.satisfies(self):
            raise UnsatisfiableCompilerSpecError(other, self)

        return self.versions.intersect(other.versions)

    @property
    def concrete(self):
        """A CompilerSpec is concrete if its versions are concrete and there
           is an available compiler with the right version."""
        return self.versions.concrete

    @property
    def version(self):
        if not self.concrete:
            raise SpecError("Spec is not concrete: " + str(self))
        return self.versions[0]

    def copy(self):
        clone = CompilerSpec.__new__(CompilerSpec)
        clone.name = self.name
        clone.versions = self.versions.copy()
        return clone

    def _cmp_key(self):
        return (self.name, self.versions)

    def to_dict(self):
        d = syaml_dict([('name', self.name)])
        d.update(self.versions.to_dict())

        return syaml_dict([('compiler', d)])

    @staticmethod
    def from_dict(d):
        d = d['compiler']
        return CompilerSpec(d['name'], VersionList.from_dict(d))

    def __str__(self):
        out = self.name
        if self.versions and self.versions != _any_version:
            vlist = ",".join(str(v) for v in self.versions)
            out += "@%s" % vlist
        return out

    def __repr__(self):
        return str(self)


@key_ordering
class DependencySpec(object):
    """DependencySpecs connect two nodes in the DAG, and contain deptypes.

    Dependencies can be one (or more) of several types:

    - build: needs to be in the PATH at build time.
    - link: is linked to and added to compiler flags.
    - run: needs to be in the PATH for the package to run.

    Fields:
    - spec: Spec depended on by parent.
    - parent: Spec that depends on `spec`.
    - deptypes: list of strings, representing dependency relationships.
    """

    def __init__(self, parent, spec, deptypes):
        self.parent = parent
        self.spec = spec
        self.deptypes = tuple(sorted(set(deptypes)))

    def update_deptypes(self, deptypes):
        deptypes = tuple(sorted(set(deptypes)))
        changed = self.deptypes != deptypes
        self.deptypes = deptypes
        return changed

    def copy(self):
        return DependencySpec(self.parent, self.spec, self.deptypes)

    def _cmp_key(self):
        return (self.parent.name if self.parent else None,
                self.spec.name if self.spec else None,
                self.deptypes)

    def __str__(self):
        return "%s %s--> %s" % (self.parent.name if self.parent else None,
                                self.deptypes,
                                self.spec.name if self.spec else None)


@key_ordering
class VariantSpec(object):
    """Variants are named, build-time options for a package.  Names depend
       on the particular package being built, and each named variant can
       be enabled or disabled.
    """

    def __init__(self, name, value):
        self.name = name
        self.value = value

    def _cmp_key(self):
        return (self.name, self.value)

    def copy(self):
        return VariantSpec(self.name, self.value)

    def __str__(self):
        if type(self.value) == bool:
            return '{0}{1}'.format('+' if self.value else '~', self.name)
        else:
            return ' {0}={1}'.format(self.name, self.value)


class VariantMap(HashableMap):

    def __init__(self, spec):
        super(VariantMap, self).__init__()
        self.spec = spec

    def satisfies(self, other, strict=False):
        if strict or self.spec._concrete:
            return all(k in self and self[k].value == other[k].value
                       for k in other)
        else:
            return all(self[k].value == other[k].value
                       for k in other if k in self)

    def constrain(self, other):
        """Add all variants in other that aren't in self to self.

        Raises an error if any common variants don't match.
        Return whether the spec changed.
        """
        if other.spec._concrete:
            for k in self:
                if k not in other:
                    raise UnsatisfiableVariantSpecError(self[k], '<absent>')

        changed = False
        for k in other:
            if k in self:
                if self[k].value != other[k].value:
                    raise UnsatisfiableVariantSpecError(self[k], other[k])
            else:
                self[k] = other[k].copy()
                changed = True
        return changed

    @property
    def concrete(self):
        return self.spec._concrete or all(
            v in self for v in self.spec.package_class.variants)

    def copy(self):
        clone = VariantMap(None)
        for name, variant in self.items():
            clone[name] = variant.copy()
        return clone

    def __str__(self):
        sorted_keys = sorted(self.keys())
        return ''.join(str(self[key]) for key in sorted_keys)


_valid_compiler_flags = [
    'cflags', 'cxxflags', 'fflags', 'ldflags', 'ldlibs', 'cppflags']


class FlagMap(HashableMap):

    def __init__(self, spec):
        super(FlagMap, self).__init__()
        self.spec = spec

    def satisfies(self, other, strict=False):
        if strict or (self.spec and self.spec._concrete):
            return all(f in self and set(self[f]) == set(other[f])
                       for f in other)
        else:
            return all(set(self[f]) == set(other[f])
                       for f in other if (other[f] != [] and f in self))

    def constrain(self, other):
        """Add all flags in other that aren't in self to self.

        Return whether the spec changed.
        """
        if other.spec and other.spec._concrete:
            for k in self:
                if k not in other:
                    raise UnsatisfiableCompilerFlagSpecError(
                        self[k], '<absent>')

        changed = False
        for k in other:
            if k in self and not set(self[k]) <= set(other[k]):
                raise UnsatisfiableCompilerFlagSpecError(
                    ' '.join(f for f in self[k]),
                    ' '.join(f for f in other[k]))
            elif k not in self:
                self[k] = other[k]
                changed = True
        return changed

    @staticmethod
    def valid_compiler_flags():
        return _valid_compiler_flags

    @property
    def concrete(self):
        return all(flag in self for flag in _valid_compiler_flags)

    def copy(self):
        clone = FlagMap(None)
        for name, value in self.items():
            clone[name] = value
        return clone

    def _cmp_key(self):
        return tuple((k, tuple(v)) for k, v in sorted(self.iteritems()))

    def __str__(self):
        sorted_keys = filter(
            lambda flag: self[flag] != [], sorted(self.keys()))
        cond_symbol = ' ' if len(sorted_keys) > 0 else ''
        return cond_symbol + ' '.join(
            str(key) + '=\"' + ' '.join(
                str(f) for f in self[key]) + '\"' for key in sorted_keys)


class DependencyMap(HashableMap):

    """Each spec has a DependencyMap containing specs for its dependencies.
       The DependencyMap is keyed by name. """
    @property
    def concrete(self):
        return all((d.spec.concrete and d.deptypes)
                   for d in self.values())

    def __str__(self):
        return "{deps: %s}" % ', '.join(str(d) for d in sorted(self.values()))


@key_ordering
class Spec(object):

    def __init__(self, spec_like, *dep_like, **kwargs):
        # Copy if spec_like is a Spec.
        if isinstance(spec_like, Spec):
            self._dup(spec_like)
            return

        # Parse if the spec_like is a string.
        if not isinstance(spec_like, basestring):
            raise TypeError("Can't make spec out of %s" % type(spec_like))

        spec_list = SpecParser().parse(spec_like)
        if len(spec_list) > 1:
            raise ValueError("More than one spec in string: " + spec_like)
        if len(spec_list) < 1:
            raise ValueError("String contains no specs: " + spec_like)

        # Take all the attributes from the first parsed spec without copying.
        # This is safe b/c we throw out the parsed spec.  It's a bit nasty,
        # but it's nastier to implement the constructor so that the parser
        # writes directly into this Spec object.
        other = spec_list[0]
        self.name = other.name
        self.versions = other.versions
        self.architecture = other.architecture
        self.compiler = other.compiler
        self.compiler_flags = other.compiler_flags
        self.compiler_flags.spec = self
        self._dependencies = other._dependencies
        self._dependents = other._dependents
        self.variants = other.variants
        self.variants.spec = self
        self.namespace = other.namespace
        self._hash = other._hash
        self._cmp_key_cache = other._cmp_key_cache

        # Specs are by default not assumed to be normal, but in some
        # cases we've read them from a file want to assume normal.
        # This allows us to manipulate specs that Spack doesn't have
        # package.py files for.
        self._normal = kwargs.get('normal', False)
        self._concrete = kwargs.get('concrete', False)

        # Allow a spec to be constructed with an external path.
        self.external  = kwargs.get('external', None)
        self.external_module = kwargs.get('external_module', None)

        # This allows users to construct a spec DAG with literals.
        # Note that given two specs a and b, Spec(a) copies a, but
        # Spec(a, b) will copy a but just add b as a dep.
        deptypes = ()
        for dep in dep_like:
            if isinstance(dep, Spec):
                spec = dep
            elif isinstance(dep, (list, tuple)):
                # Literals can be deptypes -- if there are tuples in the
                # list, they will be used as deptypes for the following Spec.
                deptypes = tuple(dep)
                continue
            else:
                spec = Spec(dep)

            spec = dep if isinstance(dep, Spec) else Spec(dep)
            self._add_dependency(spec, deptypes)
            deptypes = ()

    def __getattr__(self, item):
        """Delegate to self.package if the attribute is not in the spec"""
        # This line is to avoid infinite recursion in case package is
        # not present among self attributes
        if item.endswith('libs'):
            return getattr(self.package, item)
        raise AttributeError(item)

    def get_dependency(self, name):
        dep = self._dependencies.get(name)
        if dep is not None:
            return dep
        raise InvalidDependencyError(
            self.name + " does not depend on " + comma_or(name))

    def _find_deps(self, where, deptype):
        deptype = canonical_deptype(deptype)

        return [dep for dep in where.values()
                if deptype and (not dep.deptypes or
                                any(d in deptype for d in dep.deptypes))]

    def dependencies(self, deptype=None):
        return [d.spec
                for d in self._find_deps(self._dependencies, deptype)]

    def dependents(self, deptype=None):
        return [d.parent
                for d in self._find_deps(self._dependents, deptype)]

    def dependencies_dict(self, deptype=None):
        return dict((d.spec.name, d)
                    for d in self._find_deps(self._dependencies, deptype))

    def dependents_dict(self, deptype=None):
        return dict((d.parent.name, d)
                    for d in self._find_deps(self._dependents, deptype))

    #
    # Private routines here are called by the parser when building a spec.
    #
    def _add_version(self, version):
        """Called by the parser to add an allowable version."""
        self.versions.add(version)

    def _add_variant(self, name, value):
        """Called by the parser to add a variant."""
        if name in self.variants:
            raise DuplicateVariantError(
                "Cannot specify variant '%s' twice" % name)
        if isinstance(value, basestring) and value.upper() == 'TRUE':
            value = True
        elif isinstance(value, basestring) and value.upper() == 'FALSE':
            value = False
        self.variants[name] = VariantSpec(name, value)

    def _add_flag(self, name, value):
        """Called by the parser to add a known flag.
        Known flags currently include "arch"
        """
        valid_flags = FlagMap.valid_compiler_flags()
        if name == 'arch' or name == 'architecture':
            parts = tuple(value.split('-'))
            plat, os, tgt = parts if len(parts) == 3 else (None, None, value)
            self._set_architecture(platform=plat, platform_os=os, target=tgt)
        elif name == 'platform':
            self._set_architecture(platform=value)
        elif name == 'os' or name == 'operating_system':
            self._set_architecture(platform_os=value)
        elif name == 'target':
            self._set_architecture(target=value)
        elif name in valid_flags:
            assert(self.compiler_flags is not None)
            self.compiler_flags[name] = value.split()
        else:
            self._add_variant(name, value)

    def _set_architecture(self, **kwargs):
        """Called by the parser to set the architecture."""
        arch_attrs = ['platform', 'platform_os', 'target']
        if self.architecture and self.architecture.concrete:
            raise DuplicateArchitectureError(
                "Spec for '%s' cannot have two architectures." % self.name)

        if not self.architecture:
            new_vals = tuple(kwargs.get(arg, None) for arg in arch_attrs)
            self.architecture = ArchSpec(*new_vals)
        else:
            new_attrvals = [(a, v) for a, v in kwargs.iteritems()
                            if a in arch_attrs]
            for new_attr, new_value in new_attrvals:
                if getattr(self.architecture, new_attr):
                    raise DuplicateArchitectureError(
                        "Spec for '%s' cannot have two '%s' specified "
                        "for its architecture" % (self.name, new_attr))
                else:
                    setattr(self.architecture, new_attr, new_value)

    def _set_compiler(self, compiler):
        """Called by the parser to set the compiler."""
        if self.compiler:
            raise DuplicateCompilerSpecError(
                "Spec for '%s' cannot have two compilers." % self.name)
        self.compiler = compiler

    def _add_dependency(self, spec, deptypes):
        """Called by the parser to add another spec as a dependency."""
        if spec.name in self._dependencies:
            raise DuplicateDependencyError(
                "Cannot depend on '%s' twice" % spec)

        # create an edge and add to parent and child
        dspec = DependencySpec(self, spec, deptypes)
        self._dependencies[spec.name] = dspec
        spec._dependents[self.name] = dspec

    #
    # Public interface
    #
    @property
    def fullname(self):
        return (
            ('%s.%s' % (self.namespace, self.name)) if self.namespace else
            (self.name if self.name else ''))

    @property
    def root(self):
        """Follow dependent links and find the root of this spec's DAG.
           In spack specs, there should be a single root (the package being
           installed).  This will throw an assertion error if that is not
           the case.
        """
        if not self._dependents:
            return self

        # If the spec has multiple dependents, ensure that they all
        # lead to the same place.  Spack shouldn't deal with any DAGs
        # with multiple roots, so something's wrong if we find one.
        depiter = iter(self._dependents.values())
        first_root = next(depiter).parent.root
        assert(all(first_root is d.parent.root for d in depiter))
        return first_root

    @property
    def package(self):
        return spack.repo.get(self)

    @property
    def package_class(self):
        """Internal package call gets only the class object for a package.
           Use this to just get package metadata.
        """
        return spack.repo.get_pkg_class(self.fullname)

    @property
    def virtual(self):
        """Right now, a spec is virtual if no package exists with its name.

           TODO: revisit this -- might need to use a separate namespace and
           be more explicit about this.
           Possible idea: just use conventin and make virtual deps all
           caps, e.g., MPI vs mpi.
        """
        return Spec.is_virtual(self.name)

    @staticmethod
    def is_virtual(name):
        """Test if a name is virtual without requiring a Spec."""
        return (name is not None) and (not spack.repo.exists(name))

    @property
    def concrete(self):
        """A spec is concrete if it can describe only ONE build of a package.
           If any of the name, version, architecture, compiler,
           variants, or depdenencies are ambiguous,then it is not concrete.
        """
        if self._concrete:
            return True

        self._concrete = bool(not self.virtual and
                              self.namespace is not None and
                              self.versions.concrete and
                              self.variants.concrete and
                              self.architecture and
                              self.architecture.concrete and
                              self.compiler and self.compiler.concrete and
                              self.compiler_flags.concrete and
                              self._dependencies.concrete)
        return self._concrete

    def traverse(self, **kwargs):
        direction = kwargs.get('direction', 'children')
        depth = kwargs.get('depth', False)

        get_spec = lambda s: s.spec
        if direction == 'parents':
            get_spec = lambda s: s.parent

        if depth:
            for d, dspec in self.traverse_edges(**kwargs):
                yield d, get_spec(dspec)
        else:
            for dspec in self.traverse_edges(**kwargs):
                yield get_spec(dspec)

    def traverse_edges(self, visited=None, d=0, deptype=None,
                       deptype_query=None, dep_spec=None, **kwargs):
        """Generic traversal of the DAG represented by this spec.
           This will yield each node in the spec.  Options:

           order    [=pre|post]
               Order to traverse spec nodes. Defaults to preorder traversal.
               Options are:

               'pre':  Pre-order traversal; each node is yielded before its
                       children in the dependency DAG.
               'post': Post-order  traversal; each node is yielded after its
                       children in the dependency DAG.

           cover    [=nodes|edges|paths]
               Determines how extensively to cover the dag.  Possible values:

               'nodes': Visit each node in the dag only once.  Every node
                        yielded by this function will be unique.
               'edges': If a node has been visited once but is reached along a
                        new path from the root, yield it but do not descend
                        into it.  This traverses each 'edge' in the DAG once.
               'paths': Explore every unique path reachable from the root.
                        This descends into visited subtrees and will yield
                        nodes twice if they're reachable by multiple paths.

           depth    [=False]
               Defaults to False.  When True, yields not just nodes in the
               spec, but also their depth from the root in a (depth, node)
               tuple.

           key   [=id]
               Allow a custom key function to track the identity of nodes
               in the traversal.

           root     [=True]
               If False, this won't yield the root node, just its descendents.

           direction [=children|parents]
               If 'children', does a traversal of this spec's children.  If
               'parents', traverses upwards in the DAG towards the root.

        """
        # get initial values for kwargs
        depth = kwargs.get('depth', False)
        key_fun = kwargs.get('key', id)
        if isinstance(key_fun, basestring):
            key_fun = attrgetter(key_fun)
        yield_root = kwargs.get('root', True)
        cover = kwargs.get('cover', 'nodes')
        direction = kwargs.get('direction', 'children')
        order = kwargs.get('order', 'pre')

        deptype = canonical_deptype(deptype)
        if deptype_query is None:
            deptype_query = ('link', 'run')

        # Make sure kwargs have legal values; raise ValueError if not.
        def validate(name, val, allowed_values):
            if val not in allowed_values:
                raise ValueError("Invalid value for %s: %s.  Choices are %s"
                                 % (name, val, ",".join(allowed_values)))
        validate('cover',     cover,     ('nodes', 'edges', 'paths'))
        validate('direction', direction, ('children', 'parents'))
        validate('order',     order,     ('pre', 'post'))

        if visited is None:
            visited = set()
        key = key_fun(self)

        # Node traversal does not yield visited nodes.
        if key in visited and cover == 'nodes':
            return

        def return_val(dspec):
            if not dspec:
                # make a fake dspec for the root.
                if direction == 'parents':
                    dspec = DependencySpec(self, None, ())
                else:
                    dspec = DependencySpec(None, self, ())
            return (d, dspec) if depth else dspec

        yield_me = yield_root or d > 0

        # Preorder traversal yields before successors
        if yield_me and order == 'pre':
            yield return_val(dep_spec)

        # Edge traversal yields but skips children of visited nodes
        if not (key in visited and cover == 'edges'):
            # This code determines direction and yields the children/parents
            if direction == 'children':
                successors = self.dependencies_dict(deptype)
                succ = lambda s: s.spec
            elif direction == 'parents':
                successors = self.dependents_dict(deptype)
                succ = lambda s: s.parent
            else:
                raise ValueError('Invalid traversal direction: %s' % direction)

            visited.add(key)
            for name, dspec in sorted(successors.items()):
                child = successors[name]
                children = succ(child).traverse_edges(
                    visited,
                    d=(d + 1),
                    deptype=deptype,
                    deptype_query=deptype_query,
                    dep_spec=dspec,
                    **kwargs)
                for elt in children:
                    yield elt

        # Postorder traversal yields after successors
        if yield_me and order == 'post':
            yield return_val(dep_spec)

    @property
    def short_spec(self):
        """Returns a version of the spec with the dependencies hashed
           instead of completely enumerated."""
        return self.format('$_$@$%@$+$=$#')

    @property
    def cshort_spec(self):
        """Returns a version of the spec with the dependencies hashed
           instead of completely enumerated."""
        return self.format('$_$@$%@$+$=$#', color=True)

    @property
    def prefix(self):
        return Prefix(spack.store.layout.path_for_spec(self))

    def dag_hash(self, length=None):
        """Return a hash of the entire spec DAG, including connectivity."""
        if self._hash:
            return self._hash[:length]
        else:
            yaml_text = syaml.dump(
                self.to_node_dict(), default_flow_style=True, width=sys.maxint)
            sha = hashlib.sha1(yaml_text)
            b32_hash = base64.b32encode(sha.digest()).lower()
            if self.concrete:
                self._hash = b32_hash
            return b32_hash[:length]

    def dag_hash_bit_prefix(self, bits):
        """Get the first <bits> bits of the DAG hash as an integer type."""
        return base32_prefix_bits(self.dag_hash(), bits)

    def to_node_dict(self):
        d = syaml_dict()

        if self.versions:
            d.update(self.versions.to_dict())

        if self.architecture:
            d.update(self.architecture.to_dict())

        if self.compiler:
            d.update(self.compiler.to_dict())

        if self.namespace:
            d['namespace'] = self.namespace

        params = syaml_dict(sorted(
            (name, v.value) for name, v in self.variants.items()))
        params.update(sorted(self.compiler_flags.items()))
        if params:
            d['parameters'] = params

        # TODO: restore build dependencies here once we have less picky
        # TODO: concretization.
        deps = self.dependencies_dict(deptype=('link', 'run'))
        if deps:
            d['dependencies'] = syaml_dict([
                (name,
                 syaml_dict([
                     ('hash', dspec.spec.dag_hash()),
                     ('type', sorted(str(s) for s in dspec.deptypes))])
                 ) for name, dspec in sorted(deps.items())
            ])

        return syaml_dict([(self.name, d)])

    def to_dict(self):
        node_list = []
        for s in self.traverse(order='pre', deptype=('link', 'run')):
            node = s.to_node_dict()
            node[s.name]['hash'] = s.dag_hash()
            node_list.append(node)

        return syaml_dict([('spec', node_list)])

    def to_yaml(self, stream=None):
        return syaml.dump(
            self.to_dict(), stream=stream, default_flow_style=False)

    def to_json(self, stream=None):
        return sjson.dump(self.to_dict(), stream)

    @staticmethod
    def from_node_dict(node):
        name = next(iter(node))
        node = node[name]

        spec = Spec(name)
        spec.namespace = node.get('namespace', None)
        spec._hash = node.get('hash', None)

        if 'version' in node or 'versions' in node:
            spec.versions = VersionList.from_dict(node)

        if 'arch' in node:
            spec.architecture = ArchSpec.from_dict(node)

        if 'compiler' in node:
            spec.compiler = CompilerSpec.from_dict(node)
        else:
            spec.compiler = None

        if 'parameters' in node:
            for name, value in node['parameters'].items():
                if name in _valid_compiler_flags:
                    spec.compiler_flags[name] = value
                else:
                    spec.variants[name] = VariantSpec(name, value)

        elif 'variants' in node:
            for name, value in node['variants'].items():
                spec.variants[name] = VariantSpec(name, value)
            for name in FlagMap.valid_compiler_flags():
                spec.compiler_flags[name] = []

        # Don't read dependencies here; from_node_dict() is used by
        # from_yaml() to read the root *and* each dependency spec.

        return spec

    @staticmethod
    def read_yaml_dep_specs(dependency_dict):
        """Read the DependencySpec portion of a YAML-formatted Spec.

        This needs to be backward-compatible with older spack spec
        formats so that reindex will work on old specs/databases.
        """
        for dep_name, elt in dependency_dict.items():
            if isinstance(elt, basestring):
                # original format, elt is just the dependency hash.
                dag_hash, deptypes = elt, ['build', 'link']
            elif isinstance(elt, tuple):
                # original deptypes format: (used tuples, not future-proof)
                dag_hash, deptypes = elt
            elif isinstance(elt, dict):
                # new format: elements of dependency spec are keyed.
                dag_hash, deptypes = elt['hash'], elt['type']
            else:
                raise SpecError("Couldn't parse dependency types in spec.")

            yield dep_name, dag_hash, list(deptypes)

    @staticmethod
    def from_dict(data):
        """Construct a spec from YAML.

        Parameters:
        data -- a nested dict/list data structure read from YAML or JSON.
        """
        nodes = data['spec']

        # Read nodes out of list.  Root spec is the first element;
        # dependencies are the following elements.
        dep_list = [Spec.from_node_dict(node) for node in nodes]
        if not dep_list:
            raise SpecError("YAML spec contains no nodes.")
        deps = dict((spec.name, spec) for spec in dep_list)
        spec = dep_list[0]

        for node in nodes:
            # get dependency dict from the node.
            name = next(iter(node))

            if 'dependencies' not in node[name]:
                continue

            yaml_deps = node[name]['dependencies']
            for dname, dhash, dtypes in Spec.read_yaml_dep_specs(yaml_deps):
                # Fill in dependencies by looking them up by name in deps dict
                deps[name]._dependencies[dname] = DependencySpec(
                    deps[name], deps[dname], dtypes)

        return spec

    @staticmethod
    def from_yaml(stream):
        """Construct a spec from YAML.

        Parameters:
        stream -- string or file object to read from.
        """
        try:
            data = syaml.load(stream)
            return Spec.from_dict(data)
        except MarkedYAMLError as e:
            raise syaml.SpackYAMLError("error parsing YAML spec:", str(e))

    @staticmethod
    def from_json(stream):
        """Construct a spec from JSON.

        Parameters:
        stream -- string or file object to read from.
        """
        try:
            data = sjson.load(stream)
            return Spec.from_dict(data)
        except Exception as e:
            raise sjson.SpackJSONError("error parsing JSON spec:", str(e))

    def _concretize_helper(self, presets=None, visited=None):
        """Recursive helper function for concretize().
           This concretizes everything bottom-up.  As things are
           concretized, they're added to the presets, and ancestors
           will prefer the settings of their children.
        """
        if presets is None:
            presets = {}
        if visited is None:
            visited = set()

        if self.name in visited:
            return False

        changed = False

        # Concretize deps first -- this is a bottom-up process.
        for name in sorted(self._dependencies.keys()):
            changed |= self._dependencies[
                name].spec._concretize_helper(presets, visited)

        if self.name in presets:
            changed |= self.constrain(presets[self.name])
        else:
            # Concretize virtual dependencies last.  Because they're added
            # to presets below, their constraints will all be merged, but we'll
            # still need to select a concrete package later.
            if not self.virtual:
                changed |= any(
                    (spack.concretizer.concretize_architecture(self),
                     spack.concretizer.concretize_compiler(self),
                     spack.concretizer.concretize_compiler_flags(
                         self),  # has to be concretized after compiler
                     spack.concretizer.concretize_version(self),
                     spack.concretizer.concretize_variants(self)))
            presets[self.name] = self

        visited.add(self.name)
        return changed

    def _replace_with(self, concrete):
        """Replace this virtual spec with a concrete spec."""
        assert(self.virtual)
        for name, dep_spec in self._dependents.items():
            dependent = dep_spec.parent
            deptypes = dep_spec.deptypes

            # remove self from all dependents.
            del dependent._dependencies[self.name]

            # add the replacement, unless it is already a dep of dependent.
            if concrete.name not in dependent._dependencies:
                dependent._add_dependency(concrete, deptypes)

    def _expand_virtual_packages(self):
        """Find virtual packages in this spec, replace them with providers,
           and normalize again to include the provider's (potentially virtual)
           dependencies.  Repeat until there are no virtual deps.

           Precondition: spec is normalized.

           .. todo::

              If a provider depends on something that conflicts with
              other dependencies in the spec being expanded, this can
              produce a conflicting spec.  For example, if mpich depends
              on hwloc@:1.3 but something in the spec needs hwloc1.4:,
              then we should choose an MPI other than mpich.  Cases like
              this are infrequent, but should implement this before it is
              a problem.
        """
        # Make an index of stuff this spec already provides
        # XXX(deptype): 'link' and 'run'?
        self_index = ProviderIndex(self.traverse(), restrict=True)
        changed = False
        done = False

        while not done:
            done = True
            # XXX(deptype): 'link' and 'run'?
            for spec in list(self.traverse()):
                replacement = None
                if spec.virtual:
                    replacement = self._find_provider(spec, self_index)
                    if replacement:
                        # TODO: may break if in-place on self but
                        # shouldn't happen if root is traversed first.
                        spec._replace_with(replacement)
                        done = False
                        break

                if not replacement:
                    # Get a list of possible replacements in order of
                    # preference.
                    candidates = spack.concretizer.choose_virtual_or_external(
                        spec)

                    # Try the replacements in order, skipping any that cause
                    # satisfiability problems.
                    for replacement in candidates:
                        if replacement is spec:
                            break

                        # Replace spec with the candidate and normalize
                        copy = self.copy()
                        copy[spec.name]._dup(replacement.copy(deps=False))

                        try:
                            # If there are duplicate providers or duplicate
                            # provider deps, consolidate them and merge
                            # constraints.
                            copy.normalize(force=True)
                            break
                        except SpecError:
                            # On error, we'll try the next replacement.
                            continue

                # If replacement is external then trim the dependencies
                if replacement.external or replacement.external_module:
                    if (spec._dependencies):
                        changed = True
                        spec._dependencies = DependencyMap()
                    replacement._dependencies = DependencyMap()
                    replacement.architecture = self.architecture

                # TODO: could this and the stuff in _dup be cleaned up?
                def feq(cfield, sfield):
                    return (not cfield) or (cfield == sfield)

                if replacement is spec or (
                        feq(replacement.name, spec.name) and
                        feq(replacement.versions, spec.versions) and
                        feq(replacement.compiler, spec.compiler) and
                        feq(replacement.architecture, spec.architecture) and
                        feq(replacement._dependencies, spec._dependencies) and
                        feq(replacement.variants, spec.variants) and
                        feq(replacement.external, spec.external) and
                        feq(replacement.external_module,
                            spec.external_module)):
                    continue
                # Refine this spec to the candidate. This uses
                # replace_with AND dup so that it can work in
                # place. TODO: make this more efficient.
                if spec.virtual:
                    spec._replace_with(replacement)
                    changed = True
                if spec._dup(replacement, deps=False, cleardeps=False):
                    changed = True

                self_index.update(spec)
                done = False
                break

        return changed

    def concretize(self):
        """A spec is concrete if it describes one build of a package uniquely.
           This will ensure that this spec is concrete.

           If this spec could describe more than one version, variant, or build
           of a package, this will add constraints to make it concrete.

           Some rigorous validation and checks are also performed on the spec.
           Concretizing ensures that it is self-consistent and that it's
           consistent with requirements of its pacakges.  See flatten() and
           normalize() for more details on this.
        """
        if not self.name:
            raise SpecError("Attempting to concretize anonymous spec")

        if self._concrete:
            return

        changed = True
        force = False

        while changed:
            changes = (self.normalize(force),
                       self._expand_virtual_packages(),
                       self._concretize_helper())
            changed = any(changes)
            force = True

        for s in self.traverse(deptype_query=alldeps):
            # After concretizing, assign namespaces to anything left.
            # Note that this doesn't count as a "change".  The repository
            # configuration is constant throughout a spack run, and
            # normalize and concretize evaluate Packages using Repo.get(),
            # which respects precedence.  So, a namespace assignment isn't
            # changing how a package name would have been interpreted and
            # we can do it as late as possible to allow as much
            # compatibility across repositories as possible.
            if s.namespace is None:
                s.namespace = spack.repo.repo_for_pkg(s.name).namespace

        for s in self.traverse(root=False):
            if s.external_module:
                compiler = spack.compilers.compiler_for_spec(
                    s.compiler, s.architecture)
                for mod in compiler.modules:
                    load_module(mod)

                s.external = get_path_from_module(s.external_module)

        # Mark everything in the spec as concrete, as well.
        self._mark_concrete()

    def _mark_concrete(self, value=True):
        """Mark this spec and its dependencies as concrete.

        Only for internal use -- client code should use "concretize"
        unless there is a need to force a spec to be concrete.
        """
        for s in self.traverse(deptype_query=alldeps):
            s._normal = value
            s._concrete = value

    def concretized(self):
        """This is a non-destructive version of concretize().  First clones,
           then returns a concrete version of this package without modifying
           this package. """
        clone = self.copy()
        clone.concretize()
        return clone

    def flat_dependencies(self, **kwargs):
        """Return a DependencyMap containing all of this spec's
           dependencies with their constraints merged.

           If copy is True, returns merged copies of its dependencies
           without modifying the spec it's called on.

           If copy is False, clears this spec's dependencies and
           returns them.
        """
        copy = kwargs.get('copy', True)
        deptype_query = kwargs.get('deptype_query')

        flat_deps = {}
        try:
            deptree = self.traverse(root=False, deptype_query=deptype_query)
            for spec in deptree:

                if spec.name not in flat_deps:
                    if copy:
                        spec = spec.copy(deps=False)
                    flat_deps[spec.name] = spec
                else:
                    flat_deps[spec.name].constrain(spec)

            if not copy:
                for spec in flat_deps.values():
                    spec._dependencies.clear()
                    spec._dependents.clear()
                self._dependencies.clear()

            return flat_deps

        except UnsatisfiableSpecError as e:
            # Here, the DAG contains two instances of the same package
            # with inconsistent constraints.  Users cannot produce
            # inconsistent specs like this on the command line: the
            # parser doesn't allow it. Spack must be broken!
            raise InconsistentSpecError("Invalid Spec DAG: %s" % e.message)

    def index(self, deptype=None):
        """Return DependencyMap that points to all the dependencies in this
           spec."""
        dm = DependencyMap()
        for spec in self.traverse(deptype=deptype):
            dm[spec.name] = spec
        return dm

    def _evaluate_dependency_conditions(self, name):
        """Evaluate all the conditions on a dependency with this name.

        If the package depends on <name> in this configuration, return
        the dependency.  If no conditions are True (and we don't
        depend on it), return None.
        """
        pkg = spack.repo.get(self.fullname)
        conditions = pkg.dependencies[name]

        # evaluate when specs to figure out constraints on the dependency.
        dep = None
        for when_spec, dep_spec in conditions.items():
            sat = self.satisfies(when_spec, strict=True)
            if sat:
                if dep is None:
                    dep = Spec(name)
                try:
                    dep.constrain(dep_spec)
                except UnsatisfiableSpecError as e:
                    e.message = ("Conflicting conditional dependencies on"
                                 "package %s for spec %s" % (self.name, self))
                    raise e
        return dep

    def _find_provider(self, vdep, provider_index):
        """Find provider for a virtual spec in the provider index.
           Raise an exception if there is a conflicting virtual
           dependency already in this spec.
        """
        assert(vdep.virtual)
        providers = provider_index.providers_for(vdep)

        # If there is a provider for the vpkg, then use that instead of
        # the virtual package.
        if providers:
            # Remove duplicate providers that can concretize to the same
            # result.
            for provider in providers:
                for spec in providers:
                    if spec is not provider and provider.satisfies(spec):
                        providers.remove(spec)
            # Can't have multiple providers for the same thing in one spec.
            if len(providers) > 1:
                raise MultipleProviderError(vdep, providers)
            return providers[0]
        else:
            # The user might have required something insufficient for
            # pkg_dep -- so we'll get a conflict.  e.g., user asked for
            # mpi@:1.1 but some package required mpi@2.1:.
            required = provider_index.providers_for(vdep.name)
            if len(required) > 1:
                raise MultipleProviderError(vdep, required)
            elif required:
                raise UnsatisfiableProviderSpecError(required[0], vdep)

    def _merge_dependency(self, dep, deptypes, visited, spec_deps,
                          provider_index):
        """Merge the dependency into this spec.

        This is the core of normalize().  There are some basic steps:

          * If dep is virtual, evaluate whether it corresponds to an
            existing concrete dependency, and merge if so.

          * If it's real and it provides some virtual dep, see if it provides
            what some virtual dependency wants and merge if so.

          * Finally, if none of the above, merge dependency and its
            constraints into this spec.

        This method returns True if the spec was changed, False otherwise.
        """
        changed = False

        # If it's a virtual dependency, try to find an existing
        # provider in the spec, and merge that.
        if dep.virtual:
            visited.add(dep.name)
            provider = self._find_provider(dep, provider_index)
            if provider:
                dep = provider
        else:
            index = ProviderIndex([dep], restrict=True)
            for vspec in (v for v in spec_deps.values() if v.virtual):
                if index.providers_for(vspec):
                    vspec._replace_with(dep)
                    del spec_deps[vspec.name]
                    changed = True
                else:
                    required = index.providers_for(vspec.name)
                    if required:
                        raise UnsatisfiableProviderSpecError(required[0], dep)
            provider_index.update(dep)

        # If the spec isn't already in the set of dependencies, clone
        # it from the package description.
        if dep.name not in spec_deps:
            spec_deps[dep.name] = dep.copy()
            changed = True
        else:
            dspec = spec_deps[dep.name]
            if self.name not in dspec._dependents:
                self._add_dependency(dspec, deptypes)
            else:
                dependent = dspec._dependents[self.name]
                changed = dependent.update_deptypes(deptypes)

        # Constrain package information with spec info
        try:
            changed |= spec_deps[dep.name].constrain(dep)

        except UnsatisfiableSpecError as e:
            e.message = "Invalid spec: '%s'. "
            e.message += "Package %s requires %s %s, but spec asked for %s"
            e.message %= (spec_deps[dep.name], dep.name,
                          e.constraint_type, e.required, e.provided)
            raise e

        # Add merged spec to my deps and recurse
        dependency = spec_deps[dep.name]
        if dep.name not in self._dependencies:
            self._add_dependency(dependency, deptypes)

        changed |= dependency._normalize_helper(
            visited, spec_deps, provider_index)
        return changed

    def _normalize_helper(self, visited, spec_deps, provider_index):
        """Recursive helper function for _normalize."""
        if self.name in visited:
            return False
        visited.add(self.name)

        # if we descend into a virtual spec, there's nothing more
        # to normalize.  Concretize will finish resolving it later.
        if self.virtual or self.external or self.external_module:
            return False

        # Combine constraints from package deps with constraints from
        # the spec, until nothing changes.
        any_change = False
        changed = True

        pkg = spack.repo.get(self.fullname)
        while changed:
            changed = False
            for dep_name in pkg.dependencies:
                # Do we depend on dep_name?  If so pkg_dep is not None.
                pkg_dep = self._evaluate_dependency_conditions(dep_name)
                deptypes = pkg.dependency_types[dep_name]
                # If pkg_dep is a dependency, merge it.
                if pkg_dep:
                    changed |= self._merge_dependency(
                        pkg_dep, deptypes, visited, spec_deps, provider_index)
            any_change |= changed

        return any_change

    def normalize(self, force=False):
        """When specs are parsed, any dependencies specified are hanging off
           the root, and ONLY the ones that were explicitly provided are there.
           Normalization turns a partial flat spec into a DAG, where:

           1. Known dependencies of the root package are in the DAG.
           2. Each node's dependencies dict only contains its known direct
              deps.
           3. There is only ONE unique spec for each package in the DAG.

              * This includes virtual packages.  If there a non-virtual
                package that provides a virtual package that is in the spec,
                then we replace the virtual package with the non-virtual one.

           TODO: normalize should probably implement some form of cycle
           detection, to ensure that the spec is actually a DAG.
        """
        if not self.name:
            raise SpecError("Attempting to normalize anonymous spec")

        if self._normal and not force:
            return False

        # avoid any assumptions about concreteness when forced
        if force:
            self._mark_concrete(False)

        # Ensure first that all packages & compilers in the DAG exist.
        self.validate_names()
        # Get all the dependencies into one DependencyMap
        spec_deps = self.flat_dependencies(copy=False, deptype_query=alldeps)

        # Initialize index of virtual dependency providers if
        # concretize didn't pass us one already
        provider_index = ProviderIndex(
            [s for s in spec_deps.values()], restrict=True)

        # traverse the package DAG and fill out dependencies according
        # to package files & their 'when' specs
        visited = set()

        any_change = self._normalize_helper(visited, spec_deps, provider_index)

        # If there are deps specified but not visited, they're not
        # actually deps of this package.  Raise an error.
        extra = set(spec_deps.keys()).difference(visited)
        if extra:
            raise InvalidDependencyError(
                self.name + " does not depend on " + comma_or(extra))

        # Mark the spec as normal once done.
        self._normal = True
        return any_change

    def normalized(self):
        """
        Return a normalized copy of this spec without modifying this spec.
        """
        clone = self.copy()
        clone.normalize()
        return clone

    def validate_names(self):
        """This checks that names of packages and compilers in this spec are real.
           If they're not, it will raise either UnknownPackageError or
           UnsupportedCompilerError.
        """
        for spec in self.traverse():
            # raise an UnknownPackageError if the spec's package isn't real.
            if (not spec.virtual) and spec.name:
                spack.repo.get(spec.fullname)

            # validate compiler in addition to the package name.
            if spec.compiler:
                if not compilers.supported(spec.compiler):
                    raise UnsupportedCompilerError(spec.compiler.name)

            # Ensure that variants all exist.
            for vname, variant in spec.variants.items():
                if vname not in spec.package_class.variants:
                    raise UnknownVariantError(spec.name, vname)

    def constrain(self, other, deps=True):
        """Merge the constraints of other with self.

        Returns True if the spec changed as a result, False if not.
        """
        other = self._autospec(other)

        if not (self.name == other.name or
                (not self.name) or
                (not other.name)):
            raise UnsatisfiableSpecNameError(self.name, other.name)

        if (other.namespace is not None and
                self.namespace is not None and
                other.namespace != self.namespace):
            raise UnsatisfiableSpecNameError(self.fullname, other.fullname)

        if not self.versions.overlaps(other.versions):
            raise UnsatisfiableVersionSpecError(self.versions, other.versions)

        for v in other.variants:
            if (v in self.variants and
                    self.variants[v].value != other.variants[v].value):
                raise UnsatisfiableVariantSpecError(self.variants[v],
                                                    other.variants[v])

        # TODO: Check out the logic here
        sarch, oarch = self.architecture, other.architecture
        if sarch is not None and oarch is not None:
            if sarch.platform is not None and oarch.platform is not None:
                if sarch.platform != oarch.platform:
                    raise UnsatisfiableArchitectureSpecError(sarch, oarch)
            if sarch.platform_os is not None and oarch.platform_os is not None:
                if sarch.platform_os != oarch.platform_os:
                    raise UnsatisfiableArchitectureSpecError(sarch, oarch)
            if sarch.target is not None and oarch.target is not None:
                if sarch.target != oarch.target:
                    raise UnsatisfiableArchitectureSpecError(sarch, oarch)

        changed = False
        if self.compiler is not None and other.compiler is not None:
            changed |= self.compiler.constrain(other.compiler)
        elif self.compiler is None:
            changed |= (self.compiler != other.compiler)
            self.compiler = other.compiler

        changed |= self.versions.intersect(other.versions)
        changed |= self.variants.constrain(other.variants)

        changed |= self.compiler_flags.constrain(other.compiler_flags)

        old = str(self.architecture)
        sarch, oarch = self.architecture, other.architecture
        if sarch is None or other.architecture is None:
            self.architecture = sarch or oarch
        else:
            if sarch.platform is None or oarch.platform is None:
                self.architecture.platform = sarch.platform or oarch.platform
            if sarch.platform_os is None or oarch.platform_os is None:
                sarch.platform_os = sarch.platform_os or oarch.platform_os
            if sarch.target is None or oarch.target is None:
                sarch.target = sarch.target or oarch.target
        changed |= (str(self.architecture) != old)

        if deps:
            changed |= self._constrain_dependencies(other)

        return changed

    def _constrain_dependencies(self, other):
        """Apply constraints of other spec's dependencies to this spec."""
        other = self._autospec(other)

        if not self._dependencies or not other._dependencies:
            return False

        # TODO: might want more detail than this, e.g. specific deps
        # in violation. if this becomes a priority get rid of this
        # check and be more specific about what's wrong.
        if not other.satisfies_dependencies(self):
            raise UnsatisfiableDependencySpecError(other, self)

        # Handle common first-order constraints directly
        changed = False
        for name in self.common_dependencies(other):
            changed |= self[name].constrain(other[name], deps=False)

        # Update with additional constraints from other spec
        for name in other.dep_difference(self):
            dep_spec_copy = other.get_dependency(name)
            dep_copy = dep_spec_copy.spec
            deptypes = dep_spec_copy.deptypes
            self._add_dependency(dep_copy.copy(), deptypes)
            changed = True

        return changed

    def common_dependencies(self, other):
        """Return names of dependencies that self an other have in common."""
        # XXX(deptype): handle deptypes via deptype kwarg.
        common = set(
            s.name for s in self.traverse(root=False))
        common.intersection_update(
            s.name for s in other.traverse(root=False))
        return common

    def constrained(self, other, deps=True):
        """Return a constrained copy without modifying this spec."""
        clone = self.copy(deps=deps)
        clone.constrain(other, deps)
        return clone

    def dep_difference(self, other):
        """Returns dependencies in self that are not in other."""
        mine = set(s.name for s in self.traverse(root=False))
        mine.difference_update(
            s.name for s in other.traverse(root=False))
        return mine

    def _autospec(self, spec_like):
        """
        Used to convert arguments to specs.  If spec_like is a spec, returns
        it.  If it's a string, tries to parse a string.  If that fails, tries
        to parse a local spec from it (i.e. name is assumed to be self's name).
        """
        if isinstance(spec_like, spack.spec.Spec):
            return spec_like

        try:
            spec = spack.spec.Spec(spec_like)
            if not spec.name:
                raise SpecError(
                    "anonymous package -- this will always be handled")
            return spec
        except SpecError:
            return parse_anonymous_spec(spec_like, self.name)

    def satisfies(self, other, deps=True, strict=False):
        """Determine if this spec satisfies all constraints of another.

        There are two senses for satisfies:

          * `loose` (default): the absence of a constraint in self
            implies that it *could* be satisfied by other, so we only
            check that there are no conflicts with other for
            constraints that this spec actually has.

          * `strict`: strict means that we *must* meet all the
            constraints specified on other.
        """
        other = self._autospec(other)

        # The only way to satisfy a concrete spec is to match its hash exactly.
        if other._concrete:
            return self._concrete and self.dag_hash() == other.dag_hash()

        # A concrete provider can satisfy a virtual dependency.
        if not self.virtual and other.virtual:
            pkg = spack.repo.get(self.fullname)
            if pkg.provides(other.name):
                for provided, when_specs in pkg.provided.items():
                    if any(self.satisfies(when_spec, deps=False, strict=strict)
                           for when_spec in when_specs):
                        if provided.satisfies(other):
                            return True
            return False

        # Otherwise, first thing we care about is whether the name matches
        if self.name != other.name and self.name and other.name:
            return False

        # namespaces either match, or other doesn't require one.
        if (other.namespace is not None and
                self.namespace is not None and
                self.namespace != other.namespace):
            return False
        if self.versions and other.versions:
            if not self.versions.satisfies(other.versions, strict=strict):
                return False
        elif strict and (self.versions or other.versions):
            return False

        # None indicates no constraints when not strict.
        if self.compiler and other.compiler:
            if not self.compiler.satisfies(other.compiler, strict=strict):
                return False
        elif strict and (other.compiler and not self.compiler):
            return False

        var_strict = strict
        if (not self.name) or (not other.name):
            var_strict = True
        if not self.variants.satisfies(other.variants, strict=var_strict):
            return False

        # Architecture satisfaction is currently just string equality.
        # If not strict, None means unconstrained.
        if self.architecture and other.architecture:
            if not self.architecture.satisfies(other.architecture, strict):
                return False
        elif strict and (other.architecture and not self.architecture):
            return False

        if not self.compiler_flags.satisfies(
                other.compiler_flags,
                strict=strict):
            return False

        # If we need to descend into dependencies, do it, otherwise we're done.
        if deps:
            deps_strict = strict
            if not (self.name and other.name):
                deps_strict = True
            return self.satisfies_dependencies(other, strict=deps_strict)
        else:
            return True

    def satisfies_dependencies(self, other, strict=False):
        """
        This checks constraints on common dependencies against each other.
        """
        other = self._autospec(other)

        if strict:
            if other._dependencies and not self._dependencies:
                return False

            alldeps = set(d.name for d in self.traverse(root=False))
            if not all(dep.name in alldeps
                       for dep in other.traverse(root=False)):
                return False

        elif not self._dependencies or not other._dependencies:
            # if either spec doesn't restrict dependencies then both are
            # compatible.
            return True

        # Handle first-order constraints directly
        for name in self.common_dependencies(other):
            if not self[name].satisfies(other[name], deps=False):
                return False

        # For virtual dependencies, we need to dig a little deeper.
        self_index = ProviderIndex(self.traverse(), restrict=True)
        other_index = ProviderIndex(other.traverse(), restrict=True)

        # This handles cases where there are already providers for both vpkgs
        if not self_index.satisfies(other_index):
            return False

        # These two loops handle cases where there is an overly restrictive
        # vpkg in one spec for a provider in the other (e.g., mpi@3: is not
        # compatible with mpich2)
        for spec in self.virtual_dependencies():
            if (spec.name in other_index and
                    not other_index.providers_for(spec)):
                return False

        for spec in other.virtual_dependencies():
            if spec.name in self_index and not self_index.providers_for(spec):
                return False

        return True

    def virtual_dependencies(self):
        """Return list of any virtual deps in this spec."""
        return [spec for spec in self.traverse() if spec.virtual]

    def _dup(self, other, deps=True, cleardeps=True):
        """Copy the spec other into self.  This is an overwriting
           copy.  It does not copy any dependents (parents), but by default
           copies dependencies.

           To duplicate an entire DAG, call _dup() on the root of the DAG.

           Options:
           dependencies[=True]
               Whether deps should be copied too.  Set to False to copy a
               spec but not its dependencies.
        """
        # We don't count dependencies as changes here
        changed = True
        if hasattr(self, 'name'):
            changed = (self.name != other.name and
                       self.versions != other.versions and
                       self.architecture != other.architecture and
                       self.compiler != other.compiler and
                       self.variants != other.variants and
                       self._normal != other._normal and
                       self.concrete != other.concrete and
                       self.external != other.external and
                       self.external_module != other.external_module and
                       self.compiler_flags != other.compiler_flags)

        # Local node attributes get copied first.
        self.name = other.name
        self.versions = other.versions.copy()
        self.architecture = other.architecture.copy() if other.architecture \
            else None
        self.compiler = other.compiler.copy() if other.compiler else None
        if cleardeps:
            self._dependents = DependencyMap()
            self._dependencies = DependencyMap()
        self.compiler_flags = other.compiler_flags.copy()
        self.variants = other.variants.copy()
        self.variants.spec = self
        self.external = other.external
        self.external_module = other.external_module
        self.namespace = other.namespace

        self.external = other.external
        self.external_module = other.external_module

        # If we copy dependencies, preserve DAG structure in the new spec
        if deps:
            deptypes = alldeps  # by default copy all deptypes

            # if caller restricted deptypes to be copied, adjust that here.
            if isinstance(deps, (tuple, list)):
                deptypes = deps

            self._dup_deps(other, deptypes)

        # These fields are all cached results of expensive operations.
        # If we preserved the original structure, we can copy them
        # safely. If not, they need to be recomputed.
        if deps is True or deps == alldeps:
            self._hash = other._hash
            self._cmp_key_cache = other._cmp_key_cache
            self._normal = other._normal
            self._concrete = other._concrete
        else:
            self._hash = None
            self._cmp_key_cache = None
            self._normal = False
            self._concrete = False

        return changed

    def _dup_deps(self, other, deptypes):
        new_specs = {self.name: self}
        for dspec in other.traverse_edges(cover='edges', root=False):
            if (dspec.deptypes and
                not any(d in deptypes for d in dspec.deptypes)):
                continue

            if dspec.parent.name not in new_specs:
                new_specs[dspec.parent.name] = dspec.parent.copy(deps=False)
            if dspec.spec.name not in new_specs:
                new_specs[dspec.spec.name] = dspec.spec.copy(deps=False)

            new_specs[dspec.parent.name]._add_dependency(
                new_specs[dspec.spec.name], dspec.deptypes)

    def copy(self, deps=True):
        """Return a copy of this spec.

        By default, returns a deep copy. To control how dependencies are
        copied, supply:

        deps=True:  deep copy

        deps=False: shallow copy (no dependencies)

        deps=('link', 'build'):
            only build and link dependencies.  Similar for other deptypes.

        """
        clone = Spec.__new__(Spec)
        clone._dup(self, deps=deps)
        return clone

    @property
    def version(self):
        if not self.versions.concrete:
            raise SpecError("Spec version is not concrete: " + str(self))
        return self.versions[0]

    def __getitem__(self, name):
        """Get a dependency from the spec by its name."""
        for spec in self.traverse():
            if spec.name == name:
                return spec

        if Spec.is_virtual(name):
            # TODO: this is a kind of kludgy way to find providers
            # TODO: should we just keep virtual deps in the DAG instead of
            # TODO: removing them on concretize?
            for spec in self.traverse():
                if spec.virtual:
                    continue
                if spec.package.provides(name):
                    return spec

        raise KeyError("No spec with name %s in %s" % (name, self))

    def __contains__(self, spec):
        """True if this spec satisfies the provided spec, or if any dependency
           does.  If the spec has no name, then we parse this one first.
        """
        spec = self._autospec(spec)
        for s in self.traverse():
            if s.satisfies(spec, strict=True):
                return True

        return False

    def sorted_deps(self):
        """Return a list of all dependencies sorted by name."""
        deps = self.flat_dependencies()
        return tuple(deps[name] for name in sorted(deps))

    def _eq_dag(self, other, vs, vo, deptypes):
        """Recursive helper for eq_dag and ne_dag.  Does the actual DAG
           traversal."""
        vs.add(id(self))
        vo.add(id(other))

        if self.ne_node(other):
            return False

        if len(self._dependencies) != len(other._dependencies):
            return False

        ssorted = [self._dependencies[name]
                   for name in sorted(self._dependencies)]
        osorted = [other._dependencies[name]
                   for name in sorted(other._dependencies)]

        for s_dspec, o_dspec in zip(ssorted, osorted):
            if deptypes and s_dspec.deptypes != o_dspec.deptypes:
                return False

            s, o = s_dspec.spec, o_dspec.spec
            visited_s = id(s) in vs
            visited_o = id(o) in vo

            # Check for duplicate or non-equal dependencies
            if visited_s != visited_o:
                return False

            # Skip visited nodes
            if visited_s or visited_o:
                continue

            # Recursive check for equality
            if not s._eq_dag(o, vs, vo, deptypes):
                return False

        return True

    def eq_dag(self, other, deptypes=True):
        """True if the full dependency DAGs of specs are equal."""
        return self._eq_dag(other, set(), set(), deptypes)

    def ne_dag(self, other, deptypes=True):
        """True if the full dependency DAGs of specs are not equal."""
        return not self.eq_dag(other, set(), set(), deptypes)

    def _cmp_node(self):
        """Comparison key for just *this node* and not its deps."""
        return (self.name,
                self.namespace,
                self.versions,
                self.variants,
                self.architecture,
                self.compiler,
                self.compiler_flags)

    def eq_node(self, other):
        """Equality with another spec, not including dependencies."""
        return self._cmp_node() == other._cmp_node()

    def ne_node(self, other):
        """Inequality with another spec, not including dependencies."""
        return self._cmp_node() != other._cmp_node()

    def _cmp_key(self):
        """This returns a key for the spec *including* DAG structure.

        The key is the concatenation of:
          1. A tuple describing this node in the DAG.
          2. The hash of each of this node's dependencies' cmp_keys.
        """
        if self._cmp_key_cache:
            return self._cmp_key_cache

        dep_tuple = tuple(
            (d.spec.name, hash(d.spec), tuple(sorted(d.deptypes)))
            for name, d in sorted(self._dependencies.items()))

        key = (self._cmp_node(), dep_tuple)
        if self._concrete:
            self._cmp_key_cache = key
        return key

    def colorized(self):
        return colorize_spec(self)

    def format(self, format_string='$_$@$%@+$+$=', **kwargs):
        """
        Prints out particular pieces of a spec, depending on what is
        in the format string.  The format strings you can provide are::

            $_   Package name
            $.   Full package name (with namespace)
            $@   Version with '@' prefix
            $%   Compiler with '%' prefix
            $%@  Compiler with '%' prefix & compiler version with '@' prefix
            $%+  Compiler with '%' prefix & compiler flags prefixed by name
            $%@+ Compiler, compiler version, and compiler flags with same
                 prefixes as above
            $+   Options
            $=   Architecture prefixed by 'arch='
            $#   7-char prefix of DAG hash with '-' prefix
            $$   $

        You can also use full-string versions, which elide the prefixes::

            ${PACKAGE}       Package name
            ${VERSION}       Version
            ${COMPILER}      Full compiler string
            ${COMPILERNAME}  Compiler name
            ${COMPILERVER}   Compiler version
            ${COMPILERFLAGS} Compiler flags
            ${OPTIONS}       Options
            ${ARCHITECTURE}  Architecture
            ${SHA1}          Dependencies 8-char sha1 prefix
            ${HASH:len}      DAG hash with optional length specifier

            ${SPACK_ROOT}    The spack root directory
            ${SPACK_INSTALL} The default spack install directory,
                             ${SPACK_PREFIX}/opt
            ${PREFIX}        The package prefix

        Note these are case-insensitive: for example you can specify either
        ``${PACKAGE}`` or ``${package}``.

        Optionally you can provide a width, e.g. ``$20_`` for a 20-wide name.
        Like printf, you can provide '-' for left justification, e.g.
        ``$-20_`` for a left-justified name.

        Anything else is copied verbatim into the output stream.

        *Example:*  ``$_$@$+`` translates to the name, version, and options
        of the package, but no dependencies, arch, or compiler.

        TODO: allow, e.g., ``$6#`` to customize short hash length
        TODO: allow, e.g., ``$##`` for full hash.
        """
        color = kwargs.get('color', False)
        length = len(format_string)
        out = StringIO()
        named = escape = compiler = False
        named_str = fmt = ''

        def write(s, c):
            if color:
                f = color_formats[c] + cescape(s) + '@.'
                cwrite(f, stream=out, color=color)
            else:
                out.write(s)

        iterator = enumerate(format_string)
        for i, c in iterator:
            if escape:
                fmt = '%'
                if c == '-':
                    fmt += c
                    i, c = next(iterator)

                while c in '0123456789':
                    fmt += c
                    i, c = next(iterator)
                fmt += 's'

                if c == '_':
                    name = self.name if self.name else ''
                    out.write(fmt % name)
                elif c == '.':
                    out.write(fmt % self.fullname)
                elif c == '@':
                    if self.versions and self.versions != _any_version:
                        write(fmt % (c + str(self.versions)), c)
                elif c == '%':
                    if self.compiler:
                        write(fmt % (c + str(self.compiler.name)), c)
                    compiler = True
                elif c == '+':
                    if self.variants:
                        write(fmt % str(self.variants), c)
                elif c == '=':
                    if self.architecture and str(self.architecture):
                        write(fmt % (' arch' + c + str(self.architecture)), c)
                elif c == '#':
                    out.write('-' + fmt % (self.dag_hash(7)))
                elif c == '$':
                    if fmt != '%s':
                        raise ValueError("Can't use format width with $$.")
                    out.write('$')
                elif c == '{':
                    named = True
                    named_str = ''
                escape = False

            elif compiler:
                if c == '@':
                    if (self.compiler and self.compiler.versions and
                            self.compiler.versions != _any_version):
                        write(c + str(self.compiler.versions), '%')
                elif c == '+':
                    if self.compiler_flags:
                        write(fmt % str(self.compiler_flags), '%')
                    compiler = False
                elif c == '$':
                    escape = True
                    compiler = False
                else:
                    out.write(c)
                    compiler = False

            elif named:
                if not c == '}':
                    if i == length - 1:
                        raise ValueError("Error: unterminated ${ in format:"
                                         "'%s'" % format_string)
                    named_str += c
                    continue
                named_str = named_str.upper()
                if named_str == 'PACKAGE':
                    name = self.name if self.name else ''
                    write(fmt % self.name, '@')
                if named_str == 'VERSION':
                    if self.versions and self.versions != _any_version:
                        write(fmt % str(self.versions), '@')
                elif named_str == 'COMPILER':
                    if self.compiler:
                        write(fmt % self.compiler, '%')
                elif named_str == 'COMPILERNAME':
                    if self.compiler:
                        write(fmt % self.compiler.name, '%')
                elif named_str in ['COMPILERVER', 'COMPILERVERSION']:
                    if self.compiler:
                        write(fmt % self.compiler.versions, '%')
                elif named_str == 'COMPILERFLAGS':
                    if self.compiler:
                        write(fmt % str(self.compiler_flags), '%')
                elif named_str == 'OPTIONS':
                    if self.variants:
                        write(fmt % str(self.variants), '+')
                elif named_str == 'ARCHITECTURE':
                    if self.architecture and str(self.architecture):
                        write(fmt % str(self.architecture), ' arch=')
                elif named_str == 'SHA1':
                    if self.dependencies:
                        out.write(fmt % str(self.dag_hash(7)))
                elif named_str == 'SPACK_ROOT':
                    out.write(fmt % spack.prefix)
                elif named_str == 'SPACK_INSTALL':
                    out.write(fmt % spack.store.root)
                elif named_str == 'PREFIX':
                    out.write(fmt % self.prefix)
                elif named_str.startswith('HASH'):
                    if named_str.startswith('HASH:'):
                        _, hashlen = named_str.split(':')
                        hashlen = int(hashlen)
                    else:
                        hashlen = None
                    out.write(fmt % (self.dag_hash(hashlen)))

                named = False

            elif c == '$':
                escape = True
                if i == length - 1:
                    raise ValueError("Error: unterminated $ in format: '%s'"
                                     % format_string)
            else:
                out.write(c)

        result = out.getvalue()
        return result

    def dep_string(self):
        return ''.join("^" + dep.format() for dep in self.sorted_deps())

    def __cmp__(self, other):
        from package_prefs import pkgsort

        # Package name sort order is not configurable, always goes alphabetical
        if self.name != other.name:
            return cmp(self.name, other.name)

        # Package version is second in compare order
        pkgname = self.name
        if self.versions != other.versions:
            return pkgsort().version_compare(
                pkgname, self.versions, other.versions)

        # Compiler is third
        if self.compiler != other.compiler:
            return pkgsort().compiler_compare(
                pkgname, self.compiler, other.compiler)

        # Variants
        if self.variants != other.variants:
            return pkgsort().variant_compare(
                pkgname, self.variants, other.variants)

        # Target
        if self.architecture != other.architecture:
            return pkgsort().architecture_compare(
                pkgname, self.architecture, other.architecture)

        # Dependency is not configurable
        if self._dependencies != other._dependencies:
            return -1 if self._dependencies < other._dependencies else 1

        # Equal specs
        return 0

    def __str__(self):
        return self.format() + self.dep_string()

    def _install_status(self):
        """Helper for tree to print DB install status."""
        if not self.concrete:
            return None
        try:
            record = spack.store.db.get_record(self)
            return record.installed
        except KeyError:
            return None

    def tree(self, **kwargs):
        """Prints out this spec and its dependencies, tree-formatted
           with indentation."""
        color = kwargs.pop('color', False)
        depth = kwargs.pop('depth', False)
        hashes = kwargs.pop('hashes', False)
        hlen = kwargs.pop('hashlen', None)
        install_status = kwargs.pop('install_status', False)
        cover = kwargs.pop('cover', 'nodes')
        indent = kwargs.pop('indent', 0)
        fmt = kwargs.pop('format', '$_$@$%@+$+$=')
        prefix = kwargs.pop('prefix', None)
        show_types = kwargs.pop('show_types', False)
        deptypes = kwargs.pop('deptypes', ('build', 'link'))
        check_kwargs(kwargs, self.tree)

        out = ""
        for d, dep_spec in self.traverse_edges(
                order='pre', cover=cover, depth=True, deptypes=deptypes):
            node = dep_spec.spec

            if prefix is not None:
                out += prefix(node)
            out += " " * indent

            if depth:
                out += "%-4d" % d

            if install_status:
                status = node._install_status()
                if status is None:
                    out += "     "  # Package isn't installed
                elif status:
                    out += colorize("@g{[+]}  ", color=color)  # installed
                else:
                    out += colorize("@r{[-]}  ", color=color)  # missing

            if hashes:
                out += colorize('@K{%s}  ', color=color) % node.dag_hash(hlen)

            if show_types:
                out += '['
                if dep_spec.deptypes:
                    for t in alldeps:
                        out += ''.join(t[0] if t in dep_spec.deptypes else ' ')
                else:
                    out += ' ' * len(alldeps)
                out += ']  '

            out += ("    " * d)
            if d > 0:
                out += "^"
            out += node.format(fmt, color=color) + "\n"
        return out

    def __repr__(self):
        return str(self)


#
# These are possible token types in the spec grammar.
#
HASH, DEP, AT, COLON, COMMA, ON, OFF, PCT, EQ, QT, ID = range(11)


class SpecLexer(spack.parse.Lexer):

    """Parses tokens that make up spack specs."""

    def __init__(self):
        super(SpecLexer, self).__init__([
            (r'/', lambda scanner, val: self.token(HASH,  val)),
            (r'\^', lambda scanner, val: self.token(DEP,   val)),
            (r'\@', lambda scanner, val: self.token(AT,    val)),
            (r'\:', lambda scanner, val: self.token(COLON, val)),
            (r'\,', lambda scanner, val: self.token(COMMA, val)),
            (r'\+', lambda scanner, val: self.token(ON,    val)),
            (r'\-', lambda scanner, val: self.token(OFF,   val)),
            (r'\~', lambda scanner, val: self.token(OFF,   val)),
            (r'\%', lambda scanner, val: self.token(PCT,   val)),
            (r'\=', lambda scanner, val: self.token(EQ,    val)),
            # This is more liberal than identifier_re (see above).
            # Checked by check_identifier() for better error messages.
            (r'([\"\'])(?:(?=(\\?))\2.)*?\1',
             lambda scanner, val: self.token(QT, val)),
            (r'\w[\w.-]*', lambda scanner, val: self.token(ID,    val)),
            (r'\s+', lambda scanner, val: None)])


# Lexer is always the same for every parser.
_lexer = SpecLexer()


class SpecParser(spack.parse.Parser):

    def __init__(self):
        super(SpecParser, self).__init__(_lexer)
        self.previous = None

    def do_parse(self):
        specs = []
        try:
            while self.next:
                # TODO: clean this parsing up a bit
                if self.previous:
                    specs.append(self.spec(self.previous.value))
                if self.accept(ID):
                    self.previous = self.token
                    if self.accept(EQ):
                        if not specs:
                            specs.append(self.spec(None))
                        if self.accept(QT):
                            self.token.value = self.token.value[1:-1]
                        else:
                            self.expect(ID)
                        specs[-1]._add_flag(
                            self.previous.value, self.token.value)
                    else:
                        specs.append(self.spec(self.previous.value))
                    self.previous = None
                elif self.accept(HASH):
                    specs.append(self.spec_by_hash())

                elif self.accept(DEP):
                    if not specs:
                        self.previous = self.token
                        specs.append(self.spec(None))
                        self.previous = None
                    if self.accept(HASH):
                        dep = self.spec_by_hash()
                    else:
                        self.expect(ID)
                        dep = self.spec(self.token.value)

                    # command line deps get empty deptypes now.
                    # Real deptypes are assigned later per packages.
                    specs[-1]._add_dependency(dep, ())

                else:
                    # Attempt to construct an anonymous spec, but check that
                    # the first token is valid
                    # TODO: Is this check even necessary, or will it all be Lex
                    # errors now?
                    specs.append(self.spec(None, True))

        except spack.parse.ParseError as e:
            raise SpecParseError(e)

        # If the spec has an os or a target and no platform, give it
        # the default platform
        platform_default = spack.architecture.platform().name
        for spec in specs:
            for s in spec.traverse():
                if s.architecture and not s.architecture.platform and \
                        (s.architecture.platform_os or s.architecture.target):
                    s._set_architecture(platform=platform_default)
        return specs

    def parse_compiler(self, text):
        self.setup(text)
        return self.compiler()

    def spec_by_hash(self):
        self.expect(ID)

        specs = spack.store.db.query()
        matches = [spec for spec in specs if
                   spec.dag_hash()[:len(self.token.value)] == self.token.value]

        if not matches:
            tty.die("%s does not match any installed packages." %
                    self.token.value)

        if len(matches) != 1:
            raise AmbiguousHashError(
                "Multiple packages specify hash %s." % self.token.value,
                *matches)

        return matches[0]

    def spec(self, name, check_valid_token=False):
        """Parse a spec out of the input.  If a spec is supplied, then initialize
           and return it instead of creating a new one."""
        if name:
            spec_namespace, dot, spec_name = name.rpartition('.')
            if not spec_namespace:
                spec_namespace = None
            self.check_identifier(spec_name)
        else:
            spec_namespace = None
            spec_name = None

        # This will init the spec without calling __init__.
        spec = Spec.__new__(Spec)
        spec.name = spec_name
        spec.versions = VersionList()
        spec.variants = VariantMap(spec)
        spec.architecture = None
        spec.compiler = None
        spec.external = None
        spec.external_module = None
        spec.compiler_flags = FlagMap(spec)
        spec._dependents = DependencyMap()
        spec._dependencies = DependencyMap()
        spec.namespace = spec_namespace
        spec._hash = None
        spec._cmp_key_cache = None

        spec._normal = False
        spec._concrete = False

        # record this so that we know whether version is
        # unspecified or not.
        added_version = False

        if self.previous and self.previous.value == DEP:
            if self.accept(HASH):
                spec.add_dependency(self.spec_by_hash())
            else:
                self.expect(ID)
                if self.accept(EQ):
                    raise SpecParseError(spack.parse.ParseError(
                        "", "", "Expected dependency received anonymous spec"))
                spec.add_dependency(self.spec(self.token.value))

        while self.next:
            if self.accept(AT):
                vlist = self.version_list()
                for version in vlist:
                    spec._add_version(version)
                added_version = True
                check_valid_token = False

            elif self.accept(ON):
                spec._add_variant(self.variant(), True)
                check_valid_token = False

            elif self.accept(OFF):
                spec._add_variant(self.variant(), False)
                check_valid_token = False

            elif self.accept(PCT):
                spec._set_compiler(self.compiler())
                check_valid_token = False

            elif self.accept(ID):
                self.previous = self.token
                if self.accept(EQ):
                    if self.accept(QT):
                        self.token.value = self.token.value[1:-1]
                    else:
                        self.expect(ID)
                    spec._add_flag(self.previous.value, self.token.value)
                    self.previous = None
                else:
                    return spec

            else:
                if check_valid_token:
                    self.unexpected_token()
                break

        # If there was no version in the spec, consier it an open range
        if not added_version:
            spec.versions = VersionList(':')

        return spec

    def variant(self, name=None):
        # TODO: Make generalized variants possible
        if name:
            return name
        else:
            self.expect(ID)
            self.check_identifier()
            return self.token.value

    def version(self):
        start = None
        end = None
        if self.accept(ID):
            start = self.token.value

        if self.accept(COLON):
            if self.accept(ID):
                end = self.token.value
        elif start:
            # No colon, but there was a version.
            return Version(start)
        else:
            # No colon and no id: invalid version.
            self.next_token_error("Invalid version specifier")

        if start:
            start = Version(start)
        if end:
            end = Version(end)
        return VersionRange(start, end)

    def version_list(self):
        vlist = []
        vlist.append(self.version())
        while self.accept(COMMA):
            vlist.append(self.version())
        return vlist

    def compiler(self):
        self.expect(ID)
        self.check_identifier()

        compiler = CompilerSpec.__new__(CompilerSpec)
        compiler.name = self.token.value
        compiler.versions = VersionList()
        if self.accept(AT):
            vlist = self.version_list()
            for version in vlist:
                compiler._add_version(version)
        else:
            compiler.versions = VersionList(':')
        return compiler

    def check_identifier(self, id=None):
        """The only identifiers that can contain '.' are versions, but version
           ids are context-sensitive so we have to check on a case-by-case
           basis. Call this if we detect a version id where it shouldn't be.
        """
        if not id:
            id = self.token.value
        if '.' in id:
            self.last_token_error("Identifier cannot contain '.'")


def parse(string):
    """Returns a list of specs from an input string.
       For creating one spec, see Spec() constructor.
    """
    return SpecParser().parse(string)


def parse_anonymous_spec(spec_like, pkg_name):
    """Allow the user to omit the package name part of a spec if they
       know what it has to be already.

       e.g., provides('mpi@2', when='@1.9:') says that this package
       provides MPI-3 when its version is higher than 1.9.
    """
    if not isinstance(spec_like, (str, Spec)):
        raise TypeError('spec must be Spec or spec string.  Found %s'
                        % type(spec_like))

    if isinstance(spec_like, str):
        try:
            anon_spec = Spec(spec_like)
            if anon_spec.name != pkg_name:
                raise SpecParseError(spack.parse.ParseError(
                    "",
                    "",
                    "Expected anonymous spec for package %s but found spec for"
                    "package %s" % (pkg_name, anon_spec.name)))
        except SpecParseError:
            anon_spec = Spec(pkg_name + ' ' + spec_like)
            if anon_spec.name != pkg_name:
                raise ValueError(
                    "Invalid spec for package %s: %s" % (pkg_name, spec_like))
    else:
        anon_spec = spec_like.copy()

    if anon_spec.name != pkg_name:
        raise ValueError("Spec name '%s' must match package name '%s'"
                         % (anon_spec.name, pkg_name))

    return anon_spec


def base32_prefix_bits(hash_string, bits):
    """Return the first <bits> bits of a base32 string as an integer."""
    if bits > len(hash_string) * 5:
        raise ValueError("Too many bits! Requested %d bit prefix of '%s'."
                         % (bits, hash_string))

    hash_bytes = base64.b32decode(hash_string, casefold=True)
    return prefix_bits(hash_bytes, bits)


class SpecError(spack.error.SpackError):
    """Superclass for all errors that occur while constructing specs."""


class SpecParseError(SpecError):
    """Wrapper for ParseError for when we're parsing specs."""
    def __init__(self, parse_error):
        super(SpecParseError, self).__init__(parse_error.message)
        self.string = parse_error.string
        self.pos = parse_error.pos


class DuplicateDependencyError(SpecError):
    """Raised when the same dependency occurs in a spec twice."""


class DuplicateVariantError(SpecError):
    """Raised when the same variant occurs in a spec twice."""


class DuplicateCompilerSpecError(SpecError):
    """Raised when the same compiler occurs in a spec twice."""


class UnsupportedCompilerError(SpecError):
    """Raised when the user asks for a compiler spack doesn't know about."""
    def __init__(self, compiler_name):
        super(UnsupportedCompilerError, self).__init__(
            "The '%s' compiler is not yet supported." % compiler_name)


class UnknownVariantError(SpecError):
    """Raised when the same variant occurs in a spec twice."""
    def __init__(self, pkg, variant):
        super(UnknownVariantError, self).__init__(
            "Package %s has no variant %s!" % (pkg, variant))


class DuplicateArchitectureError(SpecError):
    """Raised when the same architecture occurs in a spec twice."""


class InconsistentSpecError(SpecError):
    """Raised when two nodes in the same spec DAG have inconsistent
       constraints."""


class InvalidDependencyError(SpecError):
    """Raised when a dependency in a spec is not actually a dependency
       of the package."""


class InvalidDependencyTypeError(SpecError):
    """Raised when a dependency type is not a legal Spack dep type."""


class NoProviderError(SpecError):
    """Raised when there is no package that provides a particular
       virtual dependency.
    """
    def __init__(self, vpkg):
        super(NoProviderError, self).__init__(
            "No providers found for virtual package: '%s'" % vpkg)
        self.vpkg = vpkg


class MultipleProviderError(SpecError):
    """Raised when there is no package that provides a particular
       virtual dependency.
    """
    def __init__(self, vpkg, providers):
        """Takes the name of the vpkg"""
        super(MultipleProviderError, self).__init__(
            "Multiple providers found for '%s': %s"
            % (vpkg, [str(s) for s in providers]))
        self.vpkg = vpkg
        self.providers = providers


class UnsatisfiableSpecError(SpecError):
    """Raised when a spec conflicts with package constraints.
       Provide the requirement that was violated when raising."""
    def __init__(self, provided, required, constraint_type):
        super(UnsatisfiableSpecError, self).__init__(
            "%s does not satisfy %s" % (provided, required))
        self.provided = provided
        self.required = required
        self.constraint_type = constraint_type


class UnsatisfiableSpecNameError(UnsatisfiableSpecError):
    """Raised when two specs aren't even for the same package."""
    def __init__(self, provided, required):
        super(UnsatisfiableSpecNameError, self).__init__(
            provided, required, "name")


class UnsatisfiableVersionSpecError(UnsatisfiableSpecError):
    """Raised when a spec version conflicts with package constraints."""
    def __init__(self, provided, required):
        super(UnsatisfiableVersionSpecError, self).__init__(
            provided, required, "version")


class UnsatisfiableCompilerSpecError(UnsatisfiableSpecError):
    """Raised when a spec comiler conflicts with package constraints."""
    def __init__(self, provided, required):
        super(UnsatisfiableCompilerSpecError, self).__init__(
            provided, required, "compiler")


class UnsatisfiableVariantSpecError(UnsatisfiableSpecError):
    """Raised when a spec variant conflicts with package constraints."""
    def __init__(self, provided, required):
        super(UnsatisfiableVariantSpecError, self).__init__(
            provided, required, "variant")


class UnsatisfiableCompilerFlagSpecError(UnsatisfiableSpecError):
    """Raised when a spec variant conflicts with package constraints."""
    def __init__(self, provided, required):
        super(UnsatisfiableCompilerFlagSpecError, self).__init__(
            provided, required, "compiler_flags")


class UnsatisfiableArchitectureSpecError(UnsatisfiableSpecError):
    """Raised when a spec architecture conflicts with package constraints."""
    def __init__(self, provided, required):
        super(UnsatisfiableArchitectureSpecError, self).__init__(
            provided, required, "architecture")


class UnsatisfiableProviderSpecError(UnsatisfiableSpecError):
    """Raised when a provider is supplied but constraints don't match
       a vpkg requirement"""
    def __init__(self, provided, required):
        super(UnsatisfiableProviderSpecError, self).__init__(
            provided, required, "provider")


# TODO: get rid of this and be more specific about particular incompatible
# dep constraints
class UnsatisfiableDependencySpecError(UnsatisfiableSpecError):
    """Raised when some dependency of constrained specs are incompatible"""
    def __init__(self, provided, required):
        super(UnsatisfiableDependencySpecError, self).__init__(
            provided, required, "dependency")


class AmbiguousHashError(SpecError):
    def __init__(self, msg, *specs):
        super(AmbiguousHashError, self).__init__(msg)
        for spec in specs:
            print('    ', spec.format('$.$@$%@+$+$=$#'))<|MERGE_RESOLUTION|>--- conflicted
+++ resolved
@@ -97,12 +97,7 @@
 """
 import base64
 import hashlib
-<<<<<<< HEAD
-import imp
-import sys
-=======
 import ctypes
->>>>>>> 481bc918
 from StringIO import StringIO
 from operator import attrgetter
 
