##############################################################################
# Copyright (c) 2013-2016, Lawrence Livermore National Security, LLC.
# Produced at the Lawrence Livermore National Laboratory.
#
# This file is part of Spack.
# Created by Todd Gamblin, tgamblin@llnl.gov, All rights reserved.
# LLNL-CODE-647188
#
# For details, see https://github.com/llnl/spack
# Please also see the LICENSE file for our notice and the LGPL.
#
# This program is free software; you can redistribute it and/or modify
# it under the terms of the GNU Lesser General Public License (as
# published by the Free Software Foundation) version 2.1, February 1999.
#
# This program is distributed in the hope that it will be useful, but
# WITHOUT ANY WARRANTY; without even the IMPLIED WARRANTY OF
# MERCHANTABILITY or FITNESS FOR A PARTICULAR PURPOSE. See the terms and
# conditions of the GNU Lesser General Public License for more details.
#
# You should have received a copy of the GNU Lesser General Public License
# along with this program; if not, write to the Free Software Foundation,
# Inc., 59 Temple Place, Suite 330, Boston, MA 02111-1307 USA
##############################################################################
"""
Spack allows very fine-grained control over how packages are installed and
over how they are built and configured.  To make this easy, it has its own
syntax for declaring a dependence.  We call a descriptor of a particular
package configuration a "spec".

The syntax looks like this:

.. code-block:: sh

    $ spack install mpileaks ^openmpi @1.2:1.4 +debug %intel @12.1 =bgqos_0
                    0        1        2        3      4      5     6

The first part of this is the command, 'spack install'.  The rest of the
line is a spec for a particular installation of the mpileaks package.

0. The package to install

1. A dependency of the package, prefixed by ^

2. A version descriptor for the package.  This can either be a specific
   version, like "1.2", or it can be a range of versions, e.g. "1.2:1.4".
   If multiple specific versions or multiple ranges are acceptable, they
   can be separated by commas, e.g. if a package will only build with
   versions 1.0, 1.2-1.4, and 1.6-1.8 of mavpich, you could say:

       depends_on("mvapich@1.0,1.2:1.4,1.6:1.8")

3. A compile-time variant of the package.  If you need openmpi to be
   built in debug mode for your package to work, you can require it by
   adding +debug to the openmpi spec when you depend on it.  If you do
   NOT want the debug option to be enabled, then replace this with -debug.

4. The name of the compiler to build with.

5. The versions of the compiler to build with.  Note that the identifier
   for a compiler version is the same '@' that is used for a package version.
   A version list denoted by '@' is associated with the compiler only if
   if it comes immediately after the compiler name.  Otherwise it will be
   associated with the current package spec.

6. The architecture to build with.  This is needed on machines where
   cross-compilation is required

Here is the EBNF grammar for a spec::

  spec-list    = { spec [ dep-list ] }
  dep_list     = { ^ spec }
  spec         = id [ options ]
  options      = { @version-list | +variant | -variant | ~variant |
                   %compiler | arch=architecture | [ flag ]=value}
  flag         = { cflags | cxxflags | fcflags | fflags | cppflags |
                   ldflags | ldlibs }
  variant      = id
  architecture = id
  compiler     = id [ version-list ]
  version-list = version [ { , version } ]
  version      = id | id: | :id | id:id
  id           = [A-Za-z0-9_][A-Za-z0-9_.-]*

Identifiers using the <name>=<value> command, such as architectures and
compiler flags, require a space before the name.

There is one context-sensitive part: ids in versions may contain '.', while
other ids may not.

There is one ambiguity: since '-' is allowed in an id, you need to put
whitespace space before -variant for it to be tokenized properly.  You can
either use whitespace, or you can just use ~variant since it means the same
thing.  Spack uses ~variant in directory names and in the canonical form of
specs to avoid ambiguity.  Both are provided because ~ can cause shell
expansion when it is the first character in an id typed on the command line.
"""
import base64
import collections
import csv
import ctypes
<<<<<<< HEAD
import itertools
from StringIO import StringIO
=======
import hashlib
import itertools
>>>>>>> 8333c56a
from operator import attrgetter

import cStringIO
import llnl.util.tty as tty
import spack
import spack.architecture
import spack.compilers as compilers
import spack.error
import spack.parse
import spack.store
import spack.util.spack_json as sjson
import spack.util.spack_yaml as syaml
from cStringIO import StringIO
from llnl.util.filesystem import find_libraries
from llnl.util.lang import *
from llnl.util.tty.color import *
from spack.build_environment import get_path_from_module, load_module
from spack.provider_index import ProviderIndex
from spack.util.crypto import prefix_bits
from spack.util.prefix import Prefix
from spack.util.spack_yaml import syaml_dict
from spack.util.string import *
from spack.version import *
from yaml.error import MarkedYAMLError

__all__ = [
    'Spec',
    'alldeps',
    'canonical_deptype',
    'validate_deptype',
    'parse',
    'parse_anonymous_spec',
    'SpecError',
    'SpecParseError',
    'DuplicateDependencyError',
    'DuplicateVariantError',
    'DuplicateCompilerSpecError',
    'UnsupportedCompilerError',
    'UnknownVariantError',
    'DuplicateArchitectureError',
    'InconsistentSpecError',
    'InvalidDependencyError',
    'InvalidDependencyTypeError',
    'NoProviderError',
    'MultipleProviderError',
    'UnsatisfiableSpecError',
    'UnsatisfiableSpecNameError',
    'UnsatisfiableVersionSpecError',
    'UnsatisfiableCompilerSpecError',
    'UnsatisfiableVariantSpecError',
    'UnsatisfiableCompilerFlagSpecError',
    'UnsatisfiableArchitectureSpecError',
    'UnsatisfiableProviderSpecError',
    'UnsatisfiableDependencySpecError',
    'AmbiguousHashError',
    'InvalidHashError',
    'RedundantSpecError']

# Valid pattern for an identifier in Spack
identifier_re = r'\w[\w-]*'

# Convenient names for color formats so that other things can use them
compiler_color = '@g'
version_color = '@c'
architecture_color = '@m'
enabled_variant_color = '@B'
disabled_variant_color = '@r'
dependency_color = '@.'
hash_color = '@K'

"""This map determines the coloring of specs when using color output.
   We make the fields different colors to enhance readability.
   See spack.color for descriptions of the color codes. """
color_formats = {'%': compiler_color,
                 '@': version_color,
                 '=': architecture_color,
                 '+': enabled_variant_color,
                 '~': disabled_variant_color,
                 '^': dependency_color,
                 '#': hash_color}

"""Regex used for splitting by spec field separators."""
_separators = '[%s]' % ''.join(color_formats.keys())

"""Versionlist constant so we don't have to build a list
   every time we call str()"""
_any_version = VersionList([':'])

# Special types of dependencies.
alldeps = ('build', 'link', 'run', 'include')
norun   = ('link', 'build')
special_types = {
    'alldeps': alldeps,
    'all': alldeps,  # allow "all" as string but not symbol.
    'norun': norun,
}

legal_deps = tuple(special_types) + alldeps

"""Max integer helps avoid passing too large a value to cyaml."""
maxint = 2 ** (ctypes.sizeof(ctypes.c_int) * 8 - 1) - 1


def validate_deptype(deptype):
    if isinstance(deptype, str):
        if deptype not in legal_deps:
            raise InvalidDependencyTypeError(
                "Invalid dependency type: %s" % deptype)

    elif isinstance(deptype, (list, tuple)):
        for t in deptype:
            validate_deptype(t)

    elif deptype is None:
        raise InvalidDependencyTypeError("deptype cannot be None!")


def canonical_deptype(deptype):
    if deptype is None:
        return alldeps

    elif isinstance(deptype, str):
        return special_types.get(deptype, (deptype,))

    elif isinstance(deptype, (tuple, list)):
        return (sum((canonical_deptype(d) for d in deptype), ()))

    return deptype


def colorize_spec(spec):
    """Returns a spec colorized according to the colors specified in
       color_formats."""
    class insert_color:

        def __init__(self):
            self.last = None

        def __call__(self, match):
            # ignore compiler versions (color same as compiler)
            sep = match.group(0)
            if self.last == '%' and sep == '@':
                return cescape(sep)
            self.last = sep

            return '%s%s' % (color_formats[sep], cescape(sep))

    return colorize(re.sub(_separators, insert_color(), str(spec)) + '@.')


@key_ordering
class ArchSpec(object):
    """ The ArchSpec class represents an abstract architecture specification
        that a package should be built with.  At its core, each ArchSpec is
        comprised of three elements: a platform (e.g. Linux), an OS (e.g.
        RHEL6), and a target (e.g. x86_64).
    """

    # TODO: Formalize the specifications for architectures and then use
    # the appropriate parser here to read these specifications.
    def __init__(self, *args):
        to_attr_string = lambda s: str(s) if s and s != "None" else None

        self.platform, self.platform_os, self.target = (None, None, None)

        if len(args) == 1:
            spec_like = args[0]
            if isinstance(spec_like, ArchSpec):
                self._dup(spec_like)
            elif isinstance(spec_like, basestring):
                spec_fields = spec_like.split("-")

                if len(spec_fields) == 3:
                    self.platform, self.platform_os, self.target = tuple(
                        to_attr_string(f) for f in spec_fields)
                else:
                    raise ValueError("%s is an invalid arch spec" % spec_like)
        elif len(args) == 3:
            self.platform = to_attr_string(args[0])
            self.platform_os = to_attr_string(args[1])
            self.target = to_attr_string(args[2])
        elif len(args) != 0:
            raise TypeError("Can't make arch spec from %s" % args)

    def _autospec(self, spec_like):
        if isinstance(spec_like, ArchSpec):
            return spec_like
        return ArchSpec(spec_like)

    def _cmp_key(self):
        return (self.platform, self.platform_os, self.target)

    def _dup(self, other):
        self.platform = other.platform
        self.platform_os = other.platform_os
        self.target = other.target

    @property
    def platform(self):
        return self._platform

    @platform.setter
    def platform(self, value):
        """ The platform of the architecture spec will be verified as a
            supported Spack platform before it's set to ensure all specs
            refer to valid platforms.
        """
        value = str(value) if value is not None else None
        self._platform = value

    @property
    def platform_os(self):
        return self._platform_os

    @platform_os.setter
    def platform_os(self, value):
        """ The OS of the architecture spec will update the platform field
            if the OS is set to one of the reserved OS types so that the
            default OS type can be resolved.  Since the reserved OS
            information is only available for the host machine, the platform
            will assumed to be the host machine's platform.
        """
        value = str(value) if value is not None else None

        if value in spack.architecture.Platform.reserved_oss:
            curr_platform = str(spack.architecture.platform())
            self.platform = self.platform or curr_platform

            if self.platform != curr_platform:
                raise ValueError(
                    "Can't set arch spec OS to reserved value '%s' when the "
                    "arch platform (%s) isn't the current platform (%s)" %
                    (value, self.platform, curr_platform))

            spec_platform = spack.architecture.get_platform(self.platform)
            value = str(spec_platform.operating_system(value))

        self._platform_os = value

    @property
    def target(self):
        return self._target

    @target.setter
    def target(self, value):
        """ The target of the architecture spec will update the platform field
            if the target is set to one of the reserved target types so that
            the default target type can be resolved.  Since the reserved target
            information is only available for the host machine, the platform
            will assumed to be the host machine's platform.
        """
        value = str(value) if value is not None else None

        if value in spack.architecture.Platform.reserved_targets:
            curr_platform = str(spack.architecture.platform())
            self.platform = self.platform or curr_platform

            if self.platform != curr_platform:
                raise ValueError(
                    "Can't set arch spec target to reserved value '%s' when "
                    "the arch platform (%s) isn't the current platform (%s)" %
                    (value, self.platform, curr_platform))

            spec_platform = spack.architecture.get_platform(self.platform)
            value = str(spec_platform.target(value))

        self._target = value

    def satisfies(self, other, strict=False):
        other = self._autospec(other)
        sdict, odict = self.to_cmp_dict(), other.to_cmp_dict()

        if strict or self.concrete:
            return all(getattr(self, attr) == getattr(other, attr)
                       for attr in odict if odict[attr])
        else:
            return all(getattr(self, attr) == getattr(other, attr)
                       for attr in odict if sdict[attr] and odict[attr])

    def constrain(self, other):
        """ Projects all architecture fields that are specified in the given
            spec onto the instance spec if they're missing from the instance
            spec. This will only work if the two specs are compatible.
        """
        other = self._autospec(other)

        if not self.satisfies(other):
            raise UnsatisfiableArchitectureSpecError(self, other)

        constrained = False
        for attr, svalue in self.to_cmp_dict().iteritems():
            ovalue = getattr(other, attr)
            if svalue is None and ovalue is not None:
                setattr(self, attr, ovalue)
                constrained = True

        return constrained

    def copy(self):
        clone = ArchSpec.__new__(ArchSpec)
        clone._dup(self)
        return clone

    @property
    def concrete(self):
        return all(v for k, v in self.to_cmp_dict().iteritems())

    def to_cmp_dict(self):
        """Returns a dictionary that can be used for field comparison."""
        return dict([
            ('platform', self.platform),
            ('platform_os', self.platform_os),
            ('target', self.target)])

    def to_dict(self):
        d = syaml_dict([
            ('platform', self.platform),
            ('platform_os', self.platform_os),
            ('target', self.target)])
        return syaml_dict([('arch', d)])

    @staticmethod
    def from_dict(d):
        """Import an ArchSpec from raw YAML/JSON data.

        This routine implements a measure of compatibility with older
        versions of Spack.  Spack releases before 0.10 used a single
        string with no OS or platform identifiers.  We import old Spack
        architectures with platform ``spack09``, OS ``unknown``, and the
        old arch string as the target.

        Specs from `0.10` or later have a more fleshed out architecture
        descriptor with a platform, an OS, and a target.

        """
        if not isinstance(d['arch'], dict):
            return ArchSpec('spack09', 'unknown', d['arch'])

        d = d['arch']
        return ArchSpec(d['platform'], d['platform_os'], d['target'])

    def __str__(self):
        return "%s-%s-%s" % (self.platform, self.platform_os, self.target)

    def __repr__(self):
        return str(self)

    def __contains__(self, string):
        return string in str(self)


@key_ordering
class CompilerSpec(object):
    """The CompilerSpec field represents the compiler or range of compiler
       versions that a package should be built with.  CompilerSpecs have a
       name and a version list. """

    def __init__(self, *args):
        nargs = len(args)
        if nargs == 1:
            arg = args[0]
            # If there is one argument, it's either another CompilerSpec
            # to copy or a string to parse
            if isinstance(arg, basestring):
                c = SpecParser().parse_compiler(arg)
                self.name = c.name
                self.versions = c.versions

            elif isinstance(arg, CompilerSpec):
                self.name = arg.name
                self.versions = arg.versions.copy()

            else:
                raise TypeError(
                    "Can only build CompilerSpec from string or " +
                    "CompilerSpec. Found %s" % type(arg))

        elif nargs == 2:
            name, version = args
            self.name = name
            self.versions = VersionList()
            self.versions.add(ver(version))

        else:
            raise TypeError(
                "__init__ takes 1 or 2 arguments. (%d given)" % nargs)

    def _add_version(self, version):
        self.versions.add(version)

    def _autospec(self, compiler_spec_like):
        if isinstance(compiler_spec_like, CompilerSpec):
            return compiler_spec_like
        return CompilerSpec(compiler_spec_like)

    def satisfies(self, other, strict=False):
        other = self._autospec(other)
        return (self.name == other.name and
                self.versions.satisfies(other.versions, strict=strict))

    def constrain(self, other):
        """Intersect self's versions with other.

        Return whether the CompilerSpec changed.
        """
        other = self._autospec(other)

        # ensure that other will actually constrain this spec.
        if not other.satisfies(self):
            raise UnsatisfiableCompilerSpecError(other, self)

        return self.versions.intersect(other.versions)

    @property
    def concrete(self):
        """A CompilerSpec is concrete if its versions are concrete and there
           is an available compiler with the right version."""
        return self.versions.concrete

    @property
    def version(self):
        if not self.concrete:
            raise SpecError("Spec is not concrete: " + str(self))
        return self.versions[0]

    def copy(self):
        clone = CompilerSpec.__new__(CompilerSpec)
        clone.name = self.name
        clone.versions = self.versions.copy()
        return clone

    def _cmp_key(self):
        return (self.name, self.versions)

    def to_dict(self):
        d = syaml_dict([('name', self.name)])
        d.update(self.versions.to_dict())

        return syaml_dict([('compiler', d)])

    @staticmethod
    def from_dict(d):
        d = d['compiler']
        return CompilerSpec(d['name'], VersionList.from_dict(d))

    def __str__(self):
        out = self.name
        if self.versions and self.versions != _any_version:
            vlist = ",".join(str(v) for v in self.versions)
            out += "@%s" % vlist
        return out

    def __repr__(self):
        return str(self)


@key_ordering
class DependencySpec(object):
    """DependencySpecs connect two nodes in the DAG, and contain deptypes.

    Dependencies can be one (or more) of several types:

    - build: needs to be in the PATH at build time.
    - link: is linked to and added to compiler flags.
    - run: needs to be in the PATH for the package to run.

    Fields:
    - spec: Spec depended on by parent.
    - parent: Spec that depends on `spec`.
    - deptypes: list of strings, representing dependency relationships.
    """

    def __init__(self, parent, spec, deptypes):
        self.parent = parent
        self.spec = spec
        self.deptypes = tuple(sorted(set(deptypes)))

    def update_deptypes(self, deptypes):
        deptypes = tuple(sorted(set(deptypes)))
        changed = self.deptypes != deptypes
        self.deptypes = deptypes
        return changed

    def copy(self):
        return DependencySpec(self.parent, self.spec, self.deptypes)

    def _cmp_key(self):
        return (self.parent.name if self.parent else None,
                self.spec.name if self.spec else None,
                self.deptypes)

    def __str__(self):
        return "%s %s--> %s" % (self.parent.name if self.parent else None,
                                self.deptypes,
                                self.spec.name if self.spec else None)


@key_ordering
class VariantSpec(object):
    """Variants are named, build-time options for a package.  Names depend
       on the particular package being built, and each named variant can
       be enabled or disabled.
    """

    def __init__(self, name, value):
        self.name = name
        self.value = value

    def _cmp_key(self):
        return (self.name, self.value)

    def copy(self):
        return VariantSpec(self.name, self.value)

    def __str__(self):
        if type(self.value) == bool:
            return '{0}{1}'.format('+' if self.value else '~', self.name)
        else:
            return ' {0}={1} '.format(self.name, self.value)


class VariantMap(HashableMap):

    def __init__(self, spec):
        super(VariantMap, self).__init__()
        self.spec = spec

    def satisfies(self, other, strict=False):
        if strict or self.spec._concrete:
            return all(k in self and self[k].value == other[k].value
                       for k in other)
        else:
            return all(self[k].value == other[k].value
                       for k in other if k in self)

    def constrain(self, other):
        """Add all variants in other that aren't in self to self.

        Raises an error if any common variants don't match.
        Return whether the spec changed.
        """
        if other.spec._concrete:
            for k in self:
                if k not in other:
                    raise UnsatisfiableVariantSpecError(self[k], '<absent>')

        changed = False
        for k in other:
            if k in self:
                if self[k].value != other[k].value:
                    raise UnsatisfiableVariantSpecError(self[k], other[k])
            else:
                self[k] = other[k].copy()
                changed = True
        return changed

    @property
    def concrete(self):
        return self.spec._concrete or all(
            v in self for v in self.spec.package_class.variants)

    def copy(self):
        clone = VariantMap(None)
        for name, variant in self.items():
            clone[name] = variant.copy()
        return clone

    def __str__(self):
        sorted_keys = sorted(self.keys())
        return ''.join(str(self[key]) for key in sorted_keys)


_valid_compiler_flags = [
    'cflags', 'cxxflags', 'fflags', 'ldflags', 'ldlibs', 'cppflags']


class FlagMap(HashableMap):

    def __init__(self, spec):
        super(FlagMap, self).__init__()
        self.spec = spec

    def satisfies(self, other, strict=False):
        if strict or (self.spec and self.spec._concrete):
            return all(f in self and set(self[f]) == set(other[f])
                       for f in other)
        else:
            return all(set(self[f]) == set(other[f])
                       for f in other if (other[f] != [] and f in self))

    def constrain(self, other):
        """Add all flags in other that aren't in self to self.

        Return whether the spec changed.
        """
        if other.spec and other.spec._concrete:
            for k in self:
                if k not in other:
                    raise UnsatisfiableCompilerFlagSpecError(
                        self[k], '<absent>')

        changed = False
        for k in other:
            if k in self and not set(self[k]) <= set(other[k]):
                raise UnsatisfiableCompilerFlagSpecError(
                    ' '.join(f for f in self[k]),
                    ' '.join(f for f in other[k]))
            elif k not in self:
                self[k] = other[k]
                changed = True
        return changed

    @staticmethod
    def valid_compiler_flags():
        return _valid_compiler_flags

    @property
    def concrete(self):
        return all(flag in self for flag in _valid_compiler_flags)

    def copy(self):
        clone = FlagMap(None)
        for name, value in self.items():
            clone[name] = value
        return clone

    def _cmp_key(self):
        return tuple((k, tuple(v)) for k, v in sorted(self.iteritems()))

    def __str__(self):
        sorted_keys = filter(
            lambda flag: self[flag] != [], sorted(self.keys()))
        cond_symbol = ' ' if len(sorted_keys) > 0 else ''
        return cond_symbol + ' '.join(
            str(key) + '=\"' + ' '.join(
                str(f) for f in self[key]) + '\"'
            for key in sorted_keys) + cond_symbol


class DependencyMap(HashableMap):

    """Each spec has a DependencyMap containing specs for its dependencies.
       The DependencyMap is keyed by name. """
    @property
    def concrete(self):
        return all((d.spec.concrete and d.deptypes)
                   for d in self.values())

    def __str__(self):
        return "{deps: %s}" % ', '.join(str(d) for d in sorted(self.values()))


def _libs_default_handler(descriptor, spec, cls):
    """Default handler when looking for 'libs' attribute. The default
    tries to search for 'lib{spec.name}' recursively starting from
    `spec.prefix`.

    :param ForwardQueryToPackage descriptor: descriptor that triggered
        the call
    :param Spec spec: spec that is being queried
    :param type(spec) cls: type of spec, to match the signature of the
        descriptor `__get__` method
    """
    name = 'lib' + spec.name
    shared = '+shared' in spec
    return find_libraries(
        [name], root=spec.prefix, shared=shared, recurse=True
    )


def _cppflags_default_handler(descriptor, spec, cls):
    """Default handler when looking for cppflags attribute. The default
    just returns '-I{spec.prefix.include}'.

    :param ForwardQueryToPackage descriptor: descriptor that triggered
        the call
    :param Spec spec: spec that is being queried
    :param type(spec) cls: type of spec, to match the signature of the
        descriptor `__get__` method
    """
    return '-I' + spec.prefix.include


class ForwardQueryToPackage(object):
    """Descriptor used to forward queries from Spec to Package"""

    def __init__(self, attribute_name, default_handler=None):
        """Initializes the instance of the descriptor

        :param str attribute_name: name of the attribute to be
            searched for in the Package instance
        :param callable default_handler: [optional] default function
            to be called if the attribute was not found in the Package
            instance
        """
        self.attribute_name = attribute_name
        # Turn the default handler into a function with the right
        # signature that always returns None
        if default_handler is None:
            default_handler = lambda descriptor, spec, cls: None
        self.default = default_handler

    def __get__(self, instance, cls):
        """Retrieves the property from Package using a well defined chain
        of responsibility.

        The order of call is :

        1. if the query was through the name of a virtual package try to
            search for the attribute `{virtual_name}_{attribute_name}`
            in Package

        2. try to search for attribute `{attribute_name}` in Package

        3. try to call the default handler

        The first call that produces a value will stop the chain.

        If no call can handle the request or a None value is produced,
        then AttributeError is raised.
        """
        pkg = instance.package
        try:
            query = instance.last_query
        except AttributeError:
            # There has been no query yet: this means
            # a spec is trying to access its own attributes
            _ = instance[instance.name]  # NOQA: ignore=F841
            query = instance.last_query

        callbacks_chain = []
        # First in the chain : specialized attribute for virtual packages
        if query.isvirtual:
            specialized_name = '{0}_{1}'.format(
                query.name, self.attribute_name
            )
            callbacks_chain.append(lambda: getattr(pkg, specialized_name))
        # Try to get the generic method from Package
        callbacks_chain.append(lambda: getattr(pkg, self.attribute_name))
        # Final resort : default callback
        callbacks_chain.append(lambda: self.default(self, instance, cls))

        # Trigger the callbacks in order, the first one producing a
        # value wins
        value = None
        for f in callbacks_chain:
            try:
                value = f()
                break
            except AttributeError:
                pass
        # 'None' value raises AttributeError : this permits to 'disable'
        # the call in a particular package by returning None from the
        # queried attribute, or will trigger an exception if  things
        # searched for were not found
        if value is None:
            fmt = '\'{name}\' package has no relevant attribute \'{query}\'\n'  # NOQA: ignore=E501
            fmt += '\tspec : \'{spec}\'\n'
            fmt += '\tqueried as : \'{spec.last_query.name}\'\n'
            fmt += '\textra parameters : \'{spec.last_query.extra_parameters}\'\n'  # NOQA: ignore=E501
            message = fmt.format(
                name=pkg.name,
                query=self.attribute_name,
                spec=instance
            )
            raise AttributeError(message)

        return value

    def __set__(self, instance, value):
        cls_name = type(instance).__name__
        msg = "'{0}' object attribute '{1}' is read-only"
        raise AttributeError(msg.format(cls_name, self.attribute_name))


class SpecBuildInterface(ObjectWrapper):

    libs = ForwardQueryToPackage(
        'libs',
        default_handler=_libs_default_handler
    )

    cppflags = ForwardQueryToPackage(
        'cppflags',
        default_handler=_cppflags_default_handler
    )

    def __init__(self, spec, name, query_parameters):
        super(SpecBuildInterface, self).__init__(spec)

        # Represents a query state in a BuildInterface object
        QueryState = collections.namedtuple(
            'QueryState', ['name', 'extra_parameters', 'isvirtual']
        )

        is_virtual = Spec.is_virtual(name)
        self._query_to_package = QueryState(
            name=name,
            extra_parameters=query_parameters,
            isvirtual=is_virtual
        )

    @property
    def last_query(self):
        return self._query_to_package


@key_ordering
class Spec(object):

    def __init__(self, spec_like, *dep_like, **kwargs):
        # Copy if spec_like is a Spec.
        if isinstance(spec_like, Spec):
            self._dup(spec_like)
            return

        # Parse if the spec_like is a string.
        if not isinstance(spec_like, basestring):
            raise TypeError("Can't make spec out of %s" % type(spec_like))

        spec_list = SpecParser().parse(spec_like)
        if len(spec_list) > 1:
            raise ValueError("More than one spec in string: " + spec_like)
        if len(spec_list) < 1:
            raise ValueError("String contains no specs: " + spec_like)

        # Take all the attributes from the first parsed spec without copying.
        # This is safe b/c we throw out the parsed spec.  It's a bit nasty,
        # but it's nastier to implement the constructor so that the parser
        # writes directly into this Spec object.
        other = spec_list[0]
        self.name = other.name
        self.versions = other.versions
        self.architecture = other.architecture
        self.compiler = other.compiler
        self.compiler_flags = other.compiler_flags
        self.compiler_flags.spec = self
        self._dependencies = other._dependencies
        self._dependents = other._dependents
        self.variants = other.variants
        self.variants.spec = self
        self.namespace = other.namespace
        self._hash = other._hash
        self._cmp_key_cache = other._cmp_key_cache
        self.build_only_deps = other.build_only_deps

        # Specs are by default not assumed to be normal, but in some
        # cases we've read them from a file want to assume normal.
        # This allows us to manipulate specs that Spack doesn't have
        # package.py files for.
        self._normal = kwargs.get('normal', False)
        self._concrete = kwargs.get('concrete', False)

        # Allow a spec to be constructed with an external path.
        self.external  = kwargs.get('external', None)
        self.external_module = kwargs.get('external_module', None)

        # This allows users to construct a spec DAG with literals.
        # Note that given two specs a and b, Spec(a) copies a, but
        # Spec(a, b) will copy a but just add b as a dep.
        deptypes = ()
        for dep in dep_like:
            if isinstance(dep, Spec):
                spec = dep
            elif isinstance(dep, (list, tuple)):
                # Literals can be deptypes -- if there are tuples in the
                # list, they will be used as deptypes for the following Spec.
                deptypes = tuple(dep)
                continue
            else:
                spec = Spec(dep)

            spec = dep if isinstance(dep, Spec) else Spec(dep)
            self._add_dependency(spec, deptypes)
            deptypes = ()

    def get_dependency(self, name):
        dep = self._dependencies.get(name)
        if dep is not None:
            return dep
        raise InvalidDependencyError(
            self.name + " does not depend on " + comma_or(name))

    def _find_deps(self, where, deptype):
        deptype = canonical_deptype(deptype)

        return [dep for dep in where.values()
                if deptype and (not dep.deptypes or
                                any(d in deptype for d in dep.deptypes))]

    def dependencies(self, deptype=None):
        return [d.spec
                for d in self._find_deps(self._dependencies, deptype)]

    def dependents(self, deptype=None):
        return [d.parent
                for d in self._find_deps(self._dependents, deptype)]

    def dependencies_dict(self, deptype=None):
        return dict((d.spec.name, d)
                    for d in self._find_deps(self._dependencies, deptype))

    def dependents_dict(self, deptype=None):
        return dict((d.parent.name, d)
                    for d in self._find_deps(self._dependents, deptype))

    #
    # Private routines here are called by the parser when building a spec.
    #
    def _add_version(self, version):
        """Called by the parser to add an allowable version."""
        self.versions.add(version)

    def _add_variant(self, name, value):
        """Called by the parser to add a variant."""
        if name in self.variants:
            raise DuplicateVariantError(
                "Cannot specify variant '%s' twice" % name)
        if isinstance(value, basestring) and value.upper() == 'TRUE':
            value = True
        elif isinstance(value, basestring) and value.upper() == 'FALSE':
            value = False
        self.variants[name] = VariantSpec(name, value)

    def _add_flag(self, name, value):
        """Called by the parser to add a known flag.
        Known flags currently include "arch"
        """
        valid_flags = FlagMap.valid_compiler_flags()
        if name == 'arch' or name == 'architecture':
            parts = tuple(value.split('-'))
            plat, os, tgt = parts if len(parts) == 3 else (None, None, value)
            self._set_architecture(platform=plat, platform_os=os, target=tgt)
        elif name == 'platform':
            self._set_architecture(platform=value)
        elif name == 'os' or name == 'operating_system':
            self._set_architecture(platform_os=value)
        elif name == 'target':
            self._set_architecture(target=value)
        elif name in valid_flags:
            assert(self.compiler_flags is not None)
            self.compiler_flags[name] = value.split()
        else:
            self._add_variant(name, value)

    def _set_architecture(self, **kwargs):
        """Called by the parser to set the architecture."""
        arch_attrs = ['platform', 'platform_os', 'target']
        if self.architecture and self.architecture.concrete:
            raise DuplicateArchitectureError(
                "Spec for '%s' cannot have two architectures." % self.name)

        if not self.architecture:
            new_vals = tuple(kwargs.get(arg, None) for arg in arch_attrs)
            self.architecture = ArchSpec(*new_vals)
        else:
            new_attrvals = [(a, v) for a, v in kwargs.iteritems()
                            if a in arch_attrs]
            for new_attr, new_value in new_attrvals:
                if getattr(self.architecture, new_attr):
                    raise DuplicateArchitectureError(
                        "Spec for '%s' cannot have two '%s' specified "
                        "for its architecture" % (self.name, new_attr))
                else:
                    setattr(self.architecture, new_attr, new_value)

    def _set_compiler(self, compiler):
        """Called by the parser to set the compiler."""
        if self.compiler:
            raise DuplicateCompilerSpecError(
                "Spec for '%s' cannot have two compilers." % self.name)
        self.compiler = compiler

    def _add_dependency(self, spec, deptypes):
        """Called by the parser to add another spec as a dependency."""
        if spec.name in self._dependencies:
            raise DuplicateDependencyError(
                "Cannot depend on '%s' twice" % spec)

        # create an edge and add to parent and child
        dspec = DependencySpec(self, spec, deptypes)
        self._dependencies[spec.name] = dspec
        spec._dependents[self.name] = dspec

    #
    # Public interface
    #
    @property
    def fullname(self):
        return (
            ('%s.%s' % (self.namespace, self.name)) if self.namespace else
            (self.name if self.name else ''))

    @property
    def root(self):
        """Follow dependent links and find the root of this spec's DAG.
           In spack specs, there should be a single root (the package being
           installed).  This will throw an assertion error if that is not
           the case.
        """
        if not self._dependents:
            return self

        # If the spec has multiple dependents, ensure that they all
        # lead to the same place.  Spack shouldn't deal with any DAGs
        # with multiple roots, so something's wrong if we find one.
        depiter = iter(self._dependents.values())
        first_root = next(depiter).parent.root
        assert(all(first_root is d.parent.root for d in depiter))
        return first_root

    @property
    def package(self):
        return spack.repo.get(self)

    @property
    def package_class(self):
        """Internal package call gets only the class object for a package.
           Use this to just get package metadata.
        """
        return spack.repo.get_pkg_class(self.fullname)

    @property
    def virtual(self):
        """Right now, a spec is virtual if no package exists with its name.

           TODO: revisit this -- might need to use a separate namespace and
           be more explicit about this.
           Possible idea: just use conventin and make virtual deps all
           caps, e.g., MPI vs mpi.
        """
        return Spec.is_virtual(self.name)

    @staticmethod
    def is_virtual(name):
        """Test if a name is virtual without requiring a Spec."""
        return (name is not None) and (not spack.repo.exists(name))

    @property
    def concrete(self):
        """A spec is concrete if it can describe only ONE build of a package.
           If any of the name, version, architecture, compiler,
           variants, or depdenencies are ambiguous,then it is not concrete.
        """
        if self._concrete:
            return True

        self._concrete = bool(not self.virtual and
                              self.namespace is not None and
                              self.versions.concrete and
                              self.variants.concrete and
                              self.architecture and
                              self.architecture.concrete and
                              self.compiler and self.compiler.concrete and
                              self.compiler_flags.concrete and
                              self._dependencies.concrete)
        return self._concrete

    def traverse(self, **kwargs):
        direction = kwargs.get('direction', 'children')
        depth = kwargs.get('depth', False)

        get_spec = lambda s: s.spec
        if direction == 'parents':
            get_spec = lambda s: s.parent

        if depth:
            for d, dspec in self.traverse_edges(**kwargs):
                yield d, get_spec(dspec)
        else:
            for dspec in self.traverse_edges(**kwargs):
                yield get_spec(dspec)

    def traverse_edges(self, visited=None, d=0, deptype=None,
                       deptype_query=None, dep_spec=None, **kwargs):
        """Generic traversal of the DAG represented by this spec.
           This will yield each node in the spec.  Options:

           order    [=pre|post]
               Order to traverse spec nodes. Defaults to preorder traversal.
               Options are:

               'pre':  Pre-order traversal; each node is yielded before its
                       children in the dependency DAG.
               'post': Post-order  traversal; each node is yielded after its
                       children in the dependency DAG.

           cover    [=nodes|edges|paths]
               Determines how extensively to cover the dag.  Possible values:

               'nodes': Visit each node in the dag only once.  Every node
                        yielded by this function will be unique.
               'edges': If a node has been visited once but is reached along a
                        new path from the root, yield it but do not descend
                        into it.  This traverses each 'edge' in the DAG once.
               'paths': Explore every unique path reachable from the root.
                        This descends into visited subtrees and will yield
                        nodes twice if they're reachable by multiple paths.

           depth    [=False]
               Defaults to False.  When True, yields not just nodes in the
               spec, but also their depth from the root in a (depth, node)
               tuple.

           key   [=id]
               Allow a custom key function to track the identity of nodes
               in the traversal.

           root     [=True]
               If False, this won't yield the root node, just its descendents.

           direction [=children|parents]
               If 'children', does a traversal of this spec's children.  If
               'parents', traverses upwards in the DAG towards the root.

        """
        # get initial values for kwargs
        depth = kwargs.get('depth', False)
        key_fun = kwargs.get('key', id)
        if isinstance(key_fun, basestring):
            key_fun = attrgetter(key_fun)
        yield_root = kwargs.get('root', True)
        cover = kwargs.get('cover', 'nodes')
        direction = kwargs.get('direction', 'children')
        order = kwargs.get('order', 'pre')

        deptype = canonical_deptype(deptype)
        if deptype_query is None:
            deptype_query = ('link', 'run')

        # Make sure kwargs have legal values; raise ValueError if not.
        def validate(name, val, allowed_values):
            if val not in allowed_values:
                raise ValueError("Invalid value for %s: %s.  Choices are %s"
                                 % (name, val, ",".join(allowed_values)))
        validate('cover',     cover,     ('nodes', 'edges', 'paths'))
        validate('direction', direction, ('children', 'parents'))
        validate('order',     order,     ('pre', 'post'))

        if visited is None:
            visited = set()
        key = key_fun(self)

        # Node traversal does not yield visited nodes.
        if key in visited and cover == 'nodes':
            return

        def return_val(dspec):
            if not dspec:
                # make a fake dspec for the root.
                if direction == 'parents':
                    dspec = DependencySpec(self, None, ())
                else:
                    dspec = DependencySpec(None, self, ())
            return (d, dspec) if depth else dspec

        yield_me = yield_root or d > 0

        # Preorder traversal yields before successors
        if yield_me and order == 'pre':
            yield return_val(dep_spec)

        # Edge traversal yields but skips children of visited nodes
        if not (key in visited and cover == 'edges'):
            # This code determines direction and yields the children/parents
            if direction == 'children':
                successors = self.dependencies_dict(deptype)
                succ = lambda s: s.spec
            elif direction == 'parents':
                successors = self.dependents_dict(deptype)
                succ = lambda s: s.parent
            else:
                raise ValueError('Invalid traversal direction: %s' % direction)

            visited.add(key)
            for name, dspec in sorted(successors.items()):
                child = successors[name]
                children = succ(child).traverse_edges(
                    visited,
                    d=(d + 1),
                    deptype=deptype,
                    deptype_query=deptype_query,
                    dep_spec=dspec,
                    **kwargs)
                for elt in children:
                    yield elt

        # Postorder traversal yields after successors
        if yield_me and order == 'post':
            yield return_val(dep_spec)

    @property
    def short_spec(self):
        """Returns a version of the spec with the dependencies hashed
           instead of completely enumerated."""
        return self.format('$_$@$%@$+$=$/')

    @property
    def cshort_spec(self):
        """Returns a version of the spec with the dependencies hashed
           instead of completely enumerated."""
        return self.format('$_$@$%@$+$=$/', color=True)

    @property
    def prefix(self):
        return Prefix(spack.store.layout.path_for_spec(self))

    def dag_hash(self, length=None):
        """Return a hash of the entire spec DAG, including connectivity."""
        if self._hash:
            return self._hash[:length]
        else:
            yaml_text = syaml.dump(
                self.to_node_dict(), default_flow_style=True, width=maxint)
            sha = hashlib.sha1(yaml_text)
            b32_hash = base64.b32encode(sha.digest()).lower()
            if self.concrete:
                self._hash = b32_hash
            return b32_hash[:length]

    def dag_hash_bit_prefix(self, bits):
        """Get the first <bits> bits of the DAG hash as an integer type."""
        return base32_prefix_bits(self.dag_hash(), bits)

    def to_node_dict(self):
        d = syaml_dict()

        if self.versions:
            d.update(self.versions.to_dict())

        if self.architecture:
            d.update(self.architecture.to_dict())

        if self.compiler:
            d.update(self.compiler.to_dict())

        if self.namespace:
            d['namespace'] = self.namespace

        params = syaml_dict(sorted(
            (name, v.value) for name, v in self.variants.items()))
        params.update(sorted(self.compiler_flags.items()))
        if params:
            d['parameters'] = params

        # TODO: restore build dependencies here once we have less picky
        # TODO: concretization.
        deps = self.dependencies_dict(deptype=('link', 'run'))
        if deps:
            d['dependencies'] = syaml_dict([
                (name,
                 syaml_dict([
                     ('hash', dspec.spec.dag_hash()),
                     ('type', sorted(str(s) for s in dspec.deptypes))])
                 ) for name, dspec in sorted(deps.items())
            ])

        return syaml_dict([(self.name, d)])

    def to_dict(self):
        node_list = []
        for s in self.traverse(order='pre', deptype=('link', 'run')):
            node = s.to_node_dict()
            node[s.name]['hash'] = s.dag_hash()
            node_list.append(node)

        return syaml_dict([('spec', node_list)])

    def to_yaml(self, stream=None):
        return syaml.dump(
            self.to_dict(), stream=stream, default_flow_style=False)

    def to_json(self, stream=None):
        return sjson.dump(self.to_dict(), stream)

    @staticmethod
    def from_node_dict(node):
        name = next(iter(node))
        node = node[name]

        spec = Spec(name)
        spec.namespace = node.get('namespace', None)
        spec._hash = node.get('hash', None)

        if 'version' in node or 'versions' in node:
            spec.versions = VersionList.from_dict(node)

        if 'arch' in node:
            spec.architecture = ArchSpec.from_dict(node)

        if 'compiler' in node:
            spec.compiler = CompilerSpec.from_dict(node)
        else:
            spec.compiler = None

        if 'parameters' in node:
            for name, value in node['parameters'].items():
                if name in _valid_compiler_flags:
                    spec.compiler_flags[name] = value
                else:
                    spec.variants[name] = VariantSpec(name, value)

        elif 'variants' in node:
            for name, value in node['variants'].items():
                spec.variants[name] = VariantSpec(name, value)
            for name in FlagMap.valid_compiler_flags():
                spec.compiler_flags[name] = []

        # Don't read dependencies here; from_node_dict() is used by
        # from_yaml() to read the root *and* each dependency spec.

        return spec

    @staticmethod
    def read_yaml_dep_specs(dependency_dict):
        """Read the DependencySpec portion of a YAML-formatted Spec.

        This needs to be backward-compatible with older spack spec
        formats so that reindex will work on old specs/databases.
        """
        for dep_name, elt in dependency_dict.items():
            if isinstance(elt, basestring):
                # original format, elt is just the dependency hash.
                dag_hash, deptypes = elt, ['build', 'link']
            elif isinstance(elt, tuple):
                # original deptypes format: (used tuples, not future-proof)
                dag_hash, deptypes = elt
            elif isinstance(elt, dict):
                # new format: elements of dependency spec are keyed.
                dag_hash, deptypes = elt['hash'], elt['type']
            else:
                raise SpecError("Couldn't parse dependency types in spec.")

            yield dep_name, dag_hash, list(deptypes)

    @staticmethod
    def from_dict(data):
        """Construct a spec from YAML.

        Parameters:
        data -- a nested dict/list data structure read from YAML or JSON.
        """
        nodes = data['spec']

        # Read nodes out of list.  Root spec is the first element;
        # dependencies are the following elements.
        dep_list = [Spec.from_node_dict(node) for node in nodes]
        if not dep_list:
            raise SpecError("YAML spec contains no nodes.")
        deps = dict((spec.name, spec) for spec in dep_list)
        spec = dep_list[0]

        for node in nodes:
            # get dependency dict from the node.
            name = next(iter(node))

            if 'dependencies' not in node[name]:
                continue

            yaml_deps = node[name]['dependencies']
            for dname, dhash, dtypes in Spec.read_yaml_dep_specs(yaml_deps):
                # Fill in dependencies by looking them up by name in deps dict
                deps[name]._dependencies[dname] = DependencySpec(
                    deps[name], deps[dname], dtypes)

        return spec

    @staticmethod
    def from_yaml(stream):
        """Construct a spec from YAML.

        Parameters:
        stream -- string or file object to read from.
        """
        try:
            data = syaml.load(stream)
            return Spec.from_dict(data)
        except MarkedYAMLError as e:
            raise syaml.SpackYAMLError("error parsing YAML spec:", str(e))

    @staticmethod
    def from_json(stream):
        """Construct a spec from JSON.

        Parameters:
        stream -- string or file object to read from.
        """
        try:
            data = sjson.load(stream)
            return Spec.from_dict(data)
        except Exception as e:
            raise sjson.SpackJSONError("error parsing JSON spec:", str(e))

    def _concretize_helper(self, presets=None, visited=None):
        """Recursive helper function for concretize().
           This concretizes everything bottom-up.  As things are
           concretized, they're added to the presets, and ancestors
           will prefer the settings of their children.
        """
        if presets is None:
            presets = {}
        if visited is None:
            visited = set()

        if self.name in visited:
            return False

        changed = False

        # Concretize deps first -- this is a bottom-up process.
        for name in sorted(self._dependencies.keys()):
            changed |= self._dependencies[
                name].spec._concretize_helper(presets, visited)

        if self.name in presets:
            changed |= self.constrain(presets[self.name])
        else:
            # Concretize virtual dependencies last.  Because they're added
            # to presets below, their constraints will all be merged, but we'll
            # still need to select a concrete package later.
            if not self.virtual:
                changed |= any(
                    (spack.concretizer.concretize_architecture(self),
                     spack.concretizer.concretize_compiler(self),
                     spack.concretizer.concretize_compiler_flags(
                         self),  # has to be concretized after compiler
                     spack.concretizer.concretize_version(self),
                     spack.concretizer.concretize_variants(self)))
            presets[self.name] = self

        visited.add(self.name)
        return changed

    def _replace_with(self, concrete):
        """Replace this virtual spec with a concrete spec."""
        assert(self.virtual)
        for name, dep_spec in self._dependents.items():
            dependent = dep_spec.parent
            deptypes = dep_spec.deptypes

            # remove self from all dependents, unless it is already removed
            if self.name in dependent._dependencies:
                del dependent._dependencies[self.name]

            # add the replacement, unless it is already a dep of dependent.
            if concrete.name not in dependent._dependencies:
                dependent._add_dependency(concrete, deptypes)

    def _expand_virtual_packages(self, skip_build):
        """Find virtual packages in this spec, replace them with providers,
           and normalize again to include the provider's (potentially virtual)
           dependencies.  Repeat until there are no virtual deps.

           Precondition: spec is normalized.

           .. todo::

              If a provider depends on something that conflicts with
              other dependencies in the spec being expanded, this can
              produce a conflicting spec.  For example, if mpich depends
              on hwloc@:1.3 but something in the spec needs hwloc1.4:,
              then we should choose an MPI other than mpich.  Cases like
              this are infrequent, but should implement this before it is
              a problem.
        """
        # Make an index of stuff this spec already provides
        # XXX(deptype): 'link' and 'run'?
        self_index = ProviderIndex(self.traverse(), restrict=True)
        changed = False
        done = False

        while not done:
            done = True
            # XXX(deptype): 'link' and 'run'?
            for spec in list(self.traverse()):
                replacement = None
                if spec.virtual:
                    replacement = self._find_provider(spec, self_index)
                    if replacement:
                        # TODO: may break if in-place on self but
                        # shouldn't happen if root is traversed first.
                        spec._replace_with(replacement)
                        done = False
                        break

                if not replacement:
                    # Get a list of possible replacements in order of
                    # preference.
                    candidates = spack.concretizer.choose_virtual_or_external(
                        spec)

                    # Try the replacements in order, skipping any that cause
                    # satisfiability problems.
                    for replacement in candidates:
                        if replacement is spec:
                            break

                        # Replace spec with the candidate and normalize
                        copy = self.copy()
                        copy[spec.name]._dup(replacement.copy(deps=False))

                        try:
                            # If there are duplicate providers or duplicate
                            # provider deps, consolidate them and merge
                            # constraints.
                            copy.normalize(force=True, skip_build=skip_build)
                            break
                        except SpecError:
                            # On error, we'll try the next replacement.
                            continue

                # If replacement is external then trim the dependencies
                if replacement.external or replacement.external_module:
                    if (spec._dependencies):
                        changed = True
                        spec._dependencies = DependencyMap()
                    replacement._dependencies = DependencyMap()
                    replacement.architecture = self.architecture

                # TODO: could this and the stuff in _dup be cleaned up?
                def feq(cfield, sfield):
                    return (not cfield) or (cfield == sfield)

                if replacement is spec or (
                        feq(replacement.name, spec.name) and
                        feq(replacement.versions, spec.versions) and
                        feq(replacement.compiler, spec.compiler) and
                        feq(replacement.architecture, spec.architecture) and
                        feq(replacement._dependencies, spec._dependencies) and
                        feq(replacement.variants, spec.variants) and
                        feq(replacement.external, spec.external) and
                        feq(replacement.external_module,
                            spec.external_module)):
                    continue
                # Refine this spec to the candidate. This uses
                # replace_with AND dup so that it can work in
                # place. TODO: make this more efficient.
                if spec.virtual:
                    spec._replace_with(replacement)
                    changed = True
                if spec._dup(replacement, deps=False, cleardeps=False):
                    changed = True

                self_index.update(spec)
                done = False
                break

        return changed

    def concretize(self, skip_build=True, constrain_deps=None):
        """A spec is concrete if it describes one build of a package uniquely.
           This will ensure that this spec is concrete.

           If this spec could describe more than one version, variant, or build
           of a package, this will add constraints to make it concrete.

           Some rigorous validation and checks are also performed on the spec.
           Concretizing ensures that it is self-consistent and that it's
           consistent with requirements of its pacakges.  See flatten() and
           normalize() for more details on this.
        """
        if not self.name:
            raise SpecError("Attempting to concretize anonymous spec")

        if self._concrete:
            return

        changed = True
        force = False

        if skip_build:
            build_only_constraint_deps = {}
            if not self.virtual:
                for dep in self.identify_build_only_deps():
                    if dep in self._dependencies:
                        build_only_constraint_deps[dep] = (
                            self._dependencies.pop(dep))
            elif self._dependencies:
                raise SpecError(
                    "Cannot specify dependencies of a virtual package")

        while changed:
            changes = (self.normalize(force, skip_build=skip_build,
                                      constrain_deps=constrain_deps),
                       self._expand_virtual_packages(skip_build=skip_build),
                       self._concretize_helper())
            changed = any(changes)
            force = True

        if skip_build:
            for spec in self.traverse():
                build_only_deps = spec.identify_build_only_deps()
                if build_only_deps:
                    build_parent = Spec(spec.name)
                    build_parent.versions = spec.versions.copy()
                    build_parent.variants = spec.variants.copy()
                    build_parent.variants.spec = build_parent
                    build_parent._dependencies.update(
                        build_only_constraint_deps)

                    frontend_arch = ArchSpec(
                        spack.architecture.frontend_sys_type())
                    if (not frontend_arch.concrete or
                            spec.architecture == frontend_arch):
                        build_parent.architecture = spec.architecture.copy()
                        build_parent.compiler = spec.compiler.copy()
                        build_parent.compiler_flags = (
                            spec.compiler_flags.copy())
                    else:
                        build_parent.architecture = frontend_arch

                    build_parent.concretize(
                        skip_build=False,
                        constrain_deps={spec.name: build_only_deps})
                    for dep_spec in build_parent.dependencies():
                        spec.build_only_deps[dep_spec.name] = dep_spec

        for s in self.traverse(deptype_query=alldeps):
            # After concretizing, assign namespaces to anything left.
            # Note that this doesn't count as a "change".  The repository
            # configuration is constant throughout a spack run, and
            # normalize and concretize evaluate Packages using Repo.get(),
            # which respects precedence.  So, a namespace assignment isn't
            # changing how a package name would have been interpreted and
            # we can do it as late as possible to allow as much
            # compatibility across repositories as possible.
            if s.namespace is None:
                s.namespace = spack.repo.repo_for_pkg(s.name).namespace

        for s in self.traverse(root=False):
            if s.external_module:
                compiler = spack.compilers.compiler_for_spec(
                    s.compiler, s.architecture)
                for mod in compiler.modules:
                    load_module(mod)

                s.external = get_path_from_module(s.external_module)

        for s in self.traverse():
            s.check_and_get_run_deps_for_build()
            s.check_and_get_pkg_config_deps()

        # Mark everything in the spec as concrete, as well.
        self._mark_concrete()

    def check_and_get_run_deps_for_build(self):
        """When a package builds, all of its build dependencies, and all of the
           run dependencies of its build dependencies must be available in the
           binary search path; this likewise holds for the build-only
           dependencies. This ensures there is no conflict between the two
           sets, where two differing instances of the same package are
           required.
        """
        transitive_build = set(traverse_each(
            self.dependencies(deptype='build'), deptype='run'))
        transitive_build_only = set(traverse_each(
            self.build_only_deps.itervalues(), deptype='run'))
        transitive_build = dict((s.name, s) for s in transitive_build)
        transitive_build_only = dict(
            (s.name, s) for s in transitive_build_only)
        common = set(transitive_build) & set(transitive_build_only)
        for name in common:
            if transitive_build[name] != transitive_build_only[name]:
                raise SpecError(
                    "Separate concretization of {0}".format(name) +
                    " produced build-time conflict")
        required_for_build = set(transitive_build.itervalues())
        required_for_build.update(s for s in transitive_build_only.itervalues()
                                  if s.name not in common)
        return required_for_build

    def check_and_get_pkg_config_deps(self):
        link_deps = dict(
            (s.name, s) for s in self.traverse(
                root=False, deptype=('link', 'include')))
        common = set(self.build_only_deps) & set(link_deps)
        for name in common:
            if link_deps[name] != self.build_only_deps[name]:
                raise SpecError(
                    "Separate concretization of {0}".format(name) +
                    " produced build-time conflict for PKG_CONFIG_PATH" +
                    " for {0}".format(self.name))
        required_for_build = set(link_deps.itervalues())
        required_for_build.update(
            spec for (name, spec) in self.build_only_deps.iteritems()
            if name not in common)
        return required_for_build

    def identify_build_only_deps(self):
        """Use package dependency information to determine which dependencies
        are only needed for building.
        """
        pkg = spack.repo.get(self.fullname)
        build_dep_names = set()
        for dep_name in pkg.dependencies:
            deptypes = pkg.dependency_types[dep_name]
            if set(deptypes) == set(['build']):
                build_dep_names.add(dep_name)
        return build_dep_names

    def _mark_concrete(self, value=True):
        """Mark this spec and its dependencies as concrete.

        Only for internal use -- client code should use "concretize"
        unless there is a need to force a spec to be concrete.
        """
        for s in self.traverse(deptype_query=alldeps):
            s._normal = value
            s._concrete = value

    def concretized(self):
        """This is a non-destructive version of concretize().  First clones,
           then returns a concrete version of this package without modifying
           this package. """
        clone = self.copy()
        clone.concretize()
        return clone

    def flat_dependencies(self, **kwargs):
        """Return a DependencyMap containing all of this spec's
           dependencies with their constraints merged.

           If copy is True, returns merged copies of its dependencies
           without modifying the spec it's called on.

           If copy is False, clears this spec's dependencies and
           returns them.
        """
        copy = kwargs.get('copy', True)
        deptype_query = kwargs.get('deptype_query')

        flat_deps = {}
        try:
            deptree = self.traverse(root=False, deptype_query=deptype_query)
            for spec in deptree:

                if spec.name not in flat_deps:
                    if copy:
                        spec = spec.copy(deps=False)
                    flat_deps[spec.name] = spec
                else:
                    flat_deps[spec.name].constrain(spec)

            if not copy:
                for spec in flat_deps.values():
                    spec._dependencies.clear()
                    spec._dependents.clear()
                self._dependencies.clear()

            return flat_deps

        except UnsatisfiableSpecError as e:
            # Here, the DAG contains two instances of the same package
            # with inconsistent constraints.  Users cannot produce
            # inconsistent specs like this on the command line: the
            # parser doesn't allow it. Spack must be broken!
            raise InconsistentSpecError("Invalid Spec DAG: %s" % e.message)

    def index(self, deptype=None):
        """Return DependencyMap that points to all the dependencies in this
           spec."""
        dm = DependencyMap()
        for spec in self.traverse(deptype=deptype):
            dm[spec.name] = spec
        return dm

    def _evaluate_dependency_conditions(self, name):
        """Evaluate all the conditions on a dependency with this name.

        If the package depends on <name> in this configuration, return
        the dependency.  If no conditions are True (and we don't
        depend on it), return None.
        """
        pkg = spack.repo.get(self.fullname)
        conditions = pkg.dependencies[name]

        # evaluate when specs to figure out constraints on the dependency.
        dep = None
        for when_spec, dep_spec in conditions.items():
            sat = self.satisfies(when_spec, strict=True)
            if sat:
                if dep is None:
                    dep = Spec(name)
                try:
                    dep.constrain(dep_spec)
                except UnsatisfiableSpecError as e:
                    e.message = ("Conflicting conditional dependencies on"
                                 "package %s for spec %s" % (self.name, self))
                    raise e
        return dep

    def _find_provider(self, vdep, provider_index):
        """Find provider for a virtual spec in the provider index.
           Raise an exception if there is a conflicting virtual
           dependency already in this spec.
        """
        assert(vdep.virtual)
        providers = provider_index.providers_for(vdep)

        # If there is a provider for the vpkg, then use that instead of
        # the virtual package.
        if providers:
            # Remove duplicate providers that can concretize to the same
            # result.
            for provider in providers:
                for spec in providers:
                    if spec is not provider and provider.satisfies(spec):
                        providers.remove(spec)
            # Can't have multiple providers for the same thing in one spec.
            if len(providers) > 1:
                raise MultipleProviderError(vdep, providers)
            return providers[0]
        else:
            # The user might have required something insufficient for
            # pkg_dep -- so we'll get a conflict.  e.g., user asked for
            # mpi@:1.1 but some package required mpi@2.1:.
            required = provider_index.providers_for(vdep.name)
            if len(required) > 1:
                raise MultipleProviderError(vdep, required)
            elif required:
                raise UnsatisfiableProviderSpecError(required[0], vdep)

    def _merge_dependency(self, dep, deptypes, visited, spec_deps,
                          provider_index, skip_build, constrain_deps=None):
        """Merge the dependency into this spec.

        This is the core of normalize().  There are some basic steps:

          * If dep is virtual, evaluate whether it corresponds to an
            existing concrete dependency, and merge if so.

          * If it's real and it provides some virtual dep, see if it provides
            what some virtual dependency wants and merge if so.

          * Finally, if none of the above, merge dependency and its
            constraints into this spec.

        This method returns True if the spec was changed, False otherwise.
        """
        changed = False

        # If it's a virtual dependency, try to find an existing
        # provider in the spec, and merge that.
        if dep.virtual:
            visited.add(dep.name)
            provider = self._find_provider(dep, provider_index)
            if provider:
                dep = provider
        else:
            index = ProviderIndex([dep], restrict=True)
            for vspec in (v for v in spec_deps.values() if v.virtual):
                if index.providers_for(vspec):
                    vspec._replace_with(dep)
                    del spec_deps[vspec.name]
                    changed = True
                else:
                    required = index.providers_for(vspec.name)
                    if required:
                        raise UnsatisfiableProviderSpecError(required[0], dep)
            provider_index.update(dep)

        # If the spec isn't already in the set of dependencies, clone
        # it from the package description.
        if dep.name not in spec_deps:
            spec_deps[dep.name] = dep.copy()
            changed = True
        else:
            dspec = spec_deps[dep.name]
            if self.name not in dspec._dependents:
                self._add_dependency(dspec, deptypes)
            else:
                dependent = dspec._dependents[self.name]
                changed = dependent.update_deptypes(deptypes)

        # Constrain package information with spec info
        try:
            changed |= spec_deps[dep.name].constrain(dep)

        except UnsatisfiableSpecError as e:
            e.message = "Invalid spec: '%s'. "
            e.message += "Package %s requires %s %s, but spec asked for %s"
            e.message %= (spec_deps[dep.name], dep.name,
                          e.constraint_type, e.required, e.provided)
            raise e

        # Add merged spec to my deps and recurse
        dependency = spec_deps[dep.name]
        if dep.name not in self._dependencies:
            self._add_dependency(dependency, deptypes)

        changed |= dependency._normalize_helper(
            visited, spec_deps, provider_index, skip_build=skip_build,
            constrain_deps=constrain_deps)
        return changed

    def _normalize_helper(self, visited, spec_deps, provider_index,
                          skip_build, constrain_deps=None):
        """Recursive helper function for _normalize."""
        if self.name in visited:
            return False
        visited.add(self.name)

        # if we descend into a virtual spec, there's nothing more
        # to normalize.  Concretize will finish resolving it later.
        if self.virtual or self.external or self.external_module:
            return False

        # Combine constraints from package deps with constraints from
        # the spec, until nothing changes.
        any_change = False
        changed = True

        pkg = spack.repo.get(self.fullname)
        while changed:
            changed = False
            for dep_name in pkg.dependencies:
                if (constrain_deps and self.name in constrain_deps and
                    dep_name not in constrain_deps[self.name]):
                    continue

                deptypes = pkg.dependency_types[dep_name]
                if set(deptypes) == set(['build']) and skip_build:
                    continue

                pkg_dep = self._evaluate_dependency_conditions(dep_name)
                # If pkg_dep is a dependency, merge it.
                if pkg_dep:
                    changed |= self._merge_dependency(
                        pkg_dep, deptypes, visited, spec_deps, provider_index,
                        skip_build=skip_build, constrain_deps=constrain_deps)
            any_change |= changed

        return any_change

    def normalize(self, force=False, skip_build=True, constrain_deps=None):
        """When specs are parsed, any dependencies specified are hanging off
           the root, and ONLY the ones that were explicitly provided are there.
           Normalization turns a partial flat spec into a DAG, where:

           1. Known dependencies of the root package are in the DAG.
           2. Each node's dependencies dict only contains its known direct
              deps.
           3. There is only ONE unique spec for each package in the DAG.

              * This includes virtual packages.  If there a non-virtual
                package that provides a virtual package that is in the spec,
                then we replace the virtual package with the non-virtual one.

           TODO: normalize should probably implement some form of cycle
           detection, to ensure that the spec is actually a DAG.
        """
        if not self.name:
            raise SpecError("Attempting to normalize anonymous spec")

        if self._normal and not force:
            return False

        # avoid any assumptions about concreteness when forced
        if force:
            self._mark_concrete(False)

        if skip_build and not self.virtual:
            for dep in self.identify_build_only_deps():
                self._dependencies.pop(dep, None)

        # Ensure first that all packages & compilers in the DAG exist.
        self.validate_names()
        # Get all the dependencies into one DependencyMap
        spec_deps = self.flat_dependencies(copy=False, deptype_query=alldeps)

        # Initialize index of virtual dependency providers if
        # concretize didn't pass us one already
        provider_index = ProviderIndex(
            [s for s in spec_deps.values()], restrict=True)

        # traverse the package DAG and fill out dependencies according
        # to package files & their 'when' specs
        visited = set()
        any_change = self._normalize_helper(
            visited, spec_deps, provider_index, skip_build=skip_build,
            constrain_deps=constrain_deps)

        # If there are deps specified but not visited, they're not
        # actually deps of this package.  Raise an error.
        extra = set(spec_deps.keys()).difference(visited)
        if extra:
            raise InvalidDependencyError(
                self.name + " does not depend on " + comma_or(extra))

        # Mark the spec as normal once done.
        self._normal = True
        return any_change

    def normalized(self):
        """
        Return a normalized copy of this spec without modifying this spec.
        """
        clone = self.copy()
        clone.normalize()
        return clone

    def validate_names(self):
        """This checks that names of packages and compilers in this spec are real.
           If they're not, it will raise either UnknownPackageError or
           UnsupportedCompilerError.
        """
        for spec in self.traverse():
            # raise an UnknownPackageError if the spec's package isn't real.
            if (not spec.virtual) and spec.name:
                spack.repo.get(spec.fullname)

            # validate compiler in addition to the package name.
            if spec.compiler:
                if not compilers.supported(spec.compiler):
                    raise UnsupportedCompilerError(spec.compiler.name)

            # Ensure that variants all exist.
            for vname, variant in spec.variants.items():
                if vname not in spec.package_class.variants:
                    raise UnknownVariantError(spec.name, vname)

    def constrain(self, other, deps=True):
        """Merge the constraints of other with self.

        Returns True if the spec changed as a result, False if not.
        """
        other = self._autospec(other)

        if not (self.name == other.name or
                (not self.name) or
                (not other.name)):
            raise UnsatisfiableSpecNameError(self.name, other.name)

        if (other.namespace is not None and
                self.namespace is not None and
                other.namespace != self.namespace):
            raise UnsatisfiableSpecNameError(self.fullname, other.fullname)

        if not self.versions.overlaps(other.versions):
            raise UnsatisfiableVersionSpecError(self.versions, other.versions)

        for v in other.variants:
            if (v in self.variants and
                    self.variants[v].value != other.variants[v].value):
                raise UnsatisfiableVariantSpecError(self.variants[v],
                                                    other.variants[v])

        # TODO: Check out the logic here
        sarch, oarch = self.architecture, other.architecture
        if sarch is not None and oarch is not None:
            if sarch.platform is not None and oarch.platform is not None:
                if sarch.platform != oarch.platform:
                    raise UnsatisfiableArchitectureSpecError(sarch, oarch)
            if sarch.platform_os is not None and oarch.platform_os is not None:
                if sarch.platform_os != oarch.platform_os:
                    raise UnsatisfiableArchitectureSpecError(sarch, oarch)
            if sarch.target is not None and oarch.target is not None:
                if sarch.target != oarch.target:
                    raise UnsatisfiableArchitectureSpecError(sarch, oarch)

        changed = False
        if self.compiler is not None and other.compiler is not None:
            changed |= self.compiler.constrain(other.compiler)
        elif self.compiler is None:
            changed |= (self.compiler != other.compiler)
            self.compiler = other.compiler

        changed |= self.versions.intersect(other.versions)
        changed |= self.variants.constrain(other.variants)

        changed |= self.compiler_flags.constrain(other.compiler_flags)

        old = str(self.architecture)
        sarch, oarch = self.architecture, other.architecture
        if sarch is None or other.architecture is None:
            self.architecture = sarch or oarch
        else:
            if sarch.platform is None or oarch.platform is None:
                self.architecture.platform = sarch.platform or oarch.platform
            if sarch.platform_os is None or oarch.platform_os is None:
                sarch.platform_os = sarch.platform_os or oarch.platform_os
            if sarch.target is None or oarch.target is None:
                sarch.target = sarch.target or oarch.target
        changed |= (str(self.architecture) != old)

        if deps:
            changed |= self._constrain_dependencies(other)

        return changed

    def _constrain_dependencies(self, other):
        """Apply constraints of other spec's dependencies to this spec."""
        other = self._autospec(other)

        if not self._dependencies or not other._dependencies:
            return False

        # TODO: might want more detail than this, e.g. specific deps
        # in violation. if this becomes a priority get rid of this
        # check and be more specific about what's wrong.
        if not other.satisfies_dependencies(self):
            raise UnsatisfiableDependencySpecError(other, self)

        # Handle common first-order constraints directly
        changed = False
        for name in self.common_dependencies(other):
            changed |= self[name].constrain(other[name], deps=False)

        # Update with additional constraints from other spec
        for name in other.dep_difference(self):
            dep_spec_copy = other.get_dependency(name)
            dep_copy = dep_spec_copy.spec
            deptypes = dep_spec_copy.deptypes
            self._add_dependency(dep_copy.copy(), deptypes)
            changed = True

        return changed

    def common_dependencies(self, other):
        """Return names of dependencies that self an other have in common."""
        # XXX(deptype): handle deptypes via deptype kwarg.
        common = set(
            s.name for s in self.traverse(root=False))
        common.intersection_update(
            s.name for s in other.traverse(root=False))
        return common

    def constrained(self, other, deps=True):
        """Return a constrained copy without modifying this spec."""
        clone = self.copy(deps=deps)
        clone.constrain(other, deps)
        return clone

    def dep_difference(self, other):
        """Returns dependencies in self that are not in other."""
        mine = set(s.name for s in self.traverse(root=False))
        mine.difference_update(
            s.name for s in other.traverse(root=False))
        return mine

    def _autospec(self, spec_like):
        """
        Used to convert arguments to specs.  If spec_like is a spec, returns
        it.  If it's a string, tries to parse a string.  If that fails, tries
        to parse a local spec from it (i.e. name is assumed to be self's name).
        """
        if isinstance(spec_like, spack.spec.Spec):
            return spec_like

        try:
            spec = spack.spec.Spec(spec_like)
            if not spec.name:
                raise SpecError(
                    "anonymous package -- this will always be handled")
            return spec
        except SpecError:
            return parse_anonymous_spec(spec_like, self.name)

    def satisfies(self, other, deps=True, strict=False, strict_deps=False):
        """Determine if this spec satisfies all constraints of another.

        There are two senses for satisfies:

          * `loose` (default): the absence of a constraint in self
            implies that it *could* be satisfied by other, so we only
            check that there are no conflicts with other for
            constraints that this spec actually has.

          * `strict`: strict means that we *must* meet all the
            constraints specified on other.
        """
        other = self._autospec(other)

        # The only way to satisfy a concrete spec is to match its hash exactly.
        if other.concrete:
            return self.concrete and self.dag_hash() == other.dag_hash()

        # A concrete provider can satisfy a virtual dependency.
        if not self.virtual and other.virtual:
            pkg = spack.repo.get(self.fullname)
            if pkg.provides(other.name):
                for provided, when_specs in pkg.provided.items():
                    if any(self.satisfies(when_spec, deps=False, strict=strict)
                           for when_spec in when_specs):
                        if provided.satisfies(other):
                            return True
            return False

        # Otherwise, first thing we care about is whether the name matches
        if self.name != other.name and self.name and other.name:
            return False

        # namespaces either match, or other doesn't require one.
        if (other.namespace is not None and
                self.namespace is not None and
                self.namespace != other.namespace):
            return False
        if self.versions and other.versions:
            if not self.versions.satisfies(other.versions, strict=strict):
                return False
        elif strict and (self.versions or other.versions):
            return False

        # None indicates no constraints when not strict.
        if self.compiler and other.compiler:
            if not self.compiler.satisfies(other.compiler, strict=strict):
                return False
        elif strict and (other.compiler and not self.compiler):
            return False

        var_strict = strict
        if (not self.name) or (not other.name):
            var_strict = True
        if not self.variants.satisfies(other.variants, strict=var_strict):
            return False

        # Architecture satisfaction is currently just string equality.
        # If not strict, None means unconstrained.
        if self.architecture and other.architecture:
            if not self.architecture.satisfies(other.architecture, strict):
                return False
        elif strict and (other.architecture and not self.architecture):
            return False

        if not self.compiler_flags.satisfies(
                other.compiler_flags,
                strict=strict):
            return False

        # If we need to descend into dependencies, do it, otherwise we're done.
        if deps:
            deps_strict = strict
            if self.concrete and not other.name:
                # We're dealing with existing specs
                deps_strict = True
            return self.satisfies_dependencies(other, strict=deps_strict)
        else:
            return True

    def satisfies_dependencies(self, other, strict=False):
        """
        This checks constraints on common dependencies against each other.
        """
        other = self._autospec(other)

        if strict:
            if other._dependencies and not self._dependencies:
                return False

            selfdeps = self.traverse(root=False)
            otherdeps = other.traverse(root=False)
            if not all(any(d.satisfies(dep) for d in selfdeps)
                       for dep in otherdeps):
                return False

        elif not self._dependencies or not other._dependencies:
            # if either spec doesn't restrict dependencies then both are
            # compatible.
            return True

        # Handle first-order constraints directly
        for name in self.common_dependencies(other):
            if not self[name].satisfies(other[name], deps=False):
                return False

        # For virtual dependencies, we need to dig a little deeper.
        self_index = ProviderIndex(self.traverse(), restrict=True)
        other_index = ProviderIndex(other.traverse(), restrict=True)

        # This handles cases where there are already providers for both vpkgs
        if not self_index.satisfies(other_index):
            return False

        # These two loops handle cases where there is an overly restrictive
        # vpkg in one spec for a provider in the other (e.g., mpi@3: is not
        # compatible with mpich2)
        for spec in self.virtual_dependencies():
            if (spec.name in other_index and
                    not other_index.providers_for(spec)):
                return False

        for spec in other.virtual_dependencies():
            if spec.name in self_index and not self_index.providers_for(spec):
                return False

        return True

    def virtual_dependencies(self):
        """Return list of any virtual deps in this spec."""
        return [spec for spec in self.traverse() if spec.virtual]

    def _dup(self, other, deps=True, cleardeps=True):
        """Copy the spec other into self.  This is an overwriting
           copy.  It does not copy any dependents (parents), but by default
           copies dependencies.

           To duplicate an entire DAG, call _dup() on the root of the DAG.

           Options:
           dependencies[=True]
               Whether deps should be copied too.  Set to False to copy a
               spec but not its dependencies.
        """
        # We don't count dependencies as changes here
        changed = True
        if hasattr(self, 'name'):
            changed = (self.name != other.name and
                       self.versions != other.versions and
                       self.architecture != other.architecture and
                       self.compiler != other.compiler and
                       self.variants != other.variants and
                       self._normal != other._normal and
                       self.concrete != other.concrete and
                       self.external != other.external and
                       self.external_module != other.external_module and
                       self.compiler_flags != other.compiler_flags)

        # Local node attributes get copied first.
        self.name = other.name
        self.versions = other.versions.copy()
        self.architecture = other.architecture.copy() if other.architecture \
            else None
        self.compiler = other.compiler.copy() if other.compiler else None
        if cleardeps:
            self._dependents = DependencyMap()
            self._dependencies = DependencyMap()
        self.compiler_flags = other.compiler_flags.copy()
        self.variants = other.variants.copy()
        self.variants.spec = self
        self.external = other.external
        self.external_module = other.external_module
        self.namespace = other.namespace
        self.build_only_deps = dict(
            (x, y.copy()) for (x, y) in other.build_only_deps.iteritems())

        self.external = other.external
        self.external_module = other.external_module

        # If we copy dependencies, preserve DAG structure in the new spec
        if deps:
            deptypes = alldeps  # by default copy all deptypes

            # if caller restricted deptypes to be copied, adjust that here.
            if isinstance(deps, (tuple, list)):
                deptypes = deps

            self._dup_deps(other, deptypes)

        # These fields are all cached results of expensive operations.
        # If we preserved the original structure, we can copy them
        # safely. If not, they need to be recomputed.
        if deps is True or deps == alldeps:
            self._hash = other._hash
            self._cmp_key_cache = other._cmp_key_cache
            self._normal = other._normal
            self._concrete = other._concrete
        else:
            self._hash = None
            self._cmp_key_cache = None
            self._normal = False
            self._concrete = False

        return changed

    def _dup_deps(self, other, deptypes):
        new_specs = {self.name: self}
        for dspec in other.traverse_edges(cover='edges', root=False):
            if (dspec.deptypes and
                not any(d in deptypes for d in dspec.deptypes)):
                continue

            if dspec.parent.name not in new_specs:
                new_specs[dspec.parent.name] = dspec.parent.copy(deps=False)
            if dspec.spec.name not in new_specs:
                new_specs[dspec.spec.name] = dspec.spec.copy(deps=False)

            new_specs[dspec.parent.name]._add_dependency(
                new_specs[dspec.spec.name], dspec.deptypes)

    def copy(self, deps=True):
        """Return a copy of this spec.

        By default, returns a deep copy. To control how dependencies are
        copied, supply:

        deps=True:  deep copy

        deps=False: shallow copy (no dependencies)

        deps=('link', 'build'):
            only build and link dependencies.  Similar for other deptypes.

        """
        clone = Spec.__new__(Spec)
        clone._dup(self, deps=deps)
        return clone

    @property
    def version(self):
        if not self.versions.concrete:
            raise SpecError("Spec version is not concrete: " + str(self))
        return self.versions[0]

    def __getitem__(self, name):
        """Get a dependency from the spec by its name. This call implicitly
        sets a query state in the package being retrieved. The behavior of
        packages may be influenced by additional query parameters that are
        passed after a colon symbol.

        Note that if a virtual package is queried a copy of the Spec is
        returned while for non-virtual a reference is returned.
        """
        query_parameters = name.split(':')
        if len(query_parameters) > 2:
            msg = 'key has more than one \':\' symbol.'
            msg += ' At most one is admitted.'
            raise KeyError(msg)

        name, query_parameters = query_parameters[0], query_parameters[1:]
        if query_parameters:
            # We have extra query parameters, which are comma separated
            # values
            f = cStringIO.StringIO(query_parameters.pop())
            try:
                query_parameters = next(csv.reader(f, skipinitialspace=True))
            except StopIteration:
                query_parameters = ['']

        try:
            value = next(
                itertools.chain(
                    # Regular specs
                    (x for x in self.traverse() if x.name == name),
                    (x for x in self.traverse()
                     if (not x.virtual) and x.package.provides(name))
                )
            )
        except StopIteration:
            raise KeyError("No spec with name %s in %s" % (name, self))

        if self._concrete:
            return SpecBuildInterface(value, name, query_parameters)

        return value

    def __contains__(self, spec):
        """True if this spec satisfies the provided spec, or if any dependency
           does.  If the spec has no name, then we parse this one first.
        """
        spec = self._autospec(spec)
        for s in self.traverse():
            if s.satisfies(spec, strict=True):
                return True

        return False

    def sorted_deps(self):
        """Return a list of all dependencies sorted by name."""
        deps = self.flat_dependencies()
        return tuple(deps[name] for name in sorted(deps))

    def _eq_dag(self, other, vs, vo, deptypes):
        """Recursive helper for eq_dag and ne_dag.  Does the actual DAG
           traversal."""
        vs.add(id(self))
        vo.add(id(other))

        if self.ne_node(other):
            return False

        if len(self._dependencies) != len(other._dependencies):
            return False

        ssorted = [self._dependencies[name]
                   for name in sorted(self._dependencies)]
        osorted = [other._dependencies[name]
                   for name in sorted(other._dependencies)]

        for s_dspec, o_dspec in zip(ssorted, osorted):
            if deptypes and s_dspec.deptypes != o_dspec.deptypes:
                return False

            s, o = s_dspec.spec, o_dspec.spec
            visited_s = id(s) in vs
            visited_o = id(o) in vo

            # Check for duplicate or non-equal dependencies
            if visited_s != visited_o:
                return False

            # Skip visited nodes
            if visited_s or visited_o:
                continue

            # Recursive check for equality
            if not s._eq_dag(o, vs, vo, deptypes):
                return False

        return True

    def eq_dag(self, other, deptypes=True):
        """True if the full dependency DAGs of specs are equal."""
        return self._eq_dag(other, set(), set(), deptypes)

    def ne_dag(self, other, deptypes=True):
        """True if the full dependency DAGs of specs are not equal."""
        return not self.eq_dag(other, set(), set(), deptypes)

    def _cmp_node(self):
        """Comparison key for just *this node* and not its deps."""
        return (self.name,
                self.namespace,
                self.versions,
                self.variants,
                self.architecture,
                self.compiler,
                self.compiler_flags)

    def eq_node(self, other):
        """Equality with another spec, not including dependencies."""
        return self._cmp_node() == other._cmp_node()

    def ne_node(self, other):
        """Inequality with another spec, not including dependencies."""
        return self._cmp_node() != other._cmp_node()

    def _cmp_key(self):
        """This returns a key for the spec *including* DAG structure.

        The key is the concatenation of:
          1. A tuple describing this node in the DAG.
          2. The hash of each of this node's dependencies' cmp_keys.
        """
        if self._cmp_key_cache:
            return self._cmp_key_cache

        dep_tuple = tuple(
            (d.spec.name, hash(d.spec), tuple(sorted(d.deptypes)))
            for name, d in sorted(self._dependencies.items()))

        key = (self._cmp_node(), dep_tuple)
        if self._concrete:
            self._cmp_key_cache = key
        return key

    def colorized(self):
        return colorize_spec(self)

    def format(self, format_string='$_$@$%@+$+$=', **kwargs):
        """
        Prints out particular pieces of a spec, depending on what is
        in the format string.  The format strings you can provide are::

            $_   Package name
            $.   Full package name (with namespace)
            $@   Version with '@' prefix
            $%   Compiler with '%' prefix
            $%@  Compiler with '%' prefix & compiler version with '@' prefix
            $%+  Compiler with '%' prefix & compiler flags prefixed by name
            $%@+ Compiler, compiler version, and compiler flags with same
                 prefixes as above
            $+   Options
            $=   Architecture prefixed by 'arch='
            $/   7-char prefix of DAG hash with '-' prefix
            $$   $

        You can also use full-string versions, which elide the prefixes::

            ${PACKAGE}       Package name
            ${VERSION}       Version
            ${COMPILER}      Full compiler string
            ${COMPILERNAME}  Compiler name
            ${COMPILERVER}   Compiler version
            ${COMPILERFLAGS} Compiler flags
            ${OPTIONS}       Options
            ${ARCHITECTURE}  Architecture
            ${SHA1}          Dependencies 8-char sha1 prefix
            ${HASH:len}      DAG hash with optional length specifier

            ${SPACK_ROOT}    The spack root directory
            ${SPACK_INSTALL} The default spack install directory,
                             ${SPACK_PREFIX}/opt
            ${PREFIX}        The package prefix

        Note these are case-insensitive: for example you can specify either
        ``${PACKAGE}`` or ``${package}``.

        Optionally you can provide a width, e.g. ``$20_`` for a 20-wide name.
        Like printf, you can provide '-' for left justification, e.g.
        ``$-20_`` for a left-justified name.

        Anything else is copied verbatim into the output stream.

        *Example:*  ``$_$@$+`` translates to the name, version, and options
        of the package, but no dependencies, arch, or compiler.

        TODO: allow, e.g., ``$6#`` to customize short hash length
        TODO: allow, e.g., ``$//`` for full hash.
        """
        color = kwargs.get('color', False)
        length = len(format_string)
        out = StringIO()
        named = escape = compiler = False
        named_str = fmt = ''

        def write(s, c):
            if color:
                f = color_formats[c] + cescape(s) + '@.'
                cwrite(f, stream=out, color=color)
            else:
                out.write(s)

        iterator = enumerate(format_string)
        for i, c in iterator:
            if escape:
                fmt = '%'
                if c == '-':
                    fmt += c
                    i, c = next(iterator)

                while c in '0123456789':
                    fmt += c
                    i, c = next(iterator)
                fmt += 's'

                if c == '_':
                    name = self.name if self.name else ''
                    out.write(fmt % name)
                elif c == '.':
                    out.write(fmt % self.fullname)
                elif c == '@':
                    if self.versions and self.versions != _any_version:
                        write(fmt % (c + str(self.versions)), c)
                elif c == '%':
                    if self.compiler:
                        write(fmt % (c + str(self.compiler.name)), c)
                    compiler = True
                elif c == '+':
                    if self.variants:
                        write(fmt % str(self.variants), c)
                elif c == '=':
                    if self.architecture and str(self.architecture):
                        a_str = ' arch' + c + str(self.architecture) + ' '
                        write(fmt % (a_str), c)
                elif c == '/':
                    out.write('/' + fmt % (self.dag_hash(7)))
                elif c == '$':
                    if fmt != '%s':
                        raise ValueError("Can't use format width with $$.")
                    out.write('$')
                elif c == '{':
                    named = True
                    named_str = ''
                escape = False

            elif compiler:
                if c == '@':
                    if (self.compiler and self.compiler.versions and
                            self.compiler.versions != _any_version):
                        write(c + str(self.compiler.versions), '%')
                elif c == '+':
                    if self.compiler_flags:
                        write(fmt % str(self.compiler_flags), '%')
                    compiler = False
                elif c == '$':
                    escape = True
                    compiler = False
                else:
                    out.write(c)
                    compiler = False

            elif named:
                if not c == '}':
                    if i == length - 1:
                        raise ValueError("Error: unterminated ${ in format:"
                                         "'%s'" % format_string)
                    named_str += c
                    continue
                named_str = named_str.upper()
                if named_str == 'PACKAGE':
                    name = self.name if self.name else ''
                    write(fmt % self.name, '@')
                if named_str == 'VERSION':
                    if self.versions and self.versions != _any_version:
                        write(fmt % str(self.versions), '@')
                elif named_str == 'COMPILER':
                    if self.compiler:
                        write(fmt % self.compiler, '%')
                elif named_str == 'COMPILERNAME':
                    if self.compiler:
                        write(fmt % self.compiler.name, '%')
                elif named_str in ['COMPILERVER', 'COMPILERVERSION']:
                    if self.compiler:
                        write(fmt % self.compiler.versions, '%')
                elif named_str == 'COMPILERFLAGS':
                    if self.compiler:
                        write(fmt % str(self.compiler_flags), '%')
                elif named_str == 'OPTIONS':
                    if self.variants:
                        write(fmt % str(self.variants), '+')
                elif named_str == 'ARCHITECTURE':
                    if self.architecture and str(self.architecture):
                        write(fmt % str(self.architecture) + ' ', ' arch=')
                elif named_str == 'SHA1':
                    if self.dependencies:
                        out.write(fmt % str(self.dag_hash(7)))
                elif named_str == 'SPACK_ROOT':
                    out.write(fmt % spack.prefix)
                elif named_str == 'SPACK_INSTALL':
                    out.write(fmt % spack.store.root)
                elif named_str == 'PREFIX':
                    out.write(fmt % self.prefix)
                elif named_str.startswith('HASH'):
                    if named_str.startswith('HASH:'):
                        _, hashlen = named_str.split(':')
                        hashlen = int(hashlen)
                    else:
                        hashlen = None
                    out.write('/' + fmt % (self.dag_hash(hashlen)))

                named = False

            elif c == '$':
                escape = True
                if i == length - 1:
                    raise ValueError("Error: unterminated $ in format: '%s'"
                                     % format_string)
            else:
                out.write(c)

        result = out.getvalue()
        return result

    def dep_string(self):
        return ''.join("^" + dep.format() for dep in self.sorted_deps())

    def __cmp__(self, other):
        from package_prefs import pkgsort

        # Package name sort order is not configurable, always goes alphabetical
        if self.name != other.name:
            return cmp(self.name, other.name)

        # Package version is second in compare order
        pkgname = self.name
        if self.versions != other.versions:
            return pkgsort().version_compare(
                pkgname, self.versions, other.versions)

        # Compiler is third
        if self.compiler != other.compiler:
            return pkgsort().compiler_compare(
                pkgname, self.compiler, other.compiler)

        # Variants
        if self.variants != other.variants:
            return pkgsort().variant_compare(
                pkgname, self.variants, other.variants)

        # Target
        if self.architecture != other.architecture:
            return pkgsort().architecture_compare(
                pkgname, self.architecture, other.architecture)

        # Dependency is not configurable
        if self._dependencies != other._dependencies:
            return -1 if self._dependencies < other._dependencies else 1

        # Equal specs
        return 0

    def __str__(self):
        ret = self.format() + self.dep_string()
        return ret.strip()

    def _install_status(self):
        """Helper for tree to print DB install status."""
        if not self.concrete:
            return None
        try:
            record = spack.store.db.get_record(self)
            return record.installed
        except KeyError:
            return None

    def _installed_explicitly(self):
        """Helper for tree to print DB install status."""
        if not self.concrete:
            return None
        try:
            record = spack.store.db.get_record(self)
            return record.explicit
        except KeyError:
            return None

    def tree(self, **kwargs):
        """Prints out this spec and its dependencies, tree-formatted
           with indentation."""
        child_args = dict(kwargs)

        color = kwargs.pop('color', False)
        depth = kwargs.pop('depth', False)
        hashes = kwargs.pop('hashes', False)
        hlen = kwargs.pop('hashlen', None)
        install_status = kwargs.pop('install_status', False)
        cover = kwargs.pop('cover', 'nodes')
        indent = kwargs.pop('indent', 0)
        fmt = kwargs.pop('format', '$_$@$%@+$+$=')
        prefix = kwargs.pop('prefix', None)
        show_types = kwargs.pop('show_types', False)
        deptypes = kwargs.pop('deptypes', ('build', 'link'))
        base_depth = kwargs.pop('base_depth', 0)
        build_only_dep = kwargs.pop('build_only_dep', False)
        check_kwargs(kwargs, self.tree)

        out = ""
        for d, dep_spec in self.traverse_edges(
                order='pre', cover=cover, depth=True, deptypes=deptypes):
            d += base_depth
            node = dep_spec.spec

            if prefix is not None:
                out += prefix(node)
            out += " " * indent

            if depth:
                out += "%-4d" % d

            if install_status:
                status = node._install_status()
                if status is None:
                    out += "     "  # Package isn't installed
                elif status:
                    out += colorize("@g{[+]}  ", color=color)  # installed
                else:
                    out += colorize("@r{[-]}  ", color=color)  # missing

            if hashes:
                out += colorize('@K{%s}  ', color=color) % node.dag_hash(hlen)

            if show_types:
                out += '['
                if dep_spec.deptypes:
                    for t in alldeps:
                        out += ''.join(t[0] if t in dep_spec.deptypes else ' ')
                elif build_only_dep:
                    deptype_list = list(' ' * len(alldeps))
                    deptype_list[alldeps.index('build')] = 'b'
                    out += ''.join(deptype_list)
                else:
                    out += ' ' * len(alldeps)
                out += ']  '

            out += ("    " * d)
            if d > 0:
                out += "^"
            out += node.format(fmt, color=color) + "\n"

            child_args['base_depth'] = d + 1
            child_args['build_only_dep'] = True
            for build_dep in node.build_only_deps.itervalues():
                out += build_dep.tree(**child_args)
        return out

    def __repr__(self):
        return str(self)


def traverse_each(specs, **kwargs):
    visited = set()
    results = list()
    for x in itertools.chain.from_iterable(
            y.traverse(**kwargs) for y in specs):

        if x not in visited:
            visited.add(x)
            results.append(x)
    return results


#
# These are possible token types in the spec grammar.
#
HASH, DEP, AT, COLON, COMMA, ON, OFF, PCT, EQ, ID, VAL = range(11)


class SpecLexer(spack.parse.Lexer):

    """Parses tokens that make up spack specs."""

    def __init__(self):
        super(SpecLexer, self).__init__([
            (r'/', lambda scanner, val: self.token(HASH,  val)),
            (r'\^', lambda scanner, val: self.token(DEP,   val)),
            (r'\@', lambda scanner, val: self.token(AT,    val)),
            (r'\:', lambda scanner, val: self.token(COLON, val)),
            (r'\,', lambda scanner, val: self.token(COMMA, val)),
            (r'\+', lambda scanner, val: self.token(ON,    val)),
            (r'\-', lambda scanner, val: self.token(OFF,   val)),
            (r'\~', lambda scanner, val: self.token(OFF,   val)),
            (r'\%', lambda scanner, val: self.token(PCT,   val)),
            (r'\=', lambda scanner, val: self.token(EQ,    val)),
            # This is more liberal than identifier_re (see above).
            # Checked by check_identifier() for better error messages.
            (r'\w[\w.-]*', lambda scanner, val: self.token(ID,    val)),
            (r'\s+', lambda scanner, val: None)],
            [EQ],
            [(r'[\S].*', lambda scanner, val: self.token(VAL,    val)),
             (r'\s+', lambda scanner, val: None)],
            [VAL])


# Lexer is always the same for every parser.
_lexer = SpecLexer()


class SpecParser(spack.parse.Parser):

    def __init__(self):
        super(SpecParser, self).__init__(_lexer)
        self.previous = None

    def do_parse(self):
        specs = []

        try:
            while self.next:
                # TODO: clean this parsing up a bit
                if self.accept(ID):
                    self.previous = self.token
                    if self.accept(EQ):
                        # We're parsing an anonymous spec beginning with a
                        # key-value pair.
                        if not specs:
                            specs.append(self.spec(None))
                        self.expect(VAL)
                        # Raise an error if the previous spec is already
                        # concrete (assigned by hash)
                        if specs[-1]._hash:
                            raise RedundantSpecError(specs[-1],
                                                     'key-value pair')
                        specs[-1]._add_flag(
                            self.previous.value, self.token.value)
                        self.previous = None
                    else:
                        # We're parsing a new spec by name
                        self.previous = None
                        specs.append(self.spec(self.token.value))
                elif self.accept(HASH):
                    # We're finding a spec by hash
                    specs.append(self.spec_by_hash())

                elif self.accept(DEP):
                    if not specs:
                        # We're parsing an anonymous spec beginning with a
                        # dependency. Push the token to recover after creating
                        # anonymous spec
                        self.push_tokens([self.token])
                        specs.append(self.spec(None))
                    else:
                        if self.accept(HASH):
                            # We're finding a dependency by hash for an
                            # anonymous spec
                            dep = self.spec_by_hash()
                        else:
                            # We're adding a dependency to the last spec
                            self.expect(ID)
                            dep = self.spec(self.token.value)

                        # Raise an error if the previous spec is already
                        # concrete (assigned by hash)
                        if specs[-1]._hash:
                            raise RedundantSpecError(specs[-1], 'dependency')
                        # command line deps get empty deptypes now.
                        # Real deptypes are assigned later per packages.
                        specs[-1]._add_dependency(dep, ())

                else:
                    # If the next token can be part of a valid anonymous spec,
                    # create the anonymous spec
                    if self.next.type in (AT, ON, OFF, PCT):
                        # Raise an error if the previous spec is already
                        # concrete (assigned by hash)
                        if specs and specs[-1]._hash:
                            raise RedundantSpecError(specs[-1],
                                                     'compiler, version, '
                                                     'or variant')
                        specs.append(self.spec(None))
                    else:
                        self.unexpected_token()

        except spack.parse.ParseError as e:
            raise SpecParseError(e)

        # If the spec has an os or a target and no platform, give it
        # the default platform
        platform_default = spack.architecture.platform().name
        for spec in specs:
            for s in spec.traverse():
                if s.architecture and not s.architecture.platform and \
                        (s.architecture.platform_os or s.architecture.target):
                    s._set_architecture(platform=platform_default)
        return specs

    def parse_compiler(self, text):
        self.setup(text)
        return self.compiler()

    def spec_by_hash(self):
        self.expect(ID)

        specs = spack.store.db.query()
        matches = [spec for spec in specs if
                   spec.dag_hash()[:len(self.token.value)] == self.token.value]

        if not matches:
            tty.die("%s does not match any installed packages." %
                    self.token.value)

        if len(matches) != 1:
            raise AmbiguousHashError(
                "Multiple packages specify hash beginning '%s'."
                % self.token.value, *matches)

        return matches[0]

    def spec(self, name):
        """Parse a spec out of the input. If a spec is supplied, initialize
           and return it instead of creating a new one."""
        if name:
            spec_namespace, dot, spec_name = name.rpartition('.')
            if not spec_namespace:
                spec_namespace = None
            self.check_identifier(spec_name)
        else:
            spec_namespace = None
            spec_name = None

        # This will init the spec without calling __init__.
        spec = Spec.__new__(Spec)
        spec.name = spec_name
        spec.versions = VersionList()
        spec.variants = VariantMap(spec)
        spec.architecture = None
        spec.compiler = None
        spec.external = None
        spec.external_module = None
        spec.compiler_flags = FlagMap(spec)
        spec._dependents = DependencyMap()
        spec._dependencies = DependencyMap()
        spec.namespace = spec_namespace
        spec._hash = None
        spec._cmp_key_cache = None
        spec.build_only_deps = {}

        spec._normal = False
        spec._concrete = False

        # record this so that we know whether version is
        # unspecified or not.
        added_version = False

        while self.next:
            if self.accept(AT):
                vlist = self.version_list()
                for version in vlist:
                    spec._add_version(version)
                added_version = True

            elif self.accept(ON):
                spec._add_variant(self.variant(), True)

            elif self.accept(OFF):
                spec._add_variant(self.variant(), False)

            elif self.accept(PCT):
                spec._set_compiler(self.compiler())

            elif self.accept(ID):
                self.previous = self.token
                if self.accept(EQ):
                    # We're adding a key-value pair to the spec
                    self.expect(VAL)
                    spec._add_flag(self.previous.value, self.token.value)
                    self.previous = None
                else:
                    # We've found the start of a new spec. Go back to do_parse
                    # and read this token again.
                    self.push_tokens([self.token])
                    self.previous = None
                    break

            elif self.accept(HASH):
                # Get spec by hash and confirm it matches what we already have
                hash_spec = self.spec_by_hash()
                if hash_spec.satisfies(spec):
                    spec = hash_spec
                    break
                else:
                    raise InvalidHashError(spec, hash_spec.dag_hash())

            else:
                break

        # If there was no version in the spec, consier it an open range
        if not added_version and not spec._hash:
            spec.versions = VersionList(':')

        return spec

    def variant(self, name=None):
        # TODO: Make generalized variants possible
        if name:
            return name
        else:
            self.expect(ID)
            self.check_identifier()
            return self.token.value

    def version(self):
        start = None
        end = None
        if self.accept(ID):
            start = self.token.value

        if self.accept(COLON):
            if self.accept(ID):
                end = self.token.value
        elif start:
            # No colon, but there was a version.
            return Version(start)
        else:
            # No colon and no id: invalid version.
            self.next_token_error("Invalid version specifier")

        if start:
            start = Version(start)
        if end:
            end = Version(end)
        return VersionRange(start, end)

    def version_list(self):
        vlist = []
        vlist.append(self.version())
        while self.accept(COMMA):
            vlist.append(self.version())
        return vlist

    def compiler(self):
        self.expect(ID)
        self.check_identifier()

        compiler = CompilerSpec.__new__(CompilerSpec)
        compiler.name = self.token.value
        compiler.versions = VersionList()
        if self.accept(AT):
            vlist = self.version_list()
            for version in vlist:
                compiler._add_version(version)
        else:
            compiler.versions = VersionList(':')
        return compiler

    def check_identifier(self, id=None):
        """The only identifiers that can contain '.' are versions, but version
           ids are context-sensitive so we have to check on a case-by-case
           basis. Call this if we detect a version id where it shouldn't be.
        """
        if not id:
            id = self.token.value
        if '.' in id:
            self.last_token_error(
                "{0}: Identifier cannot contain '.'".format(id))


def parse(string):
    """Returns a list of specs from an input string.
       For creating one spec, see Spec() constructor.
    """
    return SpecParser().parse(string)


def parse_anonymous_spec(spec_like, pkg_name):
    """Allow the user to omit the package name part of a spec if they
       know what it has to be already.

       e.g., provides('mpi@2', when='@1.9:') says that this package
       provides MPI-3 when its version is higher than 1.9.
    """
    if not isinstance(spec_like, (str, Spec)):
        raise TypeError('spec must be Spec or spec string.  Found %s'
                        % type(spec_like))

    if isinstance(spec_like, str):
        try:
            anon_spec = Spec(spec_like)
            if anon_spec.name != pkg_name:
                raise SpecParseError(spack.parse.ParseError(
                    "",
                    "",
                    "Expected anonymous spec for package %s but found spec for"
                    "package %s" % (pkg_name, anon_spec.name)))
        except SpecParseError:
            anon_spec = Spec(pkg_name + ' ' + spec_like)
            if anon_spec.name != pkg_name:
                raise ValueError(
                    "Invalid spec for package %s: %s" % (pkg_name, spec_like))
    else:
        anon_spec = spec_like.copy()

    if anon_spec.name != pkg_name:
        raise ValueError("Spec name '%s' must match package name '%s'"
                         % (anon_spec.name, pkg_name))

    return anon_spec


def base32_prefix_bits(hash_string, bits):
    """Return the first <bits> bits of a base32 string as an integer."""
    if bits > len(hash_string) * 5:
        raise ValueError("Too many bits! Requested %d bit prefix of '%s'."
                         % (bits, hash_string))

    hash_bytes = base64.b32decode(hash_string, casefold=True)
    return prefix_bits(hash_bytes, bits)


class SpecError(spack.error.SpackError):
    """Superclass for all errors that occur while constructing specs."""


class SpecParseError(SpecError):
    """Wrapper for ParseError for when we're parsing specs."""
    def __init__(self, parse_error):
        super(SpecParseError, self).__init__(parse_error.message)
        self.string = parse_error.string
        self.pos = parse_error.pos


class DuplicateDependencyError(SpecError):
    """Raised when the same dependency occurs in a spec twice."""


class DuplicateVariantError(SpecError):
    """Raised when the same variant occurs in a spec twice."""


class DuplicateCompilerSpecError(SpecError):
    """Raised when the same compiler occurs in a spec twice."""


class UnsupportedCompilerError(SpecError):
    """Raised when the user asks for a compiler spack doesn't know about."""
    def __init__(self, compiler_name):
        super(UnsupportedCompilerError, self).__init__(
            "The '%s' compiler is not yet supported." % compiler_name)


class UnknownVariantError(SpecError):
    """Raised when the same variant occurs in a spec twice."""
    def __init__(self, pkg, variant):
        super(UnknownVariantError, self).__init__(
            "Package %s has no variant %s!" % (pkg, variant))


class DuplicateArchitectureError(SpecError):
    """Raised when the same architecture occurs in a spec twice."""


class InconsistentSpecError(SpecError):
    """Raised when two nodes in the same spec DAG have inconsistent
       constraints."""


class InvalidDependencyError(SpecError):
    """Raised when a dependency in a spec is not actually a dependency
       of the package."""


class InvalidDependencyTypeError(SpecError):
    """Raised when a dependency type is not a legal Spack dep type."""


class NoProviderError(SpecError):
    """Raised when there is no package that provides a particular
       virtual dependency.
    """
    def __init__(self, vpkg):
        super(NoProviderError, self).__init__(
            "No providers found for virtual package: '%s'" % vpkg)
        self.vpkg = vpkg


class MultipleProviderError(SpecError):
    """Raised when there is no package that provides a particular
       virtual dependency.
    """
    def __init__(self, vpkg, providers):
        """Takes the name of the vpkg"""
        super(MultipleProviderError, self).__init__(
            "Multiple providers found for '%s': %s"
            % (vpkg, [str(s) for s in providers]))
        self.vpkg = vpkg
        self.providers = providers


class UnsatisfiableSpecError(SpecError):
    """Raised when a spec conflicts with package constraints.
       Provide the requirement that was violated when raising."""
    def __init__(self, provided, required, constraint_type):
        super(UnsatisfiableSpecError, self).__init__(
            "%s does not satisfy %s" % (provided, required))
        self.provided = provided
        self.required = required
        self.constraint_type = constraint_type


class UnsatisfiableSpecNameError(UnsatisfiableSpecError):
    """Raised when two specs aren't even for the same package."""
    def __init__(self, provided, required):
        super(UnsatisfiableSpecNameError, self).__init__(
            provided, required, "name")


class UnsatisfiableVersionSpecError(UnsatisfiableSpecError):
    """Raised when a spec version conflicts with package constraints."""
    def __init__(self, provided, required):
        super(UnsatisfiableVersionSpecError, self).__init__(
            provided, required, "version")


class UnsatisfiableCompilerSpecError(UnsatisfiableSpecError):
    """Raised when a spec comiler conflicts with package constraints."""
    def __init__(self, provided, required):
        super(UnsatisfiableCompilerSpecError, self).__init__(
            provided, required, "compiler")


class UnsatisfiableVariantSpecError(UnsatisfiableSpecError):
    """Raised when a spec variant conflicts with package constraints."""
    def __init__(self, provided, required):
        super(UnsatisfiableVariantSpecError, self).__init__(
            provided, required, "variant")


class UnsatisfiableCompilerFlagSpecError(UnsatisfiableSpecError):
    """Raised when a spec variant conflicts with package constraints."""
    def __init__(self, provided, required):
        super(UnsatisfiableCompilerFlagSpecError, self).__init__(
            provided, required, "compiler_flags")


class UnsatisfiableArchitectureSpecError(UnsatisfiableSpecError):
    """Raised when a spec architecture conflicts with package constraints."""
    def __init__(self, provided, required):
        super(UnsatisfiableArchitectureSpecError, self).__init__(
            provided, required, "architecture")


class UnsatisfiableProviderSpecError(UnsatisfiableSpecError):
    """Raised when a provider is supplied but constraints don't match
       a vpkg requirement"""
    def __init__(self, provided, required):
        super(UnsatisfiableProviderSpecError, self).__init__(
            provided, required, "provider")


# TODO: get rid of this and be more specific about particular incompatible
# dep constraints
class UnsatisfiableDependencySpecError(UnsatisfiableSpecError):
    """Raised when some dependency of constrained specs are incompatible"""
    def __init__(self, provided, required):
        super(UnsatisfiableDependencySpecError, self).__init__(
            provided, required, "dependency")


class AmbiguousHashError(SpecError):
    def __init__(self, msg, *specs):
        specs_str = '\n  ' + '\n  '.join(spec.format('$.$@$%@+$+$=$/')
                                         for spec in specs)
        super(AmbiguousHashError, self).__init__(msg + specs_str)


class InvalidHashError(SpecError):
    def __init__(self, spec, hash):
        super(InvalidHashError, self).__init__(
            "The spec specified by %s does not match provided spec %s"
            % (hash, spec))


class RedundantSpecError(SpecError):
    def __init__(self, spec, addition):
        super(RedundantSpecError, self).__init__(
            "Attempting to add %s to spec %s which is already concrete."
            " This is likely the result of adding to a spec specified by hash."
            % (addition, spec))<|MERGE_RESOLUTION|>--- conflicted
+++ resolved
@@ -99,13 +99,8 @@
 import collections
 import csv
 import ctypes
-<<<<<<< HEAD
-import itertools
-from StringIO import StringIO
-=======
 import hashlib
 import itertools
->>>>>>> 8333c56a
 from operator import attrgetter
 
 import cStringIO
