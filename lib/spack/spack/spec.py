##############################################################################
# Copyright (c) 2013-2016, Lawrence Livermore National Security, LLC.
# Produced at the Lawrence Livermore National Laboratory.
#
# This file is part of Spack.
# Created by Todd Gamblin, tgamblin@llnl.gov, All rights reserved.
# LLNL-CODE-647188
#
# For details, see https://github.com/llnl/spack
# Please also see the NOTICE and LICENSE files for our notice and the LGPL.
#
# This program is free software; you can redistribute it and/or modify
# it under the terms of the GNU Lesser General Public License (as
# published by the Free Software Foundation) version 2.1, February 1999.
#
# This program is distributed in the hope that it will be useful, but
# WITHOUT ANY WARRANTY; without even the IMPLIED WARRANTY OF
# MERCHANTABILITY or FITNESS FOR A PARTICULAR PURPOSE. See the terms and
# conditions of the GNU Lesser General Public License for more details.
#
# You should have received a copy of the GNU Lesser General Public License
# along with this program; if not, write to the Free Software Foundation,
# Inc., 59 Temple Place, Suite 330, Boston, MA 02111-1307 USA
##############################################################################
"""
Spack allows very fine-grained control over how packages are installed and
over how they are built and configured.  To make this easy, it has its own
syntax for declaring a dependence.  We call a descriptor of a particular
package configuration a "spec".

The syntax looks like this:

.. code-block:: sh

    $ spack install mpileaks ^openmpi @1.2:1.4 +debug %intel @12.1 =bgqos_0
                    0        1        2        3      4      5     6

The first part of this is the command, 'spack install'.  The rest of the
line is a spec for a particular installation of the mpileaks package.

0. The package to install

1. A dependency of the package, prefixed by ^

2. A version descriptor for the package.  This can either be a specific
   version, like "1.2", or it can be a range of versions, e.g. "1.2:1.4".
   If multiple specific versions or multiple ranges are acceptable, they
   can be separated by commas, e.g. if a package will only build with
   versions 1.0, 1.2-1.4, and 1.6-1.8 of mavpich, you could say:

       depends_on("mvapich@1.0,1.2:1.4,1.6:1.8")

3. A compile-time variant of the package.  If you need openmpi to be
   built in debug mode for your package to work, you can require it by
   adding +debug to the openmpi spec when you depend on it.  If you do
   NOT want the debug option to be enabled, then replace this with -debug.

4. The name of the compiler to build with.

5. The versions of the compiler to build with.  Note that the identifier
   for a compiler version is the same '@' that is used for a package version.
   A version list denoted by '@' is associated with the compiler only if
   if it comes immediately after the compiler name.  Otherwise it will be
   associated with the current package spec.

6. The architecture to build with.  This is needed on machines where
   cross-compilation is required

Here is the EBNF grammar for a spec::

  spec-list    = { spec [ dep-list ] }
  dep_list     = { ^ spec }
  spec         = id [ options ]
  options      = { @version-list | +variant | -variant | ~variant |
                   %compiler | arch=architecture | [ flag ]=value}
  flag         = { cflags | cxxflags | fcflags | fflags | cppflags |
                   ldflags | ldlibs }
  variant      = id
  architecture = id
  compiler     = id [ version-list ]
  version-list = version [ { , version } ]
  version      = id | id: | :id | id:id
  id           = [A-Za-z0-9_][A-Za-z0-9_.-]*

Identifiers using the <name>=<value> command, such as architectures and
compiler flags, require a space before the name.

There is one context-sensitive part: ids in versions may contain '.', while
other ids may not.

There is one ambiguity: since '-' is allowed in an id, you need to put
whitespace space before -variant for it to be tokenized properly.  You can
either use whitespace, or you can just use ~variant since it means the same
thing.  Spack uses ~variant in directory names and in the canonical form of
specs to avoid ambiguity.  Both are provided because ~ can cause shell
expansion when it is the first character in an id typed on the command line.
"""
import base64
import sys
import collections
import ctypes
import hashlib
import itertools
import os

from operator import attrgetter
from six import StringIO
from six import string_types
from six import iteritems

from llnl.util.filesystem import find_headers, find_libraries, is_exe
from llnl.util.lang import *
from llnl.util.tty.color import *

import spack
import spack.architecture
import spack.compilers as compilers
import spack.error
import spack.parse
import spack.store
import spack.util.spack_json as sjson
import spack.util.spack_yaml as syaml

from spack.util.module_cmd import get_path_from_module, load_module
from spack.error import SpecError, UnsatisfiableSpecError
from spack.provider_index import ProviderIndex
from spack.util.crypto import prefix_bits
from spack.util.executable import Executable
from spack.util.prefix import Prefix
from spack.util.spack_yaml import syaml_dict
from spack.util.string import *
from spack.variant import *
from spack.version import *
from yaml.error import MarkedYAMLError

__all__ = [
    'Spec',
    'alldeps',
    'canonical_deptype',
    'parse',
    'parse_anonymous_spec',
    'SpecError',
    'SpecParseError',
    'DuplicateDependencyError',
    'DuplicateVariantError',
    'DuplicateCompilerSpecError',
    'UnsupportedCompilerError',
    'UnknownVariantError',
    'DuplicateArchitectureError',
    'InconsistentSpecError',
    'InvalidDependencyError',
    'NoProviderError',
    'MultipleProviderError',
    'UnsatisfiableSpecError',
    'UnsatisfiableSpecNameError',
    'UnsatisfiableVersionSpecError',
    'UnsatisfiableCompilerSpecError',
    'UnsatisfiableVariantSpecError',
    'UnsatisfiableCompilerFlagSpecError',
    'UnsatisfiableArchitectureSpecError',
    'UnsatisfiableProviderSpecError',
    'UnsatisfiableDependencySpecError',
    'AmbiguousHashError',
    'InvalidHashError',
    'NoSuchHashError',
    'RedundantSpecError']

#: Valid pattern for an identifier in Spack
identifier_re = r'\w[\w-]*'

compiler_color = '@g'          #: color for highlighting compilers
version_color = '@c'           #: color for highlighting versions
architecture_color = '@m'      #: color for highlighting architectures
enabled_variant_color = '@B'   #: color for highlighting enabled variants
disabled_variant_color = '@r'  #: color for highlighting disabled varaints
dependency_color = '@.'        #: color for highlighting dependencies
hash_color = '@K'              #: color for highlighting package hashes

#: This map determines the coloring of specs when using color output.
#: We make the fields different colors to enhance readability.
#: See spack.color for descriptions of the color codes.
color_formats = {'%': compiler_color,
                 '@': version_color,
                 '=': architecture_color,
                 '+': enabled_variant_color,
                 '~': disabled_variant_color,
                 '^': dependency_color,
                 '#': hash_color}

#: Regex used for splitting by spec field separators.
#: These need to be escaped to avoid metacharacters in
#: ``color_formats.keys()``.
_separators = '[\\%s]' % '\\'.join(color_formats.keys())

#: Versionlist constant so we don't have to build a list
#: every time we call str()
_any_version = VersionList([':'])

#: Types of dependencies that Spack understands.
alldeps = ('build', 'link', 'run', 'include')

#: Max integer helps avoid passing too large a value to cyaml.
maxint = 2 ** (ctypes.sizeof(ctypes.c_int) * 8 - 1) - 1


def canonical_deptype(deptype):
    if deptype in (None, 'all', all):
        return alldeps

    elif isinstance(deptype, string_types):
        if deptype not in alldeps:
            raise ValueError('Invalid dependency type: %s' % deptype)
        return (deptype,)

    elif isinstance(deptype, (tuple, list)):
        invalid = next((d for d in deptype if d not in alldeps), None)
        if invalid:
            raise ValueError('Invalid dependency type: %s' % invalid)
        return tuple(sorted(deptype))

    return deptype


def colorize_spec(spec):
    """Returns a spec colorized according to the colors specified in
       color_formats."""
    class insert_color:

        def __init__(self):
            self.last = None

        def __call__(self, match):
            # ignore compiler versions (color same as compiler)
            sep = match.group(0)
            if self.last == '%' and sep == '@':
                return cescape(sep)
            self.last = sep

            return '%s%s' % (color_formats[sep], cescape(sep))

    return colorize(re.sub(_separators, insert_color(), str(spec)) + '@.')


@key_ordering
class ArchSpec(object):
    """ The ArchSpec class represents an abstract architecture specification
        that a package should be built with.  At its core, each ArchSpec is
        comprised of three elements: a platform (e.g. Linux), an OS (e.g.
        RHEL6), and a target (e.g. x86_64).
    """

    # TODO: Formalize the specifications for architectures and then use
    # the appropriate parser here to read these specifications.
    def __init__(self, *args):
        to_attr_string = lambda s: str(s) if s and s != "None" else None

        self.platform, self.platform_os, self.target = (None, None, None)

        if len(args) == 1:
            spec_like = args[0]
            if isinstance(spec_like, ArchSpec):
                self._dup(spec_like)
            elif isinstance(spec_like, string_types):
                spec_fields = spec_like.split("-")

                if len(spec_fields) == 3:
                    self.platform, self.platform_os, self.target = tuple(
                        to_attr_string(f) for f in spec_fields)
                else:
                    raise ValueError("%s is an invalid arch spec" % spec_like)
        elif len(args) == 3:
            self.platform = to_attr_string(args[0])
            self.platform_os = to_attr_string(args[1])
            self.target = to_attr_string(args[2])
        elif len(args) != 0:
            raise TypeError("Can't make arch spec from %s" % args)

    def _autospec(self, spec_like):
        if isinstance(spec_like, ArchSpec):
            return spec_like
        return ArchSpec(spec_like)

    def _cmp_key(self):
        return (self.platform, self.platform_os, self.target)

    def _dup(self, other):
        self.platform = other.platform
        self.platform_os = other.platform_os
        self.target = other.target

    @property
    def platform(self):
        return self._platform

    @platform.setter
    def platform(self, value):
        """ The platform of the architecture spec will be verified as a
            supported Spack platform before it's set to ensure all specs
            refer to valid platforms.
        """
        value = str(value) if value is not None else None
        self._platform = value

    @property
    def platform_os(self):
        return self._platform_os

    @platform_os.setter
    def platform_os(self, value):
        """ The OS of the architecture spec will update the platform field
            if the OS is set to one of the reserved OS types so that the
            default OS type can be resolved.  Since the reserved OS
            information is only available for the host machine, the platform
            will assumed to be the host machine's platform.
        """
        value = str(value) if value is not None else None

        if value in spack.architecture.Platform.reserved_oss:
            curr_platform = str(spack.architecture.platform())
            self.platform = self.platform or curr_platform

            if self.platform != curr_platform:
                raise ValueError(
                    "Can't set arch spec OS to reserved value '%s' when the "
                    "arch platform (%s) isn't the current platform (%s)" %
                    (value, self.platform, curr_platform))

            spec_platform = spack.architecture.get_platform(self.platform)
            value = str(spec_platform.operating_system(value))

        self._platform_os = value

    @property
    def target(self):
        return self._target

    @target.setter
    def target(self, value):
        """ The target of the architecture spec will update the platform field
            if the target is set to one of the reserved target types so that
            the default target type can be resolved.  Since the reserved target
            information is only available for the host machine, the platform
            will assumed to be the host machine's platform.
        """
        value = str(value) if value is not None else None

        if value in spack.architecture.Platform.reserved_targets:
            curr_platform = str(spack.architecture.platform())
            self.platform = self.platform or curr_platform

            if self.platform != curr_platform:
                raise ValueError(
                    "Can't set arch spec target to reserved value '%s' when "
                    "the arch platform (%s) isn't the current platform (%s)" %
                    (value, self.platform, curr_platform))

            spec_platform = spack.architecture.get_platform(self.platform)
            value = str(spec_platform.target(value))

        self._target = value

    def satisfies(self, other, strict=False):
        other = self._autospec(other)
        sdict, odict = self.to_cmp_dict(), other.to_cmp_dict()

        if strict or self.concrete:
            return all(getattr(self, attr) == getattr(other, attr)
                       for attr in odict if odict[attr])
        else:
            return all(getattr(self, attr) == getattr(other, attr)
                       for attr in odict if sdict[attr] and odict[attr])

    def constrain(self, other):
        """ Projects all architecture fields that are specified in the given
            spec onto the instance spec if they're missing from the instance
            spec. This will only work if the two specs are compatible.
        """
        other = self._autospec(other)

        if not self.satisfies(other):
            raise UnsatisfiableArchitectureSpecError(self, other)

        constrained = False
        for attr, svalue in iteritems(self.to_cmp_dict()):
            ovalue = getattr(other, attr)
            if svalue is None and ovalue is not None:
                setattr(self, attr, ovalue)
                constrained = True

        return constrained

    def copy(self):
        clone = ArchSpec.__new__(ArchSpec)
        clone._dup(self)
        return clone

    @property
    def concrete(self):
        return all(v for k, v in iteritems(self.to_cmp_dict()))

    def to_cmp_dict(self):
        """Returns a dictionary that can be used for field comparison."""
        return dict([
            ('platform', self.platform),
            ('platform_os', self.platform_os),
            ('target', self.target)])

    def to_dict(self):
        d = syaml_dict([
            ('platform', self.platform),
            ('platform_os', self.platform_os),
            ('target', self.target)])
        return syaml_dict([('arch', d)])

    @staticmethod
    def from_dict(d):
        """Import an ArchSpec from raw YAML/JSON data.

        This routine implements a measure of compatibility with older
        versions of Spack.  Spack releases before 0.10 used a single
        string with no OS or platform identifiers.  We import old Spack
        architectures with platform ``spack09``, OS ``unknown``, and the
        old arch string as the target.

        Specs from `0.10` or later have a more fleshed out architecture
        descriptor with a platform, an OS, and a target.

        """
        if not isinstance(d['arch'], dict):
            return ArchSpec('spack09', 'unknown', d['arch'])

        d = d['arch']
        return ArchSpec(d['platform'], d['platform_os'], d['target'])

    def __str__(self):
        return "%s-%s-%s" % (self.platform, self.platform_os, self.target)

    def __repr__(self):
        return str(self)

    def __contains__(self, string):
        return string in str(self)


@key_ordering
class CompilerSpec(object):
    """The CompilerSpec field represents the compiler or range of compiler
       versions that a package should be built with.  CompilerSpecs have a
       name and a version list. """

    def __init__(self, *args):
        nargs = len(args)
        if nargs == 1:
            arg = args[0]
            # If there is one argument, it's either another CompilerSpec
            # to copy or a string to parse
            if isinstance(arg, string_types):
                c = SpecParser().parse_compiler(arg)
                self.name = c.name
                self.versions = c.versions

            elif isinstance(arg, CompilerSpec):
                self.name = arg.name
                self.versions = arg.versions.copy()

            else:
                raise TypeError(
                    "Can only build CompilerSpec from string or " +
                    "CompilerSpec. Found %s" % type(arg))

        elif nargs == 2:
            name, version = args
            self.name = name
            self.versions = VersionList()
            self.versions.add(ver(version))

        else:
            raise TypeError(
                "__init__ takes 1 or 2 arguments. (%d given)" % nargs)

    def _add_version(self, version):
        self.versions.add(version)

    def _autospec(self, compiler_spec_like):
        if isinstance(compiler_spec_like, CompilerSpec):
            return compiler_spec_like
        return CompilerSpec(compiler_spec_like)

    def satisfies(self, other, strict=False):
        other = self._autospec(other)
        return (self.name == other.name and
                self.versions.satisfies(other.versions, strict=strict))

    def constrain(self, other):
        """Intersect self's versions with other.

        Return whether the CompilerSpec changed.
        """
        other = self._autospec(other)

        # ensure that other will actually constrain this spec.
        if not other.satisfies(self):
            raise UnsatisfiableCompilerSpecError(other, self)

        return self.versions.intersect(other.versions)

    @property
    def concrete(self):
        """A CompilerSpec is concrete if its versions are concrete and there
           is an available compiler with the right version."""
        return self.versions.concrete

    @property
    def version(self):
        if not self.concrete:
            raise SpecError("Spec is not concrete: " + str(self))
        return self.versions[0]

    def copy(self):
        clone = CompilerSpec.__new__(CompilerSpec)
        clone.name = self.name
        clone.versions = self.versions.copy()
        return clone

    def _cmp_key(self):
        return (self.name, self.versions)

    def to_dict(self):
        d = syaml_dict([('name', self.name)])
        d.update(self.versions.to_dict())

        return syaml_dict([('compiler', d)])

    @staticmethod
    def from_dict(d):
        d = d['compiler']
        return CompilerSpec(d['name'], VersionList.from_dict(d))

    def __str__(self):
        out = self.name
        if self.versions and self.versions != _any_version:
            vlist = ",".join(str(v) for v in self.versions)
            out += "@%s" % vlist
        return out

    def __repr__(self):
        return str(self)


@key_ordering
class DependencySpec(object):
    """DependencySpecs connect two nodes in the DAG, and contain deptypes.

    Dependencies can be one (or more) of several types:

    - build: needs to be in the PATH at build time.
    - link: is linked to and added to compiler flags.
    - run: needs to be in the PATH for the package to run.

    Fields:
    - spec: Spec depended on by parent.
    - parent: Spec that depends on `spec`.
    - deptypes: list of strings, representing dependency relationships.
    """

    def __init__(self, parent, spec, deptypes):
        self.parent = parent
        self.spec = spec
        self.deptypes = tuple(sorted(set(deptypes)))

    def update_deptypes(self, deptypes):
        deptypes = set(deptypes)
        deptypes.update(self.deptypes)
        deptypes = tuple(sorted(deptypes))
        changed = self.deptypes != deptypes

        self.deptypes = deptypes
        return changed

    def copy(self):
        return DependencySpec(self.parent, self.spec, self.deptypes)

    def _cmp_key(self):
        return (self.parent.name if self.parent else None,
                self.spec.name if self.spec else None,
                self.deptypes)

    def __str__(self):
        return "%s %s--> %s" % (self.parent.name if self.parent else None,
                                self.deptypes,
                                self.spec.name if self.spec else None)


_valid_compiler_flags = [
    'cflags', 'cxxflags', 'fflags', 'ldflags', 'ldlibs', 'cppflags']


class FlagMap(HashableMap):

    def __init__(self, spec):
        super(FlagMap, self).__init__()
        self.spec = spec

    def satisfies(self, other, strict=False):
        if strict or (self.spec and self.spec._concrete):
            return all(f in self and set(self[f]) == set(other[f])
                       for f in other)
        else:
            return all(set(self[f]) == set(other[f])
                       for f in other if (other[f] != [] and f in self))

    def constrain(self, other):
        """Add all flags in other that aren't in self to self.

        Return whether the spec changed.
        """
        if other.spec and other.spec._concrete:
            for k in self:
                if k not in other:
                    raise UnsatisfiableCompilerFlagSpecError(
                        self[k], '<absent>')

        changed = False
        for k in other:
            if k in self and not set(self[k]) <= set(other[k]):
                raise UnsatisfiableCompilerFlagSpecError(
                    ' '.join(f for f in self[k]),
                    ' '.join(f for f in other[k]))
            elif k not in self:
                self[k] = other[k]
                changed = True
        return changed

    @staticmethod
    def valid_compiler_flags():
        return _valid_compiler_flags

    @property
    def concrete(self):
        return all(flag in self for flag in _valid_compiler_flags)

    def copy(self):
        clone = FlagMap(None)
        for name, value in self.items():
            clone[name] = value
        return clone

    def _cmp_key(self):
        return tuple((k, tuple(v)) for k, v in sorted(iteritems(self)))

    def __str__(self):
        sorted_keys = [k for k in sorted(self.keys()) if self[k] != []]
        cond_symbol = ' ' if len(sorted_keys) > 0 else ''
        return cond_symbol + ' '.join(
            str(key) + '=\"' + ' '.join(
                str(f) for f in self[key]) + '\"'
            for key in sorted_keys) + cond_symbol


class DependencyMap(HashableMap):
    """Each spec has a DependencyMap containing specs for its dependencies.
       The DependencyMap is keyed by name. """

    def __init__(self, owner):
        super(DependencyMap, self).__init__()

        # Owner Spec for the current map
        self.owner = owner

    @property
    def concrete(self):

        # Check if the dependencies are concrete and of the correct type
        dependencies_are_concrete = all(
            (d.spec.concrete and d.deptypes) for d in self.values()
        )

        if not dependencies_are_concrete:
            return False

        # If we are dealing with an external spec, it clearly has no
        # dependencies managed by spack
        if self.owner.external:
            return True

        # Now check we have every dependency we need
        pkg = self.owner.package
        for dependency in pkg.dependencies.values():
            # Check that for every condition we satisfy we satisfy also
            # the associated constraint
            for condition, constraint in dependency.items():
                # WARNING: This part relies on the fact that dependencies are
                # the last item to be checked when computing if a spec is
                # concrete. This means that we are ensured that all variants,
                # versions, compilers, etc. are there with their final value
                # when we call 'Spec.satisfies(..., strict=True)'

                # FIXME: at the moment check only for non conditional
                # FIXME: dependencies, to avoid infinite recursion

                # satisfy_condition = self.owner.satisfies(
                #     condition, strict=True
                # )

                satisfy_condition = str(condition) == self.owner.name

                if not satisfy_condition:
                    continue

                dependency_name = constraint.name

                # We don't want to check build dependencies
                if pkg.dependency_types[dependency_name] == set(['build']):
                    continue

                try:
                    dependency = self.owner[dependency_name]
                    satisfy_constraint = dependency.satisfies(
                        constraint, strict=True
                    )
                except KeyError:
                    # If the dependency is not there we don't
                    # satisfy the constraint
                    satisfy_constraint = False

                if satisfy_condition and not satisfy_constraint:
                    return False

        return True

    def __str__(self):
        return "{deps: %s}" % ', '.join(str(d) for d in sorted(self.values()))


def _command_default_handler(descriptor, spec, cls):
    """Default handler when looking for the 'command' attribute.

    Tries to search for ``spec.name`` in the ``spec.prefix.bin`` directory.

    Parameters:
        descriptor (ForwardQueryToPackage): descriptor that triggered the call
        spec (Spec): spec that is being queried
        cls (type(spec)): type of spec, to match the signature of the
            descriptor ``__get__`` method

    Returns:
        Executable: An executable of the command

    Raises:
        RuntimeError: If the command is not found
    """
    path = os.path.join(spec.prefix.bin, spec.name)

    if is_exe(path):
        return Executable(path)
    else:
        msg = 'Unable to locate {0} command in {1}'
        raise RuntimeError(msg.format(spec.name, spec.prefix.bin))


def _headers_default_handler(descriptor, spec, cls):
    """Default handler when looking for the 'headers' attribute.

    Tries to search for ``*.h`` files recursively starting from
    ``spec.prefix.include``.

    Parameters:
        descriptor (ForwardQueryToPackage): descriptor that triggered the call
        spec (Spec): spec that is being queried
        cls (type(spec)): type of spec, to match the signature of the
            descriptor ``__get__`` method

    Returns:
        HeaderList: The headers in ``prefix.include``

    Raises:
        RuntimeError: If no headers are found
    """
    headers = find_headers('*', root=spec.prefix.include, recurse=True)

    if headers:
        return headers
    else:
        msg = 'Unable to locate {0} headers in {1}'
        raise RuntimeError(msg.format(spec.name, spec.prefix.include))


def _libs_default_handler(descriptor, spec, cls):
    """Default handler when looking for the 'libs' attribute.

    Tries to search for ``lib{spec.name}`` recursively starting from
    ``spec.prefix``.

    Parameters:
        descriptor (ForwardQueryToPackage): descriptor that triggered the call
        spec (Spec): spec that is being queried
        cls (type(spec)): type of spec, to match the signature of the
            descriptor ``__get__`` method

    Returns:
        LibraryList: The libraries found

    Raises:
        RuntimeError: If no libraries are found
    """

    # Variable 'name' is passed to function 'find_libraries', which supports
    # glob characters. For example, we have a package with a name 'abc-abc'.
    # Now, we don't know if the original name of the package is 'abc_abc'
    # (and it generates a library 'libabc_abc.so') or 'abc-abc' (and it
    # generates a library 'libabc-abc.so'). So, we tell the function
    # 'find_libraries' to give us anything that matches 'libabc?abc' and it
    # gives us either 'libabc-abc.so' or 'libabc_abc.so' (or an error)
    # depending on which one exists (there is a possibility, of course, to
    # get something like 'libabcXabc.so, but for now we consider this
    # unlikely).
    name = 'lib' + spec.name.replace('-', '?')

    if '+shared' in spec:
        libs = find_libraries(
            name, root=spec.prefix, shared=True, recurse=True
        )
    elif '~shared' in spec:
        libs = find_libraries(
            name, root=spec.prefix, shared=False, recurse=True
        )
    else:
        # Prefer shared
        libs = find_libraries(
            name, root=spec.prefix, shared=True, recurse=True
        )
        if libs:
            return libs

        libs = find_libraries(
            name, root=spec.prefix, shared=False, recurse=True
        )

    if libs:
        return libs
    else:
        msg = 'Unable to recursively locate {0} libraries in {1}'
        raise RuntimeError(msg.format(spec.name, spec.prefix))


class ForwardQueryToPackage(object):
    """Descriptor used to forward queries from Spec to Package"""

    def __init__(self, attribute_name, default_handler=None):
        """Create a new descriptor.

        Parameters:
            attribute_name (str): name of the attribute to be
                searched for in the Package instance
            default_handler (callable, optional): default function to be
                called if the attribute was not found in the Package
                instance
        """
        self.attribute_name = attribute_name
        # Turn the default handler into a function with the right
        # signature that always returns None
        if default_handler is None:
            default_handler = lambda descriptor, spec, cls: None
        self.default = default_handler

    def __get__(self, instance, cls):
        """Retrieves the property from Package using a well defined chain
        of responsibility.

        The order of call is:

        1. if the query was through the name of a virtual package try to
            search for the attribute `{virtual_name}_{attribute_name}`
            in Package

        2. try to search for attribute `{attribute_name}` in Package

        3. try to call the default handler

        The first call that produces a value will stop the chain.

        If no call can handle the request or a None value is produced,
        then AttributeError is raised.
        """
        pkg = instance.package
        try:
            query = instance.last_query
        except AttributeError:
            # There has been no query yet: this means
            # a spec is trying to access its own attributes
            _ = instance[instance.name]  # NOQA: ignore=F841
            query = instance.last_query

        callbacks_chain = []
        # First in the chain : specialized attribute for virtual packages
        if query.isvirtual:
            specialized_name = '{0}_{1}'.format(
                query.name, self.attribute_name
            )
            callbacks_chain.append(lambda: getattr(pkg, specialized_name))
        # Try to get the generic method from Package
        callbacks_chain.append(lambda: getattr(pkg, self.attribute_name))
        # Final resort : default callback
        callbacks_chain.append(lambda: self.default(self, instance, cls))

        # Trigger the callbacks in order, the first one producing a
        # value wins
        value = None
        for f in callbacks_chain:
            try:
                value = f()
                break
            except AttributeError:
                pass
        # 'None' value raises AttributeError : this permits to 'disable'
        # the call in a particular package by returning None from the
        # queried attribute, or will trigger an exception if  things
        # searched for were not found
        if value is None:
            fmt = '\'{name}\' package has no relevant attribute \'{query}\'\n'  # NOQA: ignore=E501
            fmt += '\tspec : \'{spec}\'\n'
            fmt += '\tqueried as : \'{spec.last_query.name}\'\n'
            fmt += '\textra parameters : \'{spec.last_query.extra_parameters}\'\n'  # NOQA: ignore=E501
            message = fmt.format(
                name=pkg.name,
                query=self.attribute_name,
                spec=instance
            )
            raise AttributeError(message)

        return value

    def __set__(self, instance, value):
        cls_name = type(instance).__name__
        msg = "'{0}' object attribute '{1}' is read-only"
        raise AttributeError(msg.format(cls_name, self.attribute_name))


class SpecBuildInterface(ObjectWrapper):
    command = ForwardQueryToPackage(
        'command',
        default_handler=_command_default_handler
    )

    headers = ForwardQueryToPackage(
        'headers',
        default_handler=_headers_default_handler
    )

    libs = ForwardQueryToPackage(
        'libs',
        default_handler=_libs_default_handler
    )

    def __init__(self, spec, name, query_parameters):
        super(SpecBuildInterface, self).__init__(spec)

        # Represents a query state in a BuildInterface object
        QueryState = collections.namedtuple(
            'QueryState', ['name', 'extra_parameters', 'isvirtual']
        )

        is_virtual = Spec.is_virtual(name)
        self.last_query = QueryState(
            name=name,
            extra_parameters=query_parameters,
            isvirtual=is_virtual
        )


class DependencyConstraints(object):
    def __init__(self, spec=None, copy=False):
        if copy:
            resolve = lambda x: x.copy(deps=False)
        else:
            resolve = lambda x: x

        context = {}
        if spec:
            for dep in spec.visible_dependencies():
                context[dep.name] = resolve(dep)
        self.contexts = [context]

    def copy(self):
        copy = DependencyConstraints()
        copy.contexts = list(self.contexts)
        return copy

    def update(self, spec):
        for context in self.contexts:
            if spec.name in context:
                assert(spec is context[spec.name])
        for context in self.contexts:
            if spec.name not in context:
                context[spec.name] = spec

    def update_transitive(self, spec):
        for x in spec.traverse(deptype=('link', 'run', 'include')):
            self.update(x)

    def get(self, name):
        hits = list(c for c in self.contexts if name in c)
        if hits:
            return hits[0][name]

    def append(self, other):
        self.contexts.extend(other.contexts)

    def root_deps(self):
        return list(self.contexts[0].values())

    def replace(self, spec_name, replacement):
        self.contexts[0][replacement.name] = replacement
        self.contexts[0][spec_name] = replacement


@key_ordering
class Spec(object):

    @staticmethod
    def from_literal(spec_dict, normal=True):
        """Builds a Spec from a dictionary containing the spec literal.

        The dictionary must have a single top level key, representing the root,
        and as many secondary level keys as needed in the spec.

        The keys can be either a string or a Spec or a tuple containing the
        Spec and the dependency types.

        Args:
            spec_dict (dict): the dictionary containing the spec literal
            normal (bool): if True the same key appearing at different levels
                of the ``spec_dict`` will map to the same object in memory.

        Examples:
            A simple spec ``foo`` with no dependencies:

            .. code-block:: python

                {'foo': None}

            A spec ``foo`` with a ``(build, link)`` dependency ``bar``:

            .. code-block:: python

                {'foo':
                    {'bar:build,link': None}}

            A spec with a diamond dependency and various build types:

            .. code-block:: python

                {'dt-diamond': {
                    'dt-diamond-left:build,link': {
                        'dt-diamond-bottom:build': None
                    },
                    'dt-diamond-right:build,link': {
                        'dt-diamond-bottom:build,link,run': None
                    }
                }}

            The same spec with a double copy of ``dt-diamond-bottom`` and
            no diamond structure:

            .. code-block:: python

                {'dt-diamond': {
                    'dt-diamond-left:build,link': {
                        'dt-diamond-bottom:build': None
                    },
                    'dt-diamond-right:build,link': {
                        'dt-diamond-bottom:build,link,run': None
                    }
                }, normal=False}

            Constructing a spec using a Spec object as key:

            .. code-block:: python

                mpich = Spec('mpich')
                libelf = Spec('libelf@1.8.11')
                expected_normalized = Spec.from_literal({
                    'mpileaks': {
                        'callpath': {
                            'dyninst': {
                                'libdwarf': {libelf: None},
                                libelf: None
                            },
                            mpich: None
                        },
                        mpich: None
                    },
                })

        """

        # Maps a literal to a Spec, to be sure we are reusing the same object
        spec_cache = LazySpecCache()

        def spec_builder(d):
            # The invariant is that the top level dictionary must have
            # only one key
            assert len(d) == 1

            # Construct the top-level spec
            spec_like, dep_like = next(iter(d.items()))

            # If the requirements was for unique nodes (default)
            # then re-use keys from the local cache. Otherwise build
            # a new node every time.
            if not isinstance(spec_like, Spec):
                spec = spec_cache[spec_like] if normal else Spec(spec_like)
            else:
                spec = spec_like

            if dep_like is None:
                return spec

            def name_and_dependency_types(s):
                """Given a key in the dictionary containing the literal,
                extracts the name of the spec and its dependency types.

                Args:
                    s (str): key in the dictionary containing the literal

                """
                t = s.split(':')

                if len(t) > 2:
                    msg = 'more than one ":" separator in key "{0}"'
                    raise KeyError(msg.format(s))

                n = t[0]
                if len(t) == 2:
                    dtypes = tuple(dt.strip() for dt in t[1].split(','))
                else:
                    dtypes = ()

                return n, dtypes

            def spec_and_dependency_types(s):
                """Given a non-string key in the literal, extracts the spec
                and its dependency types.

                Args:
                    s (spec or tuple): either a Spec object or a tuple
                        composed of a Spec object and a string with the
                        dependency types

                """
                if isinstance(s, Spec):
                    return s, ()

                spec_obj, dtypes = s
                return spec_obj, tuple(dt.strip() for dt in dtypes.split(','))

            # Recurse on dependencies
            for s, s_dependencies in dep_like.items():

                if isinstance(s, string_types):
                    dag_node, dependency_types = name_and_dependency_types(s)
                else:
                    dag_node, dependency_types = spec_and_dependency_types(s)

                dependency_spec = spec_builder({dag_node: s_dependencies})
                spec._add_dependency(dependency_spec, dependency_types)

            return spec

        return spec_builder(spec_dict)

    def __init__(self, spec_like, **kwargs):
        # Copy if spec_like is a Spec.
        if isinstance(spec_like, Spec):
            self._dup(spec_like)
            return

        # Parse if the spec_like is a string.
        if not isinstance(spec_like, string_types):
            raise TypeError("Can't make spec out of %s" % type(spec_like))

        # parse string types *into* this spec
        spec_list = SpecParser(self).parse(spec_like)
        if len(spec_list) > 1:
            raise ValueError("More than one spec in string: " + spec_like)
        if len(spec_list) < 1:
            raise ValueError("String contains no specs: " + spec_like)

<<<<<<< HEAD
        # Take all the attributes from the first parsed spec without copying.
        # This is safe b/c we throw out the parsed spec.  It's a bit nasty,
        # but it's nastier to implement the constructor so that the parser
        # writes directly into this Spec object.
        other = spec_list[0]
        self.name = other.name
        self.versions = other.versions
        self.architecture = other.architecture
        self.compiler = other.compiler
        self.compiler_flags = other.compiler_flags
        self.compiler_flags.spec = self
        self.variants = other.variants
        self.variants.spec = self
        self.namespace = other.namespace
        self._hash = other._hash
        self._cmp_key_cache = other._cmp_key_cache

        self._dependents = DependencyMap(self)
        self._dependencies = DependencyMap(self)
        for dspec in other._dependencies.values():
            self._add_dependency(dspec.spec, dspec.deptypes)

        # Specs are by default not assumed to be normal or concrete.
        self._normal = False
        self._concrete = False
=======
        # Specs are by default not assumed to be normal, but in some
        # cases we've read them from a file want to assume normal.
        # This allows us to manipulate specs that Spack doesn't have
        # package.py files for.
        self._normal = kwargs.get('normal', False)
        self._concrete = kwargs.get('concrete', False)
>>>>>>> 462de984

        # Allow a spec to be constructed with an external path.
        self.external_path = kwargs.get('external_path', None)
        self.external_module = kwargs.get('external_module', None)

    @property
    def external(self):
        return bool(self.external_path) or bool(self.external_module)

    def get_dependency(self, name):
        dep = self._dependencies.get(name)
        if dep is not None:
            return dep
        raise InvalidDependencyError(
            self.name + " does not depend on " + comma_or(name))

    def _find_deps(self, where, deptype):
        deptype = canonical_deptype(deptype)

        return [dep for dep in where.values()
                if deptype and (not dep.deptypes or
                                any(d in deptype for d in dep.deptypes))]

    def dependencies(self, deptype=None):
        return [d.spec
                for d in self._find_deps(self._dependencies, deptype)]

    def dependents(self, deptype=None):
        return [d.parent
                for d in self._find_deps(self._dependents, deptype)]

    def dependencies_dict(self, deptype=None):
        return dict((d.spec.name, d)
                    for d in self._find_deps(self._dependencies, deptype))

    def dependents_dict(self, deptype=None):
        return dict((d.parent.name, d)
                    for d in self._find_deps(self._dependents, deptype))

    #
    # Private routines here are called by the parser when building a spec.
    #
    def _add_version(self, version):
        """Called by the parser to add an allowable version."""
        self.versions.add(version)

    def _add_flag(self, name, value):
        """Called by the parser to add a known flag.
        Known flags currently include "arch"
        """
        valid_flags = FlagMap.valid_compiler_flags()
        if name == 'arch' or name == 'architecture':
            parts = tuple(value.split('-'))
            plat, os, tgt = parts if len(parts) == 3 else (None, None, value)
            self._set_architecture(platform=plat, platform_os=os, target=tgt)
        elif name == 'platform':
            self._set_architecture(platform=value)
        elif name == 'os' or name == 'operating_system':
            self._set_architecture(platform_os=value)
        elif name == 'target':
            self._set_architecture(target=value)
        elif name in valid_flags:
            assert(self.compiler_flags is not None)
            self.compiler_flags[name] = value.split()
        else:
            # FIXME:
            # All other flags represent variants. 'foo=true' and 'foo=false'
            # map to '+foo' and '~foo' respectively. As such they need a
            # BoolValuedVariant instance.
            if str(value).upper() == 'TRUE' or str(value).upper() == 'FALSE':
                self.variants[name] = BoolValuedVariant(name, value)
            else:
                self.variants[name] = AbstractVariant(name, value)

    def _set_architecture(self, **kwargs):
        """Called by the parser to set the architecture."""
        arch_attrs = ['platform', 'platform_os', 'target']
        if self.architecture and self.architecture.concrete:
            raise DuplicateArchitectureError(
                "Spec for '%s' cannot have two architectures." % self.name)

        if not self.architecture:
            new_vals = tuple(kwargs.get(arg, None) for arg in arch_attrs)
            self.architecture = ArchSpec(*new_vals)
        else:
            new_attrvals = [(a, v) for a, v in iteritems(kwargs)
                            if a in arch_attrs]
            for new_attr, new_value in new_attrvals:
                if getattr(self.architecture, new_attr):
                    raise DuplicateArchitectureError(
                        "Spec for '%s' cannot have two '%s' specified "
                        "for its architecture" % (self.name, new_attr))
                else:
                    setattr(self.architecture, new_attr, new_value)

    def _set_compiler(self, compiler):
        """Called by the parser to set the compiler."""
        if self.compiler:
            raise DuplicateCompilerSpecError(
                "Spec for '%s' cannot have two compilers." % self.name)
        self.compiler = compiler

    def _add_dependency(self, spec, deptypes):
        """Called by the parser to add another spec as a dependency."""
        if spec.name in self._dependencies:
            raise DuplicateDependencyError(
                "Cannot depend on '%s' twice" % spec)

        # create an edge and add to parent and child
        dspec = DependencySpec(self, spec, deptypes)
        self._dependencies[spec.name] = dspec
        spec._dependents[self.name] = dspec

    #
    # Public interface
    #
    @property
    def fullname(self):
        return (
            ('%s.%s' % (self.namespace, self.name)) if self.namespace else
            (self.name if self.name else ''))

    @property
    def root(self):
        """Follow dependent links and find the root of this spec's DAG.
           In spack specs, there should be a single root (the package being
           installed).  This will throw an assertion error if that is not
           the case.
        """
        if not self._dependents:
            return self

        # If the spec has multiple dependents, ensure that they all
        # lead to the same place.  Spack shouldn't deal with any DAGs
        # with multiple roots, so something's wrong if we find one.
        depiter = iter(self._dependents.values())
        first_root = next(depiter).parent.root
        assert(all(first_root is d.parent.root for d in depiter))
        return first_root

    @property
    def package(self):
        return spack.repo.get(self)

    @property
    def package_class(self):
        """Internal package call gets only the class object for a package.
           Use this to just get package metadata.
        """
        return spack.repo.get_pkg_class(self.fullname)

    @property
    def virtual(self):
        """Right now, a spec is virtual if no package exists with its name.

           TODO: revisit this -- might need to use a separate namespace and
           be more explicit about this.
           Possible idea: just use conventin and make virtual deps all
           caps, e.g., MPI vs mpi.
        """
        return Spec.is_virtual(self.name)

    @staticmethod
    def is_virtual(name):
        """Test if a name is virtual without requiring a Spec."""
        return (name is not None) and (not spack.repo.exists(name))

    @property
    def concrete(self):
        """A spec is concrete if it can describe only ONE build of a package.
           If any of the name, version, architecture, compiler,
           variants, or depdenencies are ambiguous,then it is not concrete.
        """
        # If we have cached that the spec is concrete, then it's concrete
        if self._concrete:
            return True

        # Otherwise check if the various parts of the spec are concrete.
        # It's crucial to have the check on dependencies last, as it relies
        # on all the other parts to be already checked for concreteness.
        self._concrete = bool(not self.virtual and
                              self.namespace is not None and
                              self.versions.concrete and
                              self.variants.concrete and
                              self.architecture and
                              self.architecture.concrete and
                              self.compiler and self.compiler.concrete and
                              self.compiler_flags.concrete and
                              self._dependencies.concrete)
        return self._concrete

    def traverse(self, **kwargs):
        direction = kwargs.get('direction', 'children')
        depth = kwargs.get('depth', False)

        get_spec = lambda s: s.spec
        if direction == 'parents':
            get_spec = lambda s: s.parent

        if depth:
            for d, dspec in self.traverse_edges(**kwargs):
                yield d, get_spec(dspec)
        else:
            for dspec in self.traverse_edges(**kwargs):
                yield get_spec(dspec)

    def traverse_edges(self, visited=None, d=0, deptype=None,
                       deptype_query=None, dep_spec=None, **kwargs):
        """Generic traversal of the DAG represented by this spec.
           This will yield each node in the spec.  Options:

           order    [=pre|post]
               Order to traverse spec nodes. Defaults to preorder traversal.
               Options are:

               'pre':  Pre-order traversal; each node is yielded before its
                       children in the dependency DAG.
               'post': Post-order  traversal; each node is yielded after its
                       children in the dependency DAG.

           cover    [=nodes|edges|paths]
               Determines how extensively to cover the dag.  Possible values:

               'nodes': Visit each node in the dag only once.  Every node
                        yielded by this function will be unique.
               'edges': If a node has been visited once but is reached along a
                        new path from the root, yield it but do not descend
                        into it.  This traverses each 'edge' in the DAG once.
               'paths': Explore every unique path reachable from the root.
                        This descends into visited subtrees and will yield
                        nodes twice if they're reachable by multiple paths.

           depth    [=False]
               Defaults to False.  When True, yields not just nodes in the
               spec, but also their depth from the root in a (depth, node)
               tuple.

           key   [=id]
               Allow a custom key function to track the identity of nodes
               in the traversal.

           root     [=True]
               If False, this won't yield the root node, just its descendents.

           direction [=children|parents]
               If 'children', does a traversal of this spec's children.  If
               'parents', traverses upwards in the DAG towards the root.

        """
        # get initial values for kwargs
        depth = kwargs.get('depth', False)
        key_fun = kwargs.get('key', id)
        if isinstance(key_fun, string_types):
            key_fun = attrgetter(key_fun)
        yield_root = kwargs.get('root', True)
        cover = kwargs.get('cover', 'nodes')
        direction = kwargs.get('direction', 'children')
        order = kwargs.get('order', 'pre')

        deptype = canonical_deptype(deptype)
        if deptype_query is None:
            deptype_query = ('link', 'run')

        # Make sure kwargs have legal values; raise ValueError if not.
        def validate(name, val, allowed_values):
            if val not in allowed_values:
                raise ValueError("Invalid value for %s: %s.  Choices are %s"
                                 % (name, val, ",".join(allowed_values)))
        validate('cover',     cover,     ('nodes', 'edges', 'paths'))
        validate('direction', direction, ('children', 'parents'))
        validate('order',     order,     ('pre', 'post'))

        if visited is None:
            visited = set()
        key = key_fun(self)

        # Node traversal does not yield visited nodes.
        if key in visited and cover == 'nodes':
            return

        def return_val(dspec):
            if not dspec:
                # make a fake dspec for the root.
                if direction == 'parents':
                    dspec = DependencySpec(self, None, ())
                else:
                    dspec = DependencySpec(None, self, ())
            return (d, dspec) if depth else dspec

        yield_me = yield_root or d > 0

        # Preorder traversal yields before successors
        if yield_me and order == 'pre':
            yield return_val(dep_spec)

        # Edge traversal yields but skips children of visited nodes
        if not (key in visited and cover == 'edges'):
            # This code determines direction and yields the children/parents
            if direction == 'children':
                successors = self.dependencies_dict(deptype)
                succ = lambda s: s.spec
            elif direction == 'parents':
                successors = self.dependents_dict(deptype)
                succ = lambda s: s.parent
            else:
                raise ValueError('Invalid traversal direction: %s' % direction)

            visited.add(key)
            for name, dspec in sorted(successors.items()):
                child = successors[name]
                children = succ(child).traverse_edges(
                    visited,
                    d=(d + 1),
                    deptype=deptype,
                    deptype_query=deptype_query,
                    dep_spec=dspec,
                    **kwargs)
                for elt in children:
                    yield elt

        # Postorder traversal yields after successors
        if yield_me and order == 'post':
            yield return_val(dep_spec)

    @property
    def short_spec(self):
        """Returns a version of the spec with the dependencies hashed
           instead of completely enumerated."""
        return self.format('$_$@$%@$+$=$/')

    @property
    def cshort_spec(self):
        """Returns an auto-colorized version of ``self.short_spec``."""
        return self.cformat('$_$@$%@$+$=$/')

    @property
    def prefix(self):
        return Prefix(spack.store.layout.path_for_spec(self))

    def dag_hash(self, length=None):
        """Return a hash of the entire spec DAG, including connectivity."""
        if self._hash:
            return self._hash[:length]
        else:
            yaml_text = syaml.dump(
                self.to_node_dict(), default_flow_style=True, width=maxint)
            sha = hashlib.sha1(yaml_text.encode('utf-8'))

            b32_hash = base64.b32encode(sha.digest()).lower()
            if sys.version_info[0] >= 3:
                b32_hash = b32_hash.decode('utf-8')

            if self.concrete:
                self._hash = b32_hash
            return b32_hash[:length]

    def dag_hash_bit_prefix(self, bits):
        """Get the first <bits> bits of the DAG hash as an integer type."""
        return base32_prefix_bits(self.dag_hash(), bits)

    def to_node_dict(self):
        d = syaml_dict()

        if self.versions:
            d.update(self.versions.to_dict())

        if self.architecture:
            d.update(self.architecture.to_dict())

        if self.compiler:
            d.update(self.compiler.to_dict())

        if self.namespace:
            d['namespace'] = self.namespace

        params = syaml_dict(
            sorted(
                v.yaml_entry() for _, v in self.variants.items()
            )
        )
        params.update(sorted(self.compiler_flags.items()))
        if params:
            d['parameters'] = params

        if self.external:
            d['external'] = {
                'path': self.external_path,
                'module': bool(self.external_module)
            }

        # TODO: restore build dependencies here once we have less picky
        # TODO: concretization.
        deps = self.dependencies_dict(deptype=('link', 'run'))
        if deps:
            d['dependencies'] = syaml_dict([
                (name,
                 syaml_dict([
                     ('hash', dspec.spec.dag_hash()),
                     ('type', sorted(str(s) for s in dspec.deptypes))])
                 ) for name, dspec in sorted(deps.items())
            ])

        return syaml_dict([(self.name, d)])

    def to_dict(self):
        node_list = []
        for s in self.traverse(order='pre', deptype=('link', 'run')):
            node = s.to_node_dict()
            node[s.name]['hash'] = s.dag_hash()
            node_list.append(node)

        return syaml_dict([('spec', node_list)])

    def to_yaml(self, stream=None):
        return syaml.dump(
            self.to_dict(), stream=stream, default_flow_style=False)

    def to_json(self, stream=None):
        return sjson.dump(self.to_dict(), stream)

    @staticmethod
    def from_node_dict(node):
        name = next(iter(node))
        node = node[name]

        spec = Spec(name)
        spec.namespace = node.get('namespace', None)
        spec._hash = node.get('hash', None)

        if 'version' in node or 'versions' in node:
            spec.versions = VersionList.from_dict(node)

        if 'arch' in node:
            spec.architecture = ArchSpec.from_dict(node)

        if 'compiler' in node:
            spec.compiler = CompilerSpec.from_dict(node)
        else:
            spec.compiler = None

        if 'parameters' in node:
            for name, value in node['parameters'].items():
                if name in _valid_compiler_flags:
                    spec.compiler_flags[name] = value
                else:
                    spec.variants[name] = MultiValuedVariant.from_node_dict(
                        name, value
                    )
        elif 'variants' in node:
            for name, value in node['variants'].items():
                spec.variants[name] = MultiValuedVariant.from_node_dict(
                    name, value
                )
            for name in FlagMap.valid_compiler_flags():
                spec.compiler_flags[name] = []

        if 'external' in node:
            spec.external_path = None
            spec.external_module = None
            # This conditional is needed because sometimes this function is
            # called with a node already constructed that contains a 'versions'
            # and 'external' field. Related to virtual packages provider
            # indexes.
            if node['external']:
                spec.external_path = node['external']['path']
                spec.external_module = node['external']['module']
                if spec.external_module is False:
                    spec.external_module = None
        else:
            spec.external_path = None
            spec.external_module = None

        # Don't read dependencies here; from_node_dict() is used by
        # from_yaml() to read the root *and* each dependency spec.

        return spec

    @staticmethod
    def read_yaml_dep_specs(dependency_dict):
        """Read the DependencySpec portion of a YAML-formatted Spec.

        This needs to be backward-compatible with older spack spec
        formats so that reindex will work on old specs/databases.
        """
        for dep_name, elt in dependency_dict.items():
            if isinstance(elt, string_types):
                # original format, elt is just the dependency hash.
                dag_hash, deptypes = elt, ['build', 'link']
            elif isinstance(elt, tuple):
                # original deptypes format: (used tuples, not future-proof)
                dag_hash, deptypes = elt
            elif isinstance(elt, dict):
                # new format: elements of dependency spec are keyed.
                dag_hash, deptypes = elt['hash'], elt['type']
            else:
                raise SpecError("Couldn't parse dependency types in spec.")

            yield dep_name, dag_hash, list(deptypes)

    @staticmethod
    def from_dict(data):
        """Construct a spec from YAML.

        Parameters:
        data -- a nested dict/list data structure read from YAML or JSON.
        """
        nodes = data['spec']

        # Read nodes out of list.  Root spec is the first element;
        # dependencies are the following elements.
        dep_list = [Spec.from_node_dict(node) for node in nodes]
        if not dep_list:
            raise SpecError("YAML spec contains no nodes.")
        deps = dict((spec.name, spec) for spec in dep_list)
        spec = dep_list[0]

        for node in nodes:
            # get dependency dict from the node.
            name = next(iter(node))

            if 'dependencies' not in node[name]:
                continue

            yaml_deps = node[name]['dependencies']
            for dname, dhash, dtypes in Spec.read_yaml_dep_specs(yaml_deps):
                # Fill in dependencies by looking them up by name in deps dict
                deps[name]._dependencies[dname] = DependencySpec(
                    deps[name], deps[dname], dtypes)

        return spec

    @staticmethod
    def from_yaml(stream):
        """Construct a spec from YAML.

        Parameters:
        stream -- string or file object to read from.
        """
        try:
            data = syaml.load(stream)
            return Spec.from_dict(data)
        except MarkedYAMLError as e:
            raise syaml.SpackYAMLError("error parsing YAML spec:", str(e))

    @staticmethod
    def from_json(stream):
        """Construct a spec from JSON.

        Parameters:
        stream -- string or file object to read from.
        """
        try:
            data = sjson.load(stream)
            return Spec.from_dict(data)
        except Exception as e:
            raise sjson.SpackJSONError("error parsing JSON spec:", str(e))

    def _concretize_helper(self, visited=None):
        """Recursive helper function for concretize().
           This concretizes everything bottom-up.  As things are
           concretized, they're added to the presets, and ancestors
           will prefer the settings of their children.
        """
        if visited is None:
            visited = set()

        if self in visited:
            return False

        visited.add(self)
        changed = False

        # Concretize deps first -- this is a bottom-up process.
        for name in sorted(self._dependencies.keys()):
            changed |= self._dependencies[
                name].spec._concretize_helper(visited)

        # Concretize virtual dependencies last.  Because they're added
        # to presets below, their constraints will all be merged, but we'll
        # still need to select a concrete package later.
        if not self.virtual:
            updated = (
                spack.concretizer.concretize_architecture(self),
                spack.concretizer.concretize_compiler(self),
                spack.concretizer.concretize_compiler_flags(
                    self),  # has to be concretized after compiler
                spack.concretizer.concretize_version(self),
                spack.concretizer.concretize_variants(self))
            changed |= any(updated)

        return changed

    def _replace_with(self, concrete):
        """Replace this virtual spec with a concrete spec."""
        assert(self.virtual)
        for name, dep_spec in self._dependents.items():
            dependent = dep_spec.parent
            deptypes = dep_spec.deptypes

            # remove self from all dependents, unless it is already removed
            if self.name in dependent._dependencies:
                del dependent._dependencies[self.name]

            # add the replacement, unless it is already a dep of dependent.
            if concrete.name not in dependent._dependencies:
                dependent._add_dependency(concrete, deptypes)

    def _expand_virtual_packages(self, dep_constraints):
        """Find virtual packages in this spec, replace them with providers,
           and normalize again to include the provider's (potentially virtual)
           dependencies.  Repeat until there are no virtual deps.

           Precondition: spec is normalized.

           .. todo::

              If a provider depends on something that conflicts with
              other dependencies in the spec being expanded, this can
              produce a conflicting spec.  For example, if mpich depends
              on hwloc@:1.3 but something in the spec needs hwloc1.4:,
              then we should choose an MPI other than mpich.  Cases like
              this are infrequent, but should implement this before it is
              a problem.
        """
        # Make an index of stuff this spec already provides
        self_index = ProviderIndex(self.traverse(), restrict=True)
        changed = False
        done = False

        while not done:
            done = True
            for spec in list(self.traverse()):
                replacement = None
                if spec.external:
                    continue
                if spec.virtual:
                    replacement = self._find_provider(spec, self_index)
                    if replacement:
                        # TODO: may break if in-place on self but
                        # shouldn't happen if root is traversed first.
                        spec._replace_with(replacement)
                        done = False
                        break

                if not replacement:
                    # Get a list of possible replacements in order of
                    # preference.
                    candidates = spack.concretizer.choose_virtual_or_external(
                        spec)

                    # Try the replacements in order, skipping any that cause
                    # satisfiability problems.
                    for replacement in candidates:
                        if replacement is spec:
                            break

                        # Replace spec with the candidate and normalize
                        copy = self.copy()
                        copy[spec.name]._dup(replacement, deps=False)

                        dep_constraints_copy = DependencyConstraints(copy)

                        try:
                            # If there are duplicate providers or duplicate
                            # provider deps, consolidate them and merge
                            # constraints.
                            copy._normalize(dep_constraints_copy, force=True)
                            break
                        except SpecError:
                            # On error, we'll try the next replacement.
                            continue

                # If replacement is external then trim the dependencies
                if replacement.external:
                    if (spec._dependencies):
                        changed = True
                        spec._dependencies = DependencyMap(spec)
                    replacement._dependencies = DependencyMap(replacement)
                    replacement.architecture = self.architecture

                # TODO: could this and the stuff in _dup be cleaned up?
                def feq(cfield, sfield):
                    return (not cfield) or (cfield == sfield)

                if replacement is spec or (
                        feq(replacement.name, spec.name) and
                        feq(replacement.versions, spec.versions) and
                        feq(replacement.compiler, spec.compiler) and
                        feq(replacement.architecture, spec.architecture) and
                        feq(replacement._dependencies, spec._dependencies) and
                        feq(replacement.variants, spec.variants) and
                        feq(replacement.external_path,
                            spec.external_path) and
                        feq(replacement.external_module,
                            spec.external_module)):
                    continue
                # Refine this spec to the candidate. This uses
                # replace_with AND dup so that it can work in
                # place. TODO: make this more efficient.
                if spec.virtual:
                    spec._replace_with(replacement)
                    dep_constraints.replace(spec.name, replacement)
                    changed = True

                if (spec == self) or (not spec.virtual):
                    changed |= spec._dup(
                        replacement, deps=False, cleardeps=False)
                    self_index.update(spec)
                    spec._dependencies.owner = spec
                else:
                    self_index.update(replacement)
                    replacement._dependencies.owner = replacement

                done = False
                break

        return changed

    def concretize(self):
        """A spec is concrete if it describes one build of a package uniquely.
           This will ensure that this spec is concrete.

           If this spec could describe more than one version, variant, or build
           of a package, this will add constraints to make it concrete.

           Some rigorous validation and checks are also performed on the spec.
           Concretizing ensures that it is self-consistent and that it's
           consistent with requirements of its pacakges.  See flatten() and
           normalize() for more details on this.
        """
        if not self.name:
            raise SpecError("Attempting to concretize anonymous spec")

        if self._concrete:
            return

        changed = True
        force = False

        dep_constraints = DependencyConstraints(self, copy=True)
        user_specified_deps = set(self.traverse(root=False))
        self._dependencies.clear()
        while changed:
            changes = (self._normalize(dep_constraints, force),
                       self._expand_virtual_packages(dep_constraints),
                       self._concretize_helper())
            changed = any(changes)
            force = True

        changed = True
        while changed:
            # In this second concretization phase, _expand_virtual_packages
            # will only be doing replacement of externals (since build-only
            # dependencies are disallowed from depending on virtuals)
            changes = (self._normalize(dep_constraints, force, all_deps=True),
                       self._expand_virtual_packages(dep_constraints),
                       self._concretize_helper())
            changed = any(changes)

        for s in self.traverse(deptype_query=alldeps):
            # After concretizing, assign namespaces to anything left.
            # Note that this doesn't count as a "change".  The repository
            # configuration is constant throughout a spack run, and
            # normalize and concretize evaluate Packages using Repo.get(),
            # which respects precedence.  So, a namespace assignment isn't
            # changing how a package name would have been interpreted and
            # we can do it as late as possible to allow as much
            # compatibility across repositories as possible.
            if s.namespace is None:
                s.namespace = spack.repo.repo_for_pkg(s.name).namespace

        for s in self.traverse():
            if s.external_module:
                compiler = spack.compilers.compiler_for_spec(
                    s.compiler, s.architecture)
                for mod in compiler.modules:
                    load_module(mod)

                s.external_path = get_path_from_module(s.external_module)

        # Mark everything in the spec as concrete, as well.
        self._mark_concrete()

        assert_user_deps_are_satisfied(user_specified_deps, self)

        # Now that the spec is concrete we should check if
        # there are declared conflicts
        matches = []
        for x in self.traverse():
            for conflict_spec, when_list in x.package.conflicts.items():
                if x.satisfies(conflict_spec):
                    for when_spec, msg in when_list:
                        if x.satisfies(when_spec):
                            matches.append((x, conflict_spec, when_spec, msg))
        if matches:
            raise ConflictsInSpecError(self, matches)

    def _mark_concrete(self, value=True):
        """Mark this spec and its dependencies as concrete.

        Only for internal use -- client code should use "concretize"
        unless there is a need to force a spec to be concrete.
        """
        for s in self.traverse(deptype_query=alldeps):
            s._normal = value
            s._concrete = value

    def concretized(self):
        """This is a non-destructive version of concretize().  First clones,
           then returns a concrete version of this package without modifying
           this package. """
        clone = self.copy()
        clone.concretize()
        return clone

    def index(self, deptype=None):
        """Return DependencyMap that points to all the dependencies in this
           spec."""
        dm = DependencyMap(None)
        for spec in self.traverse(deptype=deptype):
            dm[spec.name] = spec
        return dm

    def _evaluate_dependency_conditions(self, name):
        """Evaluate all the conditions on a dependency with this name.

        If the package depends on <name> in this configuration, return
        the dependency.  If no conditions are True (and we don't
        depend on it), return None.
        """
        pkg = spack.repo.get(self.fullname)
        conditions = pkg.dependencies[name]

        substitute_abstract_variants(self)
        # evaluate when specs to figure out constraints on the dependency.
        dep = None
        for when_spec, dep_spec in conditions.items():
            sat = self.satisfies(when_spec, strict=True)
            if sat:
                if dep is None:
                    dep = Spec(name)
                try:
                    dep.constrain(dep_spec)
                except UnsatisfiableSpecError as e:
                    e.message = ("Conflicting conditional dependencies on"
                                 "package %s for spec %s" % (self.name, self))
                    raise e
        return dep

    def _find_provider(self, vdep, provider_index):
        """Find provider for a virtual spec in the provider index.
           Raise an exception if there is a conflicting virtual
           dependency already in this spec.
        """
        assert(vdep.virtual)

        # note that this defensively copies.
        providers = provider_index.providers_for(vdep)

        # If there is a provider for the vpkg, then use that instead of
        # the virtual package.
        if providers:
            # Remove duplicate providers that can concretize to the same
            # result.
            for provider in providers:
                for spec in providers:
                    if spec is not provider and provider.satisfies(spec):
                        providers.remove(spec)
            # Can't have multiple providers for the same thing in one spec.
            if len(providers) > 1:
                raise MultipleProviderError(vdep, providers)
            return providers[0]
        else:
            # The user might have required something insufficient for
            # pkg_dep -- so we'll get a conflict.  e.g., user asked for
            # mpi@:1.1 but some package required mpi@2.1:.
            required = provider_index.providers_for(vdep.name)
            if len(required) > 1:
                raise MultipleProviderError(vdep, required)
            elif required:
                raise UnsatisfiableProviderSpecError(required[0], vdep)

    def _merge_dependency(self, dep, deptypes, dep_constraints, visited,
                          provider_index, all_deps, in_build):
        """Merge the dependency into this spec.

        Caller should assume that this routine can owns the dep parameter
        (i.e. it needs to be a copy of any internal structures like
        dependencies on Package class objects).

        This is the core of normalize().  There are some basic steps:

          * If dep is virtual, evaluate whether it corresponds to an
            existing concrete dependency, and merge if so.

          * If it's real and it provides some virtual dep, see if it provides
            what some virtual dependency wants and merge if so.

          * Finally, if none of the above, merge dependency and its
            constraints into this spec.

        This method returns True if the spec was changed, False otherwise.

        """
        changed = False

        # If it's a virtual dependency, try to find an existing
        # provider in the spec, and merge that.
        if dep.virtual:
            if in_build:
                parents = list(
                    x.name for x in self.traverse(direction='parents'))
                raise VirtualBuildDependencyError(
                    "The dependency chain contains a build-only dependency" +
                    " and {0} is virtual: {1}".format(
                        dep.name, ' '.join(parents)))
            provider = self._find_provider(dep, provider_index)
            if provider:
                dep = provider
        else:
            provider_index.update(dep)

        pre_existing = dep_constraints.get(dep.name)

        # If the spec isn't already in the set of dependencies, add it.
        # Note: dep is always owned by this method. If it's from the
        # caller, it's a copy from _evaluate_dependency_conditions. If it
        # comes from a vdep, it's a defensive copy from _find_provider.
        if pre_existing:
            # merge package/vdep information into spec
            try:
                changed |= pre_existing.constrain(dep)
                dep_constraints.update(pre_existing)
                resolved = pre_existing
            except UnsatisfiableSpecError as e:
                fmt = 'An unsatisfiable {0}'.format(e.constraint_type)
                fmt += ' constraint has been detected for spec:'
                fmt += '\n\n{0}\n\n'.format(pre_existing.tree(indent=4))
                fmt += 'while trying to concretize the partial spec:'
                fmt += '\n\n{0}\n\n'.format(self.tree(indent=4))
                fmt += '{0} requires {1} {2} {3}, but spec asked for {4}'
                e.message = fmt.format(
                    self.name,
                    dep.name,
                    e.constraint_type,
                    e.required,
                    e.provided
                )
                raise e
        else:
            dep_constraints.update(dep)
            resolved = dep
            changed = True

        # Add merged spec to my deps and recurse
        if resolved.name not in self._dependencies:
            self._add_dependency(resolved, deptypes)
        elif self._dependencies[resolved.name].spec != resolved:
            child = self._dependencies[resolved.name].spec
            err_msg = ("{0} has {1} as a dependency but dep constraints" +
                       " contain a reference to a different {2}")
            err_msg.format(self.name, child.format(), resolved.format())
            raise ValueError(err_msg)

        changed |= resolved._normalize_helper(
            dep_constraints, visited, provider_index, all_deps, in_build)
        return changed

    def _normalize_helper(self, dep_constraints, visited, provider_index,
                          all_deps, in_build=False):
        """Recursive helper function for _normalize."""
        if self in visited:
            dep_constraints.update_transitive(self)
            return False
        visited.add(self)

        # if we descend into a virtual spec, there's nothing more
        # to normalize.  Concretize will finish resolving it later.
        if self.virtual or self.external:
            return False

        # Combine constraints from package deps with constraints from
        # the spec, until nothing changes.
        any_change = False
        changed = True

        pkg = spack.repo.get(self.fullname)

        build_only = set()
        for dep_name in pkg.dependencies:
            deptypes = pkg.dependency_types[dep_name]
            if set(deptypes) == set(['build']):
                build_only.add(dep_name)
        if build_only:
            build_constraints = DependencyConstraints(self)
            dep_constraints = dep_constraints.copy()
            dep_constraints.append(build_constraints)

        while changed:
            changed = False
            for dep_name in pkg.dependencies:
                pkg_dep = self._evaluate_dependency_conditions(dep_name)
                deptypes = pkg.dependency_types[dep_name]

                child_build = in_build or dep_name in build_only
                if dep_name in build_only:
                    child_constraints = build_constraints
                else:
                    child_constraints = dep_constraints

                if pkg_dep and (all_deps or dep_name not in build_only):
                    local_changed = self._merge_dependency(
                        pkg_dep, deptypes, child_constraints, visited,
                        provider_index, all_deps, child_build)
                    changed |= local_changed
            any_change |= changed

        return any_change

    def normalize(self):
        dep_constraints = DependencyConstraints(self, copy=True)
        user_specified_deps = set(self.traverse(root=False))
        self._dependencies.clear()
        self._normalize(dep_constraints, force=True)
        assert_user_deps_are_satisfied(user_specified_deps, self)

    def _normalize(self, dep_constraints, force=False, all_deps=False):
        """When specs are parsed, any dependencies specified are hanging off
           the root, and ONLY the ones that were explicitly provided are there.
           Normalization turns a partial flat spec into a DAG, where:

           1. Known dependencies of the root package are in the DAG.
           2. Each node's dependencies dict only contains its known direct
              deps.
           3. There is only ONE unique spec for each package in the DAG.

              * This includes virtual packages.  If there a non-virtual
                package that provides a virtual package that is in the spec,
                then we replace the virtual package with the non-virtual one.

           TODO: normalize should probably implement some form of cycle
           detection, to ensure that the spec is actually a DAG.
        """
        if not self.name:
            raise SpecError("Attempting to normalize anonymous spec")

        if self._normal and not force:
            return False

        # avoid any assumptions about concreteness when forced
        if force:
            self._mark_concrete(False)

        # Ensure first that all packages & compilers in the DAG exist.
        self.validate_or_raise()

        # Initialize index of virtual dependency providers if
        # concretize didn't pass us one already
        provider_index = ProviderIndex(
            list(dep_constraints.root_deps()), restrict=True)

        visited = set()

        # traverse the package DAG and fill out dependencies according
        # to package files & their 'when' specs
        any_change = self._normalize_helper(
            dep_constraints, visited, provider_index, all_deps)

        # Mark the spec as normal once done.
        self._normal = True
        return any_change

    def normalized(self):
        """
        Return a normalized copy of this spec without modifying this spec.
        """
        clone = self.copy()
        clone.normalize()
        return clone

    def validate_or_raise(self):
        """Checks that names and values in this spec are real. If they're not,
        it will raise an appropriate exception.
        """
        # FIXME: this function should be lazy, and collect all the errors
        # FIXME: before raising the exceptions, instead of being greedy and
        # FIXME: raise just the first one encountered
        for spec in self.traverse():
            # raise an UnknownPackageError if the spec's package isn't real.
            if (not spec.virtual) and spec.name:
                spack.repo.get(spec.fullname)

            # validate compiler in addition to the package name.
            if spec.compiler:
                if not compilers.supported(spec.compiler):
                    raise UnsupportedCompilerError(spec.compiler.name)

            # Ensure correctness of variants (if the spec is not virtual)
            if not spec.virtual:
                pkg_cls = spec.package_class
                pkg_variants = pkg_cls.variants
                not_existing = set(spec.variants) - set(pkg_variants)
                if not_existing:
                    raise UnknownVariantError(spec.name, not_existing)

                substitute_abstract_variants(spec)

    def constrain(self, other, deps=True):
        """Merge the constraints of other with self.

        Returns True if the spec changed as a result, False if not.
        """
        # If we are trying to constrain a concrete spec, either the spec
        # already satisfies the constraint (and the method returns False)
        # or it raises an exception
        if self.concrete:
            if self.satisfies(other):
                return False
            else:
                raise UnsatisfiableSpecError(
                    self, other, 'constrain a concrete spec'
                )

        other = self._autospec(other)

        if not (self.name == other.name or
                (not self.name) or
                (not other.name)):
            raise UnsatisfiableSpecNameError(self.name, other.name)

        if (other.namespace is not None and
                self.namespace is not None and
                other.namespace != self.namespace):
            raise UnsatisfiableSpecNameError(self.fullname, other.fullname)

        if not self.versions.overlaps(other.versions):
            raise UnsatisfiableVersionSpecError(self.versions, other.versions)

        for v in [x for x in other.variants if x in self.variants]:
            if not self.variants[v].compatible(other.variants[v]):
                raise UnsatisfiableVariantSpecError(
                    self.variants[v], other.variants[v]
                )

        # TODO: Check out the logic here
        sarch, oarch = self.architecture, other.architecture
        if sarch is not None and oarch is not None:
            if sarch.platform is not None and oarch.platform is not None:
                if sarch.platform != oarch.platform:
                    raise UnsatisfiableArchitectureSpecError(sarch, oarch)
            if sarch.platform_os is not None and oarch.platform_os is not None:
                if sarch.platform_os != oarch.platform_os:
                    raise UnsatisfiableArchitectureSpecError(sarch, oarch)
            if sarch.target is not None and oarch.target is not None:
                if sarch.target != oarch.target:
                    raise UnsatisfiableArchitectureSpecError(sarch, oarch)

        changed = False
        if self.compiler is not None and other.compiler is not None:
            changed |= self.compiler.constrain(other.compiler)
        elif self.compiler is None:
            changed |= (self.compiler != other.compiler)
            self.compiler = other.compiler

        changed |= self.versions.intersect(other.versions)
        changed |= self.variants.constrain(other.variants)

        changed |= self.compiler_flags.constrain(other.compiler_flags)

        old = str(self.architecture)
        sarch, oarch = self.architecture, other.architecture
        if sarch is None or other.architecture is None:
            self.architecture = sarch or oarch
        else:
            if sarch.platform is None or oarch.platform is None:
                self.architecture.platform = sarch.platform or oarch.platform
            if sarch.platform_os is None or oarch.platform_os is None:
                sarch.platform_os = sarch.platform_os or oarch.platform_os
            if sarch.target is None or oarch.target is None:
                sarch.target = sarch.target or oarch.target
        changed |= (str(self.architecture) != old)

        if deps:
            changed |= self._constrain_dependencies(other)

        return changed

    def _constrain_dependencies(self, other):
        """Apply constraints of other spec's dependencies to this spec."""
        other = self._autospec(other)

        if not self._dependencies or not other._dependencies:
            return False

        # TODO: might want more detail than this, e.g. specific deps
        # in violation. if this becomes a priority get rid of this
        # check and be more specific about what's wrong.
        if not other.satisfies_dependencies(self):
            raise UnsatisfiableDependencySpecError(other, self)

        # Handle common first-order constraints directly
        changed = False
        for name in self.common_dependencies(other):
            changed |= self[name].constrain(other[name], deps=False)
            if name in self._dependencies:
                changed |= self._dependencies[name].update_deptypes(
                    other._dependencies[name].deptypes)

        # Update with additional constraints from other spec
        for name in other.dep_difference(self):
            dep_spec_copy = other.get_dependency(name)
            dep_copy = dep_spec_copy.spec
            deptypes = dep_spec_copy.deptypes
            self._add_dependency(dep_copy.copy(), deptypes)
            changed = True

        return changed

    def common_dependencies(self, other):
        """Return names of dependencies that self an other have in common."""
        # XXX(deptype): handle deptypes via deptype kwarg.
        common = set(
            s.name for s in self.visible_dependencies())
        common.intersection_update(
            s.name for s in other.visible_dependencies())
        return common

    def constrained(self, other, deps=True):
        """Return a constrained copy without modifying this spec."""
        clone = self.copy(deps=deps)
        clone.constrain(other, deps)
        return clone

    def dep_difference(self, other):
        """Returns dependencies in self that are not in other."""
        mine = set(s.name for s in self.visible_dependencies())
        mine.difference_update(
            s.name for s in other.visible_dependencies())
        return mine

    def _autospec(self, spec_like):
        """
        Used to convert arguments to specs.  If spec_like is a spec, returns
        it.  If it's a string, tries to parse a string.  If that fails, tries
        to parse a local spec from it (i.e. name is assumed to be self's name).
        """
        if isinstance(spec_like, spack.spec.Spec):
            return spec_like

        try:
            spec = spack.spec.Spec(spec_like)
            if not spec.name:
                raise SpecError(
                    "anonymous package -- this will always be handled")
            return spec
        except SpecError:
            return parse_anonymous_spec(spec_like, self.name)

    def satisfies(self, other, deps=True, strict=False, strict_deps=False):
        """Determine if this spec satisfies all constraints of another.

        There are two senses for satisfies:

          * `loose` (default): the absence of a constraint in self
            implies that it *could* be satisfied by other, so we only
            check that there are no conflicts with other for
            constraints that this spec actually has.

          * `strict`: strict means that we *must* meet all the
            constraints specified on other.
        """
        other = self._autospec(other)

        # The only way to satisfy a concrete spec is to match its hash exactly.
        if other.concrete:
            return self.concrete and self.dag_hash() == other.dag_hash()

        # A concrete provider can satisfy a virtual dependency.
        if not self.virtual and other.virtual:
            try:
                pkg = spack.repo.get(self.fullname)
            except spack.repository.UnknownEntityError:
                # If we can't get package info on this spec, don't treat
                # it as a provider of this vdep.
                return False

            if pkg.provides(other.name):
                for provided, when_specs in pkg.provided.items():
                    if any(self.satisfies(when_spec, deps=False, strict=strict)
                           for when_spec in when_specs):
                        if provided.satisfies(other):
                            return True
            return False

        # Otherwise, first thing we care about is whether the name matches
        if self.name != other.name and self.name and other.name:
            return False

        # namespaces either match, or other doesn't require one.
        if (other.namespace is not None and
                self.namespace is not None and
                self.namespace != other.namespace):
            return False
        if self.versions and other.versions:
            if not self.versions.satisfies(other.versions, strict=strict):
                return False
        elif strict and (self.versions or other.versions):
            return False

        # None indicates no constraints when not strict.
        if self.compiler and other.compiler:
            if not self.compiler.satisfies(other.compiler, strict=strict):
                return False
        elif strict and (other.compiler and not self.compiler):
            return False

        var_strict = strict
        if (not self.name) or (not other.name):
            var_strict = True
        if not self.variants.satisfies(other.variants, strict=var_strict):
            return False

        # Architecture satisfaction is currently just string equality.
        # If not strict, None means unconstrained.
        if self.architecture and other.architecture:
            if not self.architecture.satisfies(other.architecture, strict):
                return False
        elif strict and (other.architecture and not self.architecture):
            return False

        if not self.compiler_flags.satisfies(
                other.compiler_flags,
                strict=strict):
            return False

        # If we need to descend into dependencies, do it, otherwise we're done.
        if deps:
            deps_strict = strict
            if self._concrete and not other.name:
                # We're dealing with existing specs
                deps_strict = True
            return self.satisfies_dependencies(other, strict=deps_strict)
        else:
            return True

    def satisfies_dependencies(self, other, strict=False):
        """
        This checks constraints on common dependencies against each other.
        """
        other = self._autospec(other)

        if strict:
            if other._dependencies and not self._dependencies:
                return False

            selfdeps = self.visible_dependencies()
            otherdeps = other.visible_dependencies()
            if not all(any(d.satisfies(dep) for d in selfdeps)
                       for dep in otherdeps):
                return False

        elif not self._dependencies or not other._dependencies:
            # if either spec doesn't restrict dependencies then both are
            # compatible.
            return True

        # Handle first-order constraints directly
        for name in self.common_dependencies(other):
            if not self[name].satisfies(other[name], deps=False):
                return False

        # For virtual dependencies, we need to dig a little deeper.
        self_index = ProviderIndex(self.traverse(), restrict=True)
        other_index = ProviderIndex(other.traverse(), restrict=True)

        # This handles cases where there are already providers for both vpkgs
        if not self_index.satisfies(other_index):
            return False

        # These two loops handle cases where there is an overly restrictive
        # vpkg in one spec for a provider in the other (e.g., mpi@3: is not
        # compatible with mpich2)
        for spec in self.virtual_dependencies():
            if (spec.name in other_index and
                    not other_index.providers_for(spec)):
                return False

        for spec in other.virtual_dependencies():
            if spec.name in self_index and not self_index.providers_for(spec):
                return False

        return True

    def virtual_dependencies(self):
        """Return list of any virtual deps in this spec."""
        return [spec for spec in self.traverse() if spec.virtual]

    def _dup(self, other, deps=True, cleardeps=True):
        """Copy the spec other into self.  This is an overwriting
        copy.  It does not copy any dependents (parents), but by default
        copies dependencies.

        To duplicate an entire DAG, call _dup() on the root of the DAG.

        Args:
            other (Spec): spec to be copied onto ``self``
            deps (bool or Sequence): if True copies all the dependencies. If
                False copies None. If a sequence of dependency types copy
                only those types.
            cleardeps (bool): if True clears the dependencies of ``self``,
                before possibly copying the dependencies of ``other`` onto
                ``self``

        Returns:
            True if ``self`` changed because of the copy operation,
            False otherwise.

        """
        # We don't count dependencies as changes here
        changed = True
        if hasattr(self, 'name'):
            changed = (self.name != other.name and
                       self.versions != other.versions and
                       self.architecture != other.architecture and
                       self.compiler != other.compiler and
                       self.variants != other.variants and
                       self._normal != other._normal and
                       self.concrete != other.concrete and
                       self.external_path != other.external_path and
                       self.external_module != other.external_module and
                       self.compiler_flags != other.compiler_flags)

        # Local node attributes get copied first.
        self.name = other.name
        self.versions = other.versions.copy()
        self.architecture = other.architecture.copy() if other.architecture \
            else None
        self.compiler = other.compiler.copy() if other.compiler else None
        if cleardeps:
            self._dependents = DependencyMap(self)
            self._dependencies = DependencyMap(self)
        self.compiler_flags = other.compiler_flags.copy()
        self.compiler_flags.spec = self
        self.variants = other.variants.copy()
        self.variants.spec = self
        self.external_path = other.external_path
        self.external_module = other.external_module
        self.namespace = other.namespace

        # If we copy dependencies, preserve DAG structure in the new spec
        if deps:
            deptypes = alldeps  # by default copy all deptypes

            # if caller restricted deptypes to be copied, adjust that here.
            if isinstance(deps, (tuple, list)):
                deptypes = deps

            self._dup_deps(other, deptypes)

        # These fields are all cached results of expensive operations.
        # If we preserved the original structure, we can copy them
        # safely. If not, they need to be recomputed.
        # TODO: dependency hashes can be copied more aggressively.
        if deps is True or deps == alldeps:
            self._hash = other._hash
            self._cmp_key_cache = other._cmp_key_cache
            self._normal = other._normal
            self._concrete = other._concrete
        else:
            self._hash = None
            self._cmp_key_cache = None
            self._normal = False
            self._concrete = False

        return changed

    def _dup_deps(self, other, deptypes):
        new_specs = {id(other): self}
        for dspec in other.traverse_edges(cover='edges', root=False):
            if (dspec.deptypes and
                not any(d in deptypes for d in dspec.deptypes)):
                continue

            if id(dspec.parent) not in new_specs:
                new_specs[id(dspec.parent)] = dspec.parent.copy(deps=False)
            if id(dspec.spec) not in new_specs:
                new_specs[id(dspec.spec)] = dspec.spec.copy(deps=False)

            new_specs[id(dspec.parent)]._add_dependency(
                new_specs[id(dspec.spec)], dspec.deptypes)

    def copy(self, deps=True):
        """Return a copy of this spec.

        By default, returns a deep copy. To control how dependencies are
        copied, supply:

        deps=True:  deep copy

        deps=False: shallow copy (no dependencies)

        deps=('link', 'build'):
            only build and link dependencies.  Similar for other deptypes.

        """
        clone = Spec.__new__(Spec)
        clone._dup(self, deps=deps)
        return clone

    @property
    def version(self):
        if not self.versions.concrete:
            raise SpecError("Spec version is not concrete: " + str(self))
        return self.versions[0]

    def __getitem__(self, name):
        """Get a dependency from the spec by its name. This call implicitly
        sets a query state in the package being retrieved. The behavior of
        packages may be influenced by additional query parameters that are
        passed after a colon symbol.

        Note that if a virtual package is queried a copy of the Spec is
        returned while for non-virtual a reference is returned.
        """
        query_parameters = name.split(':')
        if len(query_parameters) > 2:
            msg = 'key has more than one \':\' symbol.'
            msg += ' At most one is admitted.'
            raise KeyError(msg)

        name, query_parameters = query_parameters[0], query_parameters[1:]
        if query_parameters:
            # We have extra query parameters, which are comma separated
            # values
            csv = query_parameters.pop().strip()
            query_parameters = re.split(r'\s*,\s*', csv)

        value = None
        iterated = list()
        search_deps = itertools.chain([self], self.visible_dependencies())
        for x in search_deps:
            if x.name == name:
                value = x
                break
            iterated.append(x)
        try:
            value = value or next(
                x for x in iterated if
                (not x.virtual) and x.package.provides(name)
            )
        except StopIteration:
            raise KeyError("No spec with name %s in %s" % (name, self))

        if self._concrete:
            return SpecBuildInterface(value, name, query_parameters)

        return value

    def visible_dependencies(self):
        """This collects all transitive link/run/include dependencies and all
           link/run/include dependencies of direct build dependencies. In other
           words, this excludes indirect build dependencies (and all
           dependencies of those packages).
        """
        visited = set()
        for dep in self.traverse(
                root=False, deptype=('link', 'run', 'include')):
            visited.add(dep)
            yield dep
        build_only = (set(self.dependencies()) -
                      set(self.dependencies(
                          deptype=('link', 'run', 'include'))))
        visible_build_deps = itertools.chain.from_iterable(
            x.traverse(deptype=('link', 'run', 'include')) for x in build_only)
        for dep in visible_build_deps:
            if dep not in visited:
                visited.add(dep)
                yield dep

    def __contains__(self, spec):
        """True if this spec satisfies the provided spec, or if any dependency
           does.  If the spec has no name, then we parse this one first.
        """
        spec = self._autospec(spec)
        for s in itertools.chain([self], self.visible_dependencies()):
            if s.satisfies(spec, strict=True):
                return True

        return False

    def sorted_deps(self):
        """Return a list of all dependencies sorted by name."""
        deps = dict((x.name, x) for x in self.visible_dependencies())
        return tuple(deps[name] for name in sorted(deps))

    def _eq_dag(self, other, vs, vo, deptypes):
        """Recursive helper for eq_dag and ne_dag.  Does the actual DAG
           traversal."""
        vs.add(id(self))
        vo.add(id(other))

        if self.ne_node(other):
            return False

        if len(self._dependencies) != len(other._dependencies):
            return False

        ssorted = [self._dependencies[name]
                   for name in sorted(self._dependencies)]
        osorted = [other._dependencies[name]
                   for name in sorted(other._dependencies)]

        for s_dspec, o_dspec in zip(ssorted, osorted):
            if deptypes and s_dspec.deptypes != o_dspec.deptypes:
                return False

            s, o = s_dspec.spec, o_dspec.spec
            visited_s = id(s) in vs
            visited_o = id(o) in vo

            # Check for duplicate or non-equal dependencies
            if visited_s != visited_o:
                return False

            # Skip visited nodes
            if visited_s or visited_o:
                continue

            # Recursive check for equality
            if not s._eq_dag(o, vs, vo, deptypes):
                return False

        return True

    def eq_dag(self, other, deptypes=True):
        """True if the full dependency DAGs of specs are equal."""
        return self._eq_dag(other, set(), set(), deptypes)

    def ne_dag(self, other, deptypes=True):
        """True if the full dependency DAGs of specs are not equal."""
        return not self.eq_dag(other, set(), set(), deptypes)

    def _cmp_node(self):
        """Comparison key for just *this node* and not its deps."""
        return (self.name,
                self.namespace,
                self.versions,
                self.variants,
                self.architecture,
                self.compiler,
                self.compiler_flags)

    def eq_node(self, other):
        """Equality with another spec, not including dependencies."""
        return self._cmp_node() == other._cmp_node()

    def ne_node(self, other):
        """Inequality with another spec, not including dependencies."""
        return self._cmp_node() != other._cmp_node()

    def _cmp_key(self):
        """This returns a key for the spec *including* DAG structure.

        The key is the concatenation of:
          1. A tuple describing this node in the DAG.
          2. The hash of each of this node's dependencies' cmp_keys.
        """
        if self._cmp_key_cache:
            return self._cmp_key_cache

        dep_tuple = tuple(
            (d.spec.name, hash(d.spec), tuple(sorted(d.deptypes)))
            for name, d in sorted(self._dependencies.items()))

        key = (self._cmp_node(), dep_tuple)
        if self._concrete:
            self._cmp_key_cache = key
        return key

    def colorized(self):
        return colorize_spec(self)

    def format(self, format_string='$_$@$%@+$+$=', **kwargs):
        """
        Prints out particular pieces of a spec, depending on what is
        in the format string.  The format strings you can provide are::

            $_   Package name
            $.   Full package name (with namespace)
            $@   Version with '@' prefix
            $%   Compiler with '%' prefix
            $%@  Compiler with '%' prefix & compiler version with '@' prefix
            $%+  Compiler with '%' prefix & compiler flags prefixed by name
            $%@+ Compiler, compiler version, and compiler flags with same
                 prefixes as above
            $+   Options
            $=   Architecture prefixed by 'arch='
            $/   7-char prefix of DAG hash with '-' prefix
            $$   $

        You can also use full-string versions, which elide the prefixes::

            ${PACKAGE}       Package name
            ${VERSION}       Version
            ${COMPILER}      Full compiler string
            ${COMPILERNAME}  Compiler name
            ${COMPILERVER}   Compiler version
            ${COMPILERFLAGS} Compiler flags
            ${OPTIONS}       Options
            ${ARCHITECTURE}  Architecture
            ${SHA1}          Dependencies 8-char sha1 prefix
            ${HASH:len}      DAG hash with optional length specifier

            ${SPACK_ROOT}    The spack root directory
            ${SPACK_INSTALL} The default spack install directory,
                             ${SPACK_PREFIX}/opt
            ${PREFIX}        The package prefix

        Note these are case-insensitive: for example you can specify either
        ``${PACKAGE}`` or ``${package}``.

        Optionally you can provide a width, e.g. ``$20_`` for a 20-wide name.
        Like printf, you can provide '-' for left justification, e.g.
        ``$-20_`` for a left-justified name.

        Anything else is copied verbatim into the output stream.

        *Example:*  ``$_$@$+`` translates to the name, version, and options
        of the package, but no dependencies, arch, or compiler.

        TODO: allow, e.g., ``$6#`` to customize short hash length
        TODO: allow, e.g., ``$//`` for full hash.
        """
        color = kwargs.get('color', False)
        length = len(format_string)
        out = StringIO()
        named = escape = compiler = False
        named_str = fmt = ''

        def write(s, c):
            f = color_formats[c] + cescape(s) + '@.'
            cwrite(f, stream=out, color=color)

        iterator = enumerate(format_string)
        for i, c in iterator:
            if escape:
                fmt = '%'
                if c == '-':
                    fmt += c
                    i, c = next(iterator)

                while c in '0123456789':
                    fmt += c
                    i, c = next(iterator)
                fmt += 's'

                if c == '_':
                    name = self.name if self.name else ''
                    out.write(fmt % name)
                elif c == '.':
                    out.write(fmt % self.fullname)
                elif c == '@':
                    if self.versions and self.versions != _any_version:
                        write(fmt % (c + str(self.versions)), c)
                elif c == '%':
                    if self.compiler:
                        write(fmt % (c + str(self.compiler.name)), c)
                    compiler = True
                elif c == '+':
                    if self.variants:
                        write(fmt % str(self.variants), c)
                elif c == '=':
                    if self.architecture and str(self.architecture):
                        a_str = ' arch' + c + str(self.architecture) + ' '
                        write(fmt % (a_str), c)
                elif c == '/':
                    out.write('/' + fmt % (self.dag_hash(7)))
                elif c == '$':
                    if fmt != '%s':
                        raise ValueError("Can't use format width with $$.")
                    out.write('$')
                elif c == '{':
                    named = True
                    named_str = ''
                escape = False

            elif compiler:
                if c == '@':
                    if (self.compiler and self.compiler.versions and
                            self.compiler.versions != _any_version):
                        write(c + str(self.compiler.versions), '%')
                elif c == '+':
                    if self.compiler_flags:
                        write(fmt % str(self.compiler_flags), '%')
                    compiler = False
                elif c == '$':
                    escape = True
                    compiler = False
                else:
                    out.write(c)
                    compiler = False

            elif named:
                if not c == '}':
                    if i == length - 1:
                        raise ValueError("Error: unterminated ${ in format:"
                                         "'%s'" % format_string)
                    named_str += c
                    continue
                named_str = named_str.upper()
                if named_str == 'PACKAGE':
                    name = self.name if self.name else ''
                    write(fmt % self.name, '@')
                if named_str == 'VERSION':
                    if self.versions and self.versions != _any_version:
                        write(fmt % str(self.versions), '@')
                elif named_str == 'COMPILER':
                    if self.compiler:
                        write(fmt % self.compiler, '%')
                elif named_str == 'COMPILERNAME':
                    if self.compiler:
                        write(fmt % self.compiler.name, '%')
                elif named_str in ['COMPILERVER', 'COMPILERVERSION']:
                    if self.compiler:
                        write(fmt % self.compiler.versions, '%')
                elif named_str == 'COMPILERFLAGS':
                    if self.compiler:
                        write(fmt % str(self.compiler_flags), '%')
                elif named_str == 'OPTIONS':
                    if self.variants:
                        write(fmt % str(self.variants), '+')
                elif named_str == 'ARCHITECTURE':
                    if self.architecture and str(self.architecture):
                        write(fmt % str(self.architecture), '=')
                elif named_str == 'SHA1':
                    if self.dependencies:
                        out.write(fmt % str(self.dag_hash(7)))
                elif named_str == 'SPACK_ROOT':
                    out.write(fmt % spack.prefix)
                elif named_str == 'SPACK_INSTALL':
                    out.write(fmt % spack.store.root)
                elif named_str == 'PREFIX':
                    out.write(fmt % self.prefix)
                elif named_str.startswith('HASH'):
                    if named_str.startswith('HASH:'):
                        _, hashlen = named_str.split(':')
                        hashlen = int(hashlen)
                    else:
                        hashlen = None
                    out.write(fmt % (self.dag_hash(hashlen)))

                named = False

            elif c == '$':
                escape = True
                if i == length - 1:
                    raise ValueError("Error: unterminated $ in format: '%s'"
                                     % format_string)
            else:
                out.write(c)

        result = out.getvalue()
        return result

    def cformat(self, *args, **kwargs):
        """Same as format, but color defaults to auto instead of False."""
        kwargs = kwargs.copy()
        kwargs.setdefault('color', None)
        return self.format(*args, **kwargs)

    def dep_string(self):
        return ''.join("^" + dep.format() for dep in self.sorted_deps())

    def __str__(self):
        ret = self.format() + self.dep_string()
        return ret.strip()

    def _install_status(self):
        """Helper for tree to print DB install status."""
        if not self.concrete:
            return None
        try:
            record = spack.store.db.get_record(self)
            return record.installed
        except KeyError:
            return None

    def _installed_explicitly(self):
        """Helper for tree to print DB install status."""
        if not self.concrete:
            return None
        try:
            record = spack.store.db.get_record(self)
            return record.explicit
        except KeyError:
            return None

    def tree(self, **kwargs):
        """Prints out this spec and its dependencies, tree-formatted
           with indentation."""
        color = kwargs.pop('color', get_color_when())
        depth = kwargs.pop('depth', False)
        hashes = kwargs.pop('hashes', False)
        hlen = kwargs.pop('hashlen', None)
        install_status = kwargs.pop('install_status', False)
        cover = kwargs.pop('cover', 'nodes')
        indent = kwargs.pop('indent', 0)
        fmt = kwargs.pop('format', '$_$@$%@+$+$=')
        prefix = kwargs.pop('prefix', None)
        show_types = kwargs.pop('show_types', False)
        deptypes = kwargs.pop('deptypes', ('build', 'link'))
        check_kwargs(kwargs, self.tree)

        out = ""
        for d, dep_spec in self.traverse_edges(
                order='pre', cover=cover, depth=True, deptypes=deptypes):
            node = dep_spec.spec

            if prefix is not None:
                out += prefix(node)
            out += " " * indent

            if depth:
                out += "%-4d" % d

            if install_status:
                status = node._install_status()
                if status is None:
                    out += "     "  # Package isn't installed
                elif status:
                    out += colorize("@g{[+]}  ", color=color)  # installed
                else:
                    out += colorize("@r{[-]}  ", color=color)  # missing

            if hashes:
                out += colorize('@K{%s}  ', color=color) % node.dag_hash(hlen)

            if show_types:
                out += '['
                if dep_spec.deptypes:
                    for t in alldeps:
                        out += ''.join(t[0] if t in dep_spec.deptypes else ' ')
                else:
                    out += ' ' * len(alldeps)
                out += ']  '

            out += ("    " * d)
            if d > 0:
                out += "^"
            out += node.format(fmt, color=color) + "\n"
        return out

    def __repr__(self):
        return str(self)


def assert_user_deps_are_satisfied(user_specified_deps, root):
    remaining = unsatisfied(user_specified_deps, root)
    if remaining:
        err_msg = "The following explicit dependencies are not satisfied:"
        err_msg += "\n\t" + "\n\t".join(x.format() for x in remaining)
        raise InvalidDependencyError(err_msg)


def unsatisfied(specs, root):
    remaining = set(specs)
    for dep in root.traverse(deptype=('link', 'run', 'include')):
        satisfied = set(spec for spec in specs if dep.satisfies(spec))
        remaining.difference_update(satisfied)
    return remaining


class LazySpecCache(collections.defaultdict):
    """Cache for Specs that uses a spec_like as key, and computes lazily
    the corresponding value ``Spec(spec_like``.
    """
    def __init__(self):
        super(LazySpecCache, self).__init__(Spec)

    def __missing__(self, key):
        value = self.default_factory(key)
        self[key] = value
        return value


#
# These are possible token types in the spec grammar.
#
HASH, DEP, AT, COLON, COMMA, ON, OFF, PCT, EQ, ID, VAL = range(11)


class SpecLexer(spack.parse.Lexer):

    """Parses tokens that make up spack specs."""

    def __init__(self):
        super(SpecLexer, self).__init__([
            (r'/', lambda scanner, val: self.token(HASH,  val)),
            (r'\^', lambda scanner, val: self.token(DEP,   val)),
            (r'\@', lambda scanner, val: self.token(AT,    val)),
            (r'\:', lambda scanner, val: self.token(COLON, val)),
            (r'\,', lambda scanner, val: self.token(COMMA, val)),
            (r'\+', lambda scanner, val: self.token(ON,    val)),
            (r'\-', lambda scanner, val: self.token(OFF,   val)),
            (r'\~', lambda scanner, val: self.token(OFF,   val)),
            (r'\%', lambda scanner, val: self.token(PCT,   val)),
            (r'\=', lambda scanner, val: self.token(EQ,    val)),
            # This is more liberal than identifier_re (see above).
            # Checked by check_identifier() for better error messages.
            (r'\w[\w.-]*', lambda scanner, val: self.token(ID,    val)),
            (r'\s+', lambda scanner, val: None)],
            [EQ],
            [(r'[\S].*', lambda scanner, val: self.token(VAL,    val)),
             (r'\s+', lambda scanner, val: None)],
            [VAL])


# Lexer is always the same for every parser.
_lexer = SpecLexer()


class SpecParser(spack.parse.Parser):

    def __init__(self, initial_spec=None):
        """Construct a new SpecParser.

        Args:
            initial_spec (Spec, optional): provide a Spec that we'll parse
                directly into. This is used to avoid construction of a
                superfluous Spec object in the Spec constructor.
        """
        super(SpecParser, self).__init__(_lexer)
        self.previous = None
        self._initial = initial_spec

    def do_parse(self):
        specs = []

        try:
            while self.next:
                # TODO: clean this parsing up a bit
                if self.accept(ID):
                    self.previous = self.token
                    if self.accept(EQ):
                        # We're parsing an anonymous spec beginning with a
                        # key-value pair.
                        if not specs:
                            self.push_tokens([self.previous, self.token])
                            self.previous = None
                            specs.append(self.spec(None))
                        else:
                            if specs[-1].concrete:
                                # Trying to add k-v pair to spec from hash
                                raise RedundantSpecError(specs[-1],
                                                         'key-value pair')
                            # We should never end up here.
                            # This requires starting a new spec with ID, EQ
                            # After another spec that is not concrete
                            # If the previous spec is not concrete, this is
                            # handled in the spec parsing loop
                            # If it is concrete, see the if statement above
                            # If there is no previous spec, we don't land in
                            # this else case.
                            self.unexpected_token()
                    else:
                        # We're parsing a new spec by name
                        self.previous = None
                        specs.append(self.spec(self.token.value))
                elif self.accept(HASH):
                    # We're finding a spec by hash
                    specs.append(self.spec_by_hash())

                elif self.accept(DEP):
                    if not specs:
                        # We're parsing an anonymous spec beginning with a
                        # dependency. Push the token to recover after creating
                        # anonymous spec
                        self.push_tokens([self.token])
                        specs.append(self.spec(None))
                    else:
                        if self.accept(HASH):
                            # We're finding a dependency by hash for an
                            # anonymous spec
                            dep = self.spec_by_hash()
                        else:
                            # We're adding a dependency to the last spec
                            self.expect(ID)
                            dep = self.spec(self.token.value)

                        # Raise an error if the previous spec is already
                        # concrete (assigned by hash)
                        if specs[-1]._hash:
                            raise RedundantSpecError(specs[-1], 'dependency')
                        # command line deps get empty deptypes now.
                        # Real deptypes are assigned later per packages.
                        specs[-1]._add_dependency(dep, ())

                else:
                    # If the next token can be part of a valid anonymous spec,
                    # create the anonymous spec
                    if self.next.type in (AT, ON, OFF, PCT):
                        # Raise an error if the previous spec is already
                        # concrete (assigned by hash)
                        if specs and specs[-1]._hash:
                            raise RedundantSpecError(specs[-1],
                                                     'compiler, version, '
                                                     'or variant')
                        specs.append(self.spec(None))
                    else:
                        self.unexpected_token()

        except spack.parse.ParseError as e:
            raise SpecParseError(e)

        # If the spec has an os or a target and no platform, give it
        # the default platform
        platform_default = spack.architecture.platform().name
        for spec in specs:
            for s in spec.traverse():
                if s.architecture and not s.architecture.platform and \
                        (s.architecture.platform_os or s.architecture.target):
                    s._set_architecture(platform=platform_default)
        return specs

    def parse_compiler(self, text):
        self.setup(text)
        return self.compiler()

    def spec_by_hash(self):
        self.expect(ID)

        specs = spack.store.db.query()
        matches = [spec for spec in specs if
                   spec.dag_hash()[:len(self.token.value)] == self.token.value]

        if not matches:
            raise NoSuchHashError(self.token.value)

        if len(matches) != 1:
            raise AmbiguousHashError(
                "Multiple packages specify hash beginning '%s'."
                % self.token.value, *matches)

        return matches[0]

    def spec(self, name):
        """Parse a spec out of the input. If a spec is supplied, initialize
           and return it instead of creating a new one."""
        if name:
            spec_namespace, dot, spec_name = name.rpartition('.')
            if not spec_namespace:
                spec_namespace = None
            self.check_identifier(spec_name)
        else:
            spec_namespace = None
            spec_name = None

        if self._initial is None:
            # This will init the spec without calling Spec.__init__
            spec = Spec.__new__(Spec)
        else:
            # this is used by Spec.__init__
            spec = self._initial
            self._initial = None

        spec.name = spec_name
        spec.versions = VersionList()
        spec.variants = VariantMap(spec)
        spec.architecture = None
        spec.compiler = None
        spec.external_path = None
        spec.external_module = None
        spec.compiler_flags = FlagMap(spec)
        spec._dependents = DependencyMap(spec)
        spec._dependencies = DependencyMap(spec)
        spec.namespace = spec_namespace
        spec._hash = None
        spec._cmp_key_cache = None

        spec._normal = False
        spec._concrete = False

        # record this so that we know whether version is
        # unspecified or not.
        added_version = False

        while self.next:
            if self.accept(AT):
                vlist = self.version_list()
                for version in vlist:
                    spec._add_version(version)
                added_version = True

            elif self.accept(ON):
                name = self.variant()
                spec.variants[name] = BoolValuedVariant(name, True)

            elif self.accept(OFF):
                name = self.variant()
                spec.variants[name] = BoolValuedVariant(name, False)

            elif self.accept(PCT):
                spec._set_compiler(self.compiler())

            elif self.accept(ID):
                self.previous = self.token
                if self.accept(EQ):
                    # We're adding a key-value pair to the spec
                    self.expect(VAL)
                    spec._add_flag(self.previous.value, self.token.value)
                    self.previous = None
                else:
                    # We've found the start of a new spec. Go back to do_parse
                    # and read this token again.
                    self.push_tokens([self.token])
                    self.previous = None
                    break

            elif self.accept(HASH):
                # Get spec by hash and confirm it matches what we already have
                hash_spec = self.spec_by_hash()
                if hash_spec.satisfies(spec):
                    spec._dup(hash_spec)
                    break
                else:
                    raise InvalidHashError(spec, hash_spec.dag_hash())

            else:
                break

        # If there was no version in the spec, consier it an open range
        if not added_version and not spec._hash:
            spec.versions = VersionList(':')

        return spec

    def variant(self, name=None):
        if name:
            return name
        else:
            self.expect(ID)
            self.check_identifier()
            return self.token.value

    def version(self):
        start = None
        end = None
        if self.accept(ID):
            start = self.token.value

        if self.accept(COLON):
            if self.accept(ID):
                if self.next and self.next.type is EQ:
                    # This is a start: range followed by a key=value pair
                    self.push_tokens([self.token])
                else:
                    end = self.token.value
        elif start:
            # No colon, but there was a version.
            return Version(start)
        else:
            # No colon and no id: invalid version.
            self.next_token_error("Invalid version specifier")

        if start:
            start = Version(start)
        if end:
            end = Version(end)
        return VersionRange(start, end)

    def version_list(self):
        vlist = []
        vlist.append(self.version())
        while self.accept(COMMA):
            vlist.append(self.version())
        return vlist

    def compiler(self):
        self.expect(ID)
        self.check_identifier()

        compiler = CompilerSpec.__new__(CompilerSpec)
        compiler.name = self.token.value
        compiler.versions = VersionList()
        if self.accept(AT):
            vlist = self.version_list()
            for version in vlist:
                compiler._add_version(version)
        else:
            compiler.versions = VersionList(':')
        return compiler

    def check_identifier(self, id=None):
        """The only identifiers that can contain '.' are versions, but version
           ids are context-sensitive so we have to check on a case-by-case
           basis. Call this if we detect a version id where it shouldn't be.
        """
        if not id:
            id = self.token.value
        if '.' in id:
            self.last_token_error(
                "{0}: Identifier cannot contain '.'".format(id))


def parse(string):
    """Returns a list of specs from an input string.
       For creating one spec, see Spec() constructor.
    """
    return SpecParser().parse(string)


def parse_anonymous_spec(spec_like, pkg_name):
    """Allow the user to omit the package name part of a spec if they
       know what it has to be already.

       e.g., provides('mpi@2', when='@1.9:') says that this package
       provides MPI-3 when its version is higher than 1.9.
    """
    if not isinstance(spec_like, (str, Spec)):
        raise TypeError('spec must be Spec or spec string.  Found %s'
                        % type(spec_like))

    if isinstance(spec_like, str):
        try:
            anon_spec = Spec(spec_like)
            if anon_spec.name != pkg_name:
                raise SpecParseError(spack.parse.ParseError(
                    "",
                    "",
                    "Expected anonymous spec for package %s but found spec for"
                    "package %s" % (pkg_name, anon_spec.name)))
        except SpecParseError:
            anon_spec = Spec(pkg_name + ' ' + spec_like)
            if anon_spec.name != pkg_name:
                raise ValueError(
                    "Invalid spec for package %s: %s" % (pkg_name, spec_like))
    else:
        anon_spec = spec_like.copy()

    if anon_spec.name != pkg_name:
        raise ValueError("Spec name '%s' must match package name '%s'"
                         % (anon_spec.name, pkg_name))

    return anon_spec


def base32_prefix_bits(hash_string, bits):
    """Return the first <bits> bits of a base32 string as an integer."""
    if bits > len(hash_string) * 5:
        raise ValueError("Too many bits! Requested %d bit prefix of '%s'."
                         % (bits, hash_string))

    hash_bytes = base64.b32decode(hash_string, casefold=True)
    return prefix_bits(hash_bytes, bits)


class SpecParseError(SpecError):
    """Wrapper for ParseError for when we're parsing specs."""
    def __init__(self, parse_error):
        super(SpecParseError, self).__init__(parse_error.message)
        self.string = parse_error.string
        self.pos = parse_error.pos


class DuplicateDependencyError(SpecError):
    """Raised when the same dependency occurs in a spec twice."""


class VirtualBuildDependencyError(SpecError):
    """Raised when a build dependency is virtual or depends on a virtual"""


class DuplicateCompilerSpecError(SpecError):
    """Raised when the same compiler occurs in a spec twice."""


class UnsupportedCompilerError(SpecError):
    """Raised when the user asks for a compiler spack doesn't know about."""
    def __init__(self, compiler_name):
        super(UnsupportedCompilerError, self).__init__(
            "The '%s' compiler is not yet supported." % compiler_name)


class DuplicateArchitectureError(SpecError):
    """Raised when the same architecture occurs in a spec twice."""


class InconsistentSpecError(SpecError):
    """Raised when two nodes in the same spec DAG have inconsistent
       constraints."""


class InvalidDependencyError(SpecError):
    """Raised when a dependency in a spec is not actually a dependency
       of the package."""


class NoProviderError(SpecError):
    """Raised when there is no package that provides a particular
       virtual dependency.
    """
    def __init__(self, vpkg):
        super(NoProviderError, self).__init__(
            "No providers found for virtual package: '%s'" % vpkg)
        self.vpkg = vpkg


class MultipleProviderError(SpecError):
    """Raised when there is no package that provides a particular
       virtual dependency.
    """
    def __init__(self, vpkg, providers):
        """Takes the name of the vpkg"""
        super(MultipleProviderError, self).__init__(
            "Multiple providers found for '%s': %s"
            % (vpkg, [str(s) for s in providers]))
        self.vpkg = vpkg
        self.providers = providers


class UnsatisfiableSpecNameError(UnsatisfiableSpecError):
    """Raised when two specs aren't even for the same package."""
    def __init__(self, provided, required):
        super(UnsatisfiableSpecNameError, self).__init__(
            provided, required, "name")


class UnsatisfiableVersionSpecError(UnsatisfiableSpecError):
    """Raised when a spec version conflicts with package constraints."""
    def __init__(self, provided, required):
        super(UnsatisfiableVersionSpecError, self).__init__(
            provided, required, "version")


class UnsatisfiableCompilerSpecError(UnsatisfiableSpecError):
    """Raised when a spec comiler conflicts with package constraints."""
    def __init__(self, provided, required):
        super(UnsatisfiableCompilerSpecError, self).__init__(
            provided, required, "compiler")


class UnsatisfiableCompilerFlagSpecError(UnsatisfiableSpecError):
    """Raised when a spec variant conflicts with package constraints."""
    def __init__(self, provided, required):
        super(UnsatisfiableCompilerFlagSpecError, self).__init__(
            provided, required, "compiler_flags")


class UnsatisfiableArchitectureSpecError(UnsatisfiableSpecError):
    """Raised when a spec architecture conflicts with package constraints."""
    def __init__(self, provided, required):
        super(UnsatisfiableArchitectureSpecError, self).__init__(
            provided, required, "architecture")


class UnsatisfiableProviderSpecError(UnsatisfiableSpecError):
    """Raised when a provider is supplied but constraints don't match
       a vpkg requirement"""
    def __init__(self, provided, required):
        super(UnsatisfiableProviderSpecError, self).__init__(
            provided, required, "provider")


# TODO: get rid of this and be more specific about particular incompatible
# dep constraints
class UnsatisfiableDependencySpecError(UnsatisfiableSpecError):
    """Raised when some dependency of constrained specs are incompatible"""
    def __init__(self, provided, required):
        super(UnsatisfiableDependencySpecError, self).__init__(
            provided, required, "dependency")


class AmbiguousHashError(SpecError):
    def __init__(self, msg, *specs):
        specs_str = '\n  ' + '\n  '.join(spec.format('$.$@$%@+$+$=$/')
                                         for spec in specs)
        super(AmbiguousHashError, self).__init__(msg + specs_str)


class InvalidHashError(SpecError):
    def __init__(self, spec, hash):
        super(InvalidHashError, self).__init__(
            "The spec specified by %s does not match provided spec %s"
            % (hash, spec))


class NoSuchHashError(SpecError):
    def __init__(self, hash):
        super(NoSuchHashError, self).__init__(
            "No installed spec matches the hash: '%s'"
            % hash)


class RedundantSpecError(SpecError):
    def __init__(self, spec, addition):
        super(RedundantSpecError, self).__init__(
            "Attempting to add %s to spec %s which is already concrete."
            " This is likely the result of adding to a spec specified by hash."
            % (addition, spec))


class ConflictsInSpecError(SpecError, RuntimeError):
    def __init__(self, spec, matches):
        message = 'Conflicts in concretized spec "{0}"\n'.format(
            spec.short_spec
        )

        visited = set()

        long_message = ''

        match_fmt_default = '{0}. "{1}" conflicts with "{2}"\n'
        match_fmt_custom = '{0}. "{1}" conflicts with "{2}" [{3}]\n'

        for idx, (s, c, w, msg) in enumerate(matches):

            if s not in visited:
                visited.add(s)
                long_message += 'List of matching conflicts for spec:\n\n'
                long_message += s.tree(indent=4) + '\n'

            if msg is None:
                long_message += match_fmt_default.format(idx + 1, c, w)
            else:
                long_message += match_fmt_custom.format(idx + 1, c, w, msg)

        super(ConflictsInSpecError, self).__init__(message, long_message)<|MERGE_RESOLUTION|>--- conflicted
+++ resolved
@@ -1186,40 +1186,12 @@
         if len(spec_list) < 1:
             raise ValueError("String contains no specs: " + spec_like)
 
-<<<<<<< HEAD
-        # Take all the attributes from the first parsed spec without copying.
-        # This is safe b/c we throw out the parsed spec.  It's a bit nasty,
-        # but it's nastier to implement the constructor so that the parser
-        # writes directly into this Spec object.
-        other = spec_list[0]
-        self.name = other.name
-        self.versions = other.versions
-        self.architecture = other.architecture
-        self.compiler = other.compiler
-        self.compiler_flags = other.compiler_flags
-        self.compiler_flags.spec = self
-        self.variants = other.variants
-        self.variants.spec = self
-        self.namespace = other.namespace
-        self._hash = other._hash
-        self._cmp_key_cache = other._cmp_key_cache
-
-        self._dependents = DependencyMap(self)
-        self._dependencies = DependencyMap(self)
-        for dspec in other._dependencies.values():
-            self._add_dependency(dspec.spec, dspec.deptypes)
-
-        # Specs are by default not assumed to be normal or concrete.
-        self._normal = False
-        self._concrete = False
-=======
         # Specs are by default not assumed to be normal, but in some
         # cases we've read them from a file want to assume normal.
         # This allows us to manipulate specs that Spack doesn't have
         # package.py files for.
         self._normal = kwargs.get('normal', False)
         self._concrete = kwargs.get('concrete', False)
->>>>>>> 462de984
 
         # Allow a spec to be constructed with an external path.
         self.external_path = kwargs.get('external_path', None)
