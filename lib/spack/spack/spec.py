##############################################################################
# Copyright (c) 2013-2016, Lawrence Livermore National Security, LLC.
# Produced at the Lawrence Livermore National Laboratory.
#
# This file is part of Spack.
# Created by Todd Gamblin, tgamblin@llnl.gov, All rights reserved.
# LLNL-CODE-647188
#
# For details, see https://github.com/llnl/spack
# Please also see the NOTICE and LICENSE files for our notice and the LGPL.
#
# This program is free software; you can redistribute it and/or modify
# it under the terms of the GNU Lesser General Public License (as
# published by the Free Software Foundation) version 2.1, February 1999.
#
# This program is distributed in the hope that it will be useful, but
# WITHOUT ANY WARRANTY; without even the IMPLIED WARRANTY OF
# MERCHANTABILITY or FITNESS FOR A PARTICULAR PURPOSE. See the terms and
# conditions of the GNU Lesser General Public License for more details.
#
# You should have received a copy of the GNU Lesser General Public License
# along with this program; if not, write to the Free Software Foundation,
# Inc., 59 Temple Place, Suite 330, Boston, MA 02111-1307 USA
##############################################################################
"""
Spack allows very fine-grained control over how packages are installed and
over how they are built and configured.  To make this easy, it has its own
syntax for declaring a dependence.  We call a descriptor of a particular
package configuration a "spec".

The syntax looks like this:

.. code-block:: sh

    $ spack install mpileaks ^openmpi @1.2:1.4 +debug %intel @12.1 =bgqos_0
                    0        1        2        3      4      5     6

The first part of this is the command, 'spack install'.  The rest of the
line is a spec for a particular installation of the mpileaks package.

0. The package to install

1. A dependency of the package, prefixed by ^

2. A version descriptor for the package.  This can either be a specific
   version, like "1.2", or it can be a range of versions, e.g. "1.2:1.4".
   If multiple specific versions or multiple ranges are acceptable, they
   can be separated by commas, e.g. if a package will only build with
   versions 1.0, 1.2-1.4, and 1.6-1.8 of mavpich, you could say:

       depends_on("mvapich@1.0,1.2:1.4,1.6:1.8")

3. A compile-time variant of the package.  If you need openmpi to be
   built in debug mode for your package to work, you can require it by
   adding +debug to the openmpi spec when you depend on it.  If you do
   NOT want the debug option to be enabled, then replace this with -debug.

4. The name of the compiler to build with.

5. The versions of the compiler to build with.  Note that the identifier
   for a compiler version is the same '@' that is used for a package version.
   A version list denoted by '@' is associated with the compiler only if
   if it comes immediately after the compiler name.  Otherwise it will be
   associated with the current package spec.

6. The architecture to build with.  This is needed on machines where
   cross-compilation is required

Here is the EBNF grammar for a spec::

  spec-list    = { spec [ dep-list ] }
  dep_list     = { ^ spec }
  spec         = id [ options ]
  options      = { @version-list | +variant | -variant | ~variant |
                   %compiler | arch=architecture | [ flag ]=value}
  flag         = { cflags | cxxflags | fcflags | fflags | cppflags |
                   ldflags | ldlibs }
  variant      = id
  architecture = id
  compiler     = id [ version-list ]
  version-list = version [ { , version } ]
  version      = id | id: | :id | id:id
  id           = [A-Za-z0-9_][A-Za-z0-9_.-]*

Identifiers using the <name>=<value> command, such as architectures and
compiler flags, require a space before the name.

There is one context-sensitive part: ids in versions may contain '.', while
other ids may not.

There is one ambiguity: since '-' is allowed in an id, you need to put
whitespace space before -variant for it to be tokenized properly.  You can
either use whitespace, or you can just use ~variant since it means the same
thing.  Spack uses ~variant in directory names and in the canonical form of
specs to avoid ambiguity.  Both are provided because ~ can cause shell
expansion when it is the first character in an id typed on the command line.
"""
import base64
import sys
import collections
import ctypes
import hashlib
import itertools
import os

from operator import attrgetter
from six import StringIO
from six import string_types
from six import iteritems

import spack
import spack.architecture
import spack.compilers as compilers
import spack.error
import spack.parse
import spack.store
import spack.util.spack_json as sjson
import spack.util.spack_yaml as syaml

from llnl.util.filesystem import find_headers, find_libraries, is_exe
from llnl.util.lang import *
from llnl.util.tty.color import *
from spack.util.module_cmd import get_path_from_module, load_module
from spack.error import SpecError, UnsatisfiableSpecError
from spack.provider_index import ProviderIndex
from spack.util.crypto import prefix_bits
from spack.util.executable import Executable
from spack.util.prefix import Prefix
from spack.util.spack_yaml import syaml_dict
from spack.util.string import *
from spack.variant import *
from spack.version import *
from yaml.error import MarkedYAMLError

__all__ = [
    'Spec',
    'alldeps',
    'canonical_deptype',
    'validate_deptype',
    'parse',
    'parse_anonymous_spec',
    'SpecError',
    'SpecParseError',
    'DuplicateDependencyError',
    'DuplicateVariantError',
    'DuplicateCompilerSpecError',
    'UnsupportedCompilerError',
    'UnknownVariantError',
    'DuplicateArchitectureError',
    'InconsistentSpecError',
    'InvalidDependencyError',
    'InvalidDependencyTypeError',
    'NoProviderError',
    'MultipleProviderError',
    'UnsatisfiableSpecError',
    'UnsatisfiableSpecNameError',
    'UnsatisfiableVersionSpecError',
    'UnsatisfiableCompilerSpecError',
    'UnsatisfiableVariantSpecError',
    'UnsatisfiableCompilerFlagSpecError',
    'UnsatisfiableArchitectureSpecError',
    'UnsatisfiableProviderSpecError',
    'UnsatisfiableDependencySpecError',
    'AmbiguousHashError',
    'InvalidHashError',
    'NoSuchHashError',
    'RedundantSpecError']

# Valid pattern for an identifier in Spack
identifier_re = r'\w[\w-]*'

# Convenient names for color formats so that other things can use them
compiler_color = '@g'
version_color = '@c'
architecture_color = '@m'
enabled_variant_color = '@B'
disabled_variant_color = '@r'
dependency_color = '@.'
hash_color = '@K'

"""This map determines the coloring of specs when using color output.
   We make the fields different colors to enhance readability.
   See spack.color for descriptions of the color codes. """
color_formats = {'%': compiler_color,
                 '@': version_color,
                 '=': architecture_color,
                 '+': enabled_variant_color,
                 '~': disabled_variant_color,
                 '^': dependency_color,
                 '#': hash_color}

"""Regex used for splitting by spec field separators."""
_separators = '[%s]' % ''.join(color_formats.keys())

"""Versionlist constant so we don't have to build a list
   every time we call str()"""
_any_version = VersionList([':'])

# Special types of dependencies.
alldeps = ('build', 'link', 'run')
norun   = ('link', 'build')
special_types = {
    'alldeps': alldeps,
    'all': alldeps,  # allow "all" as string but not symbol.
    'norun': norun,
}

legal_deps = tuple(special_types) + alldeps

"""Max integer helps avoid passing too large a value to cyaml."""
maxint = 2 ** (ctypes.sizeof(ctypes.c_int) * 8 - 1) - 1


def validate_deptype(deptype):
    if isinstance(deptype, str):
        if deptype not in legal_deps:
            raise InvalidDependencyTypeError(
                "Invalid dependency type: %s" % deptype)

    elif isinstance(deptype, (list, tuple)):
        for t in deptype:
            validate_deptype(t)

    elif deptype is None:
        raise InvalidDependencyTypeError("deptype cannot be None!")


def canonical_deptype(deptype):
    if deptype is None:
        return alldeps

    elif isinstance(deptype, string_types):
        return special_types.get(deptype, (deptype,))

    elif isinstance(deptype, (tuple, list)):
        return (sum((canonical_deptype(d) for d in deptype), ()))

    return deptype


def colorize_spec(spec):
    """Returns a spec colorized according to the colors specified in
       color_formats."""
    class insert_color:

        def __init__(self):
            self.last = None

        def __call__(self, match):
            # ignore compiler versions (color same as compiler)
            sep = match.group(0)
            if self.last == '%' and sep == '@':
                return cescape(sep)
            self.last = sep

            return '%s%s' % (color_formats[sep], cescape(sep))

    return colorize(re.sub(_separators, insert_color(), str(spec)) + '@.')


@key_ordering
class ArchSpec(object):
    """ The ArchSpec class represents an abstract architecture specification
        that a package should be built with.  At its core, each ArchSpec is
        comprised of three elements: a platform (e.g. Linux), an OS (e.g.
        RHEL6), and a target (e.g. x86_64).
    """

    # TODO: Formalize the specifications for architectures and then use
    # the appropriate parser here to read these specifications.
    def __init__(self, *args):
        to_attr_string = lambda s: str(s) if s and s != "None" else None

        self.platform, self.platform_os, self.target = (None, None, None)

        if len(args) == 1:
            spec_like = args[0]
            if isinstance(spec_like, ArchSpec):
                self._dup(spec_like)
            elif isinstance(spec_like, string_types):
                spec_fields = spec_like.split("-")

                if len(spec_fields) == 3:
                    self.platform, self.platform_os, self.target = tuple(
                        to_attr_string(f) for f in spec_fields)
                else:
                    raise ValueError("%s is an invalid arch spec" % spec_like)
        elif len(args) == 3:
            self.platform = to_attr_string(args[0])
            self.platform_os = to_attr_string(args[1])
            self.target = to_attr_string(args[2])
        elif len(args) != 0:
            raise TypeError("Can't make arch spec from %s" % args)

    def _autospec(self, spec_like):
        if isinstance(spec_like, ArchSpec):
            return spec_like
        return ArchSpec(spec_like)

    def _cmp_key(self):
        return (self.platform, self.platform_os, self.target)

    def _dup(self, other):
        self.platform = other.platform
        self.platform_os = other.platform_os
        self.target = other.target

    @property
    def platform(self):
        return self._platform

    @platform.setter
    def platform(self, value):
        """ The platform of the architecture spec will be verified as a
            supported Spack platform before it's set to ensure all specs
            refer to valid platforms.
        """
        value = str(value) if value is not None else None
        self._platform = value

    @property
    def platform_os(self):
        return self._platform_os

    @platform_os.setter
    def platform_os(self, value):
        """ The OS of the architecture spec will update the platform field
            if the OS is set to one of the reserved OS types so that the
            default OS type can be resolved.  Since the reserved OS
            information is only available for the host machine, the platform
            will assumed to be the host machine's platform.
        """
        value = str(value) if value is not None else None

        if value in spack.architecture.Platform.reserved_oss:
            curr_platform = str(spack.architecture.platform())
            self.platform = self.platform or curr_platform

            if self.platform != curr_platform:
                raise ValueError(
                    "Can't set arch spec OS to reserved value '%s' when the "
                    "arch platform (%s) isn't the current platform (%s)" %
                    (value, self.platform, curr_platform))

            spec_platform = spack.architecture.get_platform(self.platform)
            value = str(spec_platform.operating_system(value))

        self._platform_os = value

    @property
    def target(self):
        return self._target

    @target.setter
    def target(self, value):
        """ The target of the architecture spec will update the platform field
            if the target is set to one of the reserved target types so that
            the default target type can be resolved.  Since the reserved target
            information is only available for the host machine, the platform
            will assumed to be the host machine's platform.
        """
        value = str(value) if value is not None else None

        if value in spack.architecture.Platform.reserved_targets:
            curr_platform = str(spack.architecture.platform())
            self.platform = self.platform or curr_platform

            if self.platform != curr_platform:
                raise ValueError(
                    "Can't set arch spec target to reserved value '%s' when "
                    "the arch platform (%s) isn't the current platform (%s)" %
                    (value, self.platform, curr_platform))

            spec_platform = spack.architecture.get_platform(self.platform)
            value = str(spec_platform.target(value))

        self._target = value

    def satisfies(self, other, strict=False):
        other = self._autospec(other)
        sdict, odict = self.to_cmp_dict(), other.to_cmp_dict()

        if strict or self.concrete:
            return all(getattr(self, attr) == getattr(other, attr)
                       for attr in odict if odict[attr])
        else:
            return all(getattr(self, attr) == getattr(other, attr)
                       for attr in odict if sdict[attr] and odict[attr])

    def constrain(self, other):
        """ Projects all architecture fields that are specified in the given
            spec onto the instance spec if they're missing from the instance
            spec. This will only work if the two specs are compatible.
        """
        other = self._autospec(other)

        if not self.satisfies(other):
            raise UnsatisfiableArchitectureSpecError(self, other)

        constrained = False
        for attr, svalue in iteritems(self.to_cmp_dict()):
            ovalue = getattr(other, attr)
            if svalue is None and ovalue is not None:
                setattr(self, attr, ovalue)
                constrained = True

        return constrained

    def copy(self):
        clone = ArchSpec.__new__(ArchSpec)
        clone._dup(self)
        return clone

    @property
    def concrete(self):
        return all(v for k, v in iteritems(self.to_cmp_dict()))

    def to_cmp_dict(self):
        """Returns a dictionary that can be used for field comparison."""
        return dict([
            ('platform', self.platform),
            ('platform_os', self.platform_os),
            ('target', self.target)])

    def to_dict(self):
        d = syaml_dict([
            ('platform', self.platform),
            ('platform_os', self.platform_os),
            ('target', self.target)])
        return syaml_dict([('arch', d)])

    @staticmethod
    def from_dict(d):
        """Import an ArchSpec from raw YAML/JSON data.

        This routine implements a measure of compatibility with older
        versions of Spack.  Spack releases before 0.10 used a single
        string with no OS or platform identifiers.  We import old Spack
        architectures with platform ``spack09``, OS ``unknown``, and the
        old arch string as the target.

        Specs from `0.10` or later have a more fleshed out architecture
        descriptor with a platform, an OS, and a target.

        """
        if not isinstance(d['arch'], dict):
            return ArchSpec('spack09', 'unknown', d['arch'])

        d = d['arch']
        return ArchSpec(d['platform'], d['platform_os'], d['target'])

    def __str__(self):
        return "%s-%s-%s" % (self.platform, self.platform_os, self.target)

    def __repr__(self):
        return str(self)

    def __contains__(self, string):
        return string in str(self)


@key_ordering
class CompilerSpec(object):
    """The CompilerSpec field represents the compiler or range of compiler
       versions that a package should be built with.  CompilerSpecs have a
       name and a version list. """

    def __init__(self, *args):
        nargs = len(args)
        if nargs == 1:
            arg = args[0]
            # If there is one argument, it's either another CompilerSpec
            # to copy or a string to parse
            if isinstance(arg, string_types):
                c = SpecParser().parse_compiler(arg)
                self.name = c.name
                self.versions = c.versions

            elif isinstance(arg, CompilerSpec):
                self.name = arg.name
                self.versions = arg.versions.copy()

            else:
                raise TypeError(
                    "Can only build CompilerSpec from string or " +
                    "CompilerSpec. Found %s" % type(arg))

        elif nargs == 2:
            name, version = args
            self.name = name
            self.versions = VersionList()
            self.versions.add(ver(version))

        else:
            raise TypeError(
                "__init__ takes 1 or 2 arguments. (%d given)" % nargs)

    def _add_version(self, version):
        self.versions.add(version)

    def _autospec(self, compiler_spec_like):
        if isinstance(compiler_spec_like, CompilerSpec):
            return compiler_spec_like
        return CompilerSpec(compiler_spec_like)

    def satisfies(self, other, strict=False):
        other = self._autospec(other)
        return (self.name == other.name and
                self.versions.satisfies(other.versions, strict=strict))

    def constrain(self, other):
        """Intersect self's versions with other.

        Return whether the CompilerSpec changed.
        """
        other = self._autospec(other)

        # ensure that other will actually constrain this spec.
        if not other.satisfies(self):
            raise UnsatisfiableCompilerSpecError(other, self)

        return self.versions.intersect(other.versions)

    @property
    def concrete(self):
        """A CompilerSpec is concrete if its versions are concrete and there
           is an available compiler with the right version."""
        return self.versions.concrete

    @property
    def version(self):
        if not self.concrete:
            raise SpecError("Spec is not concrete: " + str(self))
        return self.versions[0]

    def copy(self):
        clone = CompilerSpec.__new__(CompilerSpec)
        clone.name = self.name
        clone.versions = self.versions.copy()
        return clone

    def _cmp_key(self):
        return (self.name, self.versions)

    def to_dict(self):
        d = syaml_dict([('name', self.name)])
        d.update(self.versions.to_dict())

        return syaml_dict([('compiler', d)])

    @staticmethod
    def from_dict(d):
        d = d['compiler']
        return CompilerSpec(d['name'], VersionList.from_dict(d))

    def __str__(self):
        out = self.name
        if self.versions and self.versions != _any_version:
            vlist = ",".join(str(v) for v in self.versions)
            out += "@%s" % vlist
        return out

    def __repr__(self):
        return str(self)


@key_ordering
class DependencySpec(object):
    """DependencySpecs connect two nodes in the DAG, and contain deptypes.

    Dependencies can be one (or more) of several types:

    - build: needs to be in the PATH at build time.
    - link: is linked to and added to compiler flags.
    - run: needs to be in the PATH for the package to run.

    Fields:
    - spec: Spec depended on by parent.
    - parent: Spec that depends on `spec`.
    - deptypes: list of strings, representing dependency relationships.
    """

    def __init__(self, parent, spec, deptypes):
        self.parent = parent
        self.spec = spec
        self.deptypes = tuple(sorted(set(deptypes)))

    def update_deptypes(self, deptypes):
        deptypes = set(deptypes)
        deptypes.update(self.deptypes)
        deptypes = tuple(sorted(deptypes))
        changed = self.deptypes != deptypes

        self.deptypes = deptypes
        return changed

    def copy(self):
        return DependencySpec(self.parent, self.spec, self.deptypes)

    def _cmp_key(self):
        return (self.parent.name if self.parent else None,
                self.spec.name if self.spec else None,
                self.deptypes)

    def __str__(self):
        return "%s %s--> %s" % (self.parent.name if self.parent else None,
                                self.deptypes,
                                self.spec.name if self.spec else None)


_valid_compiler_flags = [
    'cflags', 'cxxflags', 'fflags', 'ldflags', 'ldlibs', 'cppflags']


class FlagMap(HashableMap):

    def __init__(self, spec):
        super(FlagMap, self).__init__()
        self.spec = spec

    def satisfies(self, other, strict=False):
        if strict or (self.spec and self.spec._concrete):
            return all(f in self and set(self[f]) == set(other[f])
                       for f in other)
        else:
            return all(set(self[f]) == set(other[f])
                       for f in other if (other[f] != [] and f in self))

    def constrain(self, other):
        """Add all flags in other that aren't in self to self.

        Return whether the spec changed.
        """
        if other.spec and other.spec._concrete:
            for k in self:
                if k not in other:
                    raise UnsatisfiableCompilerFlagSpecError(
                        self[k], '<absent>')

        changed = False
        for k in other:
            if k in self and not set(self[k]) <= set(other[k]):
                raise UnsatisfiableCompilerFlagSpecError(
                    ' '.join(f for f in self[k]),
                    ' '.join(f for f in other[k]))
            elif k not in self:
                self[k] = other[k]
                changed = True
        return changed

    @staticmethod
    def valid_compiler_flags():
        return _valid_compiler_flags

    @property
    def concrete(self):
        return all(flag in self for flag in _valid_compiler_flags)

    def copy(self):
        clone = FlagMap(None)
        for name, value in self.items():
            clone[name] = value
        return clone

    def _cmp_key(self):
        return tuple((k, tuple(v)) for k, v in sorted(iteritems(self)))

    def __str__(self):
        sorted_keys = [k for k in sorted(self.keys()) if self[k] != []]
        cond_symbol = ' ' if len(sorted_keys) > 0 else ''
        return cond_symbol + ' '.join(
            str(key) + '=\"' + ' '.join(
                str(f) for f in self[key]) + '\"'
            for key in sorted_keys) + cond_symbol


class DependencyMap(HashableMap):
    """Each spec has a DependencyMap containing specs for its dependencies.
       The DependencyMap is keyed by name. """

    def __init__(self, owner):
        super(DependencyMap, self).__init__()

        # Owner Spec for the current map
        self.owner = owner

    @property
    def concrete(self):

        # Check if the dependencies are concrete and of the correct type
        dependencies_are_concrete = all(
            (d.spec.concrete and d.deptypes) for d in self.values()
        )

        if not dependencies_are_concrete:
            return False

        # If we are dealing with an external spec, it clearly has no
        # dependencies managed by spack
        if self.owner.external:
            return True

        # Now check we have every dependency we need
        pkg = self.owner.package
        for dependency in pkg.dependencies.values():
            # Check that for every condition we satisfy we satisfy also
            # the associated constraint
            for condition, constraint in dependency.items():
                # WARNING: This part relies on the fact that dependencies are
                # the last item to be checked when computing if a spec is
                # concrete. This means that we are ensured that all variants,
                # versions, compilers, etc. are there with their final value
                # when we call 'Spec.satisfies(..., strict=True)'

                # FIXME: at the moment check only for non conditional
                # FIXME: dependencies, to avoid infinite recursion

                # satisfy_condition = self.owner.satisfies(
                #     condition, strict=True
                # )

                satisfy_condition = str(condition) == self.owner.name

                if not satisfy_condition:
                    continue

                dependency_name = constraint.name

                # We don't want to check build dependencies
                if pkg.dependency_types[dependency_name] == set(['build']):
                    continue

                try:
                    dependency = self.owner[dependency_name]
                    satisfy_constraint = dependency.satisfies(
                        constraint, strict=True
                    )
                except KeyError:
                    # If the dependency is not there we don't
                    # satisfy the constraint
                    satisfy_constraint = False

                if satisfy_condition and not satisfy_constraint:
                    return False

        return True

    def __str__(self):
        return "{deps: %s}" % ', '.join(str(d) for d in sorted(self.values()))


def _command_default_handler(descriptor, spec, cls):
    """Default handler when looking for the 'command' attribute.

    Tries to search for ``spec.name`` in the ``spec.prefix.bin`` directory.

    Parameters:
        descriptor (ForwardQueryToPackage): descriptor that triggered the call
        spec (Spec): spec that is being queried
        cls (type(spec)): type of spec, to match the signature of the
            descriptor ``__get__`` method

    Returns:
        Executable: An executable of the command

    Raises:
        RuntimeError: If the command is not found
    """
    path = os.path.join(spec.prefix.bin, spec.name)

    if is_exe(path):
        return Executable(path)
    else:
        msg = 'Unable to locate {0} command in {1}'
        raise RuntimeError(msg.format(spec.name, spec.prefix.bin))


def _headers_default_handler(descriptor, spec, cls):
    """Default handler when looking for the 'headers' attribute.

    Tries to search for ``*.h`` files recursively starting from
    ``spec.prefix.include``.

    Parameters:
        descriptor (ForwardQueryToPackage): descriptor that triggered the call
        spec (Spec): spec that is being queried
        cls (type(spec)): type of spec, to match the signature of the
            descriptor ``__get__`` method

    Returns:
        HeaderList: The headers in ``prefix.include``

    Raises:
        RuntimeError: If no headers are found
    """
    headers = find_headers('*', root=spec.prefix.include, recurse=True)

    if headers:
        return headers
    else:
        msg = 'Unable to locate {0} headers in {1}'
        raise RuntimeError(msg.format(spec.name, spec.prefix.include))


def _libs_default_handler(descriptor, spec, cls):
    """Default handler when looking for the 'libs' attribute.

    Tries to search for ``lib{spec.name}`` recursively starting from
    ``spec.prefix``.

    Parameters:
        descriptor (ForwardQueryToPackage): descriptor that triggered the call
        spec (Spec): spec that is being queried
        cls (type(spec)): type of spec, to match the signature of the
            descriptor ``__get__`` method

    Returns:
        LibraryList: The libraries found

    Raises:
        RuntimeError: If no libraries are found
    """
    name = 'lib' + spec.name

    if '+shared' in spec:
        libs = find_libraries(
            name, root=spec.prefix, shared=True, recurse=True
        )
    elif '~shared' in spec:
        libs = find_libraries(
            name, root=spec.prefix, shared=False, recurse=True
        )
    else:
        # Prefer shared
        libs = find_libraries(
            name, root=spec.prefix, shared=True, recurse=True
        )
        if libs:
            return libs

        libs = find_libraries(
            name, root=spec.prefix, shared=False, recurse=True
        )

    if libs:
        return libs
    else:
        msg = 'Unable to recursively locate {0} libraries in {1}'
        raise RuntimeError(msg.format(spec.name, spec.prefix))


class ForwardQueryToPackage(object):
    """Descriptor used to forward queries from Spec to Package"""

    def __init__(self, attribute_name, default_handler=None):
        """Create a new descriptor.

        Parameters:
            attribute_name (str): name of the attribute to be
                searched for in the Package instance
            default_handler (callable, optional): default function to be
                called if the attribute was not found in the Package
                instance
        """
        self.attribute_name = attribute_name
        # Turn the default handler into a function with the right
        # signature that always returns None
        if default_handler is None:
            default_handler = lambda descriptor, spec, cls: None
        self.default = default_handler

    def __get__(self, instance, cls):
        """Retrieves the property from Package using a well defined chain
        of responsibility.

        The order of call is:

        1. if the query was through the name of a virtual package try to
            search for the attribute `{virtual_name}_{attribute_name}`
            in Package

        2. try to search for attribute `{attribute_name}` in Package

        3. try to call the default handler

        The first call that produces a value will stop the chain.

        If no call can handle the request or a None value is produced,
        then AttributeError is raised.
        """
        pkg = instance.package
        try:
            query = instance.last_query
        except AttributeError:
            # There has been no query yet: this means
            # a spec is trying to access its own attributes
            _ = instance[instance.name]  # NOQA: ignore=F841
            query = instance.last_query

        callbacks_chain = []
        # First in the chain : specialized attribute for virtual packages
        if query.isvirtual:
            specialized_name = '{0}_{1}'.format(
                query.name, self.attribute_name
            )
            callbacks_chain.append(lambda: getattr(pkg, specialized_name))
        # Try to get the generic method from Package
        callbacks_chain.append(lambda: getattr(pkg, self.attribute_name))
        # Final resort : default callback
        callbacks_chain.append(lambda: self.default(self, instance, cls))

        # Trigger the callbacks in order, the first one producing a
        # value wins
        value = None
        for f in callbacks_chain:
            try:
                value = f()
                break
            except AttributeError:
                pass
        # 'None' value raises AttributeError : this permits to 'disable'
        # the call in a particular package by returning None from the
        # queried attribute, or will trigger an exception if  things
        # searched for were not found
        if value is None:
            fmt = '\'{name}\' package has no relevant attribute \'{query}\'\n'  # NOQA: ignore=E501
            fmt += '\tspec : \'{spec}\'\n'
            fmt += '\tqueried as : \'{spec.last_query.name}\'\n'
            fmt += '\textra parameters : \'{spec.last_query.extra_parameters}\'\n'  # NOQA: ignore=E501
            message = fmt.format(
                name=pkg.name,
                query=self.attribute_name,
                spec=instance
            )
            raise AttributeError(message)

        return value

    def __set__(self, instance, value):
        cls_name = type(instance).__name__
        msg = "'{0}' object attribute '{1}' is read-only"
        raise AttributeError(msg.format(cls_name, self.attribute_name))


class SpecBuildInterface(ObjectWrapper):
    command = ForwardQueryToPackage(
        'command',
        default_handler=_command_default_handler
    )

    headers = ForwardQueryToPackage(
        'headers',
        default_handler=_headers_default_handler
    )

    libs = ForwardQueryToPackage(
        'libs',
        default_handler=_libs_default_handler
    )

    def __init__(self, spec, name, query_parameters):
        super(SpecBuildInterface, self).__init__(spec)

        # Represents a query state in a BuildInterface object
        QueryState = collections.namedtuple(
            'QueryState', ['name', 'extra_parameters', 'isvirtual']
        )

        is_virtual = Spec.is_virtual(name)
        self.last_query = QueryState(
            name=name,
            extra_parameters=query_parameters,
            isvirtual=is_virtual
        )


@key_ordering
class Spec(object):

    def __init__(self, spec_like, *dep_like, **kwargs):
        # Copy if spec_like is a Spec.
        if isinstance(spec_like, Spec):
            self._dup(spec_like)
            return

        # Parse if the spec_like is a string.
        if not isinstance(spec_like, string_types):
            raise TypeError("Can't make spec out of %s" % type(spec_like))

        spec_list = SpecParser().parse(spec_like)
        if len(spec_list) > 1:
            raise ValueError("More than one spec in string: " + spec_like)
        if len(spec_list) < 1:
            raise ValueError("String contains no specs: " + spec_like)

        # Take all the attributes from the first parsed spec without copying.
        # This is safe b/c we throw out the parsed spec.  It's a bit nasty,
        # but it's nastier to implement the constructor so that the parser
        # writes directly into this Spec object.
        other = spec_list[0]
        self.name = other.name
        self.versions = other.versions
        self.architecture = other.architecture
        self.compiler = other.compiler
        self.compiler_flags = other.compiler_flags
        self.compiler_flags.spec = self
        self.variants = other.variants
        self.variants.spec = self
        self.namespace = other.namespace
        self._hash = other._hash
        self._cmp_key_cache = other._cmp_key_cache

<<<<<<< HEAD
        self._dependents = DependencyMap()
        self._dependencies = DependencyMap()
        for dspec in other._dependencies.values():
            self._add_dependency(dspec.spec, dspec.deptypes)

        # Specs are by default not assumed to be normal, but in some
        # cases we've read them from a file want to assume normal.
        # This allows us to manipulate specs that Spack doesn't have
        # package.py files for.
        self._normal = kwargs.get('normal', False)
        self._concrete = kwargs.get('concrete', False)
=======
        # Specs are by default not assumed to be normal or concrete.
        self._normal = False
        self._concrete = False
>>>>>>> 767cdf98

        # Allow a spec to be constructed with an external path.
        self.external_path = kwargs.get('external_path', None)
        self.external_module = kwargs.get('external_module', None)

        # This allows users to construct a spec DAG with literals.
        # Note that given two specs a and b, Spec(a) copies a, but
        # Spec(a, b) will copy a but just add b as a dep.
        deptypes = ()
        for dep in dep_like:

            if isinstance(dep, (list, tuple)):
                # Literals can be deptypes -- if there are tuples in the
                # list, they will be used as deptypes for the following Spec.
                deptypes = tuple(dep)
                continue

            spec = dep if isinstance(dep, Spec) else Spec(dep)
            self._add_dependency(spec, deptypes)
            deptypes = ()

    @property
    def external(self):
        return bool(self.external_path) or bool(self.external_module)

    def get_dependency(self, name):
        dep = self._dependencies.get(name)
        if dep is not None:
            return dep
        raise InvalidDependencyError(
            self.name + " does not depend on " + comma_or(name))

    def _find_deps(self, where, deptype):
        deptype = canonical_deptype(deptype)

        return [dep for dep in where.values()
                if deptype and (not dep.deptypes or
                                any(d in deptype for d in dep.deptypes))]

    def dependencies(self, deptype=None):
        return [d.spec
                for d in self._find_deps(self._dependencies, deptype)]

    def dependents(self, deptype=None):
        return [d.parent
                for d in self._find_deps(self._dependents, deptype)]

    def dependencies_dict(self, deptype=None):
        return dict((d.spec.name, d)
                    for d in self._find_deps(self._dependencies, deptype))

    def dependents_dict(self, deptype=None):
        return dict((d.parent.name, d)
                    for d in self._find_deps(self._dependents, deptype))

    #
    # Private routines here are called by the parser when building a spec.
    #
    def _add_version(self, version):
        """Called by the parser to add an allowable version."""
        self.versions.add(version)

    def _add_flag(self, name, value):
        """Called by the parser to add a known flag.
        Known flags currently include "arch"
        """
        valid_flags = FlagMap.valid_compiler_flags()
        if name == 'arch' or name == 'architecture':
            parts = tuple(value.split('-'))
            plat, os, tgt = parts if len(parts) == 3 else (None, None, value)
            self._set_architecture(platform=plat, platform_os=os, target=tgt)
        elif name == 'platform':
            self._set_architecture(platform=value)
        elif name == 'os' or name == 'operating_system':
            self._set_architecture(platform_os=value)
        elif name == 'target':
            self._set_architecture(target=value)
        elif name in valid_flags:
            assert(self.compiler_flags is not None)
            self.compiler_flags[name] = value.split()
        else:
            # FIXME:
            # All other flags represent variants. 'foo=true' and 'foo=false'
            # map to '+foo' and '~foo' respectively. As such they need a
            # BoolValuedVariant instance.
            if str(value).upper() == 'TRUE' or str(value).upper() == 'FALSE':
                self.variants[name] = BoolValuedVariant(name, value)
            else:
                self.variants[name] = AbstractVariant(name, value)

    def _set_architecture(self, **kwargs):
        """Called by the parser to set the architecture."""
        arch_attrs = ['platform', 'platform_os', 'target']
        if self.architecture and self.architecture.concrete:
            raise DuplicateArchitectureError(
                "Spec for '%s' cannot have two architectures." % self.name)

        if not self.architecture:
            new_vals = tuple(kwargs.get(arg, None) for arg in arch_attrs)
            self.architecture = ArchSpec(*new_vals)
        else:
            new_attrvals = [(a, v) for a, v in iteritems(kwargs)
                            if a in arch_attrs]
            for new_attr, new_value in new_attrvals:
                if getattr(self.architecture, new_attr):
                    raise DuplicateArchitectureError(
                        "Spec for '%s' cannot have two '%s' specified "
                        "for its architecture" % (self.name, new_attr))
                else:
                    setattr(self.architecture, new_attr, new_value)

    def _set_compiler(self, compiler):
        """Called by the parser to set the compiler."""
        if self.compiler:
            raise DuplicateCompilerSpecError(
                "Spec for '%s' cannot have two compilers." % self.name)
        self.compiler = compiler

    def _add_dependency(self, spec, deptypes):
        """Called by the parser to add another spec as a dependency."""
        if spec.name in self._dependencies:
            raise DuplicateDependencyError(
                "Cannot depend on '%s' twice" % spec)

        # create an edge and add to parent and child
        dspec = DependencySpec(self, spec, deptypes)
        self._dependencies[spec.name] = dspec
        spec._dependents[self.name] = dspec

    #
    # Public interface
    #
    @property
    def fullname(self):
        return (
            ('%s.%s' % (self.namespace, self.name)) if self.namespace else
            (self.name if self.name else ''))

    @property
    def root(self):
        """Follow dependent links and find the root of this spec's DAG.
           In spack specs, there should be a single root (the package being
           installed).  This will throw an assertion error if that is not
           the case.
        """
        if not self._dependents:
            return self

        # If the spec has multiple dependents, ensure that they all
        # lead to the same place.  Spack shouldn't deal with any DAGs
        # with multiple roots, so something's wrong if we find one.
        depiter = iter(self._dependents.values())
        first_root = next(depiter).parent.root
        assert(all(first_root is d.parent.root for d in depiter))
        return first_root

    @property
    def package(self):
        return spack.repo.get(self)

    @property
    def package_class(self):
        """Internal package call gets only the class object for a package.
           Use this to just get package metadata.
        """
        return spack.repo.get_pkg_class(self.fullname)

    @property
    def virtual(self):
        """Right now, a spec is virtual if no package exists with its name.

           TODO: revisit this -- might need to use a separate namespace and
           be more explicit about this.
           Possible idea: just use conventin and make virtual deps all
           caps, e.g., MPI vs mpi.
        """
        return Spec.is_virtual(self.name)

    @staticmethod
    def is_virtual(name):
        """Test if a name is virtual without requiring a Spec."""
        return (name is not None) and (not spack.repo.exists(name))

    @property
    def concrete(self):
        """A spec is concrete if it can describe only ONE build of a package.
           If any of the name, version, architecture, compiler,
           variants, or depdenencies are ambiguous,then it is not concrete.
        """
        # If we have cached that the spec is concrete, then it's concrete
        if self._concrete:
            return True

        # Otherwise check if the various parts of the spec are concrete.
        # It's crucial to have the check on dependencies last, as it relies
        # on all the other parts to be already checked for concreteness.
        self._concrete = bool(not self.virtual and
                              self.namespace is not None and
                              self.versions.concrete and
                              self.variants.concrete and
                              self.architecture and
                              self.architecture.concrete and
                              self.compiler and self.compiler.concrete and
                              self.compiler_flags.concrete and
                              self._dependencies.concrete)
        return self._concrete

    def traverse(self, **kwargs):
        direction = kwargs.get('direction', 'children')
        depth = kwargs.get('depth', False)

        get_spec = lambda s: s.spec
        if direction == 'parents':
            get_spec = lambda s: s.parent

        if depth:
            for d, dspec in self.traverse_edges(**kwargs):
                yield d, get_spec(dspec)
        else:
            for dspec in self.traverse_edges(**kwargs):
                yield get_spec(dspec)

    def traverse_edges(self, visited=None, d=0, deptype=None,
                       deptype_query=None, dep_spec=None, **kwargs):
        """Generic traversal of the DAG represented by this spec.
           This will yield each node in the spec.  Options:

           order    [=pre|post]
               Order to traverse spec nodes. Defaults to preorder traversal.
               Options are:

               'pre':  Pre-order traversal; each node is yielded before its
                       children in the dependency DAG.
               'post': Post-order  traversal; each node is yielded after its
                       children in the dependency DAG.

           cover    [=nodes|edges|paths]
               Determines how extensively to cover the dag.  Possible values:

               'nodes': Visit each node in the dag only once.  Every node
                        yielded by this function will be unique.
               'edges': If a node has been visited once but is reached along a
                        new path from the root, yield it but do not descend
                        into it.  This traverses each 'edge' in the DAG once.
               'paths': Explore every unique path reachable from the root.
                        This descends into visited subtrees and will yield
                        nodes twice if they're reachable by multiple paths.

           depth    [=False]
               Defaults to False.  When True, yields not just nodes in the
               spec, but also their depth from the root in a (depth, node)
               tuple.

           key   [=id]
               Allow a custom key function to track the identity of nodes
               in the traversal.

           root     [=True]
               If False, this won't yield the root node, just its descendents.

           direction [=children|parents]
               If 'children', does a traversal of this spec's children.  If
               'parents', traverses upwards in the DAG towards the root.

        """
        # get initial values for kwargs
        depth = kwargs.get('depth', False)
        key_fun = kwargs.get('key', id)
        if isinstance(key_fun, string_types):
            key_fun = attrgetter(key_fun)
        yield_root = kwargs.get('root', True)
        cover = kwargs.get('cover', 'nodes')
        direction = kwargs.get('direction', 'children')
        order = kwargs.get('order', 'pre')

        deptype = canonical_deptype(deptype)
        if deptype_query is None:
            deptype_query = ('link', 'run')

        # Make sure kwargs have legal values; raise ValueError if not.
        def validate(name, val, allowed_values):
            if val not in allowed_values:
                raise ValueError("Invalid value for %s: %s.  Choices are %s"
                                 % (name, val, ",".join(allowed_values)))
        validate('cover',     cover,     ('nodes', 'edges', 'paths'))
        validate('direction', direction, ('children', 'parents'))
        validate('order',     order,     ('pre', 'post'))

        if visited is None:
            visited = set()
        key = key_fun(self)

        # Node traversal does not yield visited nodes.
        if key in visited and cover == 'nodes':
            return

        def return_val(dspec):
            if not dspec:
                # make a fake dspec for the root.
                if direction == 'parents':
                    dspec = DependencySpec(self, None, ())
                else:
                    dspec = DependencySpec(None, self, ())
            return (d, dspec) if depth else dspec

        yield_me = yield_root or d > 0

        # Preorder traversal yields before successors
        if yield_me and order == 'pre':
            yield return_val(dep_spec)

        # Edge traversal yields but skips children of visited nodes
        if not (key in visited and cover == 'edges'):
            # This code determines direction and yields the children/parents
            if direction == 'children':
                successors = self.dependencies_dict(deptype)
                succ = lambda s: s.spec
            elif direction == 'parents':
                successors = self.dependents_dict(deptype)
                succ = lambda s: s.parent
            else:
                raise ValueError('Invalid traversal direction: %s' % direction)

            visited.add(key)
            for name, dspec in sorted(successors.items()):
                child = successors[name]
                children = succ(child).traverse_edges(
                    visited,
                    d=(d + 1),
                    deptype=deptype,
                    deptype_query=deptype_query,
                    dep_spec=dspec,
                    **kwargs)
                for elt in children:
                    yield elt

        # Postorder traversal yields after successors
        if yield_me and order == 'post':
            yield return_val(dep_spec)

    @property
    def short_spec(self):
        """Returns a version of the spec with the dependencies hashed
           instead of completely enumerated."""
        return self.format('$_$@$%@$+$=$/')

    @property
    def cshort_spec(self):
        """Returns a version of the spec with the dependencies hashed
           instead of completely enumerated."""
        return self.format('$_$@$%@$+$=$/', color=True)

    @property
    def prefix(self):
        return Prefix(spack.store.layout.path_for_spec(self))

    def dag_hash(self, length=None):
        """Return a hash of the entire spec DAG, including connectivity."""
        if self._hash:
            return self._hash[:length]
        else:
            yaml_text = syaml.dump(
                self.to_node_dict(), default_flow_style=True, width=maxint)
            sha = hashlib.sha1(yaml_text.encode('utf-8'))

            b32_hash = base64.b32encode(sha.digest()).lower()
            if sys.version_info[0] >= 3:
                b32_hash = b32_hash.decode('utf-8')

            if self.concrete:
                self._hash = b32_hash
            return b32_hash[:length]

    def dag_hash_bit_prefix(self, bits):
        """Get the first <bits> bits of the DAG hash as an integer type."""
        return base32_prefix_bits(self.dag_hash(), bits)

    def to_node_dict(self):
        d = syaml_dict()

        if self.versions:
            d.update(self.versions.to_dict())

        if self.architecture:
            d.update(self.architecture.to_dict())

        if self.compiler:
            d.update(self.compiler.to_dict())

        if self.namespace:
            d['namespace'] = self.namespace

        params = syaml_dict(
            sorted(
                v.yaml_entry() for _, v in self.variants.items()
            )
        )
        params.update(sorted(self.compiler_flags.items()))
        if params:
            d['parameters'] = params

        if self.external:
            d['external'] = {
                'path': self.external_path,
                'module': bool(self.external_module)
            }

        # TODO: restore build dependencies here once we have less picky
        # TODO: concretization.
        deps = self.dependencies_dict(deptype=('link', 'run'))
        if deps:
            d['dependencies'] = syaml_dict([
                (name,
                 syaml_dict([
                     ('hash', dspec.spec.dag_hash()),
                     ('type', sorted(str(s) for s in dspec.deptypes))])
                 ) for name, dspec in sorted(deps.items())
            ])

        return syaml_dict([(self.name, d)])

    def to_dict(self):
        node_list = []
        for s in self.traverse(order='pre', deptype=('link', 'run')):
            node = s.to_node_dict()
            node[s.name]['hash'] = s.dag_hash()
            node_list.append(node)

        return syaml_dict([('spec', node_list)])

    def to_yaml(self, stream=None):
        return syaml.dump(
            self.to_dict(), stream=stream, default_flow_style=False)

    def to_json(self, stream=None):
        return sjson.dump(self.to_dict(), stream)

    @staticmethod
    def from_node_dict(node):
        name = next(iter(node))
        node = node[name]

        spec = Spec(name)
        spec.namespace = node.get('namespace', None)
        spec._hash = node.get('hash', None)

        if 'version' in node or 'versions' in node:
            spec.versions = VersionList.from_dict(node)

        if 'arch' in node:
            spec.architecture = ArchSpec.from_dict(node)

        if 'compiler' in node:
            spec.compiler = CompilerSpec.from_dict(node)
        else:
            spec.compiler = None

        if 'parameters' in node:
            for name, value in node['parameters'].items():
                if name in _valid_compiler_flags:
                    spec.compiler_flags[name] = value
                else:
                    spec.variants[name] = MultiValuedVariant.from_node_dict(
                        name, value
                    )
        elif 'variants' in node:
            for name, value in node['variants'].items():
                spec.variants[name] = MultiValuedVariant.from_node_dict(
                    name, value
                )
            for name in FlagMap.valid_compiler_flags():
                spec.compiler_flags[name] = []

        if 'external' in node:
            spec.external_path = None
            spec.external_module = None
            # This conditional is needed because sometimes this function is
            # called with a node already constructed that contains a 'versions'
            # and 'external' field. Related to virtual packages provider
            # indexes.
            if node['external']:
                spec.external_path = node['external']['path']
                spec.external_module = node['external']['module']
                if spec.external_module is False:
                    spec.external_module = None
        else:
            spec.external_path = None
            spec.external_module = None

        # Don't read dependencies here; from_node_dict() is used by
        # from_yaml() to read the root *and* each dependency spec.

        return spec

    @staticmethod
    def read_yaml_dep_specs(dependency_dict):
        """Read the DependencySpec portion of a YAML-formatted Spec.

        This needs to be backward-compatible with older spack spec
        formats so that reindex will work on old specs/databases.
        """
        for dep_name, elt in dependency_dict.items():
            if isinstance(elt, string_types):
                # original format, elt is just the dependency hash.
                dag_hash, deptypes = elt, ['build', 'link']
            elif isinstance(elt, tuple):
                # original deptypes format: (used tuples, not future-proof)
                dag_hash, deptypes = elt
            elif isinstance(elt, dict):
                # new format: elements of dependency spec are keyed.
                dag_hash, deptypes = elt['hash'], elt['type']
            else:
                raise SpecError("Couldn't parse dependency types in spec.")

            yield dep_name, dag_hash, list(deptypes)

    @staticmethod
    def from_dict(data):
        """Construct a spec from YAML.

        Parameters:
        data -- a nested dict/list data structure read from YAML or JSON.
        """
        nodes = data['spec']

        # Read nodes out of list.  Root spec is the first element;
        # dependencies are the following elements.
        dep_list = [Spec.from_node_dict(node) for node in nodes]
        if not dep_list:
            raise SpecError("YAML spec contains no nodes.")
        deps = dict((spec.name, spec) for spec in dep_list)
        spec = dep_list[0]

        for node in nodes:
            # get dependency dict from the node.
            name = next(iter(node))

            if 'dependencies' not in node[name]:
                continue

            yaml_deps = node[name]['dependencies']
            for dname, dhash, dtypes in Spec.read_yaml_dep_specs(yaml_deps):
                # Fill in dependencies by looking them up by name in deps dict
                deps[name]._dependencies[dname] = DependencySpec(
                    deps[name], deps[dname], dtypes)

        return spec

    @staticmethod
    def from_yaml(stream):
        """Construct a spec from YAML.

        Parameters:
        stream -- string or file object to read from.
        """
        try:
            data = syaml.load(stream)
            return Spec.from_dict(data)
        except MarkedYAMLError as e:
            raise syaml.SpackYAMLError("error parsing YAML spec:", str(e))

    @staticmethod
    def from_json(stream):
        """Construct a spec from JSON.

        Parameters:
        stream -- string or file object to read from.
        """
        try:
            data = sjson.load(stream)
            return Spec.from_dict(data)
        except Exception as e:
            raise sjson.SpackJSONError("error parsing JSON spec:", str(e))

    def _concretize_helper(self, visited=None):
        """Recursive helper function for concretize().
           This concretizes everything bottom-up.  As things are
           concretized, they're added to the presets, and ancestors
           will prefer the settings of their children.
        """
        if visited is None:
            visited = set()

        if self in visited:
            return False

        visited.add(self)
        changed = False

        # Concretize deps first -- this is a bottom-up process.
        for name in sorted(self._dependencies.keys()):
            changed |= self._dependencies[
                name].spec._concretize_helper(visited)

        # Concretize virtual dependencies last.  Because they're added
        # to presets below, their constraints will all be merged, but we'll
        # still need to select a concrete package later.
        if not self.virtual:
            updated = (spack.concretizer.concretize_architecture(self),
                spack.concretizer.concretize_compiler(self),
                spack.concretizer.concretize_compiler_flags(
                    self),  # has to be concretized after compiler
                spack.concretizer.concretize_version(self),
                spack.concretizer.concretize_variants(self))
            changed |= any(updated)

        return changed

    def _replace_with(self, concrete):
        """Replace this virtual spec with a concrete spec."""
        assert(self.virtual)
        for name, dep_spec in self._dependents.items():
            dependent = dep_spec.parent
            deptypes = dep_spec.deptypes

            # remove self from all dependents, unless it is already removed
            if self.name in dependent._dependencies:
                del dependent._dependencies[self.name]

            # add the replacement, unless it is already a dep of dependent.
            if concrete.name not in dependent._dependencies:
                dependent._add_dependency(concrete, deptypes)

    def _expand_virtual_packages(self, dep_contexts):
        """Find virtual packages in this spec, replace them with providers,
           and normalize again to include the provider's (potentially virtual)
           dependencies.  Repeat until there are no virtual deps.

           Precondition: spec is normalized.

           .. todo::

              If a provider depends on something that conflicts with
              other dependencies in the spec being expanded, this can
              produce a conflicting spec.  For example, if mpich depends
              on hwloc@:1.3 but something in the spec needs hwloc1.4:,
              then we should choose an MPI other than mpich.  Cases like
              this are infrequent, but should implement this before it is
              a problem.
        """
        # Make an index of stuff this spec already provides
        self_index = ProviderIndex(self.traverse(), restrict=True)
        changed = False
        done = False

        while not done:
            done = True
            for spec in list(self.traverse()):
                replacement = None
                if spec.external:
                    continue
                if spec.virtual:
                    replacement = self._find_provider(spec, self_index)
                    if replacement:
                        # TODO: may break if in-place on self but
                        # shouldn't happen if root is traversed first.
                        spec._replace_with(replacement)
                        done = False
                        break

                if not replacement:
                    # Get a list of possible replacements in order of
                    # preference.
                    candidates = spack.concretizer.choose_virtual_or_external(
                        spec)

                    # Try the replacements in order, skipping any that cause
                    # satisfiability problems.
                    for replacement in candidates:
                        if replacement is spec:
                            break

                        # Replace spec with the candidate and normalize
                        copy = self.copy()
                        copy[spec.name]._dup(replacement, deps=False)

                        dep_context = {}
                        for dep in copy.traverse(
                            root=False, deptype=('link', 'run')):
                            dep_context[dep.name] = dep
                        dep_contexts_copy = [dep_context]

                        try:
                            # If there are duplicate providers or duplicate
                            # provider deps, consolidate them and merge
                            # constraints.
                            copy.normalize(dep_contexts_copy, force=True)
                            break
                        except SpecError:
                            # On error, we'll try the next replacement.
                            continue

                # If replacement is external then trim the dependencies
                if replacement.external:
                    if (spec._dependencies):
                        changed = True
                        spec._dependencies = DependencyMap(spec)
                    replacement._dependencies = DependencyMap(replacement)
                    replacement.architecture = self.architecture

                # TODO: could this and the stuff in _dup be cleaned up?
                def feq(cfield, sfield):
                    return (not cfield) or (cfield == sfield)

                if replacement is spec or (
                        feq(replacement.name, spec.name) and
                        feq(replacement.versions, spec.versions) and
                        feq(replacement.compiler, spec.compiler) and
                        feq(replacement.architecture, spec.architecture) and
                        feq(replacement._dependencies, spec._dependencies) and
                        feq(replacement.variants, spec.variants) and
                        feq(replacement.external_path,
                            spec.external_path) and
                        feq(replacement.external_module,
                            spec.external_module)):
                    continue
                # Refine this spec to the candidate. This uses
                # replace_with AND dup so that it can work in
                # place. TODO: make this more efficient.
                if spec.virtual:
                    spec._replace_with(replacement)
                    dep_contexts[0][replacement.name] = replacement
                    dep_contexts[0][spec.name] = replacement
                    changed = True

<<<<<<< HEAD
                if (spec == self) or (not spec.virtual):
                    changed |= spec._dup(
                        replacement, deps=False, cleardeps=False)
                    self_index.update(spec)
                else:
                    self_index.update(replacement)
=======
                spec._dependencies.owner = spec
                self_index.update(spec)
>>>>>>> 767cdf98
                done = False
                break

        return changed

    def concretize(self):
        """A spec is concrete if it describes one build of a package uniquely.
           This will ensure that this spec is concrete.

           If this spec could describe more than one version, variant, or build
           of a package, this will add constraints to make it concrete.

           Some rigorous validation and checks are also performed on the spec.
           Concretizing ensures that it is self-consistent and that it's
           consistent with requirements of its pacakges.  See flatten() and
           normalize() for more details on this.
        """
        if not self.name:
            raise SpecError("Attempting to concretize anonymous spec")

        if self._concrete:
            return

        changed = True
        force = False

        dep_context = {}
        for dep in self.traverse(root=False, deptype=('link', 'run')):
            dep_context[dep.name] = dep.copy(deps=False)
        self._dependencies.clear()
        dep_contexts = [dep_context]
        while changed:
            changes = (self.normalize(dep_contexts, force),
                       self._expand_virtual_packages(dep_contexts),
                       self._concretize_helper())
            changed = any(changes)
            force = True

        for s in self.traverse(deptype_query=alldeps):
            # After concretizing, assign namespaces to anything left.
            # Note that this doesn't count as a "change".  The repository
            # configuration is constant throughout a spack run, and
            # normalize and concretize evaluate Packages using Repo.get(),
            # which respects precedence.  So, a namespace assignment isn't
            # changing how a package name would have been interpreted and
            # we can do it as late as possible to allow as much
            # compatibility across repositories as possible.
            if s.namespace is None:
                s.namespace = spack.repo.repo_for_pkg(s.name).namespace

        for s in self.traverse():
            if s.external_module:
                compiler = spack.compilers.compiler_for_spec(
                    s.compiler, s.architecture)
                for mod in compiler.modules:
                    load_module(mod)

                s.external_path = get_path_from_module(s.external_module)

        # Mark everything in the spec as concrete, as well.
        self._mark_concrete()

        # Now that the spec is concrete we should check if
        # there are declared conflicts
        matches = []
        for x in self.traverse():
            for conflict_spec, when_list in x.package.conflicts.items():
                if x.satisfies(conflict_spec):
                    for when_spec in when_list:
                        if x.satisfies(when_spec):
                            matches.append((x, conflict_spec, when_spec))
        if matches:
            raise ConflictsInSpecError(self, matches)

    def _mark_concrete(self, value=True):
        """Mark this spec and its dependencies as concrete.

        Only for internal use -- client code should use "concretize"
        unless there is a need to force a spec to be concrete.
        """
        for s in self.traverse(deptype_query=alldeps):
            s._normal = value
            s._concrete = value

    def concretized(self):
        """This is a non-destructive version of concretize().  First clones,
           then returns a concrete version of this package without modifying
           this package. """
        clone = self.copy()
        clone.concretize()
        return clone

    def index(self, deptype=None):
        """Return DependencyMap that points to all the dependencies in this
           spec."""
        dm = DependencyMap(None)
        for spec in self.traverse(deptype=deptype):
            dm[spec.name] = spec
        return dm

    def _evaluate_dependency_conditions(self, name):
        """Evaluate all the conditions on a dependency with this name.

        If the package depends on <name> in this configuration, return
        the dependency.  If no conditions are True (and we don't
        depend on it), return None.
        """
        pkg = spack.repo.get(self.fullname)
        conditions = pkg.dependencies[name]

        # evaluate when specs to figure out constraints on the dependency.
        dep = None
        for when_spec, dep_spec in conditions.items():
            sat = self.satisfies(when_spec, strict=True)
            if sat:
                if dep is None:
                    dep = Spec(name)
                try:
                    dep.constrain(dep_spec)
                except UnsatisfiableSpecError as e:
                    e.message = ("Conflicting conditional dependencies on"
                                 "package %s for spec %s" % (self.name, self))
                    raise e
        return dep

    def _find_provider(self, vdep, provider_index):
        """Find provider for a virtual spec in the provider index.
           Raise an exception if there is a conflicting virtual
           dependency already in this spec.
        """
        assert(vdep.virtual)

        # note that this defensively copies.
        providers = provider_index.providers_for(vdep)

        # If there is a provider for the vpkg, then use that instead of
        # the virtual package.
        if providers:
            # Remove duplicate providers that can concretize to the same
            # result.
            for provider in providers:
                for spec in providers:
                    if spec is not provider and provider.satisfies(spec):
                        providers.remove(spec)
            # Can't have multiple providers for the same thing in one spec.
            if len(providers) > 1:
                raise MultipleProviderError(vdep, providers)
            return providers[0]
        else:
            # The user might have required something insufficient for
            # pkg_dep -- so we'll get a conflict.  e.g., user asked for
            # mpi@:1.1 but some package required mpi@2.1:.
            required = provider_index.providers_for(vdep.name)
            if len(required) > 1:
                raise MultipleProviderError(vdep, required)
            elif required:
                raise UnsatisfiableProviderSpecError(required[0], vdep)

    def _merge_dependency(self, dep, deptypes, dep_contexts, visited,
                          provider_index):
        """Merge the dependency into this spec.

        Caller should assume that this routine can owns the dep parameter
        (i.e. it needs to be a copy of any internal structures like
        dependencies on Package class objects).

        This is the core of normalize().  There are some basic steps:

          * If dep is virtual, evaluate whether it corresponds to an
            existing concrete dependency, and merge if so.

          * If it's real and it provides some virtual dep, see if it provides
            what some virtual dependency wants and merge if so.

          * Finally, if none of the above, merge dependency and its
            constraints into this spec.

        This method returns True if the spec was changed, False otherwise.

        """
        changed = False

        # If it's a virtual dependency, try to find an existing
        # provider in the spec, and merge that.
        if dep.virtual:
            provider = self._find_provider(dep, provider_index)
            if provider:
                dep = provider
        else:
            index = ProviderIndex([dep], restrict=True)
            items = list(dep_contexts[0].items())
            for name, vspec in items:
                if index.providers_for(vspec):
                    vspec._replace_with(dep)
                    changed = True
                else:
                    required = index.providers_for(vspec.name)
                    if required:
                        raise UnsatisfiableProviderSpecError(required[0], dep)
            provider_index.update(dep)

        pre_existing = [x for x in dep_contexts if dep.name in x]

        # If the spec isn't already in the set of dependencies, add it.
        # Note: dep is always owned by this method. If it's from the
        # caller, it's a copy from _evaluate_dependency_conditions. If it
        # comes from a vdep, it's a defensive copy from _find_provider.
        if pre_existing:
            dep_context = pre_existing[0]
            # merge package/vdep information into spec
            try:
                changed |= dep_context[dep.name].constrain(dep)
                resolved = dep_context[dep.name]
                for C in dep_contexts:
                    if dep.name not in C:
                        C[dep.name] = resolved
            except UnsatisfiableSpecError as e:
                e.message = "Invalid spec: '%s'. "
                e.message += "Package %s requires %s %s, but spec asked for %s"
                e.message %= (dep_context[dep.name], dep.name,
                              e.constraint_type, e.required, e.provided)
                raise e
        else:
            for dep_context in dep_contexts:
                dep_context[dep.name] = dep
            resolved = dep
            changed = True

        # Add merged spec to my deps and recurse
        if resolved.name not in self._dependencies:
            self._add_dependency(resolved, deptypes)
        elif self._dependencies[resolved.name].spec != resolved:
            child = self._dependencies[resolved.name].spec
            raise ValueError(
                "{0} has {1} as a dependency".
                    format(self.name, child.format()) +
                " but dep_context contains a reference to a different {0}".
                    format(resolved.format()))

        changed |= resolved._normalize_helper(
            dep_contexts, visited, provider_index)
        return changed

    def _normalize_helper(self, dep_contexts, visited, provider_index):
        """Recursive helper function for _normalize."""
        if self in visited:
            for x in self.traverse(deptype=('link', 'run')):
                for C in dep_contexts:
                    C[x.name] = x
            return False
        visited.add(self)

        # if we descend into a virtual spec, there's nothing more
        # to normalize.  Concretize will finish resolving it later.
        if self.virtual or self.external:
            return False

        # Combine constraints from package deps with constraints from
        # the spec, until nothing changes.
        any_change = False
        changed = True

        pkg = spack.repo.get(self.fullname)

        build_only = set()
        for dep_name in pkg.dependencies:
            deptypes = pkg.dependency_types[dep_name]
            if set(deptypes) == set(['build']):
                build_only.add(dep_name)
        if build_only:
            dep_contexts = list(dep_contexts)
            build_context = {}
            for dep in self.traverse(root=False, deptype=('link', 'run')):
                build_context[dep.name] = dep
            for dep in self.dependencies(deptype='build'):
                if dep.name in build_only:
                    for trans_dep in dep.traverse(deptype=('link', 'run')):
                        build_context[trans_dep.name] = trans_dep
            dep_contexts.append(build_context)

        while changed:
            changed = False
            for dep_name in pkg.dependencies:
                pkg_dep = self._evaluate_dependency_conditions(dep_name)
                deptypes = pkg.dependency_types[dep_name]

                if dep_name in build_only:
                    child_contexts = [build_context]
                else:
                    child_contexts = dep_contexts
                
                if pkg_dep:
                    local_changed = self._merge_dependency(
                        pkg_dep, deptypes, child_contexts, visited,
                        provider_index)
                    changed |= local_changed
            any_change |= changed

        return any_change

    def normalize_top(self):
        dep_context = {}
        for dep in self.traverse(root=False, deptype=('link', 'run')):
            dep_context[dep.name] = dep.copy(deps=False)
        self._dependencies.clear()
        dep_contexts = [dep_context]
        self.normalize(dep_contexts)

    def normalize(self, dep_contexts=None, force=False):
        """When specs are parsed, any dependencies specified are hanging off
           the root, and ONLY the ones that were explicitly provided are there.
           Normalization turns a partial flat spec into a DAG, where:

           1. Known dependencies of the root package are in the DAG.
           2. Each node's dependencies dict only contains its known direct
              deps.
           3. There is only ONE unique spec for each package in the DAG.

              * This includes virtual packages.  If there a non-virtual
                package that provides a virtual package that is in the spec,
                then we replace the virtual package with the non-virtual one.

           TODO: normalize should probably implement some form of cycle
           detection, to ensure that the spec is actually a DAG.
        """
        if not self.name:
            raise SpecError("Attempting to normalize anonymous spec")

        if self._normal and not force:
            return False

        # avoid any assumptions about concreteness when forced
        if force:
            self._mark_concrete(False)

        # Ensure first that all packages & compilers in the DAG exist.
        self.validate_or_raise()

        if not dep_contexts:
            dep_contexts = [{}]

        # Initialize index of virtual dependency providers if
        # concretize didn't pass us one already
        provider_index = ProviderIndex(
            list(dep_contexts[0].values()), restrict=True)

        visited = set()

        # traverse the package DAG and fill out dependencies according
        # to package files & their 'when' specs
        any_change = self._normalize_helper(
            dep_contexts, visited, provider_index)

        # Mark the spec as normal once done.
        self._normal = True
        return any_change

    def normalized(self):
        """
        Return a normalized copy of this spec without modifying this spec.
        """
        clone = self.copy()
        clone.normalize_top()
        return clone

    def validate_or_raise(self):
        """Checks that names and values in this spec are real. If they're not,
        it will raise an appropriate exception.
        """
        # FIXME: this function should be lazy, and collect all the errors
        # FIXME: before raising the exceptions, instead of being greedy and
        # FIXME: raise just the first one encountered
        for spec in self.traverse():
            # raise an UnknownPackageError if the spec's package isn't real.
            if (not spec.virtual) and spec.name:
                spack.repo.get(spec.fullname)

            # validate compiler in addition to the package name.
            if spec.compiler:
                if not compilers.supported(spec.compiler):
                    raise UnsupportedCompilerError(spec.compiler.name)

            # Ensure correctness of variants (if the spec is not virtual)
            if not spec.virtual:
                pkg_cls = spec.package_class
                pkg_variants = pkg_cls.variants
                not_existing = set(spec.variants) - set(pkg_variants)
                if not_existing:
                    raise UnknownVariantError(spec.name, not_existing)

                substitute_abstract_variants(spec)

    def constrain(self, other, deps=True):
        """Merge the constraints of other with self.

        Returns True if the spec changed as a result, False if not.
        """
        # If we are trying to constrain a concrete spec, either the spec
        # already satisfies the constraint (and the method returns False)
        # or it raises an exception
        if self.concrete:
            if self.satisfies(other):
                return False
            else:
                raise UnsatisfiableSpecError(
                    self, other, 'constrain a concrete spec'
                )

        other = self._autospec(other)

        if not (self.name == other.name or
                (not self.name) or
                (not other.name)):
            raise UnsatisfiableSpecNameError(self.name, other.name)

        if (other.namespace is not None and
                self.namespace is not None and
                other.namespace != self.namespace):
            raise UnsatisfiableSpecNameError(self.fullname, other.fullname)

        if not self.versions.overlaps(other.versions):
            raise UnsatisfiableVersionSpecError(self.versions, other.versions)

        for v in [x for x in other.variants if x in self.variants]:
            if not self.variants[v].compatible(other.variants[v]):
                raise UnsatisfiableVariantSpecError(
                    self.variants[v], other.variants[v]
                )

        # TODO: Check out the logic here
        sarch, oarch = self.architecture, other.architecture
        if sarch is not None and oarch is not None:
            if sarch.platform is not None and oarch.platform is not None:
                if sarch.platform != oarch.platform:
                    raise UnsatisfiableArchitectureSpecError(sarch, oarch)
            if sarch.platform_os is not None and oarch.platform_os is not None:
                if sarch.platform_os != oarch.platform_os:
                    raise UnsatisfiableArchitectureSpecError(sarch, oarch)
            if sarch.target is not None and oarch.target is not None:
                if sarch.target != oarch.target:
                    raise UnsatisfiableArchitectureSpecError(sarch, oarch)

        changed = False
        if self.compiler is not None and other.compiler is not None:
            changed |= self.compiler.constrain(other.compiler)
        elif self.compiler is None:
            changed |= (self.compiler != other.compiler)
            self.compiler = other.compiler

        changed |= self.versions.intersect(other.versions)
        changed |= self.variants.constrain(other.variants)

        changed |= self.compiler_flags.constrain(other.compiler_flags)

        old = str(self.architecture)
        sarch, oarch = self.architecture, other.architecture
        if sarch is None or other.architecture is None:
            self.architecture = sarch or oarch
        else:
            if sarch.platform is None or oarch.platform is None:
                self.architecture.platform = sarch.platform or oarch.platform
            if sarch.platform_os is None or oarch.platform_os is None:
                sarch.platform_os = sarch.platform_os or oarch.platform_os
            if sarch.target is None or oarch.target is None:
                sarch.target = sarch.target or oarch.target
        changed |= (str(self.architecture) != old)

        if deps:
            changed |= self._constrain_dependencies(other)

        return changed

    def _constrain_dependencies(self, other):
        """Apply constraints of other spec's dependencies to this spec."""
        other = self._autospec(other)

        if not self._dependencies or not other._dependencies:
            return False

        # TODO: might want more detail than this, e.g. specific deps
        # in violation. if this becomes a priority get rid of this
        # check and be more specific about what's wrong.
        if not other.satisfies_dependencies(self):
            raise UnsatisfiableDependencySpecError(other, self)

        # Handle common first-order constraints directly
        changed = False
        for name in self.common_dependencies(other):
            changed |= self[name].constrain(other[name], deps=False)
            if name in self._dependencies:
                changed |= self._dependencies[name].update_deptypes(
                    other._dependencies[name].deptypes)

        # Update with additional constraints from other spec
        for name in other.dep_difference(self):
            dep_spec_copy = other.get_dependency(name)
            dep_copy = dep_spec_copy.spec
            deptypes = dep_spec_copy.deptypes
            self._add_dependency(dep_copy.copy(), deptypes)
            changed = True

        return changed

    def common_dependencies(self, other):
        """Return names of dependencies that self an other have in common."""
        # XXX(deptype): handle deptypes via deptype kwarg.
        common = set(
            s.name for s in self.traverse(root=False))
        common.intersection_update(
            s.name for s in other.traverse(root=False))
        return common

    def constrained(self, other, deps=True):
        """Return a constrained copy without modifying this spec."""
        clone = self.copy(deps=deps)
        clone.constrain(other, deps)
        return clone

    def dep_difference(self, other):
        """Returns dependencies in self that are not in other."""
        mine = set(s.name for s in self.traverse(root=False))
        mine.difference_update(
            s.name for s in other.traverse(root=False))
        return mine

    def _autospec(self, spec_like):
        """
        Used to convert arguments to specs.  If spec_like is a spec, returns
        it.  If it's a string, tries to parse a string.  If that fails, tries
        to parse a local spec from it (i.e. name is assumed to be self's name).
        """
        if isinstance(spec_like, spack.spec.Spec):
            return spec_like

        try:
            spec = spack.spec.Spec(spec_like)
            if not spec.name:
                raise SpecError(
                    "anonymous package -- this will always be handled")
            return spec
        except SpecError:
            return parse_anonymous_spec(spec_like, self.name)

    def satisfies(self, other, deps=True, strict=False, strict_deps=False):
        """Determine if this spec satisfies all constraints of another.

        There are two senses for satisfies:

          * `loose` (default): the absence of a constraint in self
            implies that it *could* be satisfied by other, so we only
            check that there are no conflicts with other for
            constraints that this spec actually has.

          * `strict`: strict means that we *must* meet all the
            constraints specified on other.
        """
        other = self._autospec(other)

        # The only way to satisfy a concrete spec is to match its hash exactly.
        if other.concrete:
            return self.concrete and self.dag_hash() == other.dag_hash()

        # A concrete provider can satisfy a virtual dependency.
        if not self.virtual and other.virtual:
            try:
                pkg = spack.repo.get(self.fullname)
            except spack.repository.UnknownEntityError:
                # If we can't get package info on this spec, don't treat
                # it as a provider of this vdep.
                return False

            if pkg.provides(other.name):
                for provided, when_specs in pkg.provided.items():
                    if any(self.satisfies(when_spec, deps=False, strict=strict)
                           for when_spec in when_specs):
                        if provided.satisfies(other):
                            return True
            return False

        # Otherwise, first thing we care about is whether the name matches
        if self.name != other.name and self.name and other.name:
            return False

        # namespaces either match, or other doesn't require one.
        if (other.namespace is not None and
                self.namespace is not None and
                self.namespace != other.namespace):
            return False
        if self.versions and other.versions:
            if not self.versions.satisfies(other.versions, strict=strict):
                return False
        elif strict and (self.versions or other.versions):
            return False

        # None indicates no constraints when not strict.
        if self.compiler and other.compiler:
            if not self.compiler.satisfies(other.compiler, strict=strict):
                return False
        elif strict and (other.compiler and not self.compiler):
            return False

        var_strict = strict
        if (not self.name) or (not other.name):
            var_strict = True
        if not self.variants.satisfies(other.variants, strict=var_strict):
            return False

        # Architecture satisfaction is currently just string equality.
        # If not strict, None means unconstrained.
        if self.architecture and other.architecture:
            if not self.architecture.satisfies(other.architecture, strict):
                return False
        elif strict and (other.architecture and not self.architecture):
            return False

        if not self.compiler_flags.satisfies(
                other.compiler_flags,
                strict=strict):
            return False

        # If we need to descend into dependencies, do it, otherwise we're done.
        if deps:
            deps_strict = strict
            if self._concrete and not other.name:
                # We're dealing with existing specs
                deps_strict = True
            return self.satisfies_dependencies(other, strict=deps_strict)
        else:
            return True

    def satisfies_dependencies(self, other, strict=False):
        """
        This checks constraints on common dependencies against each other.
        """
        other = self._autospec(other)

        if strict:
            if other._dependencies and not self._dependencies:
                return False

            selfdeps = self.traverse(root=False)
            otherdeps = other.traverse(root=False)
            if not all(any(d.satisfies(dep) for d in selfdeps)
                       for dep in otherdeps):
                return False

        elif not self._dependencies or not other._dependencies:
            # if either spec doesn't restrict dependencies then both are
            # compatible.
            return True

        # Handle first-order constraints directly
        for name in self.common_dependencies(other):
            if not self[name].satisfies(other[name], deps=False):
                return False

        # For virtual dependencies, we need to dig a little deeper.
        self_index = ProviderIndex(self.traverse(), restrict=True)
        other_index = ProviderIndex(other.traverse(), restrict=True)

        # This handles cases where there are already providers for both vpkgs
        if not self_index.satisfies(other_index):
            return False

        # These two loops handle cases where there is an overly restrictive
        # vpkg in one spec for a provider in the other (e.g., mpi@3: is not
        # compatible with mpich2)
        for spec in self.virtual_dependencies():
            if (spec.name in other_index and
                    not other_index.providers_for(spec)):
                return False

        for spec in other.virtual_dependencies():
            if spec.name in self_index and not self_index.providers_for(spec):
                return False

        return True

    def virtual_dependencies(self):
        """Return list of any virtual deps in this spec."""
        return [spec for spec in self.traverse() if spec.virtual]

    def _dup(self, other, deps=True, cleardeps=True):
        """Copy the spec other into self.  This is an overwriting
           copy.  It does not copy any dependents (parents), but by default
           copies dependencies.

           To duplicate an entire DAG, call _dup() on the root of the DAG.

           Options:
           dependencies[=True]
               Whether deps should be copied too.  Set to False to copy a
               spec but not its dependencies.
        """
        # We don't count dependencies as changes here
        changed = True
        if hasattr(self, 'name'):
            changed = (self.name != other.name and
                       self.versions != other.versions and
                       self.architecture != other.architecture and
                       self.compiler != other.compiler and
                       self.variants != other.variants and
                       self._normal != other._normal and
                       self.concrete != other.concrete and
                       self.external_path != other.external_path and
                       self.external_module != other.external_module and
                       self.compiler_flags != other.compiler_flags)

        # Local node attributes get copied first.
        self.name = other.name
        self.versions = other.versions.copy()
        self.architecture = other.architecture.copy() if other.architecture \
            else None
        self.compiler = other.compiler.copy() if other.compiler else None
        if cleardeps:
            self._dependents = DependencyMap(self)
            self._dependencies = DependencyMap(self)
        self.compiler_flags = other.compiler_flags.copy()
        self.variants = other.variants.copy()
        self.variants.spec = self
        self.external_path = other.external_path
        self.external_module = other.external_module
        self.namespace = other.namespace

        # If we copy dependencies, preserve DAG structure in the new spec
        if deps:
            deptypes = alldeps  # by default copy all deptypes

            # if caller restricted deptypes to be copied, adjust that here.
            if isinstance(deps, (tuple, list)):
                deptypes = deps

            self._dup_deps(other, deptypes)

        # These fields are all cached results of expensive operations.
        # If we preserved the original structure, we can copy them
        # safely. If not, they need to be recomputed.
        # TODO: dependency hashes can be copied more aggressively.
        if deps is True or deps == alldeps:
            self._hash = other._hash
            self._cmp_key_cache = other._cmp_key_cache
            self._normal = other._normal
            self._concrete = other._concrete
        else:
            self._hash = None
            self._cmp_key_cache = None
            self._normal = False
            self._concrete = False

        return changed

    def _dup_deps(self, other, deptypes):
        new_specs = {id(other): self}
        for dspec in other.traverse_edges(cover='edges', root=False):
            if (dspec.deptypes and
                not any(d in deptypes for d in dspec.deptypes)):
                continue

            if id(dspec.parent) not in new_specs:
                new_specs[id(dspec.parent)] = dspec.parent.copy(deps=False)
            if id(dspec.spec) not in new_specs:
                new_specs[id(dspec.spec)] = dspec.spec.copy(deps=False)

            new_specs[id(dspec.parent)]._add_dependency(
                new_specs[id(dspec.spec)], dspec.deptypes)

    def copy(self, deps=True):
        """Return a copy of this spec.

        By default, returns a deep copy. To control how dependencies are
        copied, supply:

        deps=True:  deep copy

        deps=False: shallow copy (no dependencies)

        deps=('link', 'build'):
            only build and link dependencies.  Similar for other deptypes.

        """
        clone = Spec.__new__(Spec)
        clone._dup(self, deps=deps)
        return clone

    @property
    def version(self):
        if not self.versions.concrete:
            raise SpecError("Spec version is not concrete: " + str(self))
        return self.versions[0]

    def __getitem__(self, name):
        """Get a dependency from the spec by its name. This call implicitly
        sets a query state in the package being retrieved. The behavior of
        packages may be influenced by additional query parameters that are
        passed after a colon symbol.

        Note that if a virtual package is queried a copy of the Spec is
        returned while for non-virtual a reference is returned.
        """
        query_parameters = name.split(':')
        if len(query_parameters) > 2:
            msg = 'key has more than one \':\' symbol.'
            msg += ' At most one is admitted.'
            raise KeyError(msg)

        name, query_parameters = query_parameters[0], query_parameters[1:]
        if query_parameters:
            # We have extra query parameters, which are comma separated
            # values
            csv = query_parameters.pop().strip()
            query_parameters = re.split(r'\s*,\s*', csv)

        try:
            value = next(
                itertools.chain(
                    # Regular specs
                    (x for x in self.traverse() if x.name == name),
                    (x for x in self.traverse()
                     if (not x.virtual) and x.package.provides(name))
                )
            )
        except StopIteration:
            raise KeyError("No spec with name %s in %s" % (name, self))

        if self._concrete:
            return SpecBuildInterface(value, name, query_parameters)

        return value

    def __contains__(self, spec):
        """True if this spec satisfies the provided spec, or if any dependency
           does.  If the spec has no name, then we parse this one first.
        """
        spec = self._autospec(spec)
        for s in self.traverse():
            if s.satisfies(spec, strict=True):
                return True

        return False

    def sorted_deps(self):
        """Return a list of all dependencies sorted by name."""
        deps = dict((x.name, x) for x in self.traverse(root=False))
        return tuple(deps[name] for name in sorted(deps))

    def _eq_dag(self, other, vs, vo, deptypes):
        """Recursive helper for eq_dag and ne_dag.  Does the actual DAG
           traversal."""
        vs.add(id(self))
        vo.add(id(other))

        if self.ne_node(other):
            return False

        if len(self._dependencies) != len(other._dependencies):
            return False

        ssorted = [self._dependencies[name]
                   for name in sorted(self._dependencies)]
        osorted = [other._dependencies[name]
                   for name in sorted(other._dependencies)]

        for s_dspec, o_dspec in zip(ssorted, osorted):
            if deptypes and s_dspec.deptypes != o_dspec.deptypes:
                return False

            s, o = s_dspec.spec, o_dspec.spec
            visited_s = id(s) in vs
            visited_o = id(o) in vo

            # Check for duplicate or non-equal dependencies
            if visited_s != visited_o:
                return False

            # Skip visited nodes
            if visited_s or visited_o:
                continue

            # Recursive check for equality
            if not s._eq_dag(o, vs, vo, deptypes):
                return False

        return True

    def eq_dag(self, other, deptypes=True):
        """True if the full dependency DAGs of specs are equal."""
        return self._eq_dag(other, set(), set(), deptypes)

    def ne_dag(self, other, deptypes=True):
        """True if the full dependency DAGs of specs are not equal."""
        return not self.eq_dag(other, set(), set(), deptypes)

    def _cmp_node(self):
        """Comparison key for just *this node* and not its deps."""
        return (self.name,
                self.namespace,
                self.versions,
                self.variants,
                self.architecture,
                self.compiler,
                self.compiler_flags)

    def eq_node(self, other):
        """Equality with another spec, not including dependencies."""
        return self._cmp_node() == other._cmp_node()

    def ne_node(self, other):
        """Inequality with another spec, not including dependencies."""
        return self._cmp_node() != other._cmp_node()

    def _cmp_key(self):
        """This returns a key for the spec *including* DAG structure.

        The key is the concatenation of:
          1. A tuple describing this node in the DAG.
          2. The hash of each of this node's dependencies' cmp_keys.
        """
        if self._cmp_key_cache:
            return self._cmp_key_cache

        dep_tuple = tuple(
            (d.spec.name, hash(d.spec), tuple(sorted(d.deptypes)))
            for name, d in sorted(self._dependencies.items()))

        key = (self._cmp_node(), dep_tuple)
        if self._concrete:
            self._cmp_key_cache = key
        return key

    def colorized(self):
        return colorize_spec(self)

    def format(self, format_string='$_$@$%@+$+$=', **kwargs):
        """
        Prints out particular pieces of a spec, depending on what is
        in the format string.  The format strings you can provide are::

            $_   Package name
            $.   Full package name (with namespace)
            $@   Version with '@' prefix
            $%   Compiler with '%' prefix
            $%@  Compiler with '%' prefix & compiler version with '@' prefix
            $%+  Compiler with '%' prefix & compiler flags prefixed by name
            $%@+ Compiler, compiler version, and compiler flags with same
                 prefixes as above
            $+   Options
            $=   Architecture prefixed by 'arch='
            $/   7-char prefix of DAG hash with '-' prefix
            $$   $

        You can also use full-string versions, which elide the prefixes::

            ${PACKAGE}       Package name
            ${VERSION}       Version
            ${COMPILER}      Full compiler string
            ${COMPILERNAME}  Compiler name
            ${COMPILERVER}   Compiler version
            ${COMPILERFLAGS} Compiler flags
            ${OPTIONS}       Options
            ${ARCHITECTURE}  Architecture
            ${SHA1}          Dependencies 8-char sha1 prefix
            ${HASH:len}      DAG hash with optional length specifier

            ${SPACK_ROOT}    The spack root directory
            ${SPACK_INSTALL} The default spack install directory,
                             ${SPACK_PREFIX}/opt
            ${PREFIX}        The package prefix

        Note these are case-insensitive: for example you can specify either
        ``${PACKAGE}`` or ``${package}``.

        Optionally you can provide a width, e.g. ``$20_`` for a 20-wide name.
        Like printf, you can provide '-' for left justification, e.g.
        ``$-20_`` for a left-justified name.

        Anything else is copied verbatim into the output stream.

        *Example:*  ``$_$@$+`` translates to the name, version, and options
        of the package, but no dependencies, arch, or compiler.

        TODO: allow, e.g., ``$6#`` to customize short hash length
        TODO: allow, e.g., ``$//`` for full hash.
        """
        color = kwargs.get('color', False)
        length = len(format_string)
        out = StringIO()
        named = escape = compiler = False
        named_str = fmt = ''

        def write(s, c):
            if color:
                f = color_formats[c] + cescape(s) + '@.'
                cwrite(f, stream=out, color=color)
            else:
                out.write(s)

        iterator = enumerate(format_string)
        for i, c in iterator:
            if escape:
                fmt = '%'
                if c == '-':
                    fmt += c
                    i, c = next(iterator)

                while c in '0123456789':
                    fmt += c
                    i, c = next(iterator)
                fmt += 's'

                if c == '_':
                    name = self.name if self.name else ''
                    out.write(fmt % name)
                elif c == '.':
                    out.write(fmt % self.fullname)
                elif c == '@':
                    if self.versions and self.versions != _any_version:
                        write(fmt % (c + str(self.versions)), c)
                elif c == '%':
                    if self.compiler:
                        write(fmt % (c + str(self.compiler.name)), c)
                    compiler = True
                elif c == '+':
                    if self.variants:
                        write(fmt % str(self.variants), c)
                elif c == '=':
                    if self.architecture and str(self.architecture):
                        a_str = ' arch' + c + str(self.architecture) + ' '
                        write(fmt % (a_str), c)
                elif c == '/':
                    out.write('/' + fmt % (self.dag_hash(7)))
                elif c == '$':
                    if fmt != '%s':
                        raise ValueError("Can't use format width with $$.")
                    out.write('$')
                elif c == '{':
                    named = True
                    named_str = ''
                escape = False

            elif compiler:
                if c == '@':
                    if (self.compiler and self.compiler.versions and
                            self.compiler.versions != _any_version):
                        write(c + str(self.compiler.versions), '%')
                elif c == '+':
                    if self.compiler_flags:
                        write(fmt % str(self.compiler_flags), '%')
                    compiler = False
                elif c == '$':
                    escape = True
                    compiler = False
                else:
                    out.write(c)
                    compiler = False

            elif named:
                if not c == '}':
                    if i == length - 1:
                        raise ValueError("Error: unterminated ${ in format:"
                                         "'%s'" % format_string)
                    named_str += c
                    continue
                named_str = named_str.upper()
                if named_str == 'PACKAGE':
                    name = self.name if self.name else ''
                    write(fmt % self.name, '@')
                if named_str == 'VERSION':
                    if self.versions and self.versions != _any_version:
                        write(fmt % str(self.versions), '@')
                elif named_str == 'COMPILER':
                    if self.compiler:
                        write(fmt % self.compiler, '%')
                elif named_str == 'COMPILERNAME':
                    if self.compiler:
                        write(fmt % self.compiler.name, '%')
                elif named_str in ['COMPILERVER', 'COMPILERVERSION']:
                    if self.compiler:
                        write(fmt % self.compiler.versions, '%')
                elif named_str == 'COMPILERFLAGS':
                    if self.compiler:
                        write(fmt % str(self.compiler_flags), '%')
                elif named_str == 'OPTIONS':
                    if self.variants:
                        write(fmt % str(self.variants), '+')
                elif named_str == 'ARCHITECTURE':
                    if self.architecture and str(self.architecture):
                        write(fmt % str(self.architecture), ' arch=')
                elif named_str == 'SHA1':
                    if self.dependencies:
                        out.write(fmt % str(self.dag_hash(7)))
                elif named_str == 'SPACK_ROOT':
                    out.write(fmt % spack.prefix)
                elif named_str == 'SPACK_INSTALL':
                    out.write(fmt % spack.store.root)
                elif named_str == 'PREFIX':
                    out.write(fmt % self.prefix)
                elif named_str.startswith('HASH'):
                    if named_str.startswith('HASH:'):
                        _, hashlen = named_str.split(':')
                        hashlen = int(hashlen)
                    else:
                        hashlen = None
                    out.write(fmt % (self.dag_hash(hashlen)))

                named = False

            elif c == '$':
                escape = True
                if i == length - 1:
                    raise ValueError("Error: unterminated $ in format: '%s'"
                                     % format_string)
            else:
                out.write(c)

        result = out.getvalue()
        return result

    def dep_string(self):
        return ''.join("^" + dep.format() for dep in self.sorted_deps())

    def __str__(self):
        ret = self.format() + self.dep_string()
        return ret.strip()

    def _install_status(self):
        """Helper for tree to print DB install status."""
        if not self.concrete:
            return None
        try:
            record = spack.store.db.get_record(self)
            return record.installed
        except KeyError:
            return None

    def _installed_explicitly(self):
        """Helper for tree to print DB install status."""
        if not self.concrete:
            return None
        try:
            record = spack.store.db.get_record(self)
            return record.explicit
        except KeyError:
            return None

    def tree(self, **kwargs):
        """Prints out this spec and its dependencies, tree-formatted
           with indentation."""
        color = kwargs.pop('color', False)
        depth = kwargs.pop('depth', False)
        hashes = kwargs.pop('hashes', False)
        hlen = kwargs.pop('hashlen', None)
        install_status = kwargs.pop('install_status', False)
        cover = kwargs.pop('cover', 'nodes')
        indent = kwargs.pop('indent', 0)
        fmt = kwargs.pop('format', '$_$@$%@+$+$=')
        prefix = kwargs.pop('prefix', None)
        show_types = kwargs.pop('show_types', False)
        deptypes = kwargs.pop('deptypes', ('build', 'link'))
        check_kwargs(kwargs, self.tree)

        out = ""
        for d, dep_spec in self.traverse_edges(
                order='pre', cover=cover, depth=True, deptypes=deptypes):
            node = dep_spec.spec

            if prefix is not None:
                out += prefix(node)
            out += " " * indent

            if depth:
                out += "%-4d" % d

            if install_status:
                status = node._install_status()
                if status is None:
                    out += "     "  # Package isn't installed
                elif status:
                    out += colorize("@g{[+]}  ", color=color)  # installed
                else:
                    out += colorize("@r{[-]}  ", color=color)  # missing

            if hashes:
                out += colorize('@K{%s}  ', color=color) % node.dag_hash(hlen)

            if show_types:
                out += '['
                if dep_spec.deptypes:
                    for t in alldeps:
                        out += ''.join(t[0] if t in dep_spec.deptypes else ' ')
                else:
                    out += ' ' * len(alldeps)
                out += ']  '

            out += ("    " * d)
            if d > 0:
                out += "^"
            out += node.format(fmt, color=color) + "\n"
        return out

    def __repr__(self):
        return str(self)


#
# These are possible token types in the spec grammar.
#
HASH, DEP, AT, COLON, COMMA, ON, OFF, PCT, EQ, ID, VAL = range(11)


class SpecLexer(spack.parse.Lexer):

    """Parses tokens that make up spack specs."""

    def __init__(self):
        super(SpecLexer, self).__init__([
            (r'/', lambda scanner, val: self.token(HASH,  val)),
            (r'\^', lambda scanner, val: self.token(DEP,   val)),
            (r'\@', lambda scanner, val: self.token(AT,    val)),
            (r'\:', lambda scanner, val: self.token(COLON, val)),
            (r'\,', lambda scanner, val: self.token(COMMA, val)),
            (r'\+', lambda scanner, val: self.token(ON,    val)),
            (r'\-', lambda scanner, val: self.token(OFF,   val)),
            (r'\~', lambda scanner, val: self.token(OFF,   val)),
            (r'\%', lambda scanner, val: self.token(PCT,   val)),
            (r'\=', lambda scanner, val: self.token(EQ,    val)),
            # This is more liberal than identifier_re (see above).
            # Checked by check_identifier() for better error messages.
            (r'\w[\w.-]*', lambda scanner, val: self.token(ID,    val)),
            (r'\s+', lambda scanner, val: None)],
            [EQ],
            [(r'[\S].*', lambda scanner, val: self.token(VAL,    val)),
             (r'\s+', lambda scanner, val: None)],
            [VAL])


# Lexer is always the same for every parser.
_lexer = SpecLexer()


class SpecParser(spack.parse.Parser):

    def __init__(self):
        super(SpecParser, self).__init__(_lexer)
        self.previous = None

    def do_parse(self):
        specs = []

        try:
            while self.next:
                # TODO: clean this parsing up a bit
                if self.accept(ID):
                    self.previous = self.token
                    if self.accept(EQ):
                        # We're parsing an anonymous spec beginning with a
                        # key-value pair.
                        if not specs:
                            self.push_tokens([self.previous, self.token])
                            self.previous = None
                            specs.append(self.spec(None))
                        else:
                            if specs[-1].concrete:
                                # Trying to add k-v pair to spec from hash
                                raise RedundantSpecError(specs[-1],
                                                         'key-value pair')
                            # We should never end up here.
                            # This requires starting a new spec with ID, EQ
                            # After another spec that is not concrete
                            # If the previous spec is not concrete, this is
                            # handled in the spec parsing loop
                            # If it is concrete, see the if statement above
                            # If there is no previous spec, we don't land in
                            # this else case.
                            self.unexpected_token()
                    else:
                        # We're parsing a new spec by name
                        self.previous = None
                        specs.append(self.spec(self.token.value))
                elif self.accept(HASH):
                    # We're finding a spec by hash
                    specs.append(self.spec_by_hash())

                elif self.accept(DEP):
                    if not specs:
                        # We're parsing an anonymous spec beginning with a
                        # dependency. Push the token to recover after creating
                        # anonymous spec
                        self.push_tokens([self.token])
                        specs.append(self.spec(None))
                    else:
                        if self.accept(HASH):
                            # We're finding a dependency by hash for an
                            # anonymous spec
                            dep = self.spec_by_hash()
                        else:
                            # We're adding a dependency to the last spec
                            self.expect(ID)
                            dep = self.spec(self.token.value)

                        # Raise an error if the previous spec is already
                        # concrete (assigned by hash)
                        if specs[-1]._hash:
                            raise RedundantSpecError(specs[-1], 'dependency')
                        # command line deps get empty deptypes now.
                        # Real deptypes are assigned later per packages.
                        specs[-1]._add_dependency(dep, ())

                else:
                    # If the next token can be part of a valid anonymous spec,
                    # create the anonymous spec
                    if self.next.type in (AT, ON, OFF, PCT):
                        # Raise an error if the previous spec is already
                        # concrete (assigned by hash)
                        if specs and specs[-1]._hash:
                            raise RedundantSpecError(specs[-1],
                                                     'compiler, version, '
                                                     'or variant')
                        specs.append(self.spec(None))
                    else:
                        self.unexpected_token()

        except spack.parse.ParseError as e:
            raise SpecParseError(e)

        # If the spec has an os or a target and no platform, give it
        # the default platform
        platform_default = spack.architecture.platform().name
        for spec in specs:
            for s in spec.traverse():
                if s.architecture and not s.architecture.platform and \
                        (s.architecture.platform_os or s.architecture.target):
                    s._set_architecture(platform=platform_default)
        return specs

    def parse_compiler(self, text):
        self.setup(text)
        return self.compiler()

    def spec_by_hash(self):
        self.expect(ID)

        specs = spack.store.db.query()
        matches = [spec for spec in specs if
                   spec.dag_hash()[:len(self.token.value)] == self.token.value]

        if not matches:
            raise NoSuchHashError(self.token.value)

        if len(matches) != 1:
            raise AmbiguousHashError(
                "Multiple packages specify hash beginning '%s'."
                % self.token.value, *matches)

        return matches[0]

    def spec(self, name):
        """Parse a spec out of the input. If a spec is supplied, initialize
           and return it instead of creating a new one."""
        if name:
            spec_namespace, dot, spec_name = name.rpartition('.')
            if not spec_namespace:
                spec_namespace = None
            self.check_identifier(spec_name)
        else:
            spec_namespace = None
            spec_name = None

        # This will init the spec without calling __init__.
        spec = Spec.__new__(Spec)
        spec.name = spec_name
        spec.versions = VersionList()
        spec.variants = VariantMap(spec)
        spec.architecture = None
        spec.compiler = None
        spec.external_path = None
        spec.external_module = None
        spec.compiler_flags = FlagMap(spec)
        spec._dependents = DependencyMap(spec)
        spec._dependencies = DependencyMap(spec)
        spec.namespace = spec_namespace
        spec._hash = None
        spec._cmp_key_cache = None

        spec._normal = False
        spec._concrete = False

        # record this so that we know whether version is
        # unspecified or not.
        added_version = False

        while self.next:
            if self.accept(AT):
                vlist = self.version_list()
                for version in vlist:
                    spec._add_version(version)
                added_version = True

            elif self.accept(ON):
                name = self.variant()
                spec.variants[name] = BoolValuedVariant(name, True)

            elif self.accept(OFF):
                name = self.variant()
                spec.variants[name] = BoolValuedVariant(name, False)

            elif self.accept(PCT):
                spec._set_compiler(self.compiler())

            elif self.accept(ID):
                self.previous = self.token
                if self.accept(EQ):
                    # We're adding a key-value pair to the spec
                    self.expect(VAL)
                    spec._add_flag(self.previous.value, self.token.value)
                    self.previous = None
                else:
                    # We've found the start of a new spec. Go back to do_parse
                    # and read this token again.
                    self.push_tokens([self.token])
                    self.previous = None
                    break

            elif self.accept(HASH):
                # Get spec by hash and confirm it matches what we already have
                hash_spec = self.spec_by_hash()
                if hash_spec.satisfies(spec):
                    spec = hash_spec
                    break
                else:
                    raise InvalidHashError(spec, hash_spec.dag_hash())

            else:
                break

        # If there was no version in the spec, consier it an open range
        if not added_version and not spec._hash:
            spec.versions = VersionList(':')

        return spec

    def variant(self, name=None):
        if name:
            return name
        else:
            self.expect(ID)
            self.check_identifier()
            return self.token.value

    def version(self):
        start = None
        end = None
        if self.accept(ID):
            start = self.token.value

        if self.accept(COLON):
            if self.accept(ID):
                if self.next and self.next.type is EQ:
                    # This is a start: range followed by a key=value pair
                    self.push_tokens([self.token])
                else:
                    end = self.token.value
        elif start:
            # No colon, but there was a version.
            return Version(start)
        else:
            # No colon and no id: invalid version.
            self.next_token_error("Invalid version specifier")

        if start:
            start = Version(start)
        if end:
            end = Version(end)
        return VersionRange(start, end)

    def version_list(self):
        vlist = []
        vlist.append(self.version())
        while self.accept(COMMA):
            vlist.append(self.version())
        return vlist

    def compiler(self):
        self.expect(ID)
        self.check_identifier()

        compiler = CompilerSpec.__new__(CompilerSpec)
        compiler.name = self.token.value
        compiler.versions = VersionList()
        if self.accept(AT):
            vlist = self.version_list()
            for version in vlist:
                compiler._add_version(version)
        else:
            compiler.versions = VersionList(':')
        return compiler

    def check_identifier(self, id=None):
        """The only identifiers that can contain '.' are versions, but version
           ids are context-sensitive so we have to check on a case-by-case
           basis. Call this if we detect a version id where it shouldn't be.
        """
        if not id:
            id = self.token.value
        if '.' in id:
            self.last_token_error(
                "{0}: Identifier cannot contain '.'".format(id))


def parse(string):
    """Returns a list of specs from an input string.
       For creating one spec, see Spec() constructor.
    """
    return SpecParser().parse(string)


def parse_anonymous_spec(spec_like, pkg_name):
    """Allow the user to omit the package name part of a spec if they
       know what it has to be already.

       e.g., provides('mpi@2', when='@1.9:') says that this package
       provides MPI-3 when its version is higher than 1.9.
    """
    if not isinstance(spec_like, (str, Spec)):
        raise TypeError('spec must be Spec or spec string.  Found %s'
                        % type(spec_like))

    if isinstance(spec_like, str):
        try:
            anon_spec = Spec(spec_like)
            if anon_spec.name != pkg_name:
                raise SpecParseError(spack.parse.ParseError(
                    "",
                    "",
                    "Expected anonymous spec for package %s but found spec for"
                    "package %s" % (pkg_name, anon_spec.name)))
        except SpecParseError:
            anon_spec = Spec(pkg_name + ' ' + spec_like)
            if anon_spec.name != pkg_name:
                raise ValueError(
                    "Invalid spec for package %s: %s" % (pkg_name, spec_like))
    else:
        anon_spec = spec_like.copy()

    if anon_spec.name != pkg_name:
        raise ValueError("Spec name '%s' must match package name '%s'"
                         % (anon_spec.name, pkg_name))

    return anon_spec


def base32_prefix_bits(hash_string, bits):
    """Return the first <bits> bits of a base32 string as an integer."""
    if bits > len(hash_string) * 5:
        raise ValueError("Too many bits! Requested %d bit prefix of '%s'."
                         % (bits, hash_string))

    hash_bytes = base64.b32decode(hash_string, casefold=True)
    return prefix_bits(hash_bytes, bits)


class SpecParseError(SpecError):
    """Wrapper for ParseError for when we're parsing specs."""
    def __init__(self, parse_error):
        super(SpecParseError, self).__init__(parse_error.message)
        self.string = parse_error.string
        self.pos = parse_error.pos


class DuplicateDependencyError(SpecError):
    """Raised when the same dependency occurs in a spec twice."""


class DuplicateCompilerSpecError(SpecError):
    """Raised when the same compiler occurs in a spec twice."""


class UnsupportedCompilerError(SpecError):
    """Raised when the user asks for a compiler spack doesn't know about."""
    def __init__(self, compiler_name):
        super(UnsupportedCompilerError, self).__init__(
            "The '%s' compiler is not yet supported." % compiler_name)


class DuplicateArchitectureError(SpecError):
    """Raised when the same architecture occurs in a spec twice."""


class InconsistentSpecError(SpecError):
    """Raised when two nodes in the same spec DAG have inconsistent
       constraints."""


class InvalidDependencyError(SpecError):
    """Raised when a dependency in a spec is not actually a dependency
       of the package."""


class InvalidDependencyTypeError(SpecError):
    """Raised when a dependency type is not a legal Spack dep type."""


class NoProviderError(SpecError):
    """Raised when there is no package that provides a particular
       virtual dependency.
    """
    def __init__(self, vpkg):
        super(NoProviderError, self).__init__(
            "No providers found for virtual package: '%s'" % vpkg)
        self.vpkg = vpkg


class MultipleProviderError(SpecError):
    """Raised when there is no package that provides a particular
       virtual dependency.
    """
    def __init__(self, vpkg, providers):
        """Takes the name of the vpkg"""
        super(MultipleProviderError, self).__init__(
            "Multiple providers found for '%s': %s"
            % (vpkg, [str(s) for s in providers]))
        self.vpkg = vpkg
        self.providers = providers


class UnsatisfiableSpecNameError(UnsatisfiableSpecError):
    """Raised when two specs aren't even for the same package."""
    def __init__(self, provided, required):
        super(UnsatisfiableSpecNameError, self).__init__(
            provided, required, "name")


class UnsatisfiableVersionSpecError(UnsatisfiableSpecError):
    """Raised when a spec version conflicts with package constraints."""
    def __init__(self, provided, required):
        super(UnsatisfiableVersionSpecError, self).__init__(
            provided, required, "version")


class UnsatisfiableCompilerSpecError(UnsatisfiableSpecError):
    """Raised when a spec comiler conflicts with package constraints."""
    def __init__(self, provided, required):
        super(UnsatisfiableCompilerSpecError, self).__init__(
            provided, required, "compiler")


class UnsatisfiableCompilerFlagSpecError(UnsatisfiableSpecError):
    """Raised when a spec variant conflicts with package constraints."""
    def __init__(self, provided, required):
        super(UnsatisfiableCompilerFlagSpecError, self).__init__(
            provided, required, "compiler_flags")


class UnsatisfiableArchitectureSpecError(UnsatisfiableSpecError):
    """Raised when a spec architecture conflicts with package constraints."""
    def __init__(self, provided, required):
        super(UnsatisfiableArchitectureSpecError, self).__init__(
            provided, required, "architecture")


class UnsatisfiableProviderSpecError(UnsatisfiableSpecError):
    """Raised when a provider is supplied but constraints don't match
       a vpkg requirement"""
    def __init__(self, provided, required):
        super(UnsatisfiableProviderSpecError, self).__init__(
            provided, required, "provider")


# TODO: get rid of this and be more specific about particular incompatible
# dep constraints
class UnsatisfiableDependencySpecError(UnsatisfiableSpecError):
    """Raised when some dependency of constrained specs are incompatible"""
    def __init__(self, provided, required):
        super(UnsatisfiableDependencySpecError, self).__init__(
            provided, required, "dependency")


class AmbiguousHashError(SpecError):
    def __init__(self, msg, *specs):
        specs_str = '\n  ' + '\n  '.join(spec.format('$.$@$%@+$+$=$/')
                                         for spec in specs)
        super(AmbiguousHashError, self).__init__(msg + specs_str)


class InvalidHashError(SpecError):
    def __init__(self, spec, hash):
        super(InvalidHashError, self).__init__(
            "The spec specified by %s does not match provided spec %s"
            % (hash, spec))


class NoSuchHashError(SpecError):
    def __init__(self, hash):
        super(NoSuchHashError, self).__init__(
            "No installed spec matches the hash: '%s'"
            % hash)


class RedundantSpecError(SpecError):
    def __init__(self, spec, addition):
        super(RedundantSpecError, self).__init__(
            "Attempting to add %s to spec %s which is already concrete."
            " This is likely the result of adding to a spec specified by hash."
            % (addition, spec))


class ConflictsInSpecError(SpecError, RuntimeError):
    def __init__(self, spec, matches):
        message = 'Conflicts in concretized spec "{0}"\n'.format(
            spec.short_spec
        )
        long_message = 'List of matching conflicts:\n\n'
        match_fmt = '{0}. "{1}" conflicts with "{2}" in spec "{3}"\n'
        for idx, (s, c, w) in enumerate(matches):
            long_message += match_fmt.format(idx + 1, c, w, s)
        super(ConflictsInSpecError, self).__init__(message, long_message)<|MERGE_RESOLUTION|>--- conflicted
+++ resolved
@@ -1010,23 +1010,14 @@
         self._hash = other._hash
         self._cmp_key_cache = other._cmp_key_cache
 
-<<<<<<< HEAD
-        self._dependents = DependencyMap()
-        self._dependencies = DependencyMap()
+        self._dependents = DependencyMap(self)
+        self._dependencies = DependencyMap(self)
         for dspec in other._dependencies.values():
             self._add_dependency(dspec.spec, dspec.deptypes)
 
-        # Specs are by default not assumed to be normal, but in some
-        # cases we've read them from a file want to assume normal.
-        # This allows us to manipulate specs that Spack doesn't have
-        # package.py files for.
-        self._normal = kwargs.get('normal', False)
-        self._concrete = kwargs.get('concrete', False)
-=======
         # Specs are by default not assumed to be normal or concrete.
         self._normal = False
         self._concrete = False
->>>>>>> 767cdf98
 
         # Allow a spec to be constructed with an external path.
         self.external_path = kwargs.get('external_path', None)
@@ -1752,17 +1743,15 @@
                     dep_contexts[0][spec.name] = replacement
                     changed = True
 
-<<<<<<< HEAD
                 if (spec == self) or (not spec.virtual):
                     changed |= spec._dup(
                         replacement, deps=False, cleardeps=False)
                     self_index.update(spec)
+                    spec._dependencies.owner = spec
                 else:
                     self_index.update(replacement)
-=======
-                spec._dependencies.owner = spec
-                self_index.update(spec)
->>>>>>> 767cdf98
+                    replacement._dependencies.owner = replacement
+
                 done = False
                 break
 
