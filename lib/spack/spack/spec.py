##############################################################################
# Copyright (c) 2013-2017, Lawrence Livermore National Security, LLC.
# Produced at the Lawrence Livermore National Laboratory.
#
# This file is part of Spack.
# Created by Todd Gamblin, tgamblin@llnl.gov, All rights reserved.
# LLNL-CODE-647188
#
# For details, see https://github.com/llnl/spack
# Please also see the NOTICE and LICENSE files for our notice and the LGPL.
#
# This program is free software; you can redistribute it and/or modify
# it under the terms of the GNU Lesser General Public License (as
# published by the Free Software Foundation) version 2.1, February 1999.
#
# This program is distributed in the hope that it will be useful, but
# WITHOUT ANY WARRANTY; without even the IMPLIED WARRANTY OF
# MERCHANTABILITY or FITNESS FOR A PARTICULAR PURPOSE. See the terms and
# conditions of the GNU Lesser General Public License for more details.
#
# You should have received a copy of the GNU Lesser General Public License
# along with this program; if not, write to the Free Software Foundation,
# Inc., 59 Temple Place, Suite 330, Boston, MA 02111-1307 USA
##############################################################################
"""
Spack allows very fine-grained control over how packages are installed and
over how they are built and configured.  To make this easy, it has its own
syntax for declaring a dependence.  We call a descriptor of a particular
package configuration a "spec".

The syntax looks like this:

.. code-block:: sh

    $ spack install mpileaks ^openmpi @1.2:1.4 +debug %intel @12.1 =bgqos_0
                    0        1        2        3      4      5     6

The first part of this is the command, 'spack install'.  The rest of the
line is a spec for a particular installation of the mpileaks package.

0. The package to install

1. A dependency of the package, prefixed by ^

2. A version descriptor for the package.  This can either be a specific
   version, like "1.2", or it can be a range of versions, e.g. "1.2:1.4".
   If multiple specific versions or multiple ranges are acceptable, they
   can be separated by commas, e.g. if a package will only build with
   versions 1.0, 1.2-1.4, and 1.6-1.8 of mavpich, you could say:

       depends_on("mvapich@1.0,1.2:1.4,1.6:1.8")

3. A compile-time variant of the package.  If you need openmpi to be
   built in debug mode for your package to work, you can require it by
   adding +debug to the openmpi spec when you depend on it.  If you do
   NOT want the debug option to be enabled, then replace this with -debug.

4. The name of the compiler to build with.

5. The versions of the compiler to build with.  Note that the identifier
   for a compiler version is the same '@' that is used for a package version.
   A version list denoted by '@' is associated with the compiler only if
   if it comes immediately after the compiler name.  Otherwise it will be
   associated with the current package spec.

6. The architecture to build with.  This is needed on machines where
   cross-compilation is required

Here is the EBNF grammar for a spec::

  spec-list    = { spec [ dep-list ] }
  dep_list     = { ^ spec }
  spec         = id [ options ]
  options      = { @version-list | +variant | -variant | ~variant |
                   %compiler | arch=architecture | [ flag ]=value}
  flag         = { cflags | cxxflags | fcflags | fflags | cppflags |
                   ldflags | ldlibs }
  variant      = id
  architecture = id
  compiler     = id [ version-list ]
  version-list = version [ { , version } ]
  version      = id | id: | :id | id:id
  id           = [A-Za-z0-9_][A-Za-z0-9_.-]*

Identifiers using the <name>=<value> command, such as architectures and
compiler flags, require a space before the name.

There is one context-sensitive part: ids in versions may contain '.', while
other ids may not.

There is one ambiguity: since '-' is allowed in an id, you need to put
whitespace space before -variant for it to be tokenized properly.  You can
either use whitespace, or you can just use ~variant since it means the same
thing.  Spack uses ~variant in directory names and in the canonical form of
specs to avoid ambiguity.  Both are provided because ~ can cause shell
expansion when it is the first character in an id typed on the command line.
"""
import base64
import sys
import collections
import ctypes
import hashlib
import itertools
import os
import re

from operator import attrgetter
from six import StringIO
from six import string_types
from six import iteritems

from llnl.util.filesystem import find_headers, find_libraries, is_exe
from llnl.util.lang import key_ordering, HashableMap, ObjectWrapper, dedupe
from llnl.util.lang import check_kwargs
from llnl.util.tty.color import cwrite, colorize, cescape, get_color_when

import spack
import spack.architecture
import spack.compilers as compilers
import spack.error
import spack.parse
import spack.store
import spack.util.spack_json as sjson
import spack.util.spack_yaml as syaml

from spack.dependency import Dependency, all_deptypes, canonical_deptype
from spack.util.module_cmd import get_path_from_module, load_module
from spack.error import SpecError, UnsatisfiableSpecError
from spack.provider_index import ProviderIndex
from spack.util.crypto import prefix_bits
from spack.util.executable import Executable
from spack.util.prefix import Prefix
from spack.util.spack_yaml import syaml_dict
from spack.util.string import comma_or
from spack.variant import MultiValuedVariant, AbstractVariant
from spack.variant import BoolValuedVariant, substitute_abstract_variants
from spack.variant import VariantMap, UnknownVariantError
from spack.variant import DuplicateVariantError
from spack.variant import UnsatisfiableVariantSpecError
from spack.version import VersionList, VersionRange, Version, ver
from yaml.error import MarkedYAMLError

__all__ = [
    'Spec',
    'parse',
    'parse_anonymous_spec',
    'SpecError',
    'SpecParseError',
    'DuplicateDependencyError',
    'DuplicateVariantError',
    'DuplicateCompilerSpecError',
    'UnsupportedCompilerError',
    'UnknownVariantError',
    'DuplicateArchitectureError',
    'InconsistentSpecError',
    'InvalidDependencyError',
    'NoProviderError',
    'MultipleProviderError',
    'UnsatisfiableSpecError',
    'UnsatisfiableSpecNameError',
    'UnsatisfiableVersionSpecError',
    'UnsatisfiableCompilerSpecError',
    'UnsatisfiableVariantSpecError',
    'UnsatisfiableCompilerFlagSpecError',
    'UnsatisfiableArchitectureSpecError',
    'UnsatisfiableProviderSpecError',
    'UnsatisfiableDependencySpecError',
    'AmbiguousHashError',
    'InvalidHashError',
    'NoSuchHashError',
    'RedundantSpecError']

#: Valid pattern for an identifier in Spack
identifier_re = r'\w[\w-]*'

compiler_color = '@g'          #: color for highlighting compilers
version_color = '@c'           #: color for highlighting versions
architecture_color = '@m'      #: color for highlighting architectures
enabled_variant_color = '@B'   #: color for highlighting enabled variants
disabled_variant_color = '@r'  #: color for highlighting disabled varaints
dependency_color = '@.'        #: color for highlighting dependencies
hash_color = '@K'              #: color for highlighting package hashes

#: This map determines the coloring of specs when using color output.
#: We make the fields different colors to enhance readability.
#: See spack.color for descriptions of the color codes.
color_formats = {'%': compiler_color,
                 '@': version_color,
                 '=': architecture_color,
                 '+': enabled_variant_color,
                 '~': disabled_variant_color,
                 '^': dependency_color,
                 '#': hash_color}

#: Regex used for splitting by spec field separators.
#: These need to be escaped to avoid metacharacters in
#: ``color_formats.keys()``.
_separators = '[\\%s]' % '\\'.join(color_formats.keys())

#: Versionlist constant so we don't have to build a list
#: every time we call str()
_any_version = VersionList([':'])

#: Max integer helps avoid passing too large a value to cyaml.
maxint = 2 ** (ctypes.sizeof(ctypes.c_int) * 8 - 1) - 1


def colorize_spec(spec):
    """Returns a spec colorized according to the colors specified in
       color_formats."""
    class insert_color:

        def __init__(self):
            self.last = None

        def __call__(self, match):
            # ignore compiler versions (color same as compiler)
            sep = match.group(0)
            if self.last == '%' and sep == '@':
                return cescape(sep)
            self.last = sep

            return '%s%s' % (color_formats[sep], cescape(sep))

    return colorize(re.sub(_separators, insert_color(), str(spec)) + '@.')


@key_ordering
class ArchSpec(object):
    """ The ArchSpec class represents an abstract architecture specification
        that a package should be built with.  At its core, each ArchSpec is
        comprised of three elements: a platform (e.g. Linux), an OS (e.g.
        RHEL6), and a target (e.g. x86_64).
    """

    # TODO: Formalize the specifications for architectures and then use
    # the appropriate parser here to read these specifications.
    def __init__(self, *args):
        to_attr_string = lambda s: str(s) if s and s != "None" else None

        self.platform, self.platform_os, self.target = (None, None, None)

        if len(args) == 1:
            spec_like = args[0]
            if isinstance(spec_like, ArchSpec):
                self._dup(spec_like)
            elif isinstance(spec_like, string_types):
                spec_fields = spec_like.split("-")

                if len(spec_fields) == 3:
                    self.platform, self.platform_os, self.target = tuple(
                        to_attr_string(f) for f in spec_fields)
                else:
                    raise ValueError("%s is an invalid arch spec" % spec_like)
        elif len(args) == 3:
            self.platform = to_attr_string(args[0])
            self.platform_os = to_attr_string(args[1])
            self.target = to_attr_string(args[2])
        elif len(args) != 0:
            raise TypeError("Can't make arch spec from %s" % args)

    def _autospec(self, spec_like):
        if isinstance(spec_like, ArchSpec):
            return spec_like
        return ArchSpec(spec_like)

    def _cmp_key(self):
        return (self.platform, self.platform_os, self.target)

    def _dup(self, other):
        self.platform = other.platform
        self.platform_os = other.platform_os
        self.target = other.target

    @property
    def platform(self):
        return self._platform

    @platform.setter
    def platform(self, value):
        """ The platform of the architecture spec will be verified as a
            supported Spack platform before it's set to ensure all specs
            refer to valid platforms.
        """
        value = str(value) if value is not None else None
        self._platform = value

    @property
    def platform_os(self):
        return self._platform_os

    @platform_os.setter
    def platform_os(self, value):
        """ The OS of the architecture spec will update the platform field
            if the OS is set to one of the reserved OS types so that the
            default OS type can be resolved.  Since the reserved OS
            information is only available for the host machine, the platform
            will assumed to be the host machine's platform.
        """
        value = str(value) if value is not None else None

        if value in spack.architecture.Platform.reserved_oss:
            curr_platform = str(spack.architecture.platform())
            self.platform = self.platform or curr_platform

            if self.platform != curr_platform:
                raise ValueError(
                    "Can't set arch spec OS to reserved value '%s' when the "
                    "arch platform (%s) isn't the current platform (%s)" %
                    (value, self.platform, curr_platform))

            spec_platform = spack.architecture.get_platform(self.platform)
            value = str(spec_platform.operating_system(value))

        self._platform_os = value

    @property
    def target(self):
        return self._target

    @target.setter
    def target(self, value):
        """ The target of the architecture spec will update the platform field
            if the target is set to one of the reserved target types so that
            the default target type can be resolved.  Since the reserved target
            information is only available for the host machine, the platform
            will assumed to be the host machine's platform.
        """
        value = str(value) if value is not None else None

        if value in spack.architecture.Platform.reserved_targets:
            curr_platform = str(spack.architecture.platform())
            self.platform = self.platform or curr_platform

            if self.platform != curr_platform:
                raise ValueError(
                    "Can't set arch spec target to reserved value '%s' when "
                    "the arch platform (%s) isn't the current platform (%s)" %
                    (value, self.platform, curr_platform))

            spec_platform = spack.architecture.get_platform(self.platform)
            value = str(spec_platform.target(value))

        self._target = value

    def satisfies(self, other, strict=False):
        other = self._autospec(other)
        sdict, odict = self.to_cmp_dict(), other.to_cmp_dict()

        if strict or self.concrete:
            return all(getattr(self, attr) == getattr(other, attr)
                       for attr in odict if odict[attr])
        else:
            return all(getattr(self, attr) == getattr(other, attr)
                       for attr in odict if sdict[attr] and odict[attr])

    def constrain(self, other):
        """ Projects all architecture fields that are specified in the given
            spec onto the instance spec if they're missing from the instance
            spec. This will only work if the two specs are compatible.
        """
        other = self._autospec(other)

        if not self.satisfies(other):
            raise UnsatisfiableArchitectureSpecError(self, other)

        constrained = False
        for attr, svalue in iteritems(self.to_cmp_dict()):
            ovalue = getattr(other, attr)
            if svalue is None and ovalue is not None:
                setattr(self, attr, ovalue)
                constrained = True

        return constrained

    def copy(self):
        clone = ArchSpec.__new__(ArchSpec)
        clone._dup(self)
        return clone

    @property
    def concrete(self):
        return all(v for k, v in iteritems(self.to_cmp_dict()))

    def to_cmp_dict(self):
        """Returns a dictionary that can be used for field comparison."""
        return dict([
            ('platform', self.platform),
            ('platform_os', self.platform_os),
            ('target', self.target)])

    def to_dict(self):
        d = syaml_dict([
            ('platform', self.platform),
            ('platform_os', self.platform_os),
            ('target', self.target)])
        return syaml_dict([('arch', d)])

    @staticmethod
    def from_dict(d):
        """Import an ArchSpec from raw YAML/JSON data.

        This routine implements a measure of compatibility with older
        versions of Spack.  Spack releases before 0.10 used a single
        string with no OS or platform identifiers.  We import old Spack
        architectures with platform ``spack09``, OS ``unknown``, and the
        old arch string as the target.

        Specs from `0.10` or later have a more fleshed out architecture
        descriptor with a platform, an OS, and a target.

        """
        if not isinstance(d['arch'], dict):
            return ArchSpec('spack09', 'unknown', d['arch'])

        d = d['arch']
        return ArchSpec(d['platform'], d['platform_os'], d['target'])

    def __str__(self):
        return "%s-%s-%s" % (self.platform, self.platform_os, self.target)

    def __repr__(self):
        return str(self)

    def __contains__(self, string):
        return string in str(self)


@key_ordering
class CompilerSpec(object):
    """The CompilerSpec field represents the compiler or range of compiler
       versions that a package should be built with.  CompilerSpecs have a
       name and a version list. """

    def __init__(self, *args):
        nargs = len(args)
        if nargs == 1:
            arg = args[0]
            # If there is one argument, it's either another CompilerSpec
            # to copy or a string to parse
            if isinstance(arg, string_types):
                c = SpecParser().parse_compiler(arg)
                self.name = c.name
                self.versions = c.versions

            elif isinstance(arg, CompilerSpec):
                self.name = arg.name
                self.versions = arg.versions.copy()

            else:
                raise TypeError(
                    "Can only build CompilerSpec from string or " +
                    "CompilerSpec. Found %s" % type(arg))

        elif nargs == 2:
            name, version = args
            self.name = name
            self.versions = VersionList()
            self.versions.add(ver(version))

        else:
            raise TypeError(
                "__init__ takes 1 or 2 arguments. (%d given)" % nargs)

    def _add_version(self, version):
        self.versions.add(version)

    def _autospec(self, compiler_spec_like):
        if isinstance(compiler_spec_like, CompilerSpec):
            return compiler_spec_like
        return CompilerSpec(compiler_spec_like)

    def satisfies(self, other, strict=False):
        other = self._autospec(other)
        return (self.name == other.name and
                self.versions.satisfies(other.versions, strict=strict))

    def constrain(self, other):
        """Intersect self's versions with other.

        Return whether the CompilerSpec changed.
        """
        other = self._autospec(other)

        # ensure that other will actually constrain this spec.
        if not other.satisfies(self):
            raise UnsatisfiableCompilerSpecError(other, self)

        return self.versions.intersect(other.versions)

    @property
    def concrete(self):
        """A CompilerSpec is concrete if its versions are concrete and there
           is an available compiler with the right version."""
        return self.versions.concrete

    @property
    def version(self):
        if not self.concrete:
            raise SpecError("Spec is not concrete: " + str(self))
        return self.versions[0]

    def copy(self):
        clone = CompilerSpec.__new__(CompilerSpec)
        clone.name = self.name
        clone.versions = self.versions.copy()
        return clone

    def _cmp_key(self):
        return (self.name, self.versions)

    def to_dict(self):
        d = syaml_dict([('name', self.name)])
        d.update(self.versions.to_dict())

        return syaml_dict([('compiler', d)])

    @staticmethod
    def from_dict(d):
        d = d['compiler']
        return CompilerSpec(d['name'], VersionList.from_dict(d))

    def __str__(self):
        out = self.name
        if self.versions and self.versions != _any_version:
            vlist = ",".join(str(v) for v in self.versions)
            out += "@%s" % vlist
        return out

    def __repr__(self):
        return str(self)


@key_ordering
class DependencySpec(object):
    """DependencySpecs connect two nodes in the DAG, and contain deptypes.

    Dependencies can be one (or more) of several types:

    - build: needs to be in the PATH at build time.
    - link: is linked to and added to compiler flags.
    - run: needs to be in the PATH for the package to run.

    Fields:
    - spec: Spec depended on by parent.
    - parent: Spec that depends on `spec`.
    - deptypes: list of strings, representing dependency relationships.
    """

    def __init__(self, parent, spec, deptypes):
        self.parent = parent
        self.spec = spec
        self.deptypes = tuple(sorted(set(deptypes)))

    def update_deptypes(self, deptypes):
        deptypes = set(deptypes)
        deptypes.update(self.deptypes)
        deptypes = tuple(sorted(deptypes))
        changed = self.deptypes != deptypes

        self.deptypes = deptypes
        return changed

    def copy(self):
        return DependencySpec(self.parent, self.spec, self.deptypes)

    def _cmp_key(self):
        return (self.parent.name if self.parent else None,
                self.spec.name if self.spec else None,
                self.deptypes)

    def __str__(self):
        return "%s %s--> %s" % (self.parent.name if self.parent else None,
                                self.deptypes,
                                self.spec.name if self.spec else None)


_valid_compiler_flags = [
    'cflags', 'cxxflags', 'fflags', 'ldflags', 'ldlibs', 'cppflags']


class FlagMap(HashableMap):

    def __init__(self, spec):
        super(FlagMap, self).__init__()
        self.spec = spec

    def satisfies(self, other, strict=False):
        if strict or (self.spec and self.spec._concrete):
            return all(f in self and set(self[f]) == set(other[f])
                       for f in other)
        else:
            return all(set(self[f]) == set(other[f])
                       for f in other if (other[f] != [] and f in self))

    def constrain(self, other):
        """Add all flags in other that aren't in self to self.

        Return whether the spec changed.
        """
        if other.spec and other.spec._concrete:
            for k in self:
                if k not in other:
                    raise UnsatisfiableCompilerFlagSpecError(
                        self[k], '<absent>')

        changed = False
        for k in other:
            if k in self and not set(self[k]) <= set(other[k]):
                raise UnsatisfiableCompilerFlagSpecError(
                    ' '.join(f for f in self[k]),
                    ' '.join(f for f in other[k]))
            elif k not in self:
                self[k] = other[k]
                changed = True
        return changed

    @staticmethod
    def valid_compiler_flags():
        return _valid_compiler_flags

    def copy(self):
        clone = FlagMap(None)
        for name, value in self.items():
            clone[name] = value
        return clone

    def _cmp_key(self):
        return tuple((k, tuple(v)) for k, v in sorted(iteritems(self)))

    def __str__(self):
        sorted_keys = [k for k in sorted(self.keys()) if self[k] != []]
        cond_symbol = ' ' if len(sorted_keys) > 0 else ''
        return cond_symbol + ' '.join(
            str(key) + '=\"' + ' '.join(
                str(f) for f in self[key]) + '\"'
            for key in sorted_keys) + cond_symbol


class DependencyMap(HashableMap):
    """Each spec has a DependencyMap containing specs for its dependencies.
       The DependencyMap is keyed by name. """

    def __str__(self):
        return "{deps: %s}" % ', '.join(str(d) for d in sorted(self.values()))


def _command_default_handler(descriptor, spec, cls):
    """Default handler when looking for the 'command' attribute.

    Tries to search for ``spec.name`` in the ``spec.prefix.bin`` directory.

    Parameters:
        descriptor (ForwardQueryToPackage): descriptor that triggered the call
        spec (Spec): spec that is being queried
        cls (type(spec)): type of spec, to match the signature of the
            descriptor ``__get__`` method

    Returns:
        Executable: An executable of the command

    Raises:
        RuntimeError: If the command is not found
    """
    path = os.path.join(spec.prefix.bin, spec.name)

    if is_exe(path):
        return Executable(path)
    else:
        msg = 'Unable to locate {0} command in {1}'
        raise RuntimeError(msg.format(spec.name, spec.prefix.bin))


def _headers_default_handler(descriptor, spec, cls):
    """Default handler when looking for the 'headers' attribute.

    Tries to search for ``*.h`` files recursively starting from
    ``spec.prefix.include``.

    Parameters:
        descriptor (ForwardQueryToPackage): descriptor that triggered the call
        spec (Spec): spec that is being queried
        cls (type(spec)): type of spec, to match the signature of the
            descriptor ``__get__`` method

    Returns:
        HeaderList: The headers in ``prefix.include``

    Raises:
        RuntimeError: If no headers are found
    """
    headers = find_headers('*', root=spec.prefix.include, recurse=True)

    if headers:
        return headers
    else:
        msg = 'Unable to locate {0} headers in {1}'
        raise RuntimeError(msg.format(spec.name, spec.prefix.include))


def _libs_default_handler(descriptor, spec, cls):
    """Default handler when looking for the 'libs' attribute.

    Tries to search for ``lib{spec.name}`` recursively starting from
    ``spec.prefix``.

    Parameters:
        descriptor (ForwardQueryToPackage): descriptor that triggered the call
        spec (Spec): spec that is being queried
        cls (type(spec)): type of spec, to match the signature of the
            descriptor ``__get__`` method

    Returns:
        LibraryList: The libraries found

    Raises:
        RuntimeError: If no libraries are found
    """

    # Variable 'name' is passed to function 'find_libraries', which supports
    # glob characters. For example, we have a package with a name 'abc-abc'.
    # Now, we don't know if the original name of the package is 'abc_abc'
    # (and it generates a library 'libabc_abc.so') or 'abc-abc' (and it
    # generates a library 'libabc-abc.so'). So, we tell the function
    # 'find_libraries' to give us anything that matches 'libabc?abc' and it
    # gives us either 'libabc-abc.so' or 'libabc_abc.so' (or an error)
    # depending on which one exists (there is a possibility, of course, to
    # get something like 'libabcXabc.so, but for now we consider this
    # unlikely).
    name = 'lib' + spec.name.replace('-', '?')

    if '+shared' in spec:
        libs = find_libraries(
            name, root=spec.prefix, shared=True, recurse=True
        )
    elif '~shared' in spec:
        libs = find_libraries(
            name, root=spec.prefix, shared=False, recurse=True
        )
    else:
        # Prefer shared
        libs = find_libraries(
            name, root=spec.prefix, shared=True, recurse=True
        )
        if libs:
            return libs

        libs = find_libraries(
            name, root=spec.prefix, shared=False, recurse=True
        )

    if libs:
        return libs
    else:
        msg = 'Unable to recursively locate {0} libraries in {1}'
        raise RuntimeError(msg.format(spec.name, spec.prefix))


class ForwardQueryToPackage(object):
    """Descriptor used to forward queries from Spec to Package"""

    def __init__(self, attribute_name, default_handler=None):
        """Create a new descriptor.

        Parameters:
            attribute_name (str): name of the attribute to be
                searched for in the Package instance
            default_handler (callable, optional): default function to be
                called if the attribute was not found in the Package
                instance
        """
        self.attribute_name = attribute_name
        # Turn the default handler into a function with the right
        # signature that always returns None
        if default_handler is None:
            default_handler = lambda descriptor, spec, cls: None
        self.default = default_handler

    def __get__(self, instance, cls):
        """Retrieves the property from Package using a well defined chain
        of responsibility.

        The order of call is:

        1. if the query was through the name of a virtual package try to
            search for the attribute `{virtual_name}_{attribute_name}`
            in Package

        2. try to search for attribute `{attribute_name}` in Package

        3. try to call the default handler

        The first call that produces a value will stop the chain.

        If no call can handle the request or a None value is produced,
        then AttributeError is raised.
        """
        pkg = instance.package
        try:
            query = instance.last_query
        except AttributeError:
            # There has been no query yet: this means
            # a spec is trying to access its own attributes
            _ = instance[instance.name]  # NOQA: ignore=F841
            query = instance.last_query

        callbacks_chain = []
        # First in the chain : specialized attribute for virtual packages
        if query.isvirtual:
            specialized_name = '{0}_{1}'.format(
                query.name, self.attribute_name
            )
            callbacks_chain.append(lambda: getattr(pkg, specialized_name))
        # Try to get the generic method from Package
        callbacks_chain.append(lambda: getattr(pkg, self.attribute_name))
        # Final resort : default callback
        callbacks_chain.append(lambda: self.default(self, instance, cls))

        # Trigger the callbacks in order, the first one producing a
        # value wins
        value = None
        for f in callbacks_chain:
            try:
                value = f()
                break
            except AttributeError:
                pass
        # 'None' value raises AttributeError : this permits to 'disable'
        # the call in a particular package by returning None from the
        # queried attribute, or will trigger an exception if  things
        # searched for were not found
        if value is None:
            fmt = '\'{name}\' package has no relevant attribute \'{query}\'\n'  # NOQA: ignore=E501
            fmt += '\tspec : \'{spec}\'\n'
            fmt += '\tqueried as : \'{spec.last_query.name}\'\n'
            fmt += '\textra parameters : \'{spec.last_query.extra_parameters}\'\n'  # NOQA: ignore=E501
            message = fmt.format(
                name=pkg.name,
                query=self.attribute_name,
                spec=instance
            )
            raise AttributeError(message)

        return value

    def __set__(self, instance, value):
        cls_name = type(instance).__name__
        msg = "'{0}' object attribute '{1}' is read-only"
        raise AttributeError(msg.format(cls_name, self.attribute_name))


class SpecBuildInterface(ObjectWrapper):
    command = ForwardQueryToPackage(
        'command',
        default_handler=_command_default_handler
    )

    headers = ForwardQueryToPackage(
        'headers',
        default_handler=_headers_default_handler
    )

    libs = ForwardQueryToPackage(
        'libs',
        default_handler=_libs_default_handler
    )

    def __init__(self, spec, name, query_parameters):
        super(SpecBuildInterface, self).__init__(spec)

        # Represents a query state in a BuildInterface object
        QueryState = collections.namedtuple(
            'QueryState', ['name', 'extra_parameters', 'isvirtual']
        )

        is_virtual = Spec.is_virtual(name)
        self.last_query = QueryState(
            name=name,
            extra_parameters=query_parameters,
            isvirtual=is_virtual
        )


class DependencyConstraints(object):
    def __init__(self, spec=None):
        context = {}
        if spec:
            for dep in spec.visible_dependencies():
                context[dep.name] = dep
        self.contexts = [context]

    def copy(self):
        copy = DependencyConstraints()
        copy.contexts = list(self.contexts)
        return copy

    def update(self, spec):
        for context in self.contexts:
            if spec.name in context:
                assert(spec is context[spec.name])
        for context in self.contexts:
            if spec.name not in context:
                context[spec.name] = spec

    def update_transitive(self, spec):
        for x in spec.traverse(deptype=('link', 'run', 'include')):
            self.update(x)

    def get(self, name):
        hits = list(c for c in self.contexts if name in c)
        if hits:
            return hits[0][name]

    def append(self, other):
        self.contexts.extend(other.contexts)

    def root_deps(self):
        return list(self.contexts[0].values())

    def replace(self, spec_name, replacement):
        self.contexts[0][replacement.name] = replacement
        self.contexts[0][spec_name] = replacement


@key_ordering
class Spec(object):

    @staticmethod
    def from_literal(spec_dict, normal=True):
        """Builds a Spec from a dictionary containing the spec literal.

        The dictionary must have a single top level key, representing the root,
        and as many secondary level keys as needed in the spec.

        The keys can be either a string or a Spec or a tuple containing the
        Spec and the dependency types.

        Args:
            spec_dict (dict): the dictionary containing the spec literal
            normal (bool): if True the same key appearing at different levels
                of the ``spec_dict`` will map to the same object in memory.

        Examples:
            A simple spec ``foo`` with no dependencies:

            .. code-block:: python

                {'foo': None}

            A spec ``foo`` with a ``(build, link)`` dependency ``bar``:

            .. code-block:: python

                {'foo':
                    {'bar:build,link': None}}

            A spec with a diamond dependency and various build types:

            .. code-block:: python

                {'dt-diamond': {
                    'dt-diamond-left:build,link': {
                        'dt-diamond-bottom:build': None
                    },
                    'dt-diamond-right:build,link': {
                        'dt-diamond-bottom:build,link,run': None
                    }
                }}

            The same spec with a double copy of ``dt-diamond-bottom`` and
            no diamond structure:

            .. code-block:: python

                {'dt-diamond': {
                    'dt-diamond-left:build,link': {
                        'dt-diamond-bottom:build': None
                    },
                    'dt-diamond-right:build,link': {
                        'dt-diamond-bottom:build,link,run': None
                    }
                }, normal=False}

            Constructing a spec using a Spec object as key:

            .. code-block:: python

                mpich = Spec('mpich')
                libelf = Spec('libelf@1.8.11')
                expected_normalized = Spec.from_literal({
                    'mpileaks': {
                        'callpath': {
                            'dyninst': {
                                'libdwarf': {libelf: None},
                                libelf: None
                            },
                            mpich: None
                        },
                        mpich: None
                    },
                })

        """

        # Maps a literal to a Spec, to be sure we are reusing the same object
        spec_cache = LazySpecCache()

        def spec_builder(d):
            # The invariant is that the top level dictionary must have
            # only one key
            assert len(d) == 1

            # Construct the top-level spec
            spec_like, dep_like = next(iter(d.items()))

            # If the requirements was for unique nodes (default)
            # then re-use keys from the local cache. Otherwise build
            # a new node every time.
            if not isinstance(spec_like, Spec):
                spec = spec_cache[spec_like] if normal else Spec(spec_like)
            else:
                spec = spec_like

            if dep_like is None:
                return spec

            def name_and_dependency_types(s):
                """Given a key in the dictionary containing the literal,
                extracts the name of the spec and its dependency types.

                Args:
                    s (str): key in the dictionary containing the literal

                """
                t = s.split(':')

                if len(t) > 2:
                    msg = 'more than one ":" separator in key "{0}"'
                    raise KeyError(msg.format(s))

                n = t[0]
                if len(t) == 2:
                    dtypes = tuple(dt.strip() for dt in t[1].split(','))
                else:
                    dtypes = ()

                return n, dtypes

            def spec_and_dependency_types(s):
                """Given a non-string key in the literal, extracts the spec
                and its dependency types.

                Args:
                    s (spec or tuple): either a Spec object or a tuple
                        composed of a Spec object and a string with the
                        dependency types

                """
                if isinstance(s, Spec):
                    return s, ()

                spec_obj, dtypes = s
                return spec_obj, tuple(dt.strip() for dt in dtypes.split(','))

            # Recurse on dependencies
            for s, s_dependencies in dep_like.items():

                if isinstance(s, string_types):
                    dag_node, dependency_types = name_and_dependency_types(s)
                else:
                    dag_node, dependency_types = spec_and_dependency_types(s)

                dependency_spec = spec_builder({dag_node: s_dependencies})
                spec._add_dependency(dependency_spec, dependency_types)

            return spec

        return spec_builder(spec_dict)

    def __init__(self, spec_like, **kwargs):
        # Copy if spec_like is a Spec.
        if isinstance(spec_like, Spec):
            self._dup(spec_like)
            return

        # Parse if the spec_like is a string.
        if not isinstance(spec_like, string_types):
            raise TypeError("Can't make spec out of %s" % type(spec_like))

        # parse string types *into* this spec
        spec_list = SpecParser(self).parse(spec_like)
        if len(spec_list) > 1:
            raise ValueError("More than one spec in string: " + spec_like)
        if len(spec_list) < 1:
            raise ValueError("String contains no specs: " + spec_like)

        # Specs are by default not assumed to be normal, but in some
        # cases we've read them from a file want to assume normal.
        # This allows us to manipulate specs that Spack doesn't have
        # package.py files for.
        self._normal = kwargs.get('normal', False)
        self._concrete = kwargs.get('concrete', False)

        # Allow a spec to be constructed with an external path.
        self.external_path = kwargs.get('external_path', None)
        self.external_module = kwargs.get('external_module', None)

    @property
    def external(self):
        return bool(self.external_path) or bool(self.external_module)

    def get_dependency(self, name):
        dep = self._dependencies.get(name)
        if dep is not None:
            return dep
        raise InvalidDependencyError(
            self.name + " does not depend on " + comma_or(name))

    def _find_deps(self, where, deptype):
        deptype = canonical_deptype(deptype)

        return [dep for dep in where.values()
                if deptype and (not dep.deptypes or
                                any(d in deptype for d in dep.deptypes))]

    def dependencies(self, deptype='all'):
        return [d.spec
                for d in self._find_deps(self._dependencies, deptype)]

    def dependents(self, deptype='all'):
        return [d.parent
                for d in self._find_deps(self._dependents, deptype)]

    def dependencies_dict(self, deptype='all'):
        return dict((d.spec.name, d)
                    for d in self._find_deps(self._dependencies, deptype))

    def dependents_dict(self, deptype='all'):
        return dict((d.parent.name, d)
                    for d in self._find_deps(self._dependents, deptype))

    #
    # Private routines here are called by the parser when building a spec.
    #
    def _add_version(self, version):
        """Called by the parser to add an allowable version."""
        self.versions.add(version)

    def _add_flag(self, name, value):
        """Called by the parser to add a known flag.
        Known flags currently include "arch"
        """
        valid_flags = FlagMap.valid_compiler_flags()
        if name == 'arch' or name == 'architecture':
            parts = tuple(value.split('-'))
            plat, os, tgt = parts if len(parts) == 3 else (None, None, value)
            self._set_architecture(platform=plat, platform_os=os, target=tgt)
        elif name == 'platform':
            self._set_architecture(platform=value)
        elif name == 'os' or name == 'operating_system':
            self._set_architecture(platform_os=value)
        elif name == 'target':
            self._set_architecture(target=value)
        elif name in valid_flags:
            assert(self.compiler_flags is not None)
            self.compiler_flags[name] = value.split()
        else:
            # FIXME:
            # All other flags represent variants. 'foo=true' and 'foo=false'
            # map to '+foo' and '~foo' respectively. As such they need a
            # BoolValuedVariant instance.
            if str(value).upper() == 'TRUE' or str(value).upper() == 'FALSE':
                self.variants[name] = BoolValuedVariant(name, value)
            else:
                self.variants[name] = AbstractVariant(name, value)

    def _set_architecture(self, **kwargs):
        """Called by the parser to set the architecture."""
        arch_attrs = ['platform', 'platform_os', 'target']
        if self.architecture and self.architecture.concrete:
            raise DuplicateArchitectureError(
                "Spec for '%s' cannot have two architectures." % self.name)

        if not self.architecture:
            new_vals = tuple(kwargs.get(arg, None) for arg in arch_attrs)
            self.architecture = ArchSpec(*new_vals)
        else:
            new_attrvals = [(a, v) for a, v in iteritems(kwargs)
                            if a in arch_attrs]
            for new_attr, new_value in new_attrvals:
                if getattr(self.architecture, new_attr):
                    raise DuplicateArchitectureError(
                        "Spec for '%s' cannot have two '%s' specified "
                        "for its architecture" % (self.name, new_attr))
                else:
                    setattr(self.architecture, new_attr, new_value)

    def _set_compiler(self, compiler):
        """Called by the parser to set the compiler."""
        if self.compiler:
            raise DuplicateCompilerSpecError(
                "Spec for '%s' cannot have two compilers." % self.name)
        self.compiler = compiler

    def _add_dependency(self, spec, deptypes):
        """Called by the parser to add another spec as a dependency."""
        if spec.name in self._dependencies:
            raise DuplicateDependencyError(
                "Cannot depend on '%s' twice" % spec)

        # create an edge and add to parent and child
        dspec = DependencySpec(self, spec, deptypes)
        self._dependencies[spec.name] = dspec
        spec._dependents[self.name] = dspec

    #
    # Public interface
    #
    @property
    def fullname(self):
        return (
            ('%s.%s' % (self.namespace, self.name)) if self.namespace else
            (self.name if self.name else ''))

    @property
    def root(self):
        """Follow dependent links and find the root of this spec's DAG.

        Spack specs have a single root (the package being installed).
        """
        if not self._dependents:
            return self

        return next(iter(self._dependents.values())).parent.root

    @property
    def package(self):
        return spack.repo.get(self)

    @property
    def package_class(self):
        """Internal package call gets only the class object for a package.
           Use this to just get package metadata.
        """
        return spack.repo.get_pkg_class(self.fullname)

    @property
    def virtual(self):
        """Right now, a spec is virtual if no package exists with its name.

           TODO: revisit this -- might need to use a separate namespace and
           be more explicit about this.
           Possible idea: just use conventin and make virtual deps all
           caps, e.g., MPI vs mpi.
        """
        return Spec.is_virtual(self.name)

    @staticmethod
    def is_virtual(name):
        """Test if a name is virtual without requiring a Spec."""
        return (name is not None) and (not spack.repo.exists(name))

    @property
    def concrete(self):
        """A spec is concrete if it describes a single build of a package.

        More formally, a spec is concrete if concretize() has been called
        on it and it has been marked `_concrete`.

        Concrete specs either can be or have been built. All constraints
        have been resolved, optional dependencies have been added or
        removed, a compiler has been chosen, and all variants have
        values.
        """
        return self._concrete

    def traverse(self, **kwargs):
        direction = kwargs.get('direction', 'children')
        depth = kwargs.get('depth', False)

        get_spec = lambda s: s.spec
        if direction == 'parents':
            get_spec = lambda s: s.parent

        if depth:
            for d, dspec in self.traverse_edges(**kwargs):
                yield d, get_spec(dspec)
        else:
            for dspec in self.traverse_edges(**kwargs):
                yield get_spec(dspec)

    def traverse_edges(self, visited=None, d=0, deptype='all',
                       dep_spec=None, **kwargs):
        """Generic traversal of the DAG represented by this spec.
           This will yield each node in the spec.  Options:

           order    [=pre|post]
               Order to traverse spec nodes. Defaults to preorder traversal.
               Options are:

               'pre':  Pre-order traversal; each node is yielded before its
                       children in the dependency DAG.
               'post': Post-order  traversal; each node is yielded after its
                       children in the dependency DAG.

           cover    [=nodes|edges|paths]
               Determines how extensively to cover the dag.  Possible values:

               'nodes': Visit each node in the dag only once.  Every node
                        yielded by this function will be unique.
               'edges': If a node has been visited once but is reached along a
                        new path from the root, yield it but do not descend
                        into it.  This traverses each 'edge' in the DAG once.
               'paths': Explore every unique path reachable from the root.
                        This descends into visited subtrees and will yield
                        nodes twice if they're reachable by multiple paths.

           depth    [=False]
               Defaults to False.  When True, yields not just nodes in the
               spec, but also their depth from the root in a (depth, node)
               tuple.

           key   [=id]
               Allow a custom key function to track the identity of nodes
               in the traversal.

           root     [=True]
               If False, this won't yield the root node, just its descendents.

           direction [=children|parents]
               If 'children', does a traversal of this spec's children.  If
               'parents', traverses upwards in the DAG towards the root.

        """
        # get initial values for kwargs
        depth = kwargs.get('depth', False)
        key_fun = kwargs.get('key', id)
        if isinstance(key_fun, string_types):
            key_fun = attrgetter(key_fun)
        yield_root = kwargs.get('root', True)
        cover = kwargs.get('cover', 'nodes')
        direction = kwargs.get('direction', 'children')
        order = kwargs.get('order', 'pre')
        deptype = canonical_deptype(deptype)

        # Make sure kwargs have legal values; raise ValueError if not.
        def validate(name, val, allowed_values):
            if val not in allowed_values:
                raise ValueError("Invalid value for %s: %s.  Choices are %s"
                                 % (name, val, ",".join(allowed_values)))
        validate('cover',     cover,     ('nodes', 'edges', 'paths'))
        validate('direction', direction, ('children', 'parents'))
        validate('order',     order,     ('pre', 'post'))

        if visited is None:
            visited = set()
        key = key_fun(self)

        # Node traversal does not yield visited nodes.
        if key in visited and cover == 'nodes':
            return

        def return_val(dspec):
            if not dspec:
                # make a fake dspec for the root.
                if direction == 'parents':
                    dspec = DependencySpec(self, None, ())
                else:
                    dspec = DependencySpec(None, self, ())
            return (d, dspec) if depth else dspec

        yield_me = yield_root or d > 0

        # Preorder traversal yields before successors
        if yield_me and order == 'pre':
            yield return_val(dep_spec)

        # Edge traversal yields but skips children of visited nodes
        if not (key in visited and cover == 'edges'):
            visited.add(key)

            # This code determines direction and yields the children/parents
            if direction == 'children':
                where = self._dependencies
                succ = lambda dspec: dspec.spec
            elif direction == 'parents':
                where = self._dependents
                succ = lambda dspec: dspec.parent
            else:
                raise ValueError('Invalid traversal direction: %s' % direction)

            for name, dspec in sorted(where.items()):
                dt = dspec.deptypes
                if dt and not any(d in deptype for d in dt):
                    continue

                for child in succ(dspec).traverse_edges(
                        visited, d + 1, deptype, dspec, **kwargs):
                    yield child

        # Postorder traversal yields after successors
        if yield_me and order == 'post':
            yield return_val(dep_spec)

    @property
    def short_spec(self):
        """Returns a version of the spec with the dependencies hashed
           instead of completely enumerated."""
        return self.format('$_$@$%@$+$=$/')

    @property
    def cshort_spec(self):
        """Returns an auto-colorized version of ``self.short_spec``."""
        return self.cformat('$_$@$%@$+$=$/')

    @property
    def prefix(self):
        return Prefix(spack.store.layout.path_for_spec(self))

    def dag_hash(self, length=None):
        """Return a hash of the entire spec DAG, including connectivity."""
        if self._hash:
            return self._hash[:length]
        else:
            yaml_text = syaml.dump(
                self.to_node_dict(), default_flow_style=True, width=maxint)
            sha = hashlib.sha1(yaml_text.encode('utf-8'))

            b32_hash = base64.b32encode(sha.digest()).lower()
            if sys.version_info[0] >= 3:
                b32_hash = b32_hash.decode('utf-8')

            if self.concrete:
                self._hash = b32_hash
            return b32_hash[:length]

    def dag_hash_bit_prefix(self, bits):
        """Get the first <bits> bits of the DAG hash as an integer type."""
        return base32_prefix_bits(self.dag_hash(), bits)

    def to_node_dict(self):
        d = syaml_dict()

        if self.versions:
            d.update(self.versions.to_dict())

        if self.architecture:
            d.update(self.architecture.to_dict())

        if self.compiler:
            d.update(self.compiler.to_dict())

        if self.namespace:
            d['namespace'] = self.namespace

        params = syaml_dict(
            sorted(
                v.yaml_entry() for _, v in self.variants.items()
            )
        )
        params.update(sorted(self.compiler_flags.items()))
        if params:
            d['parameters'] = params

        if self.external:
            d['external'] = {
                'path': self.external_path,
                'module': bool(self.external_module)
            }

        # TODO: restore build dependencies here once we have less picky
        # TODO: concretization.
        deps = self.dependencies_dict(deptype=('link', 'run'))
        if deps:
            d['dependencies'] = syaml_dict([
                (name,
                 syaml_dict([
                     ('hash', dspec.spec.dag_hash()),
                     ('type', sorted(str(s) for s in dspec.deptypes))])
                 ) for name, dspec in sorted(deps.items())
            ])

        return syaml_dict([(self.name, d)])

    def to_dict(self):
        node_list = []
        for s in self.traverse(order='pre', deptype=('link', 'run')):
            node = s.to_node_dict()
            node[s.name]['hash'] = s.dag_hash()
            node_list.append(node)

        return syaml_dict([('spec', node_list)])

    def to_yaml(self, stream=None):
        return syaml.dump(
            self.to_dict(), stream=stream, default_flow_style=False)

    def to_json(self, stream=None):
        return sjson.dump(self.to_dict(), stream)

    @staticmethod
    def from_node_dict(node):
        name = next(iter(node))
        node = node[name]

        spec = Spec(name)
        spec.namespace = node.get('namespace', None)
        spec._hash = node.get('hash', None)

        if 'version' in node or 'versions' in node:
            spec.versions = VersionList.from_dict(node)

        if 'arch' in node:
            spec.architecture = ArchSpec.from_dict(node)

        if 'compiler' in node:
            spec.compiler = CompilerSpec.from_dict(node)
        else:
            spec.compiler = None

        if 'parameters' in node:
            for name, value in node['parameters'].items():
                if name in _valid_compiler_flags:
                    spec.compiler_flags[name] = value
                else:
                    spec.variants[name] = MultiValuedVariant.from_node_dict(
                        name, value)
        elif 'variants' in node:
            for name, value in node['variants'].items():
                spec.variants[name] = MultiValuedVariant.from_node_dict(
                    name, value
                )
            for name in FlagMap.valid_compiler_flags():
                spec.compiler_flags[name] = []

        if 'external' in node:
            spec.external_path = None
            spec.external_module = None
            # This conditional is needed because sometimes this function is
            # called with a node already constructed that contains a 'versions'
            # and 'external' field. Related to virtual packages provider
            # indexes.
            if node['external']:
                spec.external_path = node['external']['path']
                spec.external_module = node['external']['module']
                if spec.external_module is False:
                    spec.external_module = None
        else:
            spec.external_path = None
            spec.external_module = None

        # Don't read dependencies here; from_node_dict() is used by
        # from_yaml() to read the root *and* each dependency spec.

        return spec

    @staticmethod
    def read_yaml_dep_specs(dependency_dict):
        """Read the DependencySpec portion of a YAML-formatted Spec.

        This needs to be backward-compatible with older spack spec
        formats so that reindex will work on old specs/databases.
        """
        for dep_name, elt in dependency_dict.items():
            if isinstance(elt, string_types):
                # original format, elt is just the dependency hash.
                dag_hash, deptypes = elt, ['build', 'link']
            elif isinstance(elt, tuple):
                # original deptypes format: (used tuples, not future-proof)
                dag_hash, deptypes = elt
            elif isinstance(elt, dict):
                # new format: elements of dependency spec are keyed.
                dag_hash, deptypes = elt['hash'], elt['type']
            else:
                raise SpecError("Couldn't parse dependency types in spec.")

            yield dep_name, dag_hash, list(deptypes)

    @staticmethod
    def from_dict(data):
        """Construct a spec from YAML.

        Parameters:
        data -- a nested dict/list data structure read from YAML or JSON.
        """
        nodes = data['spec']

        # Read nodes out of list.  Root spec is the first element;
        # dependencies are the following elements.
        dep_list = [Spec.from_node_dict(node) for node in nodes]
        if not dep_list:
            raise SpecError("YAML spec contains no nodes.")
        deps = dict((spec.name, spec) for spec in dep_list)
        spec = dep_list[0]

        for node in nodes:
            # get dependency dict from the node.
            name = next(iter(node))

            if 'dependencies' not in node[name]:
                continue

            yaml_deps = node[name]['dependencies']
            for dname, dhash, dtypes in Spec.read_yaml_dep_specs(yaml_deps):
                # Fill in dependencies by looking them up by name in deps dict
                deps[name]._dependencies[dname] = DependencySpec(
                    deps[name], deps[dname], dtypes)

        return spec

    @staticmethod
    def from_yaml(stream):
        """Construct a spec from YAML.

        Parameters:
        stream -- string or file object to read from.
        """
        try:
            data = syaml.load(stream)
            return Spec.from_dict(data)
        except MarkedYAMLError as e:
            raise syaml.SpackYAMLError("error parsing YAML spec:", str(e))

    @staticmethod
    def from_json(stream):
        """Construct a spec from JSON.

        Parameters:
        stream -- string or file object to read from.
        """
        try:
            data = sjson.load(stream)
            return Spec.from_dict(data)
        except Exception as e:
            raise sjson.SpackJSONError("error parsing JSON spec:", str(e))

    def _concretize_helper(self, visited=None):
        """Recursive helper function for concretize().
           This concretizes everything bottom-up.  As things are
           concretized, they're added to the presets, and ancestors
           will prefer the settings of their children.
        """
        if visited is None:
            visited = set()

        if self in visited:
            return False

        visited.add(self)

        if self.concrete:
            return False

        changed = False

        # Concretize deps first -- this is a bottom-up process.
        for name in sorted(self._dependencies.keys()):
            changed |= self._dependencies[
                name].spec._concretize_helper(visited)

        # Concretize virtual dependencies last.  Because they're added
        # to presets below, their constraints will all be merged, but we'll
        # still need to select a concrete package later.
        if not self.virtual:
            updated = (
                spack.concretizer.concretize_architecture(self),
                spack.concretizer.concretize_compiler(self),
                spack.concretizer.concretize_compiler_flags(
                    self),  # has to be concretized after compiler
                spack.concretizer.concretize_version(self),
                spack.concretizer.concretize_variants(self))
            changed |= any(updated)

        return changed

    def _replace_with(self, concrete):
        """Replace this virtual spec with a concrete spec."""
        assert(self.virtual)
        for name, dep_spec in self._dependents.items():
            dependent = dep_spec.parent
            deptypes = dep_spec.deptypes

            # remove self from all dependents, unless it is already removed
            if self.name in dependent._dependencies:
                del dependent._dependencies[self.name]

            # add the replacement, unless it is already a dep of dependent.
            if concrete.name not in dependent._dependencies:
                dependent._add_dependency(concrete, deptypes)

    def _expand_virtual_packages(self, dep_constraints):
        """Find virtual packages in this spec, replace them with providers,
           and normalize again to include the provider's (potentially virtual)
           dependencies.  Repeat until there are no virtual deps.

           Precondition: spec is normalized.

           .. todo::

              If a provider depends on something that conflicts with
              other dependencies in the spec being expanded, this can
              produce a conflicting spec.  For example, if mpich depends
              on hwloc@:1.3 but something in the spec needs hwloc1.4:,
              then we should choose an MPI other than mpich.  Cases like
              this are infrequent, but should implement this before it is
              a problem.
        """
        # Make an index of stuff this spec already provides
        self_index = ProviderIndex(self.traverse(), restrict=True)
        changed = False
        done = False

        while not done:
            done = True
            for spec in list(self.traverse()):
                replacement = None
                if spec.external:
                    continue
                if spec.virtual:
                    replacement = self._find_provider(spec, self_index)
                    if replacement:
                        # TODO: may break if in-place on self but
                        # shouldn't happen if root is traversed first.
                        spec._replace_with(replacement)
                        done = False
                        break

                if not replacement:
                    # Get a list of possible replacements in order of
                    # preference.
                    candidates = spack.concretizer.choose_virtual_or_external(
                        spec)

                    # Try the replacements in order, skipping any that cause
                    # satisfiability problems.
                    for replacement in candidates:
                        if replacement is spec:
                            break

                        # Replace spec with the candidate and normalize
                        copy = self.copy()
                        copy[spec.name]._dup(replacement, deps=False)

                        dep_constraints_copy = DependencyConstraints(copy)

                        try:
                            # If there are duplicate providers or duplicate
                            # provider deps, consolidate them and merge
                            # constraints.
                            copy._normalize(dep_constraints_copy, force=True)
                            break
                        except SpecError:
                            # On error, we'll try the next replacement.
                            continue

                # If replacement is external then trim the dependencies
                if replacement.external:
                    if (spec._dependencies):
                        changed = True
                        spec._dependencies = DependencyMap()
                    replacement._dependencies = DependencyMap()
                    replacement.architecture = self.architecture

                # TODO: could this and the stuff in _dup be cleaned up?
                def feq(cfield, sfield):
                    return (not cfield) or (cfield == sfield)

                if replacement is spec or (
                        feq(replacement.name, spec.name) and
                        feq(replacement.versions, spec.versions) and
                        feq(replacement.compiler, spec.compiler) and
                        feq(replacement.architecture, spec.architecture) and
                        feq(replacement._dependencies, spec._dependencies) and
                        feq(replacement.variants, spec.variants) and
                        feq(replacement.external_path,
                            spec.external_path) and
                        feq(replacement.external_module,
                            spec.external_module)):
                    continue
                # Refine this spec to the candidate. This uses
                # replace_with AND dup so that it can work in
                # place. TODO: make this more efficient.
                if spec.virtual:
                    spec._replace_with(replacement)
                    dep_constraints.replace(spec.name, replacement)
                    changed = True

                if (spec == self) or (not spec.virtual):
                    changed |= spec._dup(
                        replacement, deps=False, cleardeps=False)
                    self_index.update(spec)
                    spec._dependencies.owner = spec
                else:
                    self_index.update(replacement)
                    replacement._dependencies.owner = replacement

                done = False
                break

        return changed

    def concretize(self):
        """A spec is concrete if it describes one build of a package uniquely.
        This will ensure that this spec is concrete.

        If this spec could describe more than one version, variant, or build
        of a package, this will add constraints to make it concrete.

        Some rigorous validation and checks are also performed on the spec.
        Concretizing ensures that it is self-consistent and that it's
        consistent with requirements of its pacakges. See flatten() and
        normalize() for more details on this.

        It also ensures that:

        .. code-block:: python

            for x in self.traverse():
                assert x.package.spec == x

        which may not be true *during* the concretization step.
        """
        if not self.name:
            raise SpecError("Attempting to concretize anonymous spec")

        if self._concrete:
            return

        changed = True
        force = False

        dep_constraints = DependencyConstraints(self)
        user_specified_deps = set(
            x.copy(deps=False) for x in self.traverse(root=False))
        self._dependencies.clear()
        while changed:
            changes = (self._normalize(dep_constraints, force),
                       self._expand_virtual_packages(dep_constraints),
                       self._concretize_helper())
            changed = any(changes)
            force = True

<<<<<<< HEAD
        remaining_user_specified = unsatisfied(user_specified_deps, self)

        changed = True
        while changed:
            # In this second concretization phase, _expand_virtual_packages
            # will only be doing replacement of externals (since build-only
            # dependencies are disallowed from depending on virtuals)
            changes = (
                self._normalize(
                    dep_constraints, force, all_deps=True,
                    user_build_constraints=remaining_user_specified),
                self._expand_virtual_packages(dep_constraints),
                self._concretize_helper())
            changed = any(changes)

        for s in self.traverse(deptype_query=all):
=======
        for s in self.traverse():
>>>>>>> aa1808c9
            # After concretizing, assign namespaces to anything left.
            # Note that this doesn't count as a "change".  The repository
            # configuration is constant throughout a spack run, and
            # normalize and concretize evaluate Packages using Repo.get(),
            # which respects precedence.  So, a namespace assignment isn't
            # changing how a package name would have been interpreted and
            # we can do it as late as possible to allow as much
            # compatibility across repositories as possible.
            if s.namespace is None:
                s.namespace = spack.repo.repo_for_pkg(s.name).namespace

            if s.concrete:
                continue

            # Add any patches from the package to the spec.
            patches = []
            for cond, patch_list in s.package_class.patches.items():
                if s.satisfies(cond):
                    for patch in patch_list:
                        patches.append(patch.sha256)
            if patches:
                mvar = s.variants.setdefault(
                    'patches', MultiValuedVariant('patches', ())
                )
                mvar.value = patches
                # FIXME: Monkey patches mvar to store patches order
                mvar._patches_in_order_of_appearance = patches

        # Apply patches required on dependencies by depends_on(..., patch=...)
        for dspec in self.traverse_edges(deptype=all,
                                         cover='edges', root=False):
            pkg_deps = dspec.parent.package_class.dependencies
            if dspec.spec.name not in pkg_deps:
                continue

            if dspec.spec.concrete:
                continue

            patches = []
            for cond, dependency in pkg_deps[dspec.spec.name].items():
                if dspec.parent.satisfies(cond):
                    for pcond, patch_list in dependency.patches.items():
                        if dspec.spec.satisfies(pcond):
                            for patch in patch_list:
                                patches.append(patch.sha256)
            if patches:
                mvar = dspec.spec.variants.setdefault(
                    'patches', MultiValuedVariant('patches', ())
                )
                mvar.value = mvar.value + tuple(patches)
                # FIXME: Monkey patches mvar to store patches order
                p = getattr(mvar, '_patches_in_order_of_appearance', [])
                mvar._patches_in_order_of_appearance = dedupe(p + patches)

        for s in self.traverse():
            if s.external_module:
                compiler = spack.compilers.compiler_for_spec(
                    s.compiler, s.architecture)
                for mod in compiler.modules:
                    load_module(mod)

                s.external_path = get_path_from_module(s.external_module)

        # Mark everything in the spec as concrete, as well.
        self._mark_concrete()

        assert_user_deps_are_satisfied(user_specified_deps, self)

        # Now that the spec is concrete we should check if
        # there are declared conflicts
        matches = []
        for x in self.traverse():
            for conflict_spec, when_list in x.package.conflicts.items():
                if x.satisfies(conflict_spec):
                    for when_spec, msg in when_list:
                        if x.satisfies(when_spec):
                            matches.append((x, conflict_spec, when_spec, msg))
        if matches:
            raise ConflictsInSpecError(self, matches)

        # At this point the spec-package mutual references should
        # be self-consistent
        for x in self.traverse():
            x.package.spec = x

    def _mark_concrete(self, value=True):
        """Mark this spec and its dependencies as concrete.

        Only for internal use -- client code should use "concretize"
        unless there is a need to force a spec to be concrete.
        """
        for s in self.traverse():
            if (not value) and s.concrete and s.package.installed:
                continue
            s._normal = value
            s._concrete = value

    def concretized(self):
        """This is a non-destructive version of concretize().  First clones,
           then returns a concrete version of this package without modifying
           this package. """
        clone = self.copy()
        clone.concretize()
        return clone

<<<<<<< HEAD
=======
    def flat_dependencies(self, **kwargs):
        """Return a DependencyMap containing all of this spec's
           dependencies with their constraints merged.

           If copy is True, returns merged copies of its dependencies
           without modifying the spec it's called on.

           If copy is False, clears this spec's dependencies and
           returns them.
        """
        copy = kwargs.get('copy', True)

        flat_deps = {}
        try:
            deptree = self.traverse(root=False)
            for spec in deptree:

                if spec.name not in flat_deps:
                    if copy:
                        spec = spec.copy(deps=False)
                    flat_deps[spec.name] = spec
                else:
                    flat_deps[spec.name].constrain(spec)

            if not copy:
                for spec in flat_deps.values():
                    spec._dependencies.clear()
                    spec._dependents.clear()
                self._dependencies.clear()

            return flat_deps

        except UnsatisfiableSpecError as e:
            # Here, the DAG contains two instances of the same package
            # with inconsistent constraints.  Users cannot produce
            # inconsistent specs like this on the command line: the
            # parser doesn't allow it. Spack must be broken!
            raise InconsistentSpecError("Invalid Spec DAG: %s" % e.message)

>>>>>>> aa1808c9
    def index(self, deptype='all'):
        """Return DependencyMap that points to all the dependencies in this
           spec."""
        dm = DependencyMap()
        for spec in self.traverse(deptype=deptype):
            dm[spec.name] = spec
        return dm

    def _evaluate_dependency_conditions(self, name):
        """Evaluate all the conditions on a dependency with this name.

        Args:
            name (str): name of dependency to evaluate conditions on.

        Returns:
            (Dependency): new Dependency object combining all constraints.

        If the package depends on <name> in the current spec
        configuration, return the constrained dependency and
        corresponding dependency types.

        If no conditions are True (and we don't depend on it), return
        ``(None, None)``.
        """
        pkg = spack.repo.get(self.fullname)
        conditions = pkg.dependencies[name]

        substitute_abstract_variants(self)
        # evaluate when specs to figure out constraints on the dependency.
        dep = None
        for when_spec, dependency in conditions.items():
            if self.satisfies(when_spec, strict=True):
                if dep is None:
                    dep = Dependency(self.name, Spec(name), type=())
                try:
                    dep.merge(dependency)
                except UnsatisfiableSpecError as e:
                    e.message = ("Conflicting conditional dependencies on"
                                 "package %s for spec %s" % (self.name, self))
                    raise e

        return dep

    def _find_provider(self, vdep, provider_index):
        """Find provider for a virtual spec in the provider index.
           Raise an exception if there is a conflicting virtual
           dependency already in this spec.
        """
        assert(vdep.virtual)

        # note that this defensively copies.
        providers = provider_index.providers_for(vdep)

        # If there is a provider for the vpkg, then use that instead of
        # the virtual package.
        if providers:
            # Remove duplicate providers that can concretize to the same
            # result.
            for provider in providers:
                for spec in providers:
                    if spec is not provider and provider.satisfies(spec):
                        providers.remove(spec)
            # Can't have multiple providers for the same thing in one spec.
            if len(providers) > 1:
                raise MultipleProviderError(vdep, providers)
            return providers[0]
        else:
            # The user might have required something insufficient for
            # pkg_dep -- so we'll get a conflict.  e.g., user asked for
            # mpi@:1.1 but some package required mpi@2.1:.
            required = provider_index.providers_for(vdep.name)
            if len(required) > 1:
                raise MultipleProviderError(vdep, required)
            elif required:
                raise UnsatisfiableProviderSpecError(required[0], vdep)

    def _merge_dependency(self, dependency, dep_constraints, visited,
                          provider_index, all_deps, in_build,
                          user_build_constraints):
        """Merge dependency information from a Package into this Spec.

        Args:
            dependency (Dependency): dependency metadata from a package;
                this is typically the result of merging *all* matching
                dependency constraints from the package.
            visited (set): set of dependency nodes already visited by
                ``normalize()``.
            spec_deps (dict): ``dict`` of all dependencies from the spec
                being normalized.
            provider_index (dict): ``provider_index`` of virtual dep
                providers in the ``Spec`` as normalized so far.

        NOTE: Caller should assume that this routine owns the
        ``dependency`` parameter, i.e., it needs to be a copy of any
        internal structures.

        This is the core of ``normalize()``.  There are some basic steps:

          * If dep is virtual, evaluate whether it corresponds to an
            existing concrete dependency, and merge if so.

          * If it's real and it provides some virtual dep, see if it provides
            what some virtual dependency wants and merge if so.

          * Finally, if none of the above, merge dependency and its
            constraints into this spec.

        This method returns True if the spec was changed, False otherwise.

        """
        changed = False
        dep = dependency.spec

        # If it's a virtual dependency, try to find an existing
        # provider in the spec, and merge that.
        if dep.virtual:
            if in_build:
                parents = list(
                    x.name for x in self.traverse(direction='parents'))
                raise VirtualBuildDependencyError(
                    "The dependency chain contains a build-only dependency" +
                    " and {0} is virtual: {1}".format(
                        dep.name, ' '.join(parents)))
            provider = self._find_provider(dep, provider_index)
            if provider:
                dep = provider
        else:
<<<<<<< HEAD
=======
            index = ProviderIndex([dep], restrict=True)
            items = list(spec_deps.items())
            for name, vspec in items:
                if not vspec.virtual:
                    continue

                if index.providers_for(vspec):
                    vspec._replace_with(dep)
                    del spec_deps[vspec.name]
                    changed = True
                else:
                    required = index.providers_for(vspec.name)
                    if required:
                        raise UnsatisfiableProviderSpecError(required[0], dep)
>>>>>>> aa1808c9
            provider_index.update(dep)

        pre_existing = dep_constraints.get(dep.name)

        # If the spec isn't already in the set of dependencies, add it.
        # Note: dep is always owned by this method. If it's from the
        # caller, it's a copy from _evaluate_dependency_conditions. If it
        # comes from a vdep, it's a defensive copy from _find_provider.
        if pre_existing:
            # merge package/vdep information into spec
            try:
                changed |= pre_existing.constrain(dep)
                dep_constraints.update(pre_existing)
                resolved = pre_existing
            except UnsatisfiableSpecError as e:
                fmt = 'An unsatisfiable {0}'.format(e.constraint_type)
                fmt += ' constraint has been detected for spec:'
                fmt += '\n\n{0}\n\n'.format(pre_existing.tree(indent=4))
                fmt += 'while trying to concretize the partial spec:'
                fmt += '\n\n{0}\n\n'.format(self.tree(indent=4))
                fmt += '{0} requires {1} {2} {3}, but spec asked for {4}'

                e.message = fmt.format(
                    self.name,
                    dep.name,
                    e.constraint_type,
                    e.required,
                    e.provided)

                raise
        else:
            if self.concrete:
                return False
            dep_constraints.update(dep)
            resolved = dep
            changed = True

        # Add merged spec to my deps and recurse
        if resolved.name not in self._dependencies:
            self._add_dependency(resolved, dependency.type)
        elif self._dependencies[resolved.name].spec != resolved:
            child = self._dependencies[resolved.name].spec
            err_msg = ("{0} has {1} as a dependency but dep constraints" +
                       " contain a reference to a different {2}")
            err_msg.format(self.name, child.format(), resolved.format())
            raise ValueError(err_msg)

        changed |= resolved._normalize_helper(
            dep_constraints, visited, provider_index, all_deps, in_build,
            user_build_constraints)
        return changed

    def _normalize_helper(self, dep_constraints, visited, provider_index,
                          all_deps, in_build=False,
                          user_build_constraints=None):
        """Recursive helper function for _normalize."""
        if self in visited:
            dep_constraints.update_transitive(self)
            return False
        visited.add(self)

        # if we descend into a virtual spec, there's nothing more
        # to normalize.  Concretize will finish resolving it later.
        if self.virtual or self.external:
            return False

        # Combine constraints from package deps with constraints from
        # the spec

        pkg = spack.repo.get(self.fullname)

        build_only = set()
        for dep_name in pkg.dependencies:
            dependency = self._evaluate_dependency_conditions(dep_name)
            if dependency and set(dependency.type) == set(['build']):
                build_only.add(dep_name)
        if build_only:
            build_constraints = DependencyConstraints(self)
            dep_constraints = dep_constraints.copy()
            dep_constraints.append(build_constraints)

        any_change = False
        changed = True
        while changed:
            changed = False
            for dep_name in pkg.dependencies:
                dependency = self._evaluate_dependency_conditions(dep_name)

                if not dependency:
                    continue
                elif not (spack.package_testing.check(self.name) or
                          set(dependency.type) - set(['test'])):
                    continue

                child_build = in_build or dep_name in build_only
                if dep_name in build_only:
                    child_constraints = build_constraints
                else:
                    child_constraints = dep_constraints

                if dependency and (all_deps or dep_name not in build_only):
                    if user_build_constraints and dep_name in build_only:
                        for constraint_spec in user_build_constraints:
                            if constraint_spec.name == dependency.name:
                                dependency.constrain(constraint_spec)

                    local_changed = self._merge_dependency(
                        dependency, child_constraints, visited,
                        provider_index, all_deps, child_build,
                        user_build_constraints)
                    changed |= local_changed
            any_change |= changed

        return any_change

    def normalize(self):
        dep_constraints = DependencyConstraints(self)
        self._dependencies.clear()
        self._normalize(dep_constraints, force=True)
        # Don't check if all user-specified deps are satisfied here because
        # normalization doesn't always determine all transitive dependencies.

    def _normalize(self, dep_constraints, force=False, all_deps=False,
                   user_build_constraints=None):
        """When specs are parsed, any dependencies specified are hanging off
           the root, and ONLY the ones that were explicitly provided are there.
           Normalization turns a partial flat spec into a DAG, where:

           1. Known dependencies of the root package are in the DAG.
           2. Each node's dependencies dict only contains its known direct
              deps.
           3. There is only ONE unique spec for each package in the DAG.

              * This includes virtual packages.  If there a non-virtual
                package that provides a virtual package that is in the spec,
                then we replace the virtual package with the non-virtual one.

           TODO: normalize should probably implement some form of cycle
           detection, to ensure that the spec is actually a DAG.
        """
        if not self.name:
            raise SpecError("Attempting to normalize anonymous spec")

        # Set _normal and _concrete to False when forced
        if force:
            self._mark_concrete(False)

        if self._normal:
            return False

        # Ensure first that all packages & compilers in the DAG exist.
        self.validate_or_raise()
<<<<<<< HEAD
=======
        # Get all the dependencies into one DependencyMap
        spec_deps = self.flat_dependencies(copy=False)
>>>>>>> aa1808c9

        # Initialize index of virtual dependency providers if
        # concretize didn't pass us one already
        provider_index = ProviderIndex(
            list(dep_constraints.root_deps()), restrict=True)

        visited = set()

        # traverse the package DAG and fill out dependencies according
        # to package files & their 'when' specs
        any_change = self._normalize_helper(
            dep_constraints, visited, provider_index, all_deps,
            user_build_constraints=user_build_constraints)

        # Mark the spec as normal once done.
        self._normal = True
        return any_change

    def normalized(self):
        """
        Return a normalized copy of this spec without modifying this spec.
        """
        clone = self.copy()
        clone.normalize()
        return clone

    def validate_or_raise(self):
        """Checks that names and values in this spec are real. If they're not,
        it will raise an appropriate exception.
        """
        # FIXME: this function should be lazy, and collect all the errors
        # FIXME: before raising the exceptions, instead of being greedy and
        # FIXME: raise just the first one encountered
        for spec in self.traverse():
            # raise an UnknownPackageError if the spec's package isn't real.
            if (not spec.virtual) and spec.name:
                spack.repo.get(spec.fullname)

            # validate compiler in addition to the package name.
            if spec.compiler:
                if not compilers.supported(spec.compiler):
                    raise UnsupportedCompilerError(spec.compiler.name)

            # Ensure correctness of variants (if the spec is not virtual)
            if not spec.virtual:
                pkg_cls = spec.package_class
                pkg_variants = pkg_cls.variants
                not_existing = set(spec.variants) - set(pkg_variants)
                if not_existing:
                    raise UnknownVariantError(spec.name, not_existing)

                substitute_abstract_variants(spec)

    def constrain(self, other, deps=True):
        """Merge the constraints of other with self.

        Returns True if the spec changed as a result, False if not.
        """
        # If we are trying to constrain a concrete spec, either the spec
        # already satisfies the constraint (and the method returns False)
        # or it raises an exception
        if self.concrete:
            if self.satisfies(other):
                return False
            else:
                raise UnsatisfiableSpecError(
                    self, other, 'constrain a concrete spec'
                )

        other = self._autospec(other)

        if not (self.name == other.name or
                (not self.name) or
                (not other.name)):
            raise UnsatisfiableSpecNameError(self.name, other.name)

        if (other.namespace is not None and
                self.namespace is not None and
                other.namespace != self.namespace):
            raise UnsatisfiableSpecNameError(self.fullname, other.fullname)

        if not self.versions.overlaps(other.versions):
            raise UnsatisfiableVersionSpecError(self.versions, other.versions)

        for v in [x for x in other.variants if x in self.variants]:
            if not self.variants[v].compatible(other.variants[v]):
                raise UnsatisfiableVariantSpecError(
                    self.variants[v], other.variants[v]
                )

        # TODO: Check out the logic here
        sarch, oarch = self.architecture, other.architecture
        if sarch is not None and oarch is not None:
            if sarch.platform is not None and oarch.platform is not None:
                if sarch.platform != oarch.platform:
                    raise UnsatisfiableArchitectureSpecError(sarch, oarch)
            if sarch.platform_os is not None and oarch.platform_os is not None:
                if sarch.platform_os != oarch.platform_os:
                    raise UnsatisfiableArchitectureSpecError(sarch, oarch)
            if sarch.target is not None and oarch.target is not None:
                if sarch.target != oarch.target:
                    raise UnsatisfiableArchitectureSpecError(sarch, oarch)

        changed = False
        if self.compiler is not None and other.compiler is not None:
            changed |= self.compiler.constrain(other.compiler)
        elif self.compiler is None:
            changed |= (self.compiler != other.compiler)
            self.compiler = other.compiler

        changed |= self.versions.intersect(other.versions)
        changed |= self.variants.constrain(other.variants)

        changed |= self.compiler_flags.constrain(other.compiler_flags)

        old = str(self.architecture)
        sarch, oarch = self.architecture, other.architecture
        if sarch is None or other.architecture is None:
            self.architecture = sarch or oarch
        else:
            if sarch.platform is None or oarch.platform is None:
                self.architecture.platform = sarch.platform or oarch.platform
            if sarch.platform_os is None or oarch.platform_os is None:
                sarch.platform_os = sarch.platform_os or oarch.platform_os
            if sarch.target is None or oarch.target is None:
                sarch.target = sarch.target or oarch.target
        changed |= (str(self.architecture) != old)

        if deps:
            changed |= self._constrain_dependencies(other)

        return changed

    def _constrain_dependencies(self, other):
        """Apply constraints of other spec's dependencies to this spec."""
        other = self._autospec(other)

        if not self._dependencies or not other._dependencies:
            return False

        # TODO: might want more detail than this, e.g. specific deps
        # in violation. if this becomes a priority get rid of this
        # check and be more specific about what's wrong.
        if not other.satisfies_dependencies(self):
            raise UnsatisfiableDependencySpecError(other, self)

        # Handle common first-order constraints directly
        changed = False
        for name in self.common_dependencies(other):
            changed |= self[name].constrain(other[name], deps=False)
            if name in self._dependencies:
                changed |= self._dependencies[name].update_deptypes(
                    other._dependencies[name].deptypes)

        # Update with additional constraints from other spec
        for name in other.dep_difference(self):
            dep_spec_copy = other.get_dependency(name)
            dep_copy = dep_spec_copy.spec
            deptypes = dep_spec_copy.deptypes
            self._add_dependency(dep_copy.copy(), deptypes)
            changed = True

        return changed

    def common_dependencies(self, other):
        """Return names of dependencies that self an other have in common."""
        common = set(
            s.name for s in self.visible_dependencies())
        common.intersection_update(
            s.name for s in other.visible_dependencies())
        return common

    def constrained(self, other, deps=True):
        """Return a constrained copy without modifying this spec."""
        clone = self.copy(deps=deps)
        clone.constrain(other, deps)
        return clone

    def dep_difference(self, other):
        """Returns dependencies in self that are not in other."""
        mine = set(s.name for s in self.visible_dependencies())
        mine.difference_update(
            s.name for s in other.visible_dependencies())
        return mine

    def _autospec(self, spec_like):
        """
        Used to convert arguments to specs.  If spec_like is a spec, returns
        it.  If it's a string, tries to parse a string.  If that fails, tries
        to parse a local spec from it (i.e. name is assumed to be self's name).
        """
        if isinstance(spec_like, spack.spec.Spec):
            return spec_like

        try:
            spec = spack.spec.Spec(spec_like)
            if not spec.name:
                raise SpecError(
                    "anonymous package -- this will always be handled")
            return spec
        except SpecError:
            return parse_anonymous_spec(spec_like, self.name)

    def satisfies(self, other, deps=True, strict=False, strict_deps=False):
        """Determine if this spec satisfies all constraints of another.

        There are two senses for satisfies:

          * `loose` (default): the absence of a constraint in self
            implies that it *could* be satisfied by other, so we only
            check that there are no conflicts with other for
            constraints that this spec actually has.

          * `strict`: strict means that we *must* meet all the
            constraints specified on other.
        """
        other = self._autospec(other)

        # The only way to satisfy a concrete spec is to match its hash exactly.
        if other.concrete:
            return self.concrete and self.dag_hash() == other.dag_hash()

        # A concrete provider can satisfy a virtual dependency.
        if not self.virtual and other.virtual:
            try:
                pkg = spack.repo.get(self.fullname)
            except spack.repository.UnknownEntityError:
                # If we can't get package info on this spec, don't treat
                # it as a provider of this vdep.
                return False

            if pkg.provides(other.name):
                for provided, when_specs in pkg.provided.items():
                    if any(self.satisfies(when_spec, deps=False, strict=strict)
                           for when_spec in when_specs):
                        if provided.satisfies(other):
                            return True
            return False

        # Otherwise, first thing we care about is whether the name matches
        if self.name != other.name and self.name and other.name:
            return False

        # namespaces either match, or other doesn't require one.
        if (other.namespace is not None and
                self.namespace is not None and
                self.namespace != other.namespace):
            return False
        if self.versions and other.versions:
            if not self.versions.satisfies(other.versions, strict=strict):
                return False
        elif strict and (self.versions or other.versions):
            return False

        # None indicates no constraints when not strict.
        if self.compiler and other.compiler:
            if not self.compiler.satisfies(other.compiler, strict=strict):
                return False
        elif strict and (other.compiler and not self.compiler):
            return False

        var_strict = strict
        if (not self.name) or (not other.name):
            var_strict = True
        if not self.variants.satisfies(other.variants, strict=var_strict):
            return False

        # Architecture satisfaction is currently just string equality.
        # If not strict, None means unconstrained.
        if self.architecture and other.architecture:
            if not self.architecture.satisfies(other.architecture, strict):
                return False
        elif strict and (other.architecture and not self.architecture):
            return False

        if not self.compiler_flags.satisfies(
                other.compiler_flags,
                strict=strict):
            return False

        # If we need to descend into dependencies, do it, otherwise we're done.
        if deps:
            deps_strict = strict
            if self._concrete and not other.name:
                # We're dealing with existing specs
                deps_strict = True
            return self.satisfies_dependencies(other, strict=deps_strict)
        else:
            return True

    def satisfies_dependencies(self, other, strict=False):
        """
        This checks constraints on common dependencies against each other.
        """
        other = self._autospec(other)

        # If there are no constraints to satisfy, we're done.
        if not other._dependencies:
            return True

        if strict:
            # if we have no dependencies, we can't satisfy any constraints.
            if not self._dependencies:
                return False

            selfdeps = self.visible_dependencies()
            otherdeps = other.visible_dependencies()
            if not all(any(d.satisfies(dep) for d in selfdeps)
                       for dep in otherdeps):
                return False

        elif not self._dependencies:
            # if not strict, this spec *could* eventually satisfy the
            # constraints on other.
            return True

        # Handle first-order constraints directly
        for name in self.common_dependencies(other):
            if not self[name].satisfies(other[name], deps=False):
                return False

        # For virtual dependencies, we need to dig a little deeper.
        self_index = ProviderIndex(self.traverse(), restrict=True)
        other_index = ProviderIndex(other.traverse(), restrict=True)

        # This handles cases where there are already providers for both vpkgs
        if not self_index.satisfies(other_index):
            return False

        # These two loops handle cases where there is an overly restrictive
        # vpkg in one spec for a provider in the other (e.g., mpi@3: is not
        # compatible with mpich2)
        for spec in self.virtual_dependencies():
            if (spec.name in other_index and
                    not other_index.providers_for(spec)):
                return False

        for spec in other.virtual_dependencies():
            if spec.name in self_index and not self_index.providers_for(spec):
                return False

        return True

    def virtual_dependencies(self):
        """Return list of any virtual deps in this spec."""
        return [spec for spec in self.traverse() if spec.virtual]

    @property
    def patches(self):
        """Return patch objects for any patch sha256 sums on this Spec.

        This is for use after concretization to iterate over any patches
        associated with this spec.

        TODO: this only checks in the package; it doesn't resurrect old
        patches from install directories, but it probably should.
        """
        if 'patches' not in self.variants:
            return []

        patches = []

        # FIXME: The private attribute below is attached after
        # FIXME: concretization to store the order of patches somewhere.
        # FIXME: Needs to be refactored in a cleaner way.
        for sha256 in self.variants['patches']._patches_in_order_of_appearance:
            patch = self.package.lookup_patch(sha256)
            if patch:
                patches.append(patch)
                continue

            # if not found in this package, check immediate dependents
            # for dependency patches
            for dep_spec in self._dependents.values():
                patch = dep_spec.parent.package.lookup_patch(sha256)

                if patch:
                    patches.append(patch)

        return patches

    def _dup(self, other, deps=True, cleardeps=True, caches=None):
        """Copy the spec other into self.  This is an overwriting
        copy. It does not copy any dependents (parents), but by default
        copies dependencies.

        To duplicate an entire DAG, call _dup() on the root of the DAG.

        Args:
            other (Spec): spec to be copied onto ``self``
            deps (bool or Sequence): if True copies all the dependencies. If
                False copies None. If a sequence of dependency types copy
                only those types.
            cleardeps (bool): if True clears the dependencies of ``self``,
                before possibly copying the dependencies of ``other`` onto
                ``self``
            caches (bool or None): preserve cached fields such as
                ``_normal``, ``_concrete``, and ``_cmp_key_cache``. By
                default this is ``False`` if DAG structure would be
                changed by the copy, ``True`` if it's an exact copy.

        Returns:
            True if ``self`` changed because of the copy operation,
            False otherwise.

        """
        # We don't count dependencies as changes here
        changed = True
        if hasattr(self, 'name'):
            changed = (self.name != other.name and
                       self.versions != other.versions and
                       self.architecture != other.architecture and
                       self.compiler != other.compiler and
                       self.variants != other.variants and
                       self._normal != other._normal and
                       self.concrete != other.concrete and
                       self.external_path != other.external_path and
                       self.external_module != other.external_module and
                       self.compiler_flags != other.compiler_flags)

        # Local node attributes get copied first.
        self.name = other.name
        self.versions = other.versions.copy()
        self.architecture = other.architecture.copy() if other.architecture \
            else None
        self.compiler = other.compiler.copy() if other.compiler else None
        if cleardeps:
            self._dependents = DependencyMap()
            self._dependencies = DependencyMap()
        self.compiler_flags = other.compiler_flags.copy()
        self.compiler_flags.spec = self
        self.variants = other.variants.copy()
        self.variants.spec = self
        self.external_path = other.external_path
        self.external_module = other.external_module
        self.namespace = other.namespace

        # Cached fields are results of expensive operations.
        # If we preserved the original structure, we can copy them
        # safely. If not, they need to be recomputed.
        if caches is None:
            caches = (deps is True or deps == all_deptypes)

        # If we copy dependencies, preserve DAG structure in the new spec
        if deps:
            # If caller restricted deptypes to be copied, adjust that here.
            # By default, just copy all deptypes
            deptypes = all_deptypes
            if isinstance(deps, (tuple, list)):
                deptypes = deps
            self._dup_deps(other, deptypes, caches)

        if caches:
            self._hash = other._hash
            self._cmp_key_cache = other._cmp_key_cache
            self._normal = other._normal
            self._concrete = other._concrete
        else:
            self._hash = None
            self._cmp_key_cache = None
            self._normal = False
            self._concrete = False

        return changed

    def _dup_deps(self, other, deptypes, caches):
        new_specs = {id(other): self}
        for dspec in other.traverse_edges(cover='edges', root=False):
            if (dspec.deptypes and
                not any(d in deptypes for d in dspec.deptypes)):
                continue

            if id(dspec.parent) not in new_specs:
                new_specs[id(dspec.parent)] = dspec.parent.copy(
                    deps=False, caches=caches)
            if id(dspec.spec) not in new_specs:
                new_specs[id(dspec.spec)] = dspec.spec.copy(
                    deps=False, caches=caches)

            new_specs[id(dspec.parent)]._add_dependency(
                new_specs[id(dspec.spec)], dspec.deptypes)

    def copy(self, deps=True, **kwargs):
        """Make a copy of this spec.

        Args:
            deps (bool or tuple): Defaults to True. If boolean, controls
                whether dependencies are copied (copied if True). If a
                tuple is provided, *only* dependencies of types matching
                those in the tuple are copied.
            kwargs: additional arguments for internal use (passed to ``_dup``).

        Returns:
            A copy of this spec.

        Examples:
            Deep copy with dependnecies::

                spec.copy()
                spec.copy(deps=True)

            Shallow copy (no dependencies)::

                spec.copy(deps=False)

            Only build and run dependencies::

                deps=('build', 'run'):

        """
        clone = Spec.__new__(Spec)
        clone._dup(self, deps=deps, **kwargs)
        return clone

    @property
    def version(self):
        if not self.versions.concrete:
            raise SpecError("Spec version is not concrete: " + str(self))
        return self.versions[0]

    def __getitem__(self, name):
        """Get a dependency from the spec by its name. This call implicitly
        sets a query state in the package being retrieved. The behavior of
        packages may be influenced by additional query parameters that are
        passed after a colon symbol.

        Note that if a virtual package is queried a copy of the Spec is
        returned while for non-virtual a reference is returned.
        """
        query_parameters = name.split(':')
        if len(query_parameters) > 2:
            msg = 'key has more than one \':\' symbol.'
            msg += ' At most one is admitted.'
            raise KeyError(msg)

        name, query_parameters = query_parameters[0], query_parameters[1:]
        if query_parameters:
            # We have extra query parameters, which are comma separated
            # values
            csv = query_parameters.pop().strip()
            query_parameters = re.split(r'\s*,\s*', csv)

        value = None
        iterated = list()
        search_deps = itertools.chain([self], self.visible_dependencies())
        for x in search_deps:
            if x.name == name:
                value = x
                break
            iterated.append(x)
        try:
            value = value or next(
                x for x in iterated if
                (not x.virtual) and x.package.provides(name)
            )
        except StopIteration:
            raise KeyError("No spec with name %s in %s" % (name, self))

        if self._concrete:
            return SpecBuildInterface(value, name, query_parameters)

        return value

    def visible_dependencies(self):
        """This collects all transitive link/run/include dependencies and all
           link/run/include dependencies of direct build dependencies. In other
           words, this excludes indirect build dependencies (and all
           dependencies of those packages).
        """
        visited = set()
        for dep in self.traverse(
                root=False, deptype=('link', 'run', 'include')):
            visited.add(dep)
            yield dep
        build_only = (set(self.dependencies()) -
                      set(self.dependencies(
                          deptype=('link', 'run', 'include'))))
        visible_build_deps = itertools.chain.from_iterable(
            x.traverse(deptype=('link', 'run', 'include')) for x in build_only)
        for dep in visible_build_deps:
            if dep not in visited:
                visited.add(dep)
                yield dep

    def __contains__(self, spec):
        """True if this spec satisfies the provided spec, or if any dependency
           does.  If the spec has no name, then we parse this one first.
        """
        spec = self._autospec(spec)
        for s in itertools.chain([self], self.visible_dependencies()):
            if s.satisfies(spec, strict=True):
                return True

        return False

    def sorted_deps(self):
        """Return a list of all dependencies sorted by name."""
        deps = dict((x.name, x) for x in self.visible_dependencies())
        return tuple(deps[name] for name in sorted(deps))

    def _eq_dag(self, other, vs, vo, deptypes):
        """Recursive helper for eq_dag and ne_dag.  Does the actual DAG
           traversal."""
        vs.add(id(self))
        vo.add(id(other))

        if self.ne_node(other):
            return False

        if len(self._dependencies) != len(other._dependencies):
            return False

        ssorted = [self._dependencies[name]
                   for name in sorted(self._dependencies)]
        osorted = [other._dependencies[name]
                   for name in sorted(other._dependencies)]

        for s_dspec, o_dspec in zip(ssorted, osorted):
            if deptypes and s_dspec.deptypes != o_dspec.deptypes:
                return False

            s, o = s_dspec.spec, o_dspec.spec
            visited_s = id(s) in vs
            visited_o = id(o) in vo

            # Check for duplicate or non-equal dependencies
            if visited_s != visited_o:
                return False

            # Skip visited nodes
            if visited_s or visited_o:
                continue

            # Recursive check for equality
            if not s._eq_dag(o, vs, vo, deptypes):
                return False

        return True

    def eq_dag(self, other, deptypes=True):
        """True if the full dependency DAGs of specs are equal."""
        return self._eq_dag(other, set(), set(), deptypes)

    def ne_dag(self, other, deptypes=True):
        """True if the full dependency DAGs of specs are not equal."""
        return not self.eq_dag(other, set(), set(), deptypes)

    def _cmp_node(self):
        """Comparison key for just *this node* and not its deps."""
        return (self.name,
                self.namespace,
                self.versions,
                self.variants,
                self.architecture,
                self.compiler,
                self.compiler_flags)

    def eq_node(self, other):
        """Equality with another spec, not including dependencies."""
        return self._cmp_node() == other._cmp_node()

    def ne_node(self, other):
        """Inequality with another spec, not including dependencies."""
        return self._cmp_node() != other._cmp_node()

    def _cmp_key(self):
        """This returns a key for the spec *including* DAG structure.

        The key is the concatenation of:
          1. A tuple describing this node in the DAG.
          2. The hash of each of this node's dependencies' cmp_keys.
        """
        if self._cmp_key_cache:
            return self._cmp_key_cache

        dep_tuple = tuple(
            (d.spec.name, hash(d.spec), tuple(sorted(d.deptypes)))
            for name, d in sorted(self._dependencies.items()))

        key = (self._cmp_node(), dep_tuple)
        if self._concrete:
            self._cmp_key_cache = key
        return key

    def colorized(self):
        return colorize_spec(self)

    def format(self, format_string='$_$@$%@+$+$=', **kwargs):
        """Prints out particular pieces of a spec, depending on what is
        in the format string.

        The format strings you can provide are::

            $_   Package name
            $.   Full package name (with namespace)
            $@   Version with '@' prefix
            $%   Compiler with '%' prefix
            $%@  Compiler with '%' prefix & compiler version with '@' prefix
            $%+  Compiler with '%' prefix & compiler flags prefixed by name
            $%@+ Compiler, compiler version, and compiler flags with same
                 prefixes as above
            $+   Options
            $=   Architecture prefixed by 'arch='
            $/   7-char prefix of DAG hash with '-' prefix
            $$   $

        You can also use full-string versions, which elide the prefixes::

            ${PACKAGE}       Package name
            ${VERSION}       Version
            ${COMPILER}      Full compiler string
            ${COMPILERNAME}  Compiler name
            ${COMPILERVER}   Compiler version
            ${COMPILERFLAGS} Compiler flags
            ${OPTIONS}       Options
            ${ARCHITECTURE}  Architecture
            ${SHA1}          Dependencies 8-char sha1 prefix
            ${HASH:len}      DAG hash with optional length specifier

            ${SPACK_ROOT}    The spack root directory
            ${SPACK_INSTALL} The default spack install directory,
                             ${SPACK_PREFIX}/opt
            ${PREFIX}        The package prefix

        Note these are case-insensitive: for example you can specify either
        ``${PACKAGE}`` or ``${package}``.

        Optionally you can provide a width, e.g. ``$20_`` for a 20-wide name.
        Like printf, you can provide '-' for left justification, e.g.
        ``$-20_`` for a left-justified name.

        Anything else is copied verbatim into the output stream.

        Args:
            format_string (str): string containing the format to be expanded

            **kwargs (dict): the following list of keywords is supported

                - color (bool): True if returned string is colored

                - transform (dict): maps full-string formats to a callable \
                that accepts a string and returns another one

        Examples:

            The following line:

            .. code-block:: python

                s = spec.format('$_$@$+')

            translates to the name, version, and options of the package, but no
            dependencies, arch, or compiler.

        TODO: allow, e.g., ``$6#`` to customize short hash length
        TODO: allow, e.g., ``$//`` for full hash.
        """
        color = kwargs.get('color', False)

        # Dictionary of transformations for named tokens
        token_transforms = {}
        token_transforms.update(kwargs.get('transform', {}))

        length = len(format_string)
        out = StringIO()
        named = escape = compiler = False
        named_str = fmt = ''

        def write(s, c):
            f = color_formats[c] + cescape(s) + '@.'
            cwrite(f, stream=out, color=color)

        iterator = enumerate(format_string)
        for i, c in iterator:
            if escape:
                fmt = '%'
                if c == '-':
                    fmt += c
                    i, c = next(iterator)

                while c in '0123456789':
                    fmt += c
                    i, c = next(iterator)
                fmt += 's'

                if c == '_':
                    name = self.name if self.name else ''
                    out.write(fmt % name)
                elif c == '.':
                    out.write(fmt % self.fullname)
                elif c == '@':
                    if self.versions and self.versions != _any_version:
                        write(fmt % (c + str(self.versions)), c)
                elif c == '%':
                    if self.compiler:
                        write(fmt % (c + str(self.compiler.name)), c)
                    compiler = True
                elif c == '+':
                    if self.variants:
                        write(fmt % str(self.variants), c)
                elif c == '=':
                    if self.architecture and str(self.architecture):
                        a_str = ' arch' + c + str(self.architecture) + ' '
                        write(fmt % (a_str), c)
                elif c == '/':
                    out.write('/' + fmt % (self.dag_hash(7)))
                elif c == '$':
                    if fmt != '%s':
                        raise ValueError("Can't use format width with $$.")
                    out.write('$')
                elif c == '{':
                    named = True
                    named_str = ''
                escape = False

            elif compiler:
                if c == '@':
                    if (self.compiler and self.compiler.versions and
                            self.compiler.versions != _any_version):
                        write(c + str(self.compiler.versions), '%')
                elif c == '+':
                    if self.compiler_flags:
                        write(fmt % str(self.compiler_flags), '%')
                    compiler = False
                elif c == '$':
                    escape = True
                    compiler = False
                else:
                    out.write(c)
                    compiler = False

            elif named:
                if not c == '}':
                    if i == length - 1:
                        raise ValueError("Error: unterminated ${ in format:"
                                         "'%s'" % format_string)
                    named_str += c
                    continue
                named_str = named_str.upper()

                # Retrieve the token transformation from the dictionary.
                #
                # The default behavior is to leave the string unchanged
                # (`lambda x: x` is the identity function)
                token_transform = token_transforms.get(named_str, lambda x: x)

                if named_str == 'PACKAGE':
                    name = self.name if self.name else ''
                    write(fmt % token_transform(name), '@')
                if named_str == 'VERSION':
                    if self.versions and self.versions != _any_version:
                        write(fmt % token_transform(str(self.versions)), '@')
                elif named_str == 'COMPILER':
                    if self.compiler:
                        write(fmt % token_transform(self.compiler), '%')
                elif named_str == 'COMPILERNAME':
                    if self.compiler:
                        write(fmt % token_transform(self.compiler.name), '%')
                elif named_str in ['COMPILERVER', 'COMPILERVERSION']:
                    if self.compiler:
                        write(
                            fmt % token_transform(self.compiler.versions),
                            '%'
                        )
                elif named_str == 'COMPILERFLAGS':
                    if self.compiler:
                        write(
                            fmt % token_transform(str(self.compiler_flags)),
                            '%'
                        )
                elif named_str == 'OPTIONS':
                    if self.variants:
                        write(fmt % token_transform(str(self.variants)), '+')
                elif named_str == 'ARCHITECTURE':
                    if self.architecture and str(self.architecture):
                        write(
                            fmt % token_transform(str(self.architecture)),
                            '='
                        )
                elif named_str == 'SHA1':
                    if self.dependencies:
                        out.write(fmt % token_transform(str(self.dag_hash(7))))
                elif named_str == 'SPACK_ROOT':
                    out.write(fmt % token_transform(spack.prefix))
                elif named_str == 'SPACK_INSTALL':
                    out.write(fmt % token_transform(spack.store.root))
                elif named_str == 'PREFIX':
                    out.write(fmt % token_transform(self.prefix))
                elif named_str.startswith('HASH'):
                    if named_str.startswith('HASH:'):
                        _, hashlen = named_str.split(':')
                        hashlen = int(hashlen)
                    else:
                        hashlen = None
                    out.write(fmt % (self.dag_hash(hashlen)))

                named = False

            elif c == '$':
                escape = True
                if i == length - 1:
                    raise ValueError("Error: unterminated $ in format: '%s'"
                                     % format_string)
            else:
                out.write(c)

        result = out.getvalue()
        return result

    def cformat(self, *args, **kwargs):
        """Same as format, but color defaults to auto instead of False."""
        kwargs = kwargs.copy()
        kwargs.setdefault('color', None)
        return self.format(*args, **kwargs)

    def dep_string(self):
        return ''.join("^" + dep.format() for dep in self.sorted_deps())

    def __str__(self):
        ret = self.format() + self.dep_string()
        return ret.strip()

    def _install_status(self):
        """Helper for tree to print DB install status."""
        if not self.concrete:
            return None
        try:
            record = spack.store.db.get_record(self)
            return record.installed
        except KeyError:
            return None

    def _installed_explicitly(self):
        """Helper for tree to print DB install status."""
        if not self.concrete:
            return None
        try:
            record = spack.store.db.get_record(self)
            return record.explicit
        except KeyError:
            return None

    def tree(self, **kwargs):
        """Prints out this spec and its dependencies, tree-formatted
           with indentation."""
        color = kwargs.pop('color', get_color_when())
        depth = kwargs.pop('depth', False)
        hashes = kwargs.pop('hashes', False)
        hlen = kwargs.pop('hashlen', None)
        install_status = kwargs.pop('install_status', False)
        cover = kwargs.pop('cover', 'nodes')
        indent = kwargs.pop('indent', 0)
        fmt = kwargs.pop('format', '$_$@$%@+$+$=')
        prefix = kwargs.pop('prefix', None)
        show_types = kwargs.pop('show_types', False)
        deptypes = kwargs.pop('deptypes', ('build', 'link'))
        check_kwargs(kwargs, self.tree)

        out = ""
        for d, dep_spec in self.traverse_edges(
                order='pre', cover=cover, depth=True, deptypes=deptypes):
            node = dep_spec.spec

            if prefix is not None:
                out += prefix(node)
            out += " " * indent

            if depth:
                out += "%-4d" % d

            if install_status:
                status = node._install_status()
                if status is None:
                    out += "     "  # Package isn't installed
                elif status:
                    out += colorize("@g{[+]}  ", color=color)  # installed
                else:
                    out += colorize("@r{[-]}  ", color=color)  # missing

            if hashes:
                out += colorize('@K{%s}  ', color=color) % node.dag_hash(hlen)

            if show_types:
                out += '['
                if dep_spec.deptypes:
                    for t in all_deptypes:
                        out += ''.join(t[0] if t in dep_spec.deptypes else ' ')
                else:
                    out += ' ' * len(all_deptypes)
                out += ']  '

            out += ("    " * d)
            if d > 0:
                out += "^"
            out += node.format(fmt, color=color) + "\n"
        return out

    def __repr__(self):
        return str(self)


def assert_user_deps_are_satisfied(user_specified_deps, root):
    remaining = unsatisfied(user_specified_deps, root)
    if remaining:
        err_msg = "The following explicit dependencies are not satisfied:"
        err_msg += "\n\t" + "\n\t".join(x.format() for x in remaining)
        raise InvalidDependencyError(err_msg)


def unsatisfied(specs, root):
    remaining = set(specs)
    for dep in root.traverse():
        satisfied = set(spec for spec in specs if dep.satisfies(spec))
        remaining.difference_update(satisfied)
    return remaining


class LazySpecCache(collections.defaultdict):
    """Cache for Specs that uses a spec_like as key, and computes lazily
    the corresponding value ``Spec(spec_like``.
    """
    def __init__(self):
        super(LazySpecCache, self).__init__(Spec)

    def __missing__(self, key):
        value = self.default_factory(key)
        self[key] = value
        return value


#
# These are possible token types in the spec grammar.
#
HASH, DEP, AT, COLON, COMMA, ON, OFF, PCT, EQ, ID, VAL = range(11)


class SpecLexer(spack.parse.Lexer):

    """Parses tokens that make up spack specs."""

    def __init__(self):
        super(SpecLexer, self).__init__([
            (r'/', lambda scanner, val: self.token(HASH,  val)),
            (r'\^', lambda scanner, val: self.token(DEP,   val)),
            (r'\@', lambda scanner, val: self.token(AT,    val)),
            (r'\:', lambda scanner, val: self.token(COLON, val)),
            (r'\,', lambda scanner, val: self.token(COMMA, val)),
            (r'\+', lambda scanner, val: self.token(ON,    val)),
            (r'\-', lambda scanner, val: self.token(OFF,   val)),
            (r'\~', lambda scanner, val: self.token(OFF,   val)),
            (r'\%', lambda scanner, val: self.token(PCT,   val)),
            (r'\=', lambda scanner, val: self.token(EQ,    val)),
            # This is more liberal than identifier_re (see above).
            # Checked by check_identifier() for better error messages.
            (r'\w[\w.-]*', lambda scanner, val: self.token(ID,    val)),
            (r'\s+', lambda scanner, val: None)],
            [EQ],
            [(r'[\S].*', lambda scanner, val: self.token(VAL,    val)),
             (r'\s+', lambda scanner, val: None)],
            [VAL])


# Lexer is always the same for every parser.
_lexer = SpecLexer()


class SpecParser(spack.parse.Parser):

    def __init__(self, initial_spec=None):
        """Construct a new SpecParser.

        Args:
            initial_spec (Spec, optional): provide a Spec that we'll parse
                directly into. This is used to avoid construction of a
                superfluous Spec object in the Spec constructor.
        """
        super(SpecParser, self).__init__(_lexer)
        self.previous = None
        self._initial = initial_spec

    def do_parse(self):
        specs = []

        try:
            while self.next:
                # TODO: clean this parsing up a bit
                if self.accept(ID):
                    self.previous = self.token
                    if self.accept(EQ):
                        # We're parsing an anonymous spec beginning with a
                        # key-value pair.
                        if not specs:
                            self.push_tokens([self.previous, self.token])
                            self.previous = None
                            specs.append(self.spec(None))
                        else:
                            if specs[-1].concrete:
                                # Trying to add k-v pair to spec from hash
                                raise RedundantSpecError(specs[-1],
                                                         'key-value pair')
                            # We should never end up here.
                            # This requires starting a new spec with ID, EQ
                            # After another spec that is not concrete
                            # If the previous spec is not concrete, this is
                            # handled in the spec parsing loop
                            # If it is concrete, see the if statement above
                            # If there is no previous spec, we don't land in
                            # this else case.
                            self.unexpected_token()
                    else:
                        # We're parsing a new spec by name
                        self.previous = None
                        specs.append(self.spec(self.token.value))
                elif self.accept(HASH):
                    # We're finding a spec by hash
                    specs.append(self.spec_by_hash())

                elif self.accept(DEP):
                    if not specs:
                        # We're parsing an anonymous spec beginning with a
                        # dependency. Push the token to recover after creating
                        # anonymous spec
                        self.push_tokens([self.token])
                        specs.append(self.spec(None))
                    else:
                        if self.accept(HASH):
                            # We're finding a dependency by hash for an
                            # anonymous spec
                            dep = self.spec_by_hash()
                        else:
                            # We're adding a dependency to the last spec
                            self.expect(ID)
                            dep = self.spec(self.token.value)

                        # Raise an error if the previous spec is already
                        # concrete (assigned by hash)
                        if specs[-1]._hash:
                            raise RedundantSpecError(specs[-1], 'dependency')
                        # command line deps get empty deptypes now.
                        # Real deptypes are assigned later per packages.
                        specs[-1]._add_dependency(dep, ())

                else:
                    # If the next token can be part of a valid anonymous spec,
                    # create the anonymous spec
                    if self.next.type in (AT, ON, OFF, PCT):
                        # Raise an error if the previous spec is already
                        # concrete (assigned by hash)
                        if specs and specs[-1]._hash:
                            raise RedundantSpecError(specs[-1],
                                                     'compiler, version, '
                                                     'or variant')
                        specs.append(self.spec(None))
                    else:
                        self.unexpected_token()

        except spack.parse.ParseError as e:
            raise SpecParseError(e)

        # If the spec has an os or a target and no platform, give it
        # the default platform
        platform_default = spack.architecture.platform().name
        for spec in specs:
            for s in spec.traverse():
                if s.architecture and not s.architecture.platform and \
                        (s.architecture.platform_os or s.architecture.target):
                    s._set_architecture(platform=platform_default)
        return specs

    def parse_compiler(self, text):
        self.setup(text)
        return self.compiler()

    def spec_by_hash(self):
        self.expect(ID)

        specs = spack.store.db.query()
        matches = [spec for spec in specs if
                   spec.dag_hash()[:len(self.token.value)] == self.token.value]

        if not matches:
            raise NoSuchHashError(self.token.value)

        if len(matches) != 1:
            raise AmbiguousHashError(
                "Multiple packages specify hash beginning '%s'."
                % self.token.value, *matches)

        return matches[0]

    def spec(self, name):
        """Parse a spec out of the input. If a spec is supplied, initialize
           and return it instead of creating a new one."""
        if name:
            spec_namespace, dot, spec_name = name.rpartition('.')
            if not spec_namespace:
                spec_namespace = None
            self.check_identifier(spec_name)
        else:
            spec_namespace = None
            spec_name = None

        if self._initial is None:
            # This will init the spec without calling Spec.__init__
            spec = Spec.__new__(Spec)
        else:
            # this is used by Spec.__init__
            spec = self._initial
            self._initial = None

        spec.name = spec_name
        spec.versions = VersionList()
        spec.variants = VariantMap(spec)
        spec.architecture = None
        spec.compiler = None
        spec.external_path = None
        spec.external_module = None
        spec.compiler_flags = FlagMap(spec)
        spec._dependents = DependencyMap()
        spec._dependencies = DependencyMap()
        spec.namespace = spec_namespace
        spec._hash = None
        spec._cmp_key_cache = None

        spec._normal = False
        spec._concrete = False

        # record this so that we know whether version is
        # unspecified or not.
        added_version = False

        while self.next:
            if self.accept(AT):
                vlist = self.version_list()
                for version in vlist:
                    spec._add_version(version)
                added_version = True

            elif self.accept(ON):
                name = self.variant()
                spec.variants[name] = BoolValuedVariant(name, True)

            elif self.accept(OFF):
                name = self.variant()
                spec.variants[name] = BoolValuedVariant(name, False)

            elif self.accept(PCT):
                spec._set_compiler(self.compiler())

            elif self.accept(ID):
                self.previous = self.token
                if self.accept(EQ):
                    # We're adding a key-value pair to the spec
                    self.expect(VAL)
                    spec._add_flag(self.previous.value, self.token.value)
                    self.previous = None
                else:
                    # We've found the start of a new spec. Go back to do_parse
                    # and read this token again.
                    self.push_tokens([self.token])
                    self.previous = None
                    break

            elif self.accept(HASH):
                # Get spec by hash and confirm it matches what we already have
                hash_spec = self.spec_by_hash()
                if hash_spec.satisfies(spec):
                    spec._dup(hash_spec)
                    break
                else:
                    raise InvalidHashError(spec, hash_spec.dag_hash())

            else:
                break

        # If there was no version in the spec, consier it an open range
        if not added_version and not spec._hash:
            spec.versions = VersionList(':')

        return spec

    def variant(self, name=None):
        if name:
            return name
        else:
            self.expect(ID)
            self.check_identifier()
            return self.token.value

    def version(self):
        start = None
        end = None
        if self.accept(ID):
            start = self.token.value

        if self.accept(COLON):
            if self.accept(ID):
                if self.next and self.next.type is EQ:
                    # This is a start: range followed by a key=value pair
                    self.push_tokens([self.token])
                else:
                    end = self.token.value
        elif start:
            # No colon, but there was a version.
            return Version(start)
        else:
            # No colon and no id: invalid version.
            self.next_token_error("Invalid version specifier")

        if start:
            start = Version(start)
        if end:
            end = Version(end)
        return VersionRange(start, end)

    def version_list(self):
        vlist = []
        vlist.append(self.version())
        while self.accept(COMMA):
            vlist.append(self.version())
        return vlist

    def compiler(self):
        self.expect(ID)
        self.check_identifier()

        compiler = CompilerSpec.__new__(CompilerSpec)
        compiler.name = self.token.value
        compiler.versions = VersionList()
        if self.accept(AT):
            vlist = self.version_list()
            for version in vlist:
                compiler._add_version(version)
        else:
            compiler.versions = VersionList(':')
        return compiler

    def check_identifier(self, id=None):
        """The only identifiers that can contain '.' are versions, but version
           ids are context-sensitive so we have to check on a case-by-case
           basis. Call this if we detect a version id where it shouldn't be.
        """
        if not id:
            id = self.token.value
        if '.' in id:
            self.last_token_error(
                "{0}: Identifier cannot contain '.'".format(id))


def parse(string):
    """Returns a list of specs from an input string.
       For creating one spec, see Spec() constructor.
    """
    return SpecParser().parse(string)


def parse_anonymous_spec(spec_like, pkg_name):
    """Allow the user to omit the package name part of a spec if they
       know what it has to be already.

       e.g., provides('mpi@2', when='@1.9:') says that this package
       provides MPI-3 when its version is higher than 1.9.
    """
    if not isinstance(spec_like, (str, Spec)):
        raise TypeError('spec must be Spec or spec string.  Found %s'
                        % type(spec_like))

    if isinstance(spec_like, str):
        try:
            anon_spec = Spec(spec_like)
            if anon_spec.name != pkg_name:
                raise SpecParseError(spack.parse.ParseError(
                    "",
                    "",
                    "Expected anonymous spec for package %s but found spec for"
                    "package %s" % (pkg_name, anon_spec.name)))
        except SpecParseError:
            anon_spec = Spec(pkg_name + ' ' + spec_like)
            if anon_spec.name != pkg_name:
                raise ValueError(
                    "Invalid spec for package %s: %s" % (pkg_name, spec_like))
    else:
        anon_spec = spec_like.copy()

    if anon_spec.name != pkg_name:
        raise ValueError("Spec name '%s' must match package name '%s'"
                         % (anon_spec.name, pkg_name))

    return anon_spec


def base32_prefix_bits(hash_string, bits):
    """Return the first <bits> bits of a base32 string as an integer."""
    if bits > len(hash_string) * 5:
        raise ValueError("Too many bits! Requested %d bit prefix of '%s'."
                         % (bits, hash_string))

    hash_bytes = base64.b32decode(hash_string, casefold=True)
    return prefix_bits(hash_bytes, bits)


class SpecParseError(SpecError):
    """Wrapper for ParseError for when we're parsing specs."""
    def __init__(self, parse_error):
        super(SpecParseError, self).__init__(parse_error.message)
        self.string = parse_error.string
        self.pos = parse_error.pos


class DuplicateDependencyError(SpecError):
    """Raised when the same dependency occurs in a spec twice."""


class VirtualBuildDependencyError(SpecError):
    """Raised when a build dependency is virtual or depends on a virtual"""


class DuplicateCompilerSpecError(SpecError):
    """Raised when the same compiler occurs in a spec twice."""


class UnsupportedCompilerError(SpecError):
    """Raised when the user asks for a compiler spack doesn't know about."""
    def __init__(self, compiler_name):
        super(UnsupportedCompilerError, self).__init__(
            "The '%s' compiler is not yet supported." % compiler_name)


class DuplicateArchitectureError(SpecError):
    """Raised when the same architecture occurs in a spec twice."""


class InconsistentSpecError(SpecError):
    """Raised when two nodes in the same spec DAG have inconsistent
       constraints."""


class InvalidDependencyError(SpecError):
    """Raised when a dependency in a spec is not actually a dependency
       of the package."""


class NoProviderError(SpecError):
    """Raised when there is no package that provides a particular
       virtual dependency.
    """
    def __init__(self, vpkg):
        super(NoProviderError, self).__init__(
            "No providers found for virtual package: '%s'" % vpkg)
        self.vpkg = vpkg


class MultipleProviderError(SpecError):
    """Raised when there is no package that provides a particular
       virtual dependency.
    """
    def __init__(self, vpkg, providers):
        """Takes the name of the vpkg"""
        super(MultipleProviderError, self).__init__(
            "Multiple providers found for '%s': %s"
            % (vpkg, [str(s) for s in providers]))
        self.vpkg = vpkg
        self.providers = providers


class UnsatisfiableSpecNameError(UnsatisfiableSpecError):
    """Raised when two specs aren't even for the same package."""
    def __init__(self, provided, required):
        super(UnsatisfiableSpecNameError, self).__init__(
            provided, required, "name")


class UnsatisfiableVersionSpecError(UnsatisfiableSpecError):
    """Raised when a spec version conflicts with package constraints."""
    def __init__(self, provided, required):
        super(UnsatisfiableVersionSpecError, self).__init__(
            provided, required, "version")


class UnsatisfiableCompilerSpecError(UnsatisfiableSpecError):
    """Raised when a spec comiler conflicts with package constraints."""
    def __init__(self, provided, required):
        super(UnsatisfiableCompilerSpecError, self).__init__(
            provided, required, "compiler")


class UnsatisfiableCompilerFlagSpecError(UnsatisfiableSpecError):
    """Raised when a spec variant conflicts with package constraints."""
    def __init__(self, provided, required):
        super(UnsatisfiableCompilerFlagSpecError, self).__init__(
            provided, required, "compiler_flags")


class UnsatisfiableArchitectureSpecError(UnsatisfiableSpecError):
    """Raised when a spec architecture conflicts with package constraints."""
    def __init__(self, provided, required):
        super(UnsatisfiableArchitectureSpecError, self).__init__(
            provided, required, "architecture")


class UnsatisfiableProviderSpecError(UnsatisfiableSpecError):
    """Raised when a provider is supplied but constraints don't match
       a vpkg requirement"""
    def __init__(self, provided, required):
        super(UnsatisfiableProviderSpecError, self).__init__(
            provided, required, "provider")


# TODO: get rid of this and be more specific about particular incompatible
# dep constraints
class UnsatisfiableDependencySpecError(UnsatisfiableSpecError):
    """Raised when some dependency of constrained specs are incompatible"""
    def __init__(self, provided, required):
        super(UnsatisfiableDependencySpecError, self).__init__(
            provided, required, "dependency")


class AmbiguousHashError(SpecError):
    def __init__(self, msg, *specs):
        specs_str = '\n  ' + '\n  '.join(spec.format('$.$@$%@+$+$=$/')
                                         for spec in specs)
        super(AmbiguousHashError, self).__init__(msg + specs_str)


class InvalidHashError(SpecError):
    def __init__(self, spec, hash):
        super(InvalidHashError, self).__init__(
            "The spec specified by %s does not match provided spec %s"
            % (hash, spec))


class NoSuchHashError(SpecError):
    def __init__(self, hash):
        super(NoSuchHashError, self).__init__(
            "No installed spec matches the hash: '%s'"
            % hash)


class RedundantSpecError(SpecError):
    def __init__(self, spec, addition):
        super(RedundantSpecError, self).__init__(
            "Attempting to add %s to spec %s which is already concrete."
            " This is likely the result of adding to a spec specified by hash."
            % (addition, spec))


class ConflictsInSpecError(SpecError, RuntimeError):
    def __init__(self, spec, matches):
        message = 'Conflicts in concretized spec "{0}"\n'.format(
            spec.short_spec
        )

        visited = set()

        long_message = ''

        match_fmt_default = '{0}. "{1}" conflicts with "{2}"\n'
        match_fmt_custom = '{0}. "{1}" conflicts with "{2}" [{3}]\n'

        for idx, (s, c, w, msg) in enumerate(matches):

            if s not in visited:
                visited.add(s)
                long_message += 'List of matching conflicts for spec:\n\n'
                long_message += s.tree(indent=4) + '\n'

            if msg is None:
                long_message += match_fmt_default.format(idx + 1, c, w)
            else:
                long_message += match_fmt_custom.format(idx + 1, c, w, msg)

        super(ConflictsInSpecError, self).__init__(message, long_message)<|MERGE_RESOLUTION|>--- conflicted
+++ resolved
@@ -1840,7 +1840,6 @@
             changed = any(changes)
             force = True
 
-<<<<<<< HEAD
         remaining_user_specified = unsatisfied(user_specified_deps, self)
 
         changed = True
@@ -1856,10 +1855,7 @@
                 self._concretize_helper())
             changed = any(changes)
 
-        for s in self.traverse(deptype_query=all):
-=======
         for s in self.traverse():
->>>>>>> aa1808c9
             # After concretizing, assign namespaces to anything left.
             # Note that this doesn't count as a "change".  The repository
             # configuration is constant throughout a spack run, and
@@ -1965,48 +1961,6 @@
         clone.concretize()
         return clone
 
-<<<<<<< HEAD
-=======
-    def flat_dependencies(self, **kwargs):
-        """Return a DependencyMap containing all of this spec's
-           dependencies with their constraints merged.
-
-           If copy is True, returns merged copies of its dependencies
-           without modifying the spec it's called on.
-
-           If copy is False, clears this spec's dependencies and
-           returns them.
-        """
-        copy = kwargs.get('copy', True)
-
-        flat_deps = {}
-        try:
-            deptree = self.traverse(root=False)
-            for spec in deptree:
-
-                if spec.name not in flat_deps:
-                    if copy:
-                        spec = spec.copy(deps=False)
-                    flat_deps[spec.name] = spec
-                else:
-                    flat_deps[spec.name].constrain(spec)
-
-            if not copy:
-                for spec in flat_deps.values():
-                    spec._dependencies.clear()
-                    spec._dependents.clear()
-                self._dependencies.clear()
-
-            return flat_deps
-
-        except UnsatisfiableSpecError as e:
-            # Here, the DAG contains two instances of the same package
-            # with inconsistent constraints.  Users cannot produce
-            # inconsistent specs like this on the command line: the
-            # parser doesn't allow it. Spack must be broken!
-            raise InconsistentSpecError("Invalid Spec DAG: %s" % e.message)
-
->>>>>>> aa1808c9
     def index(self, deptype='all'):
         """Return DependencyMap that points to all the dependencies in this
            spec."""
@@ -2134,23 +2088,6 @@
             if provider:
                 dep = provider
         else:
-<<<<<<< HEAD
-=======
-            index = ProviderIndex([dep], restrict=True)
-            items = list(spec_deps.items())
-            for name, vspec in items:
-                if not vspec.virtual:
-                    continue
-
-                if index.providers_for(vspec):
-                    vspec._replace_with(dep)
-                    del spec_deps[vspec.name]
-                    changed = True
-                else:
-                    required = index.providers_for(vspec.name)
-                    if required:
-                        raise UnsatisfiableProviderSpecError(required[0], dep)
->>>>>>> aa1808c9
             provider_index.update(dep)
 
         pre_existing = dep_constraints.get(dep.name)
@@ -2303,11 +2240,6 @@
 
         # Ensure first that all packages & compilers in the DAG exist.
         self.validate_or_raise()
-<<<<<<< HEAD
-=======
-        # Get all the dependencies into one DependencyMap
-        spec_deps = self.flat_dependencies(copy=False)
->>>>>>> aa1808c9
 
         # Initialize index of virtual dependency providers if
         # concretize didn't pass us one already
