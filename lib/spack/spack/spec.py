##############################################################################
# Copyright (c) 2013-2016, Lawrence Livermore National Security, LLC.
# Produced at the Lawrence Livermore National Laboratory.
#
# This file is part of Spack.
# Created by Todd Gamblin, tgamblin@llnl.gov, All rights reserved.
# LLNL-CODE-647188
#
# For details, see https://github.com/llnl/spack
# Please also see the NOTICE and LICENSE files for our notice and the LGPL.
#
# This program is free software; you can redistribute it and/or modify
# it under the terms of the GNU Lesser General Public License (as
# published by the Free Software Foundation) version 2.1, February 1999.
#
# This program is distributed in the hope that it will be useful, but
# WITHOUT ANY WARRANTY; without even the IMPLIED WARRANTY OF
# MERCHANTABILITY or FITNESS FOR A PARTICULAR PURPOSE. See the terms and
# conditions of the GNU Lesser General Public License for more details.
#
# You should have received a copy of the GNU Lesser General Public License
# along with this program; if not, write to the Free Software Foundation,
# Inc., 59 Temple Place, Suite 330, Boston, MA 02111-1307 USA
##############################################################################
"""
Spack allows very fine-grained control over how packages are installed and
over how they are built and configured.  To make this easy, it has its own
syntax for declaring a dependence.  We call a descriptor of a particular
package configuration a "spec".

The syntax looks like this:

.. code-block:: sh

    $ spack install mpileaks ^openmpi @1.2:1.4 +debug %intel @12.1 =bgqos_0
                    0        1        2        3      4      5     6

The first part of this is the command, 'spack install'.  The rest of the
line is a spec for a particular installation of the mpileaks package.

0. The package to install

1. A dependency of the package, prefixed by ^

2. A version descriptor for the package.  This can either be a specific
   version, like "1.2", or it can be a range of versions, e.g. "1.2:1.4".
   If multiple specific versions or multiple ranges are acceptable, they
   can be separated by commas, e.g. if a package will only build with
   versions 1.0, 1.2-1.4, and 1.6-1.8 of mavpich, you could say:

       depends_on("mvapich@1.0,1.2:1.4,1.6:1.8")

3. A compile-time variant of the package.  If you need openmpi to be
   built in debug mode for your package to work, you can require it by
   adding +debug to the openmpi spec when you depend on it.  If you do
   NOT want the debug option to be enabled, then replace this with -debug.

4. The name of the compiler to build with.

5. The versions of the compiler to build with.  Note that the identifier
   for a compiler version is the same '@' that is used for a package version.
   A version list denoted by '@' is associated with the compiler only if
   if it comes immediately after the compiler name.  Otherwise it will be
   associated with the current package spec.

6. The architecture to build with.  This is needed on machines where
   cross-compilation is required

Here is the EBNF grammar for a spec::

  spec-list    = { spec [ dep-list ] }
  dep_list     = { ^ spec }
  spec         = id [ options ]
  options      = { @version-list | +variant | -variant | ~variant |
                   %compiler | arch=architecture | [ flag ]=value}
  flag         = { cflags | cxxflags | fcflags | fflags | cppflags |
                   ldflags | ldlibs }
  variant      = id
  architecture = id
  compiler     = id [ version-list ]
  version-list = version [ { , version } ]
  version      = id | id: | :id | id:id
  id           = [A-Za-z0-9_][A-Za-z0-9_.-]*

Identifiers using the <name>=<value> command, such as architectures and
compiler flags, require a space before the name.

There is one context-sensitive part: ids in versions may contain '.', while
other ids may not.

There is one ambiguity: since '-' is allowed in an id, you need to put
whitespace space before -variant for it to be tokenized properly.  You can
either use whitespace, or you can just use ~variant since it means the same
thing.  Spack uses ~variant in directory names and in the canonical form of
specs to avoid ambiguity.  Both are provided because ~ can cause shell
expansion when it is the first character in an id typed on the command line.
"""
import base64
import sys
import collections
import ctypes
import hashlib
import itertools
import os

from operator import attrgetter
from six import StringIO
from six import string_types
from six import iteritems

from llnl.util.filesystem import find_headers, find_libraries, is_exe
from llnl.util.lang import *
from llnl.util.tty.color import *

import spack
import spack.architecture
import spack.compilers as compilers
import spack.error
import spack.parse
import spack.store
import spack.util.spack_json as sjson
import spack.util.spack_yaml as syaml

from spack.util.module_cmd import get_path_from_module, load_module
from spack.error import SpecError, UnsatisfiableSpecError
from spack.provider_index import ProviderIndex
from spack.util.crypto import prefix_bits
from spack.util.executable import Executable
from spack.util.prefix import Prefix
from spack.util.spack_yaml import syaml_dict
from spack.util.string import *
from spack.variant import *
from spack.version import *
from yaml.error import MarkedYAMLError

__all__ = [
    'Spec',
    'alldeps',
    'canonical_deptype',
    'parse',
    'parse_anonymous_spec',
    'SpecError',
    'SpecParseError',
    'DuplicateDependencyError',
    'DuplicateVariantError',
    'DuplicateCompilerSpecError',
    'UnsupportedCompilerError',
    'UnknownVariantError',
    'DuplicateArchitectureError',
    'InconsistentSpecError',
    'InvalidDependencyError',
    'NoProviderError',
    'MultipleProviderError',
    'UnsatisfiableSpecError',
    'UnsatisfiableSpecNameError',
    'UnsatisfiableVersionSpecError',
    'UnsatisfiableCompilerSpecError',
    'UnsatisfiableVariantSpecError',
    'UnsatisfiableCompilerFlagSpecError',
    'UnsatisfiableArchitectureSpecError',
    'UnsatisfiableProviderSpecError',
    'UnsatisfiableDependencySpecError',
    'AmbiguousHashError',
    'InvalidHashError',
    'NoSuchHashError',
    'RedundantSpecError']

#: Valid pattern for an identifier in Spack
identifier_re = r'\w[\w-]*'

compiler_color = '@g'          #: color for highlighting compilers
version_color = '@c'           #: color for highlighting versions
architecture_color = '@m'      #: color for highlighting architectures
enabled_variant_color = '@B'   #: color for highlighting enabled variants
disabled_variant_color = '@r'  #: color for highlighting disabled varaints
dependency_color = '@.'        #: color for highlighting dependencies
hash_color = '@K'              #: color for highlighting package hashes

#: This map determines the coloring of specs when using color output.
#: We make the fields different colors to enhance readability.
#: See spack.color for descriptions of the color codes.
color_formats = {'%': compiler_color,
                 '@': version_color,
                 '=': architecture_color,
                 '+': enabled_variant_color,
                 '~': disabled_variant_color,
                 '^': dependency_color,
                 '#': hash_color}

#: Regex used for splitting by spec field separators.
#: These need to be escaped to avoid metacharacters in
#: ``color_formats.keys()``.
_separators = '[\\%s]' % '\\'.join(color_formats.keys())

#: Versionlist constant so we don't have to build a list
#: every time we call str()
_any_version = VersionList([':'])

#: Types of dependencies that Spack understands.
alldeps = ('build', 'link', 'run', 'include')

#: Max integer helps avoid passing too large a value to cyaml.
maxint = 2 ** (ctypes.sizeof(ctypes.c_int) * 8 - 1) - 1


def canonical_deptype(deptype):
    if deptype in (None, 'all', all):
        return alldeps

    elif isinstance(deptype, string_types):
        if deptype not in alldeps:
            raise ValueError('Invalid dependency type: %s' % deptype)
        return (deptype,)

    elif isinstance(deptype, (tuple, list)):
        invalid = next((d for d in deptype if d not in alldeps), None)
        if invalid:
            raise ValueError('Invalid dependency type: %s' % invalid)
        return tuple(sorted(deptype))

    return deptype


def colorize_spec(spec):
    """Returns a spec colorized according to the colors specified in
       color_formats."""
    class insert_color:

        def __init__(self):
            self.last = None

        def __call__(self, match):
            # ignore compiler versions (color same as compiler)
            sep = match.group(0)
            if self.last == '%' and sep == '@':
                return cescape(sep)
            self.last = sep

            return '%s%s' % (color_formats[sep], cescape(sep))

    return colorize(re.sub(_separators, insert_color(), str(spec)) + '@.')


@key_ordering
class ArchSpec(object):
    """ The ArchSpec class represents an abstract architecture specification
        that a package should be built with.  At its core, each ArchSpec is
        comprised of three elements: a platform (e.g. Linux), an OS (e.g.
        RHEL6), and a target (e.g. x86_64).
    """

    # TODO: Formalize the specifications for architectures and then use
    # the appropriate parser here to read these specifications.
    def __init__(self, *args):
        to_attr_string = lambda s: str(s) if s and s != "None" else None

        self.platform, self.platform_os, self.target = (None, None, None)

        if len(args) == 1:
            spec_like = args[0]
            if isinstance(spec_like, ArchSpec):
                self._dup(spec_like)
            elif isinstance(spec_like, string_types):
                spec_fields = spec_like.split("-")

                if len(spec_fields) == 3:
                    self.platform, self.platform_os, self.target = tuple(
                        to_attr_string(f) for f in spec_fields)
                else:
                    raise ValueError("%s is an invalid arch spec" % spec_like)
        elif len(args) == 3:
            self.platform = to_attr_string(args[0])
            self.platform_os = to_attr_string(args[1])
            self.target = to_attr_string(args[2])
        elif len(args) != 0:
            raise TypeError("Can't make arch spec from %s" % args)

    def _autospec(self, spec_like):
        if isinstance(spec_like, ArchSpec):
            return spec_like
        return ArchSpec(spec_like)

    def _cmp_key(self):
        return (self.platform, self.platform_os, self.target)

    def _dup(self, other):
        self.platform = other.platform
        self.platform_os = other.platform_os
        self.target = other.target

    @property
    def platform(self):
        return self._platform

    @platform.setter
    def platform(self, value):
        """ The platform of the architecture spec will be verified as a
            supported Spack platform before it's set to ensure all specs
            refer to valid platforms.
        """
        value = str(value) if value is not None else None
        self._platform = value

    @property
    def platform_os(self):
        return self._platform_os

    @platform_os.setter
    def platform_os(self, value):
        """ The OS of the architecture spec will update the platform field
            if the OS is set to one of the reserved OS types so that the
            default OS type can be resolved.  Since the reserved OS
            information is only available for the host machine, the platform
            will assumed to be the host machine's platform.
        """
        value = str(value) if value is not None else None

        if value in spack.architecture.Platform.reserved_oss:
            curr_platform = str(spack.architecture.platform())
            self.platform = self.platform or curr_platform

            if self.platform != curr_platform:
                raise ValueError(
                    "Can't set arch spec OS to reserved value '%s' when the "
                    "arch platform (%s) isn't the current platform (%s)" %
                    (value, self.platform, curr_platform))

            spec_platform = spack.architecture.get_platform(self.platform)
            value = str(spec_platform.operating_system(value))

        self._platform_os = value

    @property
    def target(self):
        return self._target

    @target.setter
    def target(self, value):
        """ The target of the architecture spec will update the platform field
            if the target is set to one of the reserved target types so that
            the default target type can be resolved.  Since the reserved target
            information is only available for the host machine, the platform
            will assumed to be the host machine's platform.
        """
        value = str(value) if value is not None else None

        if value in spack.architecture.Platform.reserved_targets:
            curr_platform = str(spack.architecture.platform())
            self.platform = self.platform or curr_platform

            if self.platform != curr_platform:
                raise ValueError(
                    "Can't set arch spec target to reserved value '%s' when "
                    "the arch platform (%s) isn't the current platform (%s)" %
                    (value, self.platform, curr_platform))

            spec_platform = spack.architecture.get_platform(self.platform)
            value = str(spec_platform.target(value))

        self._target = value

    def satisfies(self, other, strict=False):
        other = self._autospec(other)
        sdict, odict = self.to_cmp_dict(), other.to_cmp_dict()

        if strict or self.concrete:
            return all(getattr(self, attr) == getattr(other, attr)
                       for attr in odict if odict[attr])
        else:
            return all(getattr(self, attr) == getattr(other, attr)
                       for attr in odict if sdict[attr] and odict[attr])

    def constrain(self, other):
        """ Projects all architecture fields that are specified in the given
            spec onto the instance spec if they're missing from the instance
            spec. This will only work if the two specs are compatible.
        """
        other = self._autospec(other)

        if not self.satisfies(other):
            raise UnsatisfiableArchitectureSpecError(self, other)

        constrained = False
        for attr, svalue in iteritems(self.to_cmp_dict()):
            ovalue = getattr(other, attr)
            if svalue is None and ovalue is not None:
                setattr(self, attr, ovalue)
                constrained = True

        return constrained

    def copy(self):
        clone = ArchSpec.__new__(ArchSpec)
        clone._dup(self)
        return clone

    @property
    def concrete(self):
        return all(v for k, v in iteritems(self.to_cmp_dict()))

    def to_cmp_dict(self):
        """Returns a dictionary that can be used for field comparison."""
        return dict([
            ('platform', self.platform),
            ('platform_os', self.platform_os),
            ('target', self.target)])

    def to_dict(self):
        d = syaml_dict([
            ('platform', self.platform),
            ('platform_os', self.platform_os),
            ('target', self.target)])
        return syaml_dict([('arch', d)])

    @staticmethod
    def from_dict(d):
        """Import an ArchSpec from raw YAML/JSON data.

        This routine implements a measure of compatibility with older
        versions of Spack.  Spack releases before 0.10 used a single
        string with no OS or platform identifiers.  We import old Spack
        architectures with platform ``spack09``, OS ``unknown``, and the
        old arch string as the target.

        Specs from `0.10` or later have a more fleshed out architecture
        descriptor with a platform, an OS, and a target.

        """
        if not isinstance(d['arch'], dict):
            return ArchSpec('spack09', 'unknown', d['arch'])

        d = d['arch']
        return ArchSpec(d['platform'], d['platform_os'], d['target'])

    def __str__(self):
        return "%s-%s-%s" % (self.platform, self.platform_os, self.target)

    def __repr__(self):
        return str(self)

    def __contains__(self, string):
        return string in str(self)


@key_ordering
class CompilerSpec(object):
    """The CompilerSpec field represents the compiler or range of compiler
       versions that a package should be built with.  CompilerSpecs have a
       name and a version list. """

    def __init__(self, *args):
        nargs = len(args)
        if nargs == 1:
            arg = args[0]
            # If there is one argument, it's either another CompilerSpec
            # to copy or a string to parse
            if isinstance(arg, string_types):
                c = SpecParser().parse_compiler(arg)
                self.name = c.name
                self.versions = c.versions

            elif isinstance(arg, CompilerSpec):
                self.name = arg.name
                self.versions = arg.versions.copy()

            else:
                raise TypeError(
                    "Can only build CompilerSpec from string or " +
                    "CompilerSpec. Found %s" % type(arg))

        elif nargs == 2:
            name, version = args
            self.name = name
            self.versions = VersionList()
            self.versions.add(ver(version))

        else:
            raise TypeError(
                "__init__ takes 1 or 2 arguments. (%d given)" % nargs)

    def _add_version(self, version):
        self.versions.add(version)

    def _autospec(self, compiler_spec_like):
        if isinstance(compiler_spec_like, CompilerSpec):
            return compiler_spec_like
        return CompilerSpec(compiler_spec_like)

    def satisfies(self, other, strict=False):
        other = self._autospec(other)
        return (self.name == other.name and
                self.versions.satisfies(other.versions, strict=strict))

    def constrain(self, other):
        """Intersect self's versions with other.

        Return whether the CompilerSpec changed.
        """
        other = self._autospec(other)

        # ensure that other will actually constrain this spec.
        if not other.satisfies(self):
            raise UnsatisfiableCompilerSpecError(other, self)

        return self.versions.intersect(other.versions)

    @property
    def concrete(self):
        """A CompilerSpec is concrete if its versions are concrete and there
           is an available compiler with the right version."""
        return self.versions.concrete

    @property
    def version(self):
        if not self.concrete:
            raise SpecError("Spec is not concrete: " + str(self))
        return self.versions[0]

    def copy(self):
        clone = CompilerSpec.__new__(CompilerSpec)
        clone.name = self.name
        clone.versions = self.versions.copy()
        return clone

    def _cmp_key(self):
        return (self.name, self.versions)

    def to_dict(self):
        d = syaml_dict([('name', self.name)])
        d.update(self.versions.to_dict())

        return syaml_dict([('compiler', d)])

    @staticmethod
    def from_dict(d):
        d = d['compiler']
        return CompilerSpec(d['name'], VersionList.from_dict(d))

    def __str__(self):
        out = self.name
        if self.versions and self.versions != _any_version:
            vlist = ",".join(str(v) for v in self.versions)
            out += "@%s" % vlist
        return out

    def __repr__(self):
        return str(self)


@key_ordering
class DependencySpec(object):
    """DependencySpecs connect two nodes in the DAG, and contain deptypes.

    Dependencies can be one (or more) of several types:

    - build: needs to be in the PATH at build time.
    - link: is linked to and added to compiler flags.
    - run: needs to be in the PATH for the package to run.

    Fields:
    - spec: Spec depended on by parent.
    - parent: Spec that depends on `spec`.
    - deptypes: list of strings, representing dependency relationships.
    """

    def __init__(self, parent, spec, deptypes):
        self.parent = parent
        self.spec = spec
        self.deptypes = tuple(sorted(set(deptypes)))

    def update_deptypes(self, deptypes):
        deptypes = set(deptypes)
        deptypes.update(self.deptypes)
        deptypes = tuple(sorted(deptypes))
        changed = self.deptypes != deptypes

        self.deptypes = deptypes
        return changed

    def copy(self):
        return DependencySpec(self.parent, self.spec, self.deptypes)

    def _cmp_key(self):
        return (self.parent.name if self.parent else None,
                self.spec.name if self.spec else None,
                self.deptypes)

    def __str__(self):
        return "%s %s--> %s" % (self.parent.name if self.parent else None,
                                self.deptypes,
                                self.spec.name if self.spec else None)


_valid_compiler_flags = [
    'cflags', 'cxxflags', 'fflags', 'ldflags', 'ldlibs', 'cppflags']


class FlagMap(HashableMap):

    def __init__(self, spec):
        super(FlagMap, self).__init__()
        self.spec = spec

    def satisfies(self, other, strict=False):
        if strict or (self.spec and self.spec._concrete):
            return all(f in self and set(self[f]) == set(other[f])
                       for f in other)
        else:
            return all(set(self[f]) == set(other[f])
                       for f in other if (other[f] != [] and f in self))

    def constrain(self, other):
        """Add all flags in other that aren't in self to self.

        Return whether the spec changed.
        """
        if other.spec and other.spec._concrete:
            for k in self:
                if k not in other:
                    raise UnsatisfiableCompilerFlagSpecError(
                        self[k], '<absent>')

        changed = False
        for k in other:
            if k in self and not set(self[k]) <= set(other[k]):
                raise UnsatisfiableCompilerFlagSpecError(
                    ' '.join(f for f in self[k]),
                    ' '.join(f for f in other[k]))
            elif k not in self:
                self[k] = other[k]
                changed = True
        return changed

    @staticmethod
    def valid_compiler_flags():
        return _valid_compiler_flags

    @property
    def concrete(self):
        return all(flag in self for flag in _valid_compiler_flags)

    def copy(self):
        clone = FlagMap(None)
        for name, value in self.items():
            clone[name] = value
        return clone

    def _cmp_key(self):
        return tuple((k, tuple(v)) for k, v in sorted(iteritems(self)))

    def __str__(self):
        sorted_keys = [k for k in sorted(self.keys()) if self[k] != []]
        cond_symbol = ' ' if len(sorted_keys) > 0 else ''
        return cond_symbol + ' '.join(
            str(key) + '=\"' + ' '.join(
                str(f) for f in self[key]) + '\"'
            for key in sorted_keys) + cond_symbol


class DependencyMap(HashableMap):
    """Each spec has a DependencyMap containing specs for its dependencies.
       The DependencyMap is keyed by name. """

    def __init__(self, owner):
        super(DependencyMap, self).__init__()

        # Owner Spec for the current map
        self.owner = owner

    @property
    def concrete(self):

        # Check if the dependencies are concrete and of the correct type
        dependencies_are_concrete = all(
            (d.spec.concrete and d.deptypes) for d in self.values()
        )

        if not dependencies_are_concrete:
            return False

        # If we are dealing with an external spec, it clearly has no
        # dependencies managed by spack
        if self.owner.external:
            return True

        # Now check we have every dependency we need
        pkg = self.owner.package
        for dependency in pkg.dependencies.values():
            # Check that for every condition we satisfy we satisfy also
            # the associated constraint
            for condition, constraint in dependency.items():
                # WARNING: This part relies on the fact that dependencies are
                # the last item to be checked when computing if a spec is
                # concrete. This means that we are ensured that all variants,
                # versions, compilers, etc. are there with their final value
                # when we call 'Spec.satisfies(..., strict=True)'

                # FIXME: at the moment check only for non conditional
                # FIXME: dependencies, to avoid infinite recursion

                # satisfy_condition = self.owner.satisfies(
                #     condition, strict=True
                # )

                satisfy_condition = str(condition) == self.owner.name

                if not satisfy_condition:
                    continue

                dependency_name = constraint.name

                # We don't want to check build dependencies
                if pkg.dependency_types[dependency_name] == set(['build']):
                    continue

                try:
                    dependency = self.owner[dependency_name]
                    satisfy_constraint = dependency.satisfies(
                        constraint, strict=True
                    )
                except KeyError:
                    # If the dependency is not there we don't
                    # satisfy the constraint
                    satisfy_constraint = False

                if satisfy_condition and not satisfy_constraint:
                    return False

        return True

    def __str__(self):
        return "{deps: %s}" % ', '.join(str(d) for d in sorted(self.values()))


def _command_default_handler(descriptor, spec, cls):
    """Default handler when looking for the 'command' attribute.

    Tries to search for ``spec.name`` in the ``spec.prefix.bin`` directory.

    Parameters:
        descriptor (ForwardQueryToPackage): descriptor that triggered the call
        spec (Spec): spec that is being queried
        cls (type(spec)): type of spec, to match the signature of the
            descriptor ``__get__`` method

    Returns:
        Executable: An executable of the command

    Raises:
        RuntimeError: If the command is not found
    """
    path = os.path.join(spec.prefix.bin, spec.name)

    if is_exe(path):
        return Executable(path)
    else:
        msg = 'Unable to locate {0} command in {1}'
        raise RuntimeError(msg.format(spec.name, spec.prefix.bin))


def _headers_default_handler(descriptor, spec, cls):
    """Default handler when looking for the 'headers' attribute.

    Tries to search for ``*.h`` files recursively starting from
    ``spec.prefix.include``.

    Parameters:
        descriptor (ForwardQueryToPackage): descriptor that triggered the call
        spec (Spec): spec that is being queried
        cls (type(spec)): type of spec, to match the signature of the
            descriptor ``__get__`` method

    Returns:
        HeaderList: The headers in ``prefix.include``

    Raises:
        RuntimeError: If no headers are found
    """
    headers = find_headers('*', root=spec.prefix.include, recurse=True)

    if headers:
        return headers
    else:
        msg = 'Unable to locate {0} headers in {1}'
        raise RuntimeError(msg.format(spec.name, spec.prefix.include))


def _libs_default_handler(descriptor, spec, cls):
    """Default handler when looking for the 'libs' attribute.

    Tries to search for ``lib{spec.name}`` recursively starting from
    ``spec.prefix``.

    Parameters:
        descriptor (ForwardQueryToPackage): descriptor that triggered the call
        spec (Spec): spec that is being queried
        cls (type(spec)): type of spec, to match the signature of the
            descriptor ``__get__`` method

    Returns:
        LibraryList: The libraries found

    Raises:
        RuntimeError: If no libraries are found
    """

    # Variable 'name' is passed to function 'find_libraries', which supports
    # glob characters. For example, we have a package with a name 'abc-abc'.
    # Now, we don't know if the original name of the package is 'abc_abc'
    # (and it generates a library 'libabc_abc.so') or 'abc-abc' (and it
    # generates a library 'libabc-abc.so'). So, we tell the function
    # 'find_libraries' to give us anything that matches 'libabc?abc' and it
    # gives us either 'libabc-abc.so' or 'libabc_abc.so' (or an error)
    # depending on which one exists (there is a possibility, of course, to
    # get something like 'libabcXabc.so, but for now we consider this
    # unlikely).
    name = 'lib' + spec.name.replace('-', '?')

    if '+shared' in spec:
        libs = find_libraries(
            name, root=spec.prefix, shared=True, recurse=True
        )
    elif '~shared' in spec:
        libs = find_libraries(
            name, root=spec.prefix, shared=False, recurse=True
        )
    else:
        # Prefer shared
        libs = find_libraries(
            name, root=spec.prefix, shared=True, recurse=True
        )
        if libs:
            return libs

        libs = find_libraries(
            name, root=spec.prefix, shared=False, recurse=True
        )

    if libs:
        return libs
    else:
        msg = 'Unable to recursively locate {0} libraries in {1}'
        raise RuntimeError(msg.format(spec.name, spec.prefix))


class ForwardQueryToPackage(object):
    """Descriptor used to forward queries from Spec to Package"""

    def __init__(self, attribute_name, default_handler=None):
        """Create a new descriptor.

        Parameters:
            attribute_name (str): name of the attribute to be
                searched for in the Package instance
            default_handler (callable, optional): default function to be
                called if the attribute was not found in the Package
                instance
        """
        self.attribute_name = attribute_name
        # Turn the default handler into a function with the right
        # signature that always returns None
        if default_handler is None:
            default_handler = lambda descriptor, spec, cls: None
        self.default = default_handler

    def __get__(self, instance, cls):
        """Retrieves the property from Package using a well defined chain
        of responsibility.

        The order of call is:

        1. if the query was through the name of a virtual package try to
            search for the attribute `{virtual_name}_{attribute_name}`
            in Package

        2. try to search for attribute `{attribute_name}` in Package

        3. try to call the default handler

        The first call that produces a value will stop the chain.

        If no call can handle the request or a None value is produced,
        then AttributeError is raised.
        """
        pkg = instance.package
        try:
            query = instance.last_query
        except AttributeError:
            # There has been no query yet: this means
            # a spec is trying to access its own attributes
            _ = instance[instance.name]  # NOQA: ignore=F841
            query = instance.last_query

        callbacks_chain = []
        # First in the chain : specialized attribute for virtual packages
        if query.isvirtual:
            specialized_name = '{0}_{1}'.format(
                query.name, self.attribute_name
            )
            callbacks_chain.append(lambda: getattr(pkg, specialized_name))
        # Try to get the generic method from Package
        callbacks_chain.append(lambda: getattr(pkg, self.attribute_name))
        # Final resort : default callback
        callbacks_chain.append(lambda: self.default(self, instance, cls))

        # Trigger the callbacks in order, the first one producing a
        # value wins
        value = None
        for f in callbacks_chain:
            try:
                value = f()
                break
            except AttributeError:
                pass
        # 'None' value raises AttributeError : this permits to 'disable'
        # the call in a particular package by returning None from the
        # queried attribute, or will trigger an exception if  things
        # searched for were not found
        if value is None:
            fmt = '\'{name}\' package has no relevant attribute \'{query}\'\n'  # NOQA: ignore=E501
            fmt += '\tspec : \'{spec}\'\n'
            fmt += '\tqueried as : \'{spec.last_query.name}\'\n'
            fmt += '\textra parameters : \'{spec.last_query.extra_parameters}\'\n'  # NOQA: ignore=E501
            message = fmt.format(
                name=pkg.name,
                query=self.attribute_name,
                spec=instance
            )
            raise AttributeError(message)

        return value

    def __set__(self, instance, value):
        cls_name = type(instance).__name__
        msg = "'{0}' object attribute '{1}' is read-only"
        raise AttributeError(msg.format(cls_name, self.attribute_name))


class SpecBuildInterface(ObjectWrapper):
    command = ForwardQueryToPackage(
        'command',
        default_handler=_command_default_handler
    )

    headers = ForwardQueryToPackage(
        'headers',
        default_handler=_headers_default_handler
    )

    libs = ForwardQueryToPackage(
        'libs',
        default_handler=_libs_default_handler
    )

    def __init__(self, spec, name, query_parameters):
        super(SpecBuildInterface, self).__init__(spec)

        # Represents a query state in a BuildInterface object
        QueryState = collections.namedtuple(
            'QueryState', ['name', 'extra_parameters', 'isvirtual']
        )

        is_virtual = Spec.is_virtual(name)
        self.last_query = QueryState(
            name=name,
            extra_parameters=query_parameters,
            isvirtual=is_virtual
        )


class DependencyConstraints(object):
    def __init__(self, spec=None, copy=False):
        if copy:
            resolve = lambda x: x.copy(deps=False)
        else:
            resolve = lambda x: x

        context = {}
        if spec:
            for dep in spec.visible_dependencies():
                context[dep.name] = resolve(dep)
        self.contexts = [context]

    def copy(self):
        copy = DependencyConstraints()
        copy.contexts = list(self.contexts)
        return copy

    def update(self, spec):
        for context in self.contexts:
            if spec.name in context:
                assert(spec is context[spec.name])
        for context in self.contexts:
            if spec.name not in context:
                context[spec.name] = spec

    def update_transitive(self, spec):
        for x in spec.traverse(deptype=('link', 'run', 'include')):
            self.update(x)

    def get(self, name):
        hits = list(c for c in self.contexts if name in c)
        if hits:
            return hits[0][name]

    def append(self, other):
        self.contexts.extend(other.contexts)

    def root_deps(self):
        return list(self.contexts[0].values())

    def replace(self, spec_name, replacement):
        self.contexts[0][replacement.name] = replacement
        self.contexts[0][spec_name] = replacement


@key_ordering
class Spec(object):

    @staticmethod
    def from_literal(spec_dict, normal=True):
        """Builds a Spec from a dictionary containing the spec literal.

        The dictionary must have a single top level key, representing the root,
        and as many secondary level keys as needed in the spec.

        The keys can be either a string or a Spec or a tuple containing the
        Spec and the dependency types.

        Args:
            spec_dict (dict): the dictionary containing the spec literal
            normal (bool): if True the same key appearing at different levels
                of the ``spec_dict`` will map to the same object in memory.

        Examples:
            A simple spec ``foo`` with no dependencies:

            .. code-block:: python

                {'foo': None}

            A spec ``foo`` with a ``(build, link)`` dependency ``bar``:

            .. code-block:: python

                {'foo':
                    {'bar:build,link': None}}

            A spec with a diamond dependency and various build types:

            .. code-block:: python

                {'dt-diamond': {
                    'dt-diamond-left:build,link': {
                        'dt-diamond-bottom:build': None
                    },
                    'dt-diamond-right:build,link': {
                        'dt-diamond-bottom:build,link,run': None
                    }
                }}

            The same spec with a double copy of ``dt-diamond-bottom`` and
            no diamond structure:

            .. code-block:: python

                {'dt-diamond': {
                    'dt-diamond-left:build,link': {
                        'dt-diamond-bottom:build': None
                    },
                    'dt-diamond-right:build,link': {
                        'dt-diamond-bottom:build,link,run': None
                    }
                }, normal=False}

            Constructing a spec using a Spec object as key:

            .. code-block:: python

                mpich = Spec('mpich')
                libelf = Spec('libelf@1.8.11')
                expected_normalized = Spec.from_literal({
                    'mpileaks': {
                        'callpath': {
                            'dyninst': {
                                'libdwarf': {libelf: None},
                                libelf: None
                            },
                            mpich: None
                        },
                        mpich: None
                    },
                })

        """

        # Maps a literal to a Spec, to be sure we are reusing the same object
        spec_cache = LazySpecCache()

        def spec_builder(d):
            # The invariant is that the top level dictionary must have
            # only one key
            assert len(d) == 1

            # Construct the top-level spec
            spec_like, dep_like = next(iter(d.items()))

            # If the requirements was for unique nodes (default)
            # then re-use keys from the local cache. Otherwise build
            # a new node every time.
            if not isinstance(spec_like, Spec):
                spec = spec_cache[spec_like] if normal else Spec(spec_like)
            else:
                spec = spec_like

            if dep_like is None:
                return spec

            def name_and_dependency_types(s):
                """Given a key in the dictionary containing the literal,
                extracts the name of the spec and its dependency types.

                Args:
                    s (str): key in the dictionary containing the literal

                """
                t = s.split(':')

                if len(t) > 2:
                    msg = 'more than one ":" separator in key "{0}"'
                    raise KeyError(msg.format(s))

                n = t[0]
                if len(t) == 2:
                    dtypes = tuple(dt.strip() for dt in t[1].split(','))
                else:
                    dtypes = ()

                return n, dtypes

            def spec_and_dependency_types(s):
                """Given a non-string key in the literal, extracts the spec
                and its dependency types.

                Args:
                    s (spec or tuple): either a Spec object or a tuple
                        composed of a Spec object and a string with the
                        dependency types

                """
                if isinstance(s, Spec):
                    return s, ()

                spec_obj, dtypes = s
                return spec_obj, tuple(dt.strip() for dt in dtypes.split(','))

            # Recurse on dependencies
            for s, s_dependencies in dep_like.items():

                if isinstance(s, string_types):
                    dag_node, dependency_types = name_and_dependency_types(s)
                else:
                    dag_node, dependency_types = spec_and_dependency_types(s)

                dependency_spec = spec_builder({dag_node: s_dependencies})
                spec._add_dependency(dependency_spec, dependency_types)

            return spec

        return spec_builder(spec_dict)

    def __init__(self, spec_like, **kwargs):
        # Copy if spec_like is a Spec.
        if isinstance(spec_like, Spec):
            self._dup(spec_like)
            return

        # Parse if the spec_like is a string.
        if not isinstance(spec_like, string_types):
            raise TypeError("Can't make spec out of %s" % type(spec_like))

        spec_list = SpecParser().parse(spec_like)
        if len(spec_list) > 1:
            raise ValueError("More than one spec in string: " + spec_like)
        if len(spec_list) < 1:
            raise ValueError("String contains no specs: " + spec_like)

        # Take all the attributes from the first parsed spec without copying.
        # This is safe b/c we throw out the parsed spec.  It's a bit nasty,
        # but it's nastier to implement the constructor so that the parser
        # writes directly into this Spec object.
        other = spec_list[0]
        self.name = other.name
        self.versions = other.versions
        self.architecture = other.architecture
        self.compiler = other.compiler
        self.compiler_flags = other.compiler_flags
        self.compiler_flags.spec = self
        self.variants = other.variants
        self.variants.spec = self
        self.namespace = other.namespace
        self._hash = other._hash
        self._cmp_key_cache = other._cmp_key_cache

        self._dependents = DependencyMap(self)
        self._dependencies = DependencyMap(self)
        for dspec in other._dependencies.values():
            self._add_dependency(dspec.spec, dspec.deptypes)

        # Specs are by default not assumed to be normal or concrete.
        self._normal = False
        self._concrete = False

        # Allow a spec to be constructed with an external path.
        self.external_path = kwargs.get('external_path', None)
        self.external_module = kwargs.get('external_module', None)

    @property
    def external(self):
        return bool(self.external_path) or bool(self.external_module)

    def get_dependency(self, name):
        dep = self._dependencies.get(name)
        if dep is not None:
            return dep
        raise InvalidDependencyError(
            self.name + " does not depend on " + comma_or(name))

    def _find_deps(self, where, deptype):
        deptype = canonical_deptype(deptype)

        return [dep for dep in where.values()
                if deptype and (not dep.deptypes or
                                any(d in deptype for d in dep.deptypes))]

    def dependencies(self, deptype=None):
        return [d.spec
                for d in self._find_deps(self._dependencies, deptype)]

    def dependents(self, deptype=None):
        return [d.parent
                for d in self._find_deps(self._dependents, deptype)]

    def dependencies_dict(self, deptype=None):
        return dict((d.spec.name, d)
                    for d in self._find_deps(self._dependencies, deptype))

    def dependents_dict(self, deptype=None):
        return dict((d.parent.name, d)
                    for d in self._find_deps(self._dependents, deptype))

    #
    # Private routines here are called by the parser when building a spec.
    #
    def _add_version(self, version):
        """Called by the parser to add an allowable version."""
        self.versions.add(version)

    def _add_flag(self, name, value):
        """Called by the parser to add a known flag.
        Known flags currently include "arch"
        """
        valid_flags = FlagMap.valid_compiler_flags()
        if name == 'arch' or name == 'architecture':
            parts = tuple(value.split('-'))
            plat, os, tgt = parts if len(parts) == 3 else (None, None, value)
            self._set_architecture(platform=plat, platform_os=os, target=tgt)
        elif name == 'platform':
            self._set_architecture(platform=value)
        elif name == 'os' or name == 'operating_system':
            self._set_architecture(platform_os=value)
        elif name == 'target':
            self._set_architecture(target=value)
        elif name in valid_flags:
            assert(self.compiler_flags is not None)
            self.compiler_flags[name] = value.split()
        else:
            # FIXME:
            # All other flags represent variants. 'foo=true' and 'foo=false'
            # map to '+foo' and '~foo' respectively. As such they need a
            # BoolValuedVariant instance.
            if str(value).upper() == 'TRUE' or str(value).upper() == 'FALSE':
                self.variants[name] = BoolValuedVariant(name, value)
            else:
                self.variants[name] = AbstractVariant(name, value)

    def _set_architecture(self, **kwargs):
        """Called by the parser to set the architecture."""
        arch_attrs = ['platform', 'platform_os', 'target']
        if self.architecture and self.architecture.concrete:
            raise DuplicateArchitectureError(
                "Spec for '%s' cannot have two architectures." % self.name)

        if not self.architecture:
            new_vals = tuple(kwargs.get(arg, None) for arg in arch_attrs)
            self.architecture = ArchSpec(*new_vals)
        else:
            new_attrvals = [(a, v) for a, v in iteritems(kwargs)
                            if a in arch_attrs]
            for new_attr, new_value in new_attrvals:
                if getattr(self.architecture, new_attr):
                    raise DuplicateArchitectureError(
                        "Spec for '%s' cannot have two '%s' specified "
                        "for its architecture" % (self.name, new_attr))
                else:
                    setattr(self.architecture, new_attr, new_value)

    def _set_compiler(self, compiler):
        """Called by the parser to set the compiler."""
        if self.compiler:
            raise DuplicateCompilerSpecError(
                "Spec for '%s' cannot have two compilers." % self.name)
        self.compiler = compiler

    def _add_dependency(self, spec, deptypes):
        """Called by the parser to add another spec as a dependency."""
        if spec.name in self._dependencies:
            raise DuplicateDependencyError(
                "Cannot depend on '%s' twice" % spec)

        # create an edge and add to parent and child
        dspec = DependencySpec(self, spec, deptypes)
        self._dependencies[spec.name] = dspec
        spec._dependents[self.name] = dspec

    #
    # Public interface
    #
    @property
    def fullname(self):
        return (
            ('%s.%s' % (self.namespace, self.name)) if self.namespace else
            (self.name if self.name else ''))

    @property
    def root(self):
        """Follow dependent links and find the root of this spec's DAG.
           In spack specs, there should be a single root (the package being
           installed).  This will throw an assertion error if that is not
           the case.
        """
        if not self._dependents:
            return self

        # If the spec has multiple dependents, ensure that they all
        # lead to the same place.  Spack shouldn't deal with any DAGs
        # with multiple roots, so something's wrong if we find one.
        depiter = iter(self._dependents.values())
        first_root = next(depiter).parent.root
        assert(all(first_root is d.parent.root for d in depiter))
        return first_root

    @property
    def package(self):
        return spack.repo.get(self)

    @property
    def package_class(self):
        """Internal package call gets only the class object for a package.
           Use this to just get package metadata.
        """
        return spack.repo.get_pkg_class(self.fullname)

    @property
    def virtual(self):
        """Right now, a spec is virtual if no package exists with its name.

           TODO: revisit this -- might need to use a separate namespace and
           be more explicit about this.
           Possible idea: just use conventin and make virtual deps all
           caps, e.g., MPI vs mpi.
        """
        return Spec.is_virtual(self.name)

    @staticmethod
    def is_virtual(name):
        """Test if a name is virtual without requiring a Spec."""
        return (name is not None) and (not spack.repo.exists(name))

    @property
    def concrete(self):
        """A spec is concrete if it can describe only ONE build of a package.
           If any of the name, version, architecture, compiler,
           variants, or depdenencies are ambiguous,then it is not concrete.
        """
        # If we have cached that the spec is concrete, then it's concrete
        if self._concrete:
            return True

        # Otherwise check if the various parts of the spec are concrete.
        # It's crucial to have the check on dependencies last, as it relies
        # on all the other parts to be already checked for concreteness.
        self._concrete = bool(not self.virtual and
                              self.namespace is not None and
                              self.versions.concrete and
                              self.variants.concrete and
                              self.architecture and
                              self.architecture.concrete and
                              self.compiler and self.compiler.concrete and
                              self.compiler_flags.concrete and
                              self._dependencies.concrete)
        return self._concrete

    def traverse(self, **kwargs):
        direction = kwargs.get('direction', 'children')
        depth = kwargs.get('depth', False)

        get_spec = lambda s: s.spec
        if direction == 'parents':
            get_spec = lambda s: s.parent

        if depth:
            for d, dspec in self.traverse_edges(**kwargs):
                yield d, get_spec(dspec)
        else:
            for dspec in self.traverse_edges(**kwargs):
                yield get_spec(dspec)

    def traverse_edges(self, visited=None, d=0, deptype=None,
                       deptype_query=None, dep_spec=None, **kwargs):
        """Generic traversal of the DAG represented by this spec.
           This will yield each node in the spec.  Options:

           order    [=pre|post]
               Order to traverse spec nodes. Defaults to preorder traversal.
               Options are:

               'pre':  Pre-order traversal; each node is yielded before its
                       children in the dependency DAG.
               'post': Post-order  traversal; each node is yielded after its
                       children in the dependency DAG.

           cover    [=nodes|edges|paths]
               Determines how extensively to cover the dag.  Possible values:

               'nodes': Visit each node in the dag only once.  Every node
                        yielded by this function will be unique.
               'edges': If a node has been visited once but is reached along a
                        new path from the root, yield it but do not descend
                        into it.  This traverses each 'edge' in the DAG once.
               'paths': Explore every unique path reachable from the root.
                        This descends into visited subtrees and will yield
                        nodes twice if they're reachable by multiple paths.

           depth    [=False]
               Defaults to False.  When True, yields not just nodes in the
               spec, but also their depth from the root in a (depth, node)
               tuple.

           key   [=id]
               Allow a custom key function to track the identity of nodes
               in the traversal.

           root     [=True]
               If False, this won't yield the root node, just its descendents.

           direction [=children|parents]
               If 'children', does a traversal of this spec's children.  If
               'parents', traverses upwards in the DAG towards the root.

        """
        # get initial values for kwargs
        depth = kwargs.get('depth', False)
        key_fun = kwargs.get('key', id)
        if isinstance(key_fun, string_types):
            key_fun = attrgetter(key_fun)
        yield_root = kwargs.get('root', True)
        cover = kwargs.get('cover', 'nodes')
        direction = kwargs.get('direction', 'children')
        order = kwargs.get('order', 'pre')

        deptype = canonical_deptype(deptype)
        if deptype_query is None:
            deptype_query = ('link', 'run')

        # Make sure kwargs have legal values; raise ValueError if not.
        def validate(name, val, allowed_values):
            if val not in allowed_values:
                raise ValueError("Invalid value for %s: %s.  Choices are %s"
                                 % (name, val, ",".join(allowed_values)))
        validate('cover',     cover,     ('nodes', 'edges', 'paths'))
        validate('direction', direction, ('children', 'parents'))
        validate('order',     order,     ('pre', 'post'))

        if visited is None:
            visited = set()
        key = key_fun(self)

        # Node traversal does not yield visited nodes.
        if key in visited and cover == 'nodes':
            return

        def return_val(dspec):
            if not dspec:
                # make a fake dspec for the root.
                if direction == 'parents':
                    dspec = DependencySpec(self, None, ())
                else:
                    dspec = DependencySpec(None, self, ())
            return (d, dspec) if depth else dspec

        yield_me = yield_root or d > 0

        # Preorder traversal yields before successors
        if yield_me and order == 'pre':
            yield return_val(dep_spec)

        # Edge traversal yields but skips children of visited nodes
        if not (key in visited and cover == 'edges'):
            # This code determines direction and yields the children/parents
            if direction == 'children':
                successors = self.dependencies_dict(deptype)
                succ = lambda s: s.spec
            elif direction == 'parents':
                successors = self.dependents_dict(deptype)
                succ = lambda s: s.parent
            else:
                raise ValueError('Invalid traversal direction: %s' % direction)

            visited.add(key)
            for name, dspec in sorted(successors.items()):
                child = successors[name]
                children = succ(child).traverse_edges(
                    visited,
                    d=(d + 1),
                    deptype=deptype,
                    deptype_query=deptype_query,
                    dep_spec=dspec,
                    **kwargs)
                for elt in children:
                    yield elt

        # Postorder traversal yields after successors
        if yield_me and order == 'post':
            yield return_val(dep_spec)

    @property
    def short_spec(self):
        """Returns a version of the spec with the dependencies hashed
           instead of completely enumerated."""
        return self.format('$_$@$%@$+$=$/')

    @property
    def cshort_spec(self):
        """Returns an auto-colorized version of ``self.short_spec``."""
        return self.cformat('$_$@$%@$+$=$/')

    @property
    def prefix(self):
        return Prefix(spack.store.layout.path_for_spec(self))

    def dag_hash(self, length=None):
        """Return a hash of the entire spec DAG, including connectivity."""
        if self._hash:
            return self._hash[:length]
        else:
            yaml_text = syaml.dump(
                self.to_node_dict(), default_flow_style=True, width=maxint)
            sha = hashlib.sha1(yaml_text.encode('utf-8'))

            b32_hash = base64.b32encode(sha.digest()).lower()
            if sys.version_info[0] >= 3:
                b32_hash = b32_hash.decode('utf-8')

            if self.concrete:
                self._hash = b32_hash
            return b32_hash[:length]

    def dag_hash_bit_prefix(self, bits):
        """Get the first <bits> bits of the DAG hash as an integer type."""
        return base32_prefix_bits(self.dag_hash(), bits)

    def to_node_dict(self):
        d = syaml_dict()

        if self.versions:
            d.update(self.versions.to_dict())

        if self.architecture:
            d.update(self.architecture.to_dict())

        if self.compiler:
            d.update(self.compiler.to_dict())

        if self.namespace:
            d['namespace'] = self.namespace

        params = syaml_dict(
            sorted(
                v.yaml_entry() for _, v in self.variants.items()
            )
        )
        params.update(sorted(self.compiler_flags.items()))
        if params:
            d['parameters'] = params

        if self.external:
            d['external'] = {
                'path': self.external_path,
                'module': bool(self.external_module)
            }

        # TODO: restore build dependencies here once we have less picky
        # TODO: concretization.
        deps = self.dependencies_dict(deptype=('link', 'run'))
        if deps:
            d['dependencies'] = syaml_dict([
                (name,
                 syaml_dict([
                     ('hash', dspec.spec.dag_hash()),
                     ('type', sorted(str(s) for s in dspec.deptypes))])
                 ) for name, dspec in sorted(deps.items())
            ])

        return syaml_dict([(self.name, d)])

    def to_dict(self):
        node_list = []
        for s in self.traverse(order='pre', deptype=('link', 'run')):
            node = s.to_node_dict()
            node[s.name]['hash'] = s.dag_hash()
            node_list.append(node)

        return syaml_dict([('spec', node_list)])

    def to_yaml(self, stream=None):
        return syaml.dump(
            self.to_dict(), stream=stream, default_flow_style=False)

    def to_json(self, stream=None):
        return sjson.dump(self.to_dict(), stream)

    @staticmethod
    def from_node_dict(node):
        name = next(iter(node))
        node = node[name]

        spec = Spec(name)
        spec.namespace = node.get('namespace', None)
        spec._hash = node.get('hash', None)

        if 'version' in node or 'versions' in node:
            spec.versions = VersionList.from_dict(node)

        if 'arch' in node:
            spec.architecture = ArchSpec.from_dict(node)

        if 'compiler' in node:
            spec.compiler = CompilerSpec.from_dict(node)
        else:
            spec.compiler = None

        if 'parameters' in node:
            for name, value in node['parameters'].items():
                if name in _valid_compiler_flags:
                    spec.compiler_flags[name] = value
                else:
                    spec.variants[name] = MultiValuedVariant.from_node_dict(
                        name, value
                    )
        elif 'variants' in node:
            for name, value in node['variants'].items():
                spec.variants[name] = MultiValuedVariant.from_node_dict(
                    name, value
                )
            for name in FlagMap.valid_compiler_flags():
                spec.compiler_flags[name] = []

        if 'external' in node:
            spec.external_path = None
            spec.external_module = None
            # This conditional is needed because sometimes this function is
            # called with a node already constructed that contains a 'versions'
            # and 'external' field. Related to virtual packages provider
            # indexes.
            if node['external']:
                spec.external_path = node['external']['path']
                spec.external_module = node['external']['module']
                if spec.external_module is False:
                    spec.external_module = None
        else:
            spec.external_path = None
            spec.external_module = None

        # Don't read dependencies here; from_node_dict() is used by
        # from_yaml() to read the root *and* each dependency spec.

        return spec

    @staticmethod
    def read_yaml_dep_specs(dependency_dict):
        """Read the DependencySpec portion of a YAML-formatted Spec.

        This needs to be backward-compatible with older spack spec
        formats so that reindex will work on old specs/databases.
        """
        for dep_name, elt in dependency_dict.items():
            if isinstance(elt, string_types):
                # original format, elt is just the dependency hash.
                dag_hash, deptypes = elt, ['build', 'link']
            elif isinstance(elt, tuple):
                # original deptypes format: (used tuples, not future-proof)
                dag_hash, deptypes = elt
            elif isinstance(elt, dict):
                # new format: elements of dependency spec are keyed.
                dag_hash, deptypes = elt['hash'], elt['type']
            else:
                raise SpecError("Couldn't parse dependency types in spec.")

            yield dep_name, dag_hash, list(deptypes)

    @staticmethod
    def from_dict(data):
        """Construct a spec from YAML.

        Parameters:
        data -- a nested dict/list data structure read from YAML or JSON.
        """
        nodes = data['spec']

        # Read nodes out of list.  Root spec is the first element;
        # dependencies are the following elements.
        dep_list = [Spec.from_node_dict(node) for node in nodes]
        if not dep_list:
            raise SpecError("YAML spec contains no nodes.")
        deps = dict((spec.name, spec) for spec in dep_list)
        spec = dep_list[0]

        for node in nodes:
            # get dependency dict from the node.
            name = next(iter(node))

            if 'dependencies' not in node[name]:
                continue

            yaml_deps = node[name]['dependencies']
            for dname, dhash, dtypes in Spec.read_yaml_dep_specs(yaml_deps):
                # Fill in dependencies by looking them up by name in deps dict
                deps[name]._dependencies[dname] = DependencySpec(
                    deps[name], deps[dname], dtypes)

        return spec

    @staticmethod
    def from_yaml(stream):
        """Construct a spec from YAML.

        Parameters:
        stream -- string or file object to read from.
        """
        try:
            data = syaml.load(stream)
            return Spec.from_dict(data)
        except MarkedYAMLError as e:
            raise syaml.SpackYAMLError("error parsing YAML spec:", str(e))

    @staticmethod
    def from_json(stream):
        """Construct a spec from JSON.

        Parameters:
        stream -- string or file object to read from.
        """
        try:
            data = sjson.load(stream)
            return Spec.from_dict(data)
        except Exception as e:
            raise sjson.SpackJSONError("error parsing JSON spec:", str(e))

    def _concretize_helper(self, visited=None):
        """Recursive helper function for concretize().
           This concretizes everything bottom-up.  As things are
           concretized, they're added to the presets, and ancestors
           will prefer the settings of their children.
        """
        if visited is None:
            visited = set()

        if self in visited:
            return False

        visited.add(self)
        changed = False

        # Concretize deps first -- this is a bottom-up process.
        for name in sorted(self._dependencies.keys()):
            changed |= self._dependencies[
                name].spec._concretize_helper(visited)

        # Concretize virtual dependencies last.  Because they're added
        # to presets below, their constraints will all be merged, but we'll
        # still need to select a concrete package later.
        if not self.virtual:
            updated = (
                spack.concretizer.concretize_architecture(self),
                spack.concretizer.concretize_compiler(self),
                spack.concretizer.concretize_compiler_flags(
                    self),  # has to be concretized after compiler
                spack.concretizer.concretize_version(self),
                spack.concretizer.concretize_variants(self))
            changed |= any(updated)

        return changed

    def _replace_with(self, concrete):
        """Replace this virtual spec with a concrete spec."""
        assert(self.virtual)
        for name, dep_spec in self._dependents.items():
            dependent = dep_spec.parent
            deptypes = dep_spec.deptypes

            # remove self from all dependents, unless it is already removed
            if self.name in dependent._dependencies:
                del dependent._dependencies[self.name]

            # add the replacement, unless it is already a dep of dependent.
            if concrete.name not in dependent._dependencies:
                dependent._add_dependency(concrete, deptypes)

    def _expand_virtual_packages(self, dep_constraints):
        """Find virtual packages in this spec, replace them with providers,
           and normalize again to include the provider's (potentially virtual)
           dependencies.  Repeat until there are no virtual deps.

           Precondition: spec is normalized.

           .. todo::

              If a provider depends on something that conflicts with
              other dependencies in the spec being expanded, this can
              produce a conflicting spec.  For example, if mpich depends
              on hwloc@:1.3 but something in the spec needs hwloc1.4:,
              then we should choose an MPI other than mpich.  Cases like
              this are infrequent, but should implement this before it is
              a problem.
        """
        # Make an index of stuff this spec already provides
        self_index = ProviderIndex(self.traverse(), restrict=True)
        changed = False
        done = False

        while not done:
            done = True
            for spec in list(self.traverse()):
                replacement = None
                if spec.external:
                    continue
                if spec.virtual:
                    replacement = self._find_provider(spec, self_index)
                    if replacement:
                        # TODO: may break if in-place on self but
                        # shouldn't happen if root is traversed first.
                        spec._replace_with(replacement)
                        done = False
                        break

                if not replacement:
                    # Get a list of possible replacements in order of
                    # preference.
                    candidates = spack.concretizer.choose_virtual_or_external(
                        spec)

                    # Try the replacements in order, skipping any that cause
                    # satisfiability problems.
                    for replacement in candidates:
                        if replacement is spec:
                            break

                        # Replace spec with the candidate and normalize
                        copy = self.copy()
                        copy[spec.name]._dup(replacement, deps=False)

                        dep_constraints_copy = DependencyConstraints(copy)

                        try:
                            # If there are duplicate providers or duplicate
                            # provider deps, consolidate them and merge
                            # constraints.
                            copy._normalize(dep_constraints_copy, force=True)
                            break
                        except SpecError:
                            # On error, we'll try the next replacement.
                            continue

                # If replacement is external then trim the dependencies
                if replacement.external:
                    if (spec._dependencies):
                        changed = True
                        spec._dependencies = DependencyMap(spec)
                    replacement._dependencies = DependencyMap(replacement)
                    replacement.architecture = self.architecture

                # TODO: could this and the stuff in _dup be cleaned up?
                def feq(cfield, sfield):
                    return (not cfield) or (cfield == sfield)

                if replacement is spec or (
                        feq(replacement.name, spec.name) and
                        feq(replacement.versions, spec.versions) and
                        feq(replacement.compiler, spec.compiler) and
                        feq(replacement.architecture, spec.architecture) and
                        feq(replacement._dependencies, spec._dependencies) and
                        feq(replacement.variants, spec.variants) and
                        feq(replacement.external_path,
                            spec.external_path) and
                        feq(replacement.external_module,
                            spec.external_module)):
                    continue
                # Refine this spec to the candidate. This uses
                # replace_with AND dup so that it can work in
                # place. TODO: make this more efficient.
                if spec.virtual:
                    spec._replace_with(replacement)
                    dep_constraints.replace(spec.name, replacement)
                    changed = True

                if (spec == self) or (not spec.virtual):
                    changed |= spec._dup(
                        replacement, deps=False, cleardeps=False)
                    self_index.update(spec)
                    spec._dependencies.owner = spec
                else:
                    self_index.update(replacement)
                    replacement._dependencies.owner = replacement

                done = False
                break

        return changed

    def concretize(self):
        """A spec is concrete if it describes one build of a package uniquely.
           This will ensure that this spec is concrete.

           If this spec could describe more than one version, variant, or build
           of a package, this will add constraints to make it concrete.

           Some rigorous validation and checks are also performed on the spec.
           Concretizing ensures that it is self-consistent and that it's
           consistent with requirements of its pacakges.  See flatten() and
           normalize() for more details on this.
        """
        if not self.name:
            raise SpecError("Attempting to concretize anonymous spec")

        if self._concrete:
            return

        changed = True
        force = False

        dep_constraints = DependencyConstraints(self, copy=True)
        user_specified_deps = set(self.traverse(root=False))
        self._dependencies.clear()
        while changed:
            changes = (self._normalize(dep_constraints, force),
                       self._expand_virtual_packages(dep_constraints),
                       self._concretize_helper())
            changed = any(changes)
            force = True

        changed = True
        while changed:
            changes = (self._normalize(dep_constraints, force, all_deps=True),
                       self._concretize_helper())
            changed = any(changes)

        for s in self.traverse(deptype_query=alldeps):
            # After concretizing, assign namespaces to anything left.
            # Note that this doesn't count as a "change".  The repository
            # configuration is constant throughout a spack run, and
            # normalize and concretize evaluate Packages using Repo.get(),
            # which respects precedence.  So, a namespace assignment isn't
            # changing how a package name would have been interpreted and
            # we can do it as late as possible to allow as much
            # compatibility across repositories as possible.
            if s.namespace is None:
                s.namespace = spack.repo.repo_for_pkg(s.name).namespace

        for s in self.traverse():
            if s.external_module:
                compiler = spack.compilers.compiler_for_spec(
                    s.compiler, s.architecture)
                for mod in compiler.modules:
                    load_module(mod)

                s.external_path = get_path_from_module(s.external_module)

        # Mark everything in the spec as concrete, as well.
        self._mark_concrete()

        assert_user_deps_are_satisfied(user_specified_deps, self)

        # Now that the spec is concrete we should check if
        # there are declared conflicts
        matches = []
        for x in self.traverse():
            for conflict_spec, when_list in x.package.conflicts.items():
                if x.satisfies(conflict_spec):
                    for when_spec, msg in when_list:
                        if x.satisfies(when_spec):
                            matches.append((x, conflict_spec, when_spec, msg))
        if matches:
            raise ConflictsInSpecError(self, matches)

    def _mark_concrete(self, value=True):
        """Mark this spec and its dependencies as concrete.

        Only for internal use -- client code should use "concretize"
        unless there is a need to force a spec to be concrete.
        """
        for s in self.traverse(deptype_query=alldeps):
            s._normal = value
            s._concrete = value

    def concretized(self):
        """This is a non-destructive version of concretize().  First clones,
           then returns a concrete version of this package without modifying
           this package. """
        clone = self.copy()
        clone.concretize()
        return clone

    def index(self, deptype=None):
        """Return DependencyMap that points to all the dependencies in this
           spec."""
        dm = DependencyMap(None)
        for spec in self.traverse(deptype=deptype):
            dm[spec.name] = spec
        return dm

    def _evaluate_dependency_conditions(self, name):
        """Evaluate all the conditions on a dependency with this name.

        If the package depends on <name> in this configuration, return
        the dependency.  If no conditions are True (and we don't
        depend on it), return None.
        """
        pkg = spack.repo.get(self.fullname)
        conditions = pkg.dependencies[name]

        substitute_abstract_variants(self)
        # evaluate when specs to figure out constraints on the dependency.
        dep = None
        for when_spec, dep_spec in conditions.items():
            sat = self.satisfies(when_spec, strict=True)
            if sat:
                if dep is None:
                    dep = Spec(name)
                try:
                    dep.constrain(dep_spec)
                except UnsatisfiableSpecError as e:
                    e.message = ("Conflicting conditional dependencies on"
                                 "package %s for spec %s" % (self.name, self))
                    raise e
        return dep

    def _find_provider(self, vdep, provider_index):
        """Find provider for a virtual spec in the provider index.
           Raise an exception if there is a conflicting virtual
           dependency already in this spec.
        """
        assert(vdep.virtual)

        # note that this defensively copies.
        providers = provider_index.providers_for(vdep)

        # If there is a provider for the vpkg, then use that instead of
        # the virtual package.
        if providers:
            # Remove duplicate providers that can concretize to the same
            # result.
            for provider in providers:
                for spec in providers:
                    if spec is not provider and provider.satisfies(spec):
                        providers.remove(spec)
            # Can't have multiple providers for the same thing in one spec.
            if len(providers) > 1:
                raise MultipleProviderError(vdep, providers)
            return providers[0]
        else:
            # The user might have required something insufficient for
            # pkg_dep -- so we'll get a conflict.  e.g., user asked for
            # mpi@:1.1 but some package required mpi@2.1:.
            required = provider_index.providers_for(vdep.name)
            if len(required) > 1:
                raise MultipleProviderError(vdep, required)
            elif required:
                raise UnsatisfiableProviderSpecError(required[0], vdep)

    def _merge_dependency(self, dep, deptypes, dep_constraints, visited,
                          provider_index, all_deps, in_build):
        """Merge the dependency into this spec.

        Caller should assume that this routine can owns the dep parameter
        (i.e. it needs to be a copy of any internal structures like
        dependencies on Package class objects).

        This is the core of normalize().  There are some basic steps:

          * If dep is virtual, evaluate whether it corresponds to an
            existing concrete dependency, and merge if so.

          * If it's real and it provides some virtual dep, see if it provides
            what some virtual dependency wants and merge if so.

          * Finally, if none of the above, merge dependency and its
            constraints into this spec.

        This method returns True if the spec was changed, False otherwise.

        """
        changed = False

        # If it's a virtual dependency, try to find an existing
        # provider in the spec, and merge that.
        if dep.virtual:
            if in_build:
                parents = list(
                    x.name for x in self.traverse(direction='parents'))
                raise VirtualBuildDependencyError(
                    "The dependency chain contains a build-only dependency" +
                    " and {0} is virtual: {1}".format(
                        dep.name, ' '.join(parents)))
            provider = self._find_provider(dep, provider_index)
            if provider:
                dep = provider
        else:
            provider_index.update(dep)

        pre_existing = dep_constraints.get(dep.name)

        # If the spec isn't already in the set of dependencies, add it.
        # Note: dep is always owned by this method. If it's from the
        # caller, it's a copy from _evaluate_dependency_conditions. If it
        # comes from a vdep, it's a defensive copy from _find_provider.
        if pre_existing:
            # merge package/vdep information into spec
            try:
                changed |= pre_existing.constrain(dep)
                dep_constraints.update(pre_existing)
                resolved = pre_existing
            except UnsatisfiableSpecError as e:
                fmt = 'An unsatisfiable {0}'.format(e.constraint_type)
                fmt += ' constraint has been detected for spec:'
                fmt += '\n\n{0}\n\n'.format(pre_existing.tree(indent=4))
                fmt += 'while trying to concretize the partial spec:'
                fmt += '\n\n{0}\n\n'.format(self.tree(indent=4))
                fmt += '{0} requires {1} {2} {3}, but spec asked for {4}'
                e.message = fmt.format(
                    self.name,
                    dep.name,
                    e.constraint_type,
                    e.required,
                    e.provided
                )
                raise e
        else:
            dep_constraints.update(dep)
            resolved = dep
            changed = True

        # Add merged spec to my deps and recurse
        if resolved.name not in self._dependencies:
            self._add_dependency(resolved, deptypes)
        elif self._dependencies[resolved.name].spec != resolved:
            child = self._dependencies[resolved.name].spec
            err_msg = ("{0} has {1} as a dependency but dep constraints" +
                       " contain a reference to a different {2}")
            err_msg.format(self.name, child.format(), resolved.format())
            raise ValueError(err_msg)

        changed |= resolved._normalize_helper(
            dep_constraints, visited, provider_index, all_deps, in_build)
        return changed

    def _normalize_helper(self, dep_constraints, visited, provider_index,
                          all_deps, in_build=False):
        """Recursive helper function for _normalize."""
        if self in visited:
            dep_constraints.update_transitive(self)
            return False
        visited.add(self)

        # if we descend into a virtual spec, there's nothing more
        # to normalize.  Concretize will finish resolving it later.
        if self.virtual or self.external:
            return False

        # Combine constraints from package deps with constraints from
        # the spec, until nothing changes.
        any_change = False
        changed = True

        pkg = spack.repo.get(self.fullname)

        build_only = set()
        for dep_name in pkg.dependencies:
            deptypes = pkg.dependency_types[dep_name]
            if set(deptypes) == set(['build']):
                build_only.add(dep_name)
        if build_only:
            build_constraints = DependencyConstraints(self)
            dep_constraints = dep_constraints.copy()
            dep_constraints.append(build_constraints)

        while changed:
            changed = False
            for dep_name in pkg.dependencies:
                pkg_dep = self._evaluate_dependency_conditions(dep_name)
                deptypes = pkg.dependency_types[dep_name]

                child_build = in_build or dep_name in build_only
                if dep_name in build_only:
                    child_constraints = build_constraints
                else:
                    child_constraints = dep_constraints

                if pkg_dep and (all_deps or dep_name not in build_only):
                    local_changed = self._merge_dependency(
                        pkg_dep, deptypes, child_constraints, visited,
                        provider_index, all_deps, child_build)
                    changed |= local_changed
            any_change |= changed

        return any_change

    def normalize(self):
        dep_constraints = DependencyConstraints(self, copy=True)
        user_specified_deps = set(self.traverse(root=False))
        self._dependencies.clear()
        self._normalize(dep_constraints, force=True)
        assert_user_deps_are_satisfied(user_specified_deps, self)

    def _normalize(self, dep_constraints, force=False, all_deps=False):
        """When specs are parsed, any dependencies specified are hanging off
           the root, and ONLY the ones that were explicitly provided are there.
           Normalization turns a partial flat spec into a DAG, where:

           1. Known dependencies of the root package are in the DAG.
           2. Each node's dependencies dict only contains its known direct
              deps.
           3. There is only ONE unique spec for each package in the DAG.

              * This includes virtual packages.  If there a non-virtual
                package that provides a virtual package that is in the spec,
                then we replace the virtual package with the non-virtual one.

           TODO: normalize should probably implement some form of cycle
           detection, to ensure that the spec is actually a DAG.
        """
        if not self.name:
            raise SpecError("Attempting to normalize anonymous spec")

        if self._normal and not force:
            return False

        # avoid any assumptions about concreteness when forced
        if force:
            self._mark_concrete(False)

        # Ensure first that all packages & compilers in the DAG exist.
        self.validate_or_raise()

        # Initialize index of virtual dependency providers if
        # concretize didn't pass us one already
        provider_index = ProviderIndex(
            list(dep_constraints.root_deps()), restrict=True)

        visited = set()

        # traverse the package DAG and fill out dependencies according
        # to package files & their 'when' specs
        any_change = self._normalize_helper(
            dep_constraints, visited, provider_index, all_deps)

        # Mark the spec as normal once done.
        self._normal = True
        return any_change

    def normalized(self):
        """
        Return a normalized copy of this spec without modifying this spec.
        """
        clone = self.copy()
        clone.normalize()
        return clone

    def validate_or_raise(self):
        """Checks that names and values in this spec are real. If they're not,
        it will raise an appropriate exception.
        """
        # FIXME: this function should be lazy, and collect all the errors
        # FIXME: before raising the exceptions, instead of being greedy and
        # FIXME: raise just the first one encountered
        for spec in self.traverse():
            # raise an UnknownPackageError if the spec's package isn't real.
            if (not spec.virtual) and spec.name:
                spack.repo.get(spec.fullname)

            # validate compiler in addition to the package name.
            if spec.compiler:
                if not compilers.supported(spec.compiler):
                    raise UnsupportedCompilerError(spec.compiler.name)

            # Ensure correctness of variants (if the spec is not virtual)
            if not spec.virtual:
                pkg_cls = spec.package_class
                pkg_variants = pkg_cls.variants
                not_existing = set(spec.variants) - set(pkg_variants)
                if not_existing:
                    raise UnknownVariantError(spec.name, not_existing)

                substitute_abstract_variants(spec)

    def constrain(self, other, deps=True):
        """Merge the constraints of other with self.

        Returns True if the spec changed as a result, False if not.
        """
        # If we are trying to constrain a concrete spec, either the spec
        # already satisfies the constraint (and the method returns False)
        # or it raises an exception
        if self.concrete:
            if self.satisfies(other):
                return False
            else:
                raise UnsatisfiableSpecError(
                    self, other, 'constrain a concrete spec'
                )

        other = self._autospec(other)

        if not (self.name == other.name or
                (not self.name) or
                (not other.name)):
            raise UnsatisfiableSpecNameError(self.name, other.name)

        if (other.namespace is not None and
                self.namespace is not None and
                other.namespace != self.namespace):
            raise UnsatisfiableSpecNameError(self.fullname, other.fullname)

        if not self.versions.overlaps(other.versions):
            raise UnsatisfiableVersionSpecError(self.versions, other.versions)

        for v in [x for x in other.variants if x in self.variants]:
            if not self.variants[v].compatible(other.variants[v]):
                raise UnsatisfiableVariantSpecError(
                    self.variants[v], other.variants[v]
                )

        # TODO: Check out the logic here
        sarch, oarch = self.architecture, other.architecture
        if sarch is not None and oarch is not None:
            if sarch.platform is not None and oarch.platform is not None:
                if sarch.platform != oarch.platform:
                    raise UnsatisfiableArchitectureSpecError(sarch, oarch)
            if sarch.platform_os is not None and oarch.platform_os is not None:
                if sarch.platform_os != oarch.platform_os:
                    raise UnsatisfiableArchitectureSpecError(sarch, oarch)
            if sarch.target is not None and oarch.target is not None:
                if sarch.target != oarch.target:
                    raise UnsatisfiableArchitectureSpecError(sarch, oarch)

        changed = False
        if self.compiler is not None and other.compiler is not None:
            changed |= self.compiler.constrain(other.compiler)
        elif self.compiler is None:
            changed |= (self.compiler != other.compiler)
            self.compiler = other.compiler

        changed |= self.versions.intersect(other.versions)
        changed |= self.variants.constrain(other.variants)

        changed |= self.compiler_flags.constrain(other.compiler_flags)

        old = str(self.architecture)
        sarch, oarch = self.architecture, other.architecture
        if sarch is None or other.architecture is None:
            self.architecture = sarch or oarch
        else:
            if sarch.platform is None or oarch.platform is None:
                self.architecture.platform = sarch.platform or oarch.platform
            if sarch.platform_os is None or oarch.platform_os is None:
                sarch.platform_os = sarch.platform_os or oarch.platform_os
            if sarch.target is None or oarch.target is None:
                sarch.target = sarch.target or oarch.target
        changed |= (str(self.architecture) != old)

        if deps:
            changed |= self._constrain_dependencies(other)

        return changed

    def _constrain_dependencies(self, other):
        """Apply constraints of other spec's dependencies to this spec."""
        other = self._autospec(other)

        if not self._dependencies or not other._dependencies:
            return False

        # TODO: might want more detail than this, e.g. specific deps
        # in violation. if this becomes a priority get rid of this
        # check and be more specific about what's wrong.
        if not other.satisfies_dependencies(self):
            raise UnsatisfiableDependencySpecError(other, self)

        # Handle common first-order constraints directly
        changed = False
        for name in self.common_dependencies(other):
            changed |= self[name].constrain(other[name], deps=False)
            if name in self._dependencies:
                changed |= self._dependencies[name].update_deptypes(
                    other._dependencies[name].deptypes)

        # Update with additional constraints from other spec
        for name in other.dep_difference(self):
            dep_spec_copy = other.get_dependency(name)
            dep_copy = dep_spec_copy.spec
            deptypes = dep_spec_copy.deptypes
            self._add_dependency(dep_copy.copy(), deptypes)
            changed = True

        return changed

    def common_dependencies(self, other):
        """Return names of dependencies that self an other have in common."""
        # XXX(deptype): handle deptypes via deptype kwarg.
        common = set(
            s.name for s in self.visible_dependencies())
        common.intersection_update(
            s.name for s in other.visible_dependencies())
        return common

    def constrained(self, other, deps=True):
        """Return a constrained copy without modifying this spec."""
        clone = self.copy(deps=deps)
        clone.constrain(other, deps)
        return clone

    def dep_difference(self, other):
        """Returns dependencies in self that are not in other."""
        mine = set(s.name for s in self.visible_dependencies())
        mine.difference_update(
            s.name for s in other.visible_dependencies())
        return mine

    def _autospec(self, spec_like):
        """
        Used to convert arguments to specs.  If spec_like is a spec, returns
        it.  If it's a string, tries to parse a string.  If that fails, tries
        to parse a local spec from it (i.e. name is assumed to be self's name).
        """
        if isinstance(spec_like, spack.spec.Spec):
            return spec_like

        try:
            spec = spack.spec.Spec(spec_like)
            if not spec.name:
                raise SpecError(
                    "anonymous package -- this will always be handled")
            return spec
        except SpecError:
            return parse_anonymous_spec(spec_like, self.name)

    def satisfies(self, other, deps=True, strict=False, strict_deps=False):
        """Determine if this spec satisfies all constraints of another.

        There are two senses for satisfies:

          * `loose` (default): the absence of a constraint in self
            implies that it *could* be satisfied by other, so we only
            check that there are no conflicts with other for
            constraints that this spec actually has.

          * `strict`: strict means that we *must* meet all the
            constraints specified on other.
        """
        other = self._autospec(other)

        # The only way to satisfy a concrete spec is to match its hash exactly.
        if other.concrete:
            return self.concrete and self.dag_hash() == other.dag_hash()

        # A concrete provider can satisfy a virtual dependency.
        if not self.virtual and other.virtual:
            try:
                pkg = spack.repo.get(self.fullname)
            except spack.repository.UnknownEntityError:
                # If we can't get package info on this spec, don't treat
                # it as a provider of this vdep.
                return False

            if pkg.provides(other.name):
                for provided, when_specs in pkg.provided.items():
                    if any(self.satisfies(when_spec, deps=False, strict=strict)
                           for when_spec in when_specs):
                        if provided.satisfies(other):
                            return True
            return False

        # Otherwise, first thing we care about is whether the name matches
        if self.name != other.name and self.name and other.name:
            return False

        # namespaces either match, or other doesn't require one.
        if (other.namespace is not None and
                self.namespace is not None and
                self.namespace != other.namespace):
            return False
        if self.versions and other.versions:
            if not self.versions.satisfies(other.versions, strict=strict):
                return False
        elif strict and (self.versions or other.versions):
            return False

        # None indicates no constraints when not strict.
        if self.compiler and other.compiler:
            if not self.compiler.satisfies(other.compiler, strict=strict):
                return False
        elif strict and (other.compiler and not self.compiler):
            return False

        var_strict = strict
        if (not self.name) or (not other.name):
            var_strict = True
        if not self.variants.satisfies(other.variants, strict=var_strict):
            return False

        # Architecture satisfaction is currently just string equality.
        # If not strict, None means unconstrained.
        if self.architecture and other.architecture:
            if not self.architecture.satisfies(other.architecture, strict):
                return False
        elif strict and (other.architecture and not self.architecture):
            return False

        if not self.compiler_flags.satisfies(
                other.compiler_flags,
                strict=strict):
            return False

        # If we need to descend into dependencies, do it, otherwise we're done.
        if deps:
            deps_strict = strict
            if self._concrete and not other.name:
                # We're dealing with existing specs
                deps_strict = True
            return self.satisfies_dependencies(other, strict=deps_strict)
        else:
            return True

    def satisfies_dependencies(self, other, strict=False):
        """
        This checks constraints on common dependencies against each other.
        """
        other = self._autospec(other)

        if strict:
            if other._dependencies and not self._dependencies:
                return False

            selfdeps = self.visible_dependencies()
            otherdeps = other.visible_dependencies()
            if not all(any(d.satisfies(dep) for d in selfdeps)
                       for dep in otherdeps):
                return False

        elif not self._dependencies or not other._dependencies:
            # if either spec doesn't restrict dependencies then both are
            # compatible.
            return True

        # Handle first-order constraints directly
        for name in self.common_dependencies(other):
            if not self[name].satisfies(other[name], deps=False):
                return False

        # For virtual dependencies, we need to dig a little deeper.
        self_index = ProviderIndex(self.traverse(), restrict=True)
        other_index = ProviderIndex(other.traverse(), restrict=True)

        # This handles cases where there are already providers for both vpkgs
        if not self_index.satisfies(other_index):
            return False

        # These two loops handle cases where there is an overly restrictive
        # vpkg in one spec for a provider in the other (e.g., mpi@3: is not
        # compatible with mpich2)
        for spec in self.virtual_dependencies():
            if (spec.name in other_index and
                    not other_index.providers_for(spec)):
                return False

        for spec in other.virtual_dependencies():
            if spec.name in self_index and not self_index.providers_for(spec):
                return False

        return True

    def virtual_dependencies(self):
        """Return list of any virtual deps in this spec."""
        return [spec for spec in self.traverse() if spec.virtual]

    def _dup(self, other, deps=True, cleardeps=True):
        """Copy the spec other into self.  This is an overwriting
           copy.  It does not copy any dependents (parents), but by default
           copies dependencies.

           To duplicate an entire DAG, call _dup() on the root of the DAG.

           Options:
           dependencies[=True]
               Whether deps should be copied too.  Set to False to copy a
               spec but not its dependencies.
        """
        # We don't count dependencies as changes here
        changed = True
        if hasattr(self, 'name'):
            changed = (self.name != other.name and
                       self.versions != other.versions and
                       self.architecture != other.architecture and
                       self.compiler != other.compiler and
                       self.variants != other.variants and
                       self._normal != other._normal and
                       self.concrete != other.concrete and
                       self.external_path != other.external_path and
                       self.external_module != other.external_module and
                       self.compiler_flags != other.compiler_flags)

        # Local node attributes get copied first.
        self.name = other.name
        self.versions = other.versions.copy()
        self.architecture = other.architecture.copy() if other.architecture \
            else None
        self.compiler = other.compiler.copy() if other.compiler else None
        if cleardeps:
            self._dependents = DependencyMap(self)
            self._dependencies = DependencyMap(self)
        self.compiler_flags = other.compiler_flags.copy()
        self.variants = other.variants.copy()
        self.variants.spec = self
        self.external_path = other.external_path
        self.external_module = other.external_module
        self.namespace = other.namespace

        # If we copy dependencies, preserve DAG structure in the new spec
        if deps:
            deptypes = alldeps  # by default copy all deptypes

            # if caller restricted deptypes to be copied, adjust that here.
            if isinstance(deps, (tuple, list)):
                deptypes = deps

            self._dup_deps(other, deptypes)

        # These fields are all cached results of expensive operations.
        # If we preserved the original structure, we can copy them
        # safely. If not, they need to be recomputed.
        # TODO: dependency hashes can be copied more aggressively.
        if deps is True or deps == alldeps:
            self._hash = other._hash
            self._cmp_key_cache = other._cmp_key_cache
            self._normal = other._normal
            self._concrete = other._concrete
        else:
            self._hash = None
            self._cmp_key_cache = None
            self._normal = False
            self._concrete = False

        return changed

    def _dup_deps(self, other, deptypes):
        new_specs = {id(other): self}
        for dspec in other.traverse_edges(cover='edges', root=False):
            if (dspec.deptypes and
                not any(d in deptypes for d in dspec.deptypes)):
                continue

            if id(dspec.parent) not in new_specs:
                new_specs[id(dspec.parent)] = dspec.parent.copy(deps=False)
            if id(dspec.spec) not in new_specs:
                new_specs[id(dspec.spec)] = dspec.spec.copy(deps=False)

            new_specs[id(dspec.parent)]._add_dependency(
                new_specs[id(dspec.spec)], dspec.deptypes)

    def copy(self, deps=True):
        """Return a copy of this spec.

        By default, returns a deep copy. To control how dependencies are
        copied, supply:

        deps=True:  deep copy

        deps=False: shallow copy (no dependencies)

        deps=('link', 'build'):
            only build and link dependencies.  Similar for other deptypes.

        """
        clone = Spec.__new__(Spec)
        clone._dup(self, deps=deps)
        return clone

    @property
    def version(self):
        if not self.versions.concrete:
            raise SpecError("Spec version is not concrete: " + str(self))
        return self.versions[0]

    def __getitem__(self, name):
        """Get a dependency from the spec by its name. This call implicitly
        sets a query state in the package being retrieved. The behavior of
        packages may be influenced by additional query parameters that are
        passed after a colon symbol.

        Note that if a virtual package is queried a copy of the Spec is
        returned while for non-virtual a reference is returned.
        """
        query_parameters = name.split(':')
        if len(query_parameters) > 2:
            msg = 'key has more than one \':\' symbol.'
            msg += ' At most one is admitted.'
            raise KeyError(msg)

        name, query_parameters = query_parameters[0], query_parameters[1:]
        if query_parameters:
            # We have extra query parameters, which are comma separated
            # values
            csv = query_parameters.pop().strip()
            query_parameters = re.split(r'\s*,\s*', csv)

        value = None
        iterated = list()
        search_deps = itertools.chain([self], self.visible_dependencies())
        for x in search_deps:
            if x.name == name:
                value = x
                break
            iterated.append(x)
        try:
            value = value or next(
                x for x in iterated if
                (not x.virtual) and x.package.provides(name)
            )
        except StopIteration:
            raise KeyError("No spec with name %s in %s" % (name, self))

        if self._concrete:
            return SpecBuildInterface(value, name, query_parameters)

        return value

    def visible_dependencies(self):
        """This collects all transitive link/run/include dependencies and all
           link/run/include dependencies of direct build dependencies. In other
           words, this excludes indirect build dependencies (and all
           dependencies of those packages).
        """
        visited = set()
        for dep in self.traverse(
                root=False, deptype=('link', 'run', 'include')):
            visited.add(dep)
            yield dep
        build_only = (set(self.dependencies()) -
                      set(self.dependencies(
                          deptype=('link', 'run', 'include'))))
        visible_build_deps = itertools.chain.from_iterable(
            x.traverse(deptype=('link', 'run', 'include')) for x in build_only)
        for dep in visible_build_deps:
            if dep not in visited:
                visited.add(dep)
                yield dep

    def __contains__(self, spec):
        """True if this spec satisfies the provided spec, or if any dependency
           does.  If the spec has no name, then we parse this one first.
        """
        spec = self._autospec(spec)
        for s in itertools.chain([self], self.visible_dependencies()):
            if s.satisfies(spec, strict=True):
                return True

        return False

    def sorted_deps(self):
        """Return a list of all dependencies sorted by name."""
        deps = dict((x.name, x) for x in self.visible_dependencies())
        return tuple(deps[name] for name in sorted(deps))

    def _eq_dag(self, other, vs, vo, deptypes):
        """Recursive helper for eq_dag and ne_dag.  Does the actual DAG
           traversal."""
        vs.add(id(self))
        vo.add(id(other))

        if self.ne_node(other):
            return False

        if len(self._dependencies) != len(other._dependencies):
            return False

        ssorted = [self._dependencies[name]
                   for name in sorted(self._dependencies)]
        osorted = [other._dependencies[name]
                   for name in sorted(other._dependencies)]

        for s_dspec, o_dspec in zip(ssorted, osorted):
            if deptypes and s_dspec.deptypes != o_dspec.deptypes:
                return False

            s, o = s_dspec.spec, o_dspec.spec
            visited_s = id(s) in vs
            visited_o = id(o) in vo

            # Check for duplicate or non-equal dependencies
            if visited_s != visited_o:
                return False

            # Skip visited nodes
            if visited_s or visited_o:
                continue

            # Recursive check for equality
            if not s._eq_dag(o, vs, vo, deptypes):
                return False

        return True

    def eq_dag(self, other, deptypes=True):
        """True if the full dependency DAGs of specs are equal."""
        return self._eq_dag(other, set(), set(), deptypes)

    def ne_dag(self, other, deptypes=True):
        """True if the full dependency DAGs of specs are not equal."""
        return not self.eq_dag(other, set(), set(), deptypes)

    def _cmp_node(self):
        """Comparison key for just *this node* and not its deps."""
        return (self.name,
                self.namespace,
                self.versions,
                self.variants,
                self.architecture,
                self.compiler,
                self.compiler_flags)

    def eq_node(self, other):
        """Equality with another spec, not including dependencies."""
        return self._cmp_node() == other._cmp_node()

    def ne_node(self, other):
        """Inequality with another spec, not including dependencies."""
        return self._cmp_node() != other._cmp_node()

    def _cmp_key(self):
        """This returns a key for the spec *including* DAG structure.

        The key is the concatenation of:
          1. A tuple describing this node in the DAG.
          2. The hash of each of this node's dependencies' cmp_keys.
        """
        if self._cmp_key_cache:
            return self._cmp_key_cache

        dep_tuple = tuple(
            (d.spec.name, hash(d.spec), tuple(sorted(d.deptypes)))
            for name, d in sorted(self._dependencies.items()))

        key = (self._cmp_node(), dep_tuple)
        if self._concrete:
            self._cmp_key_cache = key
        return key

    def colorized(self):
        return colorize_spec(self)

    def format(self, format_string='$_$@$%@+$+$=', **kwargs):
        """
        Prints out particular pieces of a spec, depending on what is
        in the format string.  The format strings you can provide are::

            $_   Package name
            $.   Full package name (with namespace)
            $@   Version with '@' prefix
            $%   Compiler with '%' prefix
            $%@  Compiler with '%' prefix & compiler version with '@' prefix
            $%+  Compiler with '%' prefix & compiler flags prefixed by name
            $%@+ Compiler, compiler version, and compiler flags with same
                 prefixes as above
            $+   Options
            $=   Architecture prefixed by 'arch='
            $/   7-char prefix of DAG hash with '-' prefix
            $$   $

        You can also use full-string versions, which elide the prefixes::

            ${PACKAGE}       Package name
            ${VERSION}       Version
            ${COMPILER}      Full compiler string
            ${COMPILERNAME}  Compiler name
            ${COMPILERVER}   Compiler version
            ${COMPILERFLAGS} Compiler flags
            ${OPTIONS}       Options
            ${ARCHITECTURE}  Architecture
            ${SHA1}          Dependencies 8-char sha1 prefix
            ${HASH:len}      DAG hash with optional length specifier

            ${SPACK_ROOT}    The spack root directory
            ${SPACK_INSTALL} The default spack install directory,
                             ${SPACK_PREFIX}/opt
            ${PREFIX}        The package prefix

        Note these are case-insensitive: for example you can specify either
        ``${PACKAGE}`` or ``${package}``.

        Optionally you can provide a width, e.g. ``$20_`` for a 20-wide name.
        Like printf, you can provide '-' for left justification, e.g.
        ``$-20_`` for a left-justified name.

        Anything else is copied verbatim into the output stream.

        *Example:*  ``$_$@$+`` translates to the name, version, and options
        of the package, but no dependencies, arch, or compiler.

        TODO: allow, e.g., ``$6#`` to customize short hash length
        TODO: allow, e.g., ``$//`` for full hash.
        """
        color = kwargs.get('color', False)
        length = len(format_string)
        out = StringIO()
        named = escape = compiler = False
        named_str = fmt = ''

        def write(s, c):
            f = color_formats[c] + cescape(s) + '@.'
            cwrite(f, stream=out, color=color)

        iterator = enumerate(format_string)
        for i, c in iterator:
            if escape:
                fmt = '%'
                if c == '-':
                    fmt += c
                    i, c = next(iterator)

                while c in '0123456789':
                    fmt += c
                    i, c = next(iterator)
                fmt += 's'

                if c == '_':
                    name = self.name if self.name else ''
                    out.write(fmt % name)
                elif c == '.':
                    out.write(fmt % self.fullname)
                elif c == '@':
                    if self.versions and self.versions != _any_version:
                        write(fmt % (c + str(self.versions)), c)
                elif c == '%':
                    if self.compiler:
                        write(fmt % (c + str(self.compiler.name)), c)
                    compiler = True
                elif c == '+':
                    if self.variants:
                        write(fmt % str(self.variants), c)
                elif c == '=':
                    if self.architecture and str(self.architecture):
                        a_str = ' arch' + c + str(self.architecture) + ' '
                        write(fmt % (a_str), c)
                elif c == '/':
                    out.write('/' + fmt % (self.dag_hash(7)))
                elif c == '$':
                    if fmt != '%s':
                        raise ValueError("Can't use format width with $$.")
                    out.write('$')
                elif c == '{':
                    named = True
                    named_str = ''
                escape = False

            elif compiler:
                if c == '@':
                    if (self.compiler and self.compiler.versions and
                            self.compiler.versions != _any_version):
                        write(c + str(self.compiler.versions), '%')
                elif c == '+':
                    if self.compiler_flags:
                        write(fmt % str(self.compiler_flags), '%')
                    compiler = False
                elif c == '$':
                    escape = True
                    compiler = False
                else:
                    out.write(c)
                    compiler = False

            elif named:
                if not c == '}':
                    if i == length - 1:
                        raise ValueError("Error: unterminated ${ in format:"
                                         "'%s'" % format_string)
                    named_str += c
                    continue
                named_str = named_str.upper()
                if named_str == 'PACKAGE':
                    name = self.name if self.name else ''
                    write(fmt % self.name, '@')
                if named_str == 'VERSION':
                    if self.versions and self.versions != _any_version:
                        write(fmt % str(self.versions), '@')
                elif named_str == 'COMPILER':
                    if self.compiler:
                        write(fmt % self.compiler, '%')
                elif named_str == 'COMPILERNAME':
                    if self.compiler:
                        write(fmt % self.compiler.name, '%')
                elif named_str in ['COMPILERVER', 'COMPILERVERSION']:
                    if self.compiler:
                        write(fmt % self.compiler.versions, '%')
                elif named_str == 'COMPILERFLAGS':
                    if self.compiler:
                        write(fmt % str(self.compiler_flags), '%')
                elif named_str == 'OPTIONS':
                    if self.variants:
                        write(fmt % str(self.variants), '+')
                elif named_str == 'ARCHITECTURE':
                    if self.architecture and str(self.architecture):
                        write(fmt % str(self.architecture), '=')
                elif named_str == 'SHA1':
                    if self.dependencies:
                        out.write(fmt % str(self.dag_hash(7)))
                elif named_str == 'SPACK_ROOT':
                    out.write(fmt % spack.prefix)
                elif named_str == 'SPACK_INSTALL':
                    out.write(fmt % spack.store.root)
                elif named_str == 'PREFIX':
                    out.write(fmt % self.prefix)
                elif named_str.startswith('HASH'):
                    if named_str.startswith('HASH:'):
                        _, hashlen = named_str.split(':')
                        hashlen = int(hashlen)
                    else:
                        hashlen = None
                    out.write(fmt % (self.dag_hash(hashlen)))

                named = False

            elif c == '$':
                escape = True
                if i == length - 1:
                    raise ValueError("Error: unterminated $ in format: '%s'"
                                     % format_string)
            else:
                out.write(c)

        result = out.getvalue()
        return result

    def cformat(self, *args, **kwargs):
        """Same as format, but color defaults to auto instead of False."""
        kwargs = kwargs.copy()
        kwargs.setdefault('color', None)
        return self.format(*args, **kwargs)

    def dep_string(self):
        return ''.join("^" + dep.format() for dep in self.sorted_deps())

    def __str__(self):
        ret = self.format() + self.dep_string()
        return ret.strip()

    def _install_status(self):
        """Helper for tree to print DB install status."""
        if not self.concrete:
            return None
        try:
            record = spack.store.db.get_record(self)
            return record.installed
        except KeyError:
            return None

    def _installed_explicitly(self):
        """Helper for tree to print DB install status."""
        if not self.concrete:
            return None
        try:
            record = spack.store.db.get_record(self)
            return record.explicit
        except KeyError:
            return None

    def tree(self, **kwargs):
        """Prints out this spec and its dependencies, tree-formatted
           with indentation."""
        color = kwargs.pop('color', get_color_when())
        depth = kwargs.pop('depth', False)
        hashes = kwargs.pop('hashes', False)
        hlen = kwargs.pop('hashlen', None)
        install_status = kwargs.pop('install_status', False)
        cover = kwargs.pop('cover', 'nodes')
        indent = kwargs.pop('indent', 0)
        fmt = kwargs.pop('format', '$_$@$%@+$+$=')
        prefix = kwargs.pop('prefix', None)
        show_types = kwargs.pop('show_types', False)
        deptypes = kwargs.pop('deptypes', ('build', 'link'))
        check_kwargs(kwargs, self.tree)

        out = ""
        for d, dep_spec in self.traverse_edges(
                order='pre', cover=cover, depth=True, deptypes=deptypes):
            node = dep_spec.spec

            if prefix is not None:
                out += prefix(node)
            out += " " * indent

            if depth:
                out += "%-4d" % d

            if install_status:
                status = node._install_status()
                if status is None:
                    out += "     "  # Package isn't installed
                elif status:
                    out += colorize("@g{[+]}  ", color=color)  # installed
                else:
                    out += colorize("@r{[-]}  ", color=color)  # missing

            if hashes:
                out += colorize('@K{%s}  ', color=color) % node.dag_hash(hlen)

            if show_types:
                out += '['
                if dep_spec.deptypes:
                    for t in alldeps:
                        out += ''.join(t[0] if t in dep_spec.deptypes else ' ')
                else:
                    out += ' ' * len(alldeps)
                out += ']  '

            out += ("    " * d)
            if d > 0:
                out += "^"
            out += node.format(fmt, color=color) + "\n"
        return out

    def __repr__(self):
        return str(self)


<<<<<<< HEAD
def assert_user_deps_are_satisfied(user_specified_deps, root):
    remaining = unsatisfied(user_specified_deps, root)
    if remaining:
        err_msg = "The following explicit dependencies are not satisfied:"
        err_msg += "\n\t" + "\n\t".join(x.format() for x in remaining)
        raise InvalidDependencyError(err_msg)


def unsatisfied(specs, root):
    remaining = set(specs)
    for dep in root.traverse(deptype=('link', 'run', 'include')):
        satisfied = set(spec for spec in specs if dep.satisfies(spec))
        remaining.difference_update(satisfied)
    return remaining
=======
class LazySpecCache(collections.defaultdict):
    """Cache for Specs that uses a spec_like as key, and computes lazily
    the corresponding value ``Spec(spec_like``.
    """
    def __init__(self):
        super(LazySpecCache, self).__init__(Spec)

    def __missing__(self, key):
        value = self.default_factory(key)
        self[key] = value
        return value
>>>>>>> 49a9d63b


#
# These are possible token types in the spec grammar.
#
HASH, DEP, AT, COLON, COMMA, ON, OFF, PCT, EQ, ID, VAL = range(11)


class SpecLexer(spack.parse.Lexer):

    """Parses tokens that make up spack specs."""

    def __init__(self):
        super(SpecLexer, self).__init__([
            (r'/', lambda scanner, val: self.token(HASH,  val)),
            (r'\^', lambda scanner, val: self.token(DEP,   val)),
            (r'\@', lambda scanner, val: self.token(AT,    val)),
            (r'\:', lambda scanner, val: self.token(COLON, val)),
            (r'\,', lambda scanner, val: self.token(COMMA, val)),
            (r'\+', lambda scanner, val: self.token(ON,    val)),
            (r'\-', lambda scanner, val: self.token(OFF,   val)),
            (r'\~', lambda scanner, val: self.token(OFF,   val)),
            (r'\%', lambda scanner, val: self.token(PCT,   val)),
            (r'\=', lambda scanner, val: self.token(EQ,    val)),
            # This is more liberal than identifier_re (see above).
            # Checked by check_identifier() for better error messages.
            (r'\w[\w.-]*', lambda scanner, val: self.token(ID,    val)),
            (r'\s+', lambda scanner, val: None)],
            [EQ],
            [(r'[\S].*', lambda scanner, val: self.token(VAL,    val)),
             (r'\s+', lambda scanner, val: None)],
            [VAL])


# Lexer is always the same for every parser.
_lexer = SpecLexer()


class SpecParser(spack.parse.Parser):

    def __init__(self):
        super(SpecParser, self).__init__(_lexer)
        self.previous = None

    def do_parse(self):
        specs = []

        try:
            while self.next:
                # TODO: clean this parsing up a bit
                if self.accept(ID):
                    self.previous = self.token
                    if self.accept(EQ):
                        # We're parsing an anonymous spec beginning with a
                        # key-value pair.
                        if not specs:
                            self.push_tokens([self.previous, self.token])
                            self.previous = None
                            specs.append(self.spec(None))
                        else:
                            if specs[-1].concrete:
                                # Trying to add k-v pair to spec from hash
                                raise RedundantSpecError(specs[-1],
                                                         'key-value pair')
                            # We should never end up here.
                            # This requires starting a new spec with ID, EQ
                            # After another spec that is not concrete
                            # If the previous spec is not concrete, this is
                            # handled in the spec parsing loop
                            # If it is concrete, see the if statement above
                            # If there is no previous spec, we don't land in
                            # this else case.
                            self.unexpected_token()
                    else:
                        # We're parsing a new spec by name
                        self.previous = None
                        specs.append(self.spec(self.token.value))
                elif self.accept(HASH):
                    # We're finding a spec by hash
                    specs.append(self.spec_by_hash())

                elif self.accept(DEP):
                    if not specs:
                        # We're parsing an anonymous spec beginning with a
                        # dependency. Push the token to recover after creating
                        # anonymous spec
                        self.push_tokens([self.token])
                        specs.append(self.spec(None))
                    else:
                        if self.accept(HASH):
                            # We're finding a dependency by hash for an
                            # anonymous spec
                            dep = self.spec_by_hash()
                        else:
                            # We're adding a dependency to the last spec
                            self.expect(ID)
                            dep = self.spec(self.token.value)

                        # Raise an error if the previous spec is already
                        # concrete (assigned by hash)
                        if specs[-1]._hash:
                            raise RedundantSpecError(specs[-1], 'dependency')
                        # command line deps get empty deptypes now.
                        # Real deptypes are assigned later per packages.
                        specs[-1]._add_dependency(dep, ())

                else:
                    # If the next token can be part of a valid anonymous spec,
                    # create the anonymous spec
                    if self.next.type in (AT, ON, OFF, PCT):
                        # Raise an error if the previous spec is already
                        # concrete (assigned by hash)
                        if specs and specs[-1]._hash:
                            raise RedundantSpecError(specs[-1],
                                                     'compiler, version, '
                                                     'or variant')
                        specs.append(self.spec(None))
                    else:
                        self.unexpected_token()

        except spack.parse.ParseError as e:
            raise SpecParseError(e)

        # If the spec has an os or a target and no platform, give it
        # the default platform
        platform_default = spack.architecture.platform().name
        for spec in specs:
            for s in spec.traverse():
                if s.architecture and not s.architecture.platform and \
                        (s.architecture.platform_os or s.architecture.target):
                    s._set_architecture(platform=platform_default)
        return specs

    def parse_compiler(self, text):
        self.setup(text)
        return self.compiler()

    def spec_by_hash(self):
        self.expect(ID)

        specs = spack.store.db.query()
        matches = [spec for spec in specs if
                   spec.dag_hash()[:len(self.token.value)] == self.token.value]

        if not matches:
            raise NoSuchHashError(self.token.value)

        if len(matches) != 1:
            raise AmbiguousHashError(
                "Multiple packages specify hash beginning '%s'."
                % self.token.value, *matches)

        return matches[0]

    def spec(self, name):
        """Parse a spec out of the input. If a spec is supplied, initialize
           and return it instead of creating a new one."""
        if name:
            spec_namespace, dot, spec_name = name.rpartition('.')
            if not spec_namespace:
                spec_namespace = None
            self.check_identifier(spec_name)
        else:
            spec_namespace = None
            spec_name = None

        # This will init the spec without calling __init__.
        spec = Spec.__new__(Spec)
        spec.name = spec_name
        spec.versions = VersionList()
        spec.variants = VariantMap(spec)
        spec.architecture = None
        spec.compiler = None
        spec.external_path = None
        spec.external_module = None
        spec.compiler_flags = FlagMap(spec)
        spec._dependents = DependencyMap(spec)
        spec._dependencies = DependencyMap(spec)
        spec.namespace = spec_namespace
        spec._hash = None
        spec._cmp_key_cache = None

        spec._normal = False
        spec._concrete = False

        # record this so that we know whether version is
        # unspecified or not.
        added_version = False

        while self.next:
            if self.accept(AT):
                vlist = self.version_list()
                for version in vlist:
                    spec._add_version(version)
                added_version = True

            elif self.accept(ON):
                name = self.variant()
                spec.variants[name] = BoolValuedVariant(name, True)

            elif self.accept(OFF):
                name = self.variant()
                spec.variants[name] = BoolValuedVariant(name, False)

            elif self.accept(PCT):
                spec._set_compiler(self.compiler())

            elif self.accept(ID):
                self.previous = self.token
                if self.accept(EQ):
                    # We're adding a key-value pair to the spec
                    self.expect(VAL)
                    spec._add_flag(self.previous.value, self.token.value)
                    self.previous = None
                else:
                    # We've found the start of a new spec. Go back to do_parse
                    # and read this token again.
                    self.push_tokens([self.token])
                    self.previous = None
                    break

            elif self.accept(HASH):
                # Get spec by hash and confirm it matches what we already have
                hash_spec = self.spec_by_hash()
                if hash_spec.satisfies(spec):
                    spec = hash_spec
                    break
                else:
                    raise InvalidHashError(spec, hash_spec.dag_hash())

            else:
                break

        # If there was no version in the spec, consier it an open range
        if not added_version and not spec._hash:
            spec.versions = VersionList(':')

        return spec

    def variant(self, name=None):
        if name:
            return name
        else:
            self.expect(ID)
            self.check_identifier()
            return self.token.value

    def version(self):
        start = None
        end = None
        if self.accept(ID):
            start = self.token.value

        if self.accept(COLON):
            if self.accept(ID):
                if self.next and self.next.type is EQ:
                    # This is a start: range followed by a key=value pair
                    self.push_tokens([self.token])
                else:
                    end = self.token.value
        elif start:
            # No colon, but there was a version.
            return Version(start)
        else:
            # No colon and no id: invalid version.
            self.next_token_error("Invalid version specifier")

        if start:
            start = Version(start)
        if end:
            end = Version(end)
        return VersionRange(start, end)

    def version_list(self):
        vlist = []
        vlist.append(self.version())
        while self.accept(COMMA):
            vlist.append(self.version())
        return vlist

    def compiler(self):
        self.expect(ID)
        self.check_identifier()

        compiler = CompilerSpec.__new__(CompilerSpec)
        compiler.name = self.token.value
        compiler.versions = VersionList()
        if self.accept(AT):
            vlist = self.version_list()
            for version in vlist:
                compiler._add_version(version)
        else:
            compiler.versions = VersionList(':')
        return compiler

    def check_identifier(self, id=None):
        """The only identifiers that can contain '.' are versions, but version
           ids are context-sensitive so we have to check on a case-by-case
           basis. Call this if we detect a version id where it shouldn't be.
        """
        if not id:
            id = self.token.value
        if '.' in id:
            self.last_token_error(
                "{0}: Identifier cannot contain '.'".format(id))


def parse(string):
    """Returns a list of specs from an input string.
       For creating one spec, see Spec() constructor.
    """
    return SpecParser().parse(string)


def parse_anonymous_spec(spec_like, pkg_name):
    """Allow the user to omit the package name part of a spec if they
       know what it has to be already.

       e.g., provides('mpi@2', when='@1.9:') says that this package
       provides MPI-3 when its version is higher than 1.9.
    """
    if not isinstance(spec_like, (str, Spec)):
        raise TypeError('spec must be Spec or spec string.  Found %s'
                        % type(spec_like))

    if isinstance(spec_like, str):
        try:
            anon_spec = Spec(spec_like)
            if anon_spec.name != pkg_name:
                raise SpecParseError(spack.parse.ParseError(
                    "",
                    "",
                    "Expected anonymous spec for package %s but found spec for"
                    "package %s" % (pkg_name, anon_spec.name)))
        except SpecParseError:
            anon_spec = Spec(pkg_name + ' ' + spec_like)
            if anon_spec.name != pkg_name:
                raise ValueError(
                    "Invalid spec for package %s: %s" % (pkg_name, spec_like))
    else:
        anon_spec = spec_like.copy()

    if anon_spec.name != pkg_name:
        raise ValueError("Spec name '%s' must match package name '%s'"
                         % (anon_spec.name, pkg_name))

    return anon_spec


def base32_prefix_bits(hash_string, bits):
    """Return the first <bits> bits of a base32 string as an integer."""
    if bits > len(hash_string) * 5:
        raise ValueError("Too many bits! Requested %d bit prefix of '%s'."
                         % (bits, hash_string))

    hash_bytes = base64.b32decode(hash_string, casefold=True)
    return prefix_bits(hash_bytes, bits)


class SpecParseError(SpecError):
    """Wrapper for ParseError for when we're parsing specs."""
    def __init__(self, parse_error):
        super(SpecParseError, self).__init__(parse_error.message)
        self.string = parse_error.string
        self.pos = parse_error.pos


class DuplicateDependencyError(SpecError):
    """Raised when the same dependency occurs in a spec twice."""


class VirtualBuildDependencyError(SpecError):
    """Raised when a build dependency is virtual or depends on a virtual"""


class DuplicateCompilerSpecError(SpecError):
    """Raised when the same compiler occurs in a spec twice."""


class UnsupportedCompilerError(SpecError):
    """Raised when the user asks for a compiler spack doesn't know about."""
    def __init__(self, compiler_name):
        super(UnsupportedCompilerError, self).__init__(
            "The '%s' compiler is not yet supported." % compiler_name)


class DuplicateArchitectureError(SpecError):
    """Raised when the same architecture occurs in a spec twice."""


class InconsistentSpecError(SpecError):
    """Raised when two nodes in the same spec DAG have inconsistent
       constraints."""


class InvalidDependencyError(SpecError):
    """Raised when a dependency in a spec is not actually a dependency
       of the package."""


class NoProviderError(SpecError):
    """Raised when there is no package that provides a particular
       virtual dependency.
    """
    def __init__(self, vpkg):
        super(NoProviderError, self).__init__(
            "No providers found for virtual package: '%s'" % vpkg)
        self.vpkg = vpkg


class MultipleProviderError(SpecError):
    """Raised when there is no package that provides a particular
       virtual dependency.
    """
    def __init__(self, vpkg, providers):
        """Takes the name of the vpkg"""
        super(MultipleProviderError, self).__init__(
            "Multiple providers found for '%s': %s"
            % (vpkg, [str(s) for s in providers]))
        self.vpkg = vpkg
        self.providers = providers


class UnsatisfiableSpecNameError(UnsatisfiableSpecError):
    """Raised when two specs aren't even for the same package."""
    def __init__(self, provided, required):
        super(UnsatisfiableSpecNameError, self).__init__(
            provided, required, "name")


class UnsatisfiableVersionSpecError(UnsatisfiableSpecError):
    """Raised when a spec version conflicts with package constraints."""
    def __init__(self, provided, required):
        super(UnsatisfiableVersionSpecError, self).__init__(
            provided, required, "version")


class UnsatisfiableCompilerSpecError(UnsatisfiableSpecError):
    """Raised when a spec comiler conflicts with package constraints."""
    def __init__(self, provided, required):
        super(UnsatisfiableCompilerSpecError, self).__init__(
            provided, required, "compiler")


class UnsatisfiableCompilerFlagSpecError(UnsatisfiableSpecError):
    """Raised when a spec variant conflicts with package constraints."""
    def __init__(self, provided, required):
        super(UnsatisfiableCompilerFlagSpecError, self).__init__(
            provided, required, "compiler_flags")


class UnsatisfiableArchitectureSpecError(UnsatisfiableSpecError):
    """Raised when a spec architecture conflicts with package constraints."""
    def __init__(self, provided, required):
        super(UnsatisfiableArchitectureSpecError, self).__init__(
            provided, required, "architecture")


class UnsatisfiableProviderSpecError(UnsatisfiableSpecError):
    """Raised when a provider is supplied but constraints don't match
       a vpkg requirement"""
    def __init__(self, provided, required):
        super(UnsatisfiableProviderSpecError, self).__init__(
            provided, required, "provider")


# TODO: get rid of this and be more specific about particular incompatible
# dep constraints
class UnsatisfiableDependencySpecError(UnsatisfiableSpecError):
    """Raised when some dependency of constrained specs are incompatible"""
    def __init__(self, provided, required):
        super(UnsatisfiableDependencySpecError, self).__init__(
            provided, required, "dependency")


class AmbiguousHashError(SpecError):
    def __init__(self, msg, *specs):
        specs_str = '\n  ' + '\n  '.join(spec.format('$.$@$%@+$+$=$/')
                                         for spec in specs)
        super(AmbiguousHashError, self).__init__(msg + specs_str)


class InvalidHashError(SpecError):
    def __init__(self, spec, hash):
        super(InvalidHashError, self).__init__(
            "The spec specified by %s does not match provided spec %s"
            % (hash, spec))


class NoSuchHashError(SpecError):
    def __init__(self, hash):
        super(NoSuchHashError, self).__init__(
            "No installed spec matches the hash: '%s'"
            % hash)


class RedundantSpecError(SpecError):
    def __init__(self, spec, addition):
        super(RedundantSpecError, self).__init__(
            "Attempting to add %s to spec %s which is already concrete."
            " This is likely the result of adding to a spec specified by hash."
            % (addition, spec))


class ConflictsInSpecError(SpecError, RuntimeError):
    def __init__(self, spec, matches):
        message = 'Conflicts in concretized spec "{0}"\n'.format(
            spec.short_spec
        )

        visited = set()

        long_message = ''

        match_fmt_default = '{0}. "{1}" conflicts with "{2}"\n'
        match_fmt_custom = '{0}. "{1}" conflicts with "{2}" [{3}]\n'

        for idx, (s, c, w, msg) in enumerate(matches):

            if s not in visited:
                visited.add(s)
                long_message += 'List of matching conflicts for spec:\n\n'
                long_message += s.tree(indent=4) + '\n'

            if msg is None:
                long_message += match_fmt_default.format(idx + 1, c, w)
            else:
                long_message += match_fmt_custom.format(idx + 1, c, w, msg)

        super(ConflictsInSpecError, self).__init__(message, long_message)<|MERGE_RESOLUTION|>--- conflicted
+++ resolved
@@ -3152,7 +3152,6 @@
         return str(self)
 
 
-<<<<<<< HEAD
 def assert_user_deps_are_satisfied(user_specified_deps, root):
     remaining = unsatisfied(user_specified_deps, root)
     if remaining:
@@ -3167,7 +3166,8 @@
         satisfied = set(spec for spec in specs if dep.satisfies(spec))
         remaining.difference_update(satisfied)
     return remaining
-=======
+
+
 class LazySpecCache(collections.defaultdict):
     """Cache for Specs that uses a spec_like as key, and computes lazily
     the corresponding value ``Spec(spec_like``.
@@ -3179,7 +3179,6 @@
         value = self.default_factory(key)
         self[key] = value
         return value
->>>>>>> 49a9d63b
 
 
 #
