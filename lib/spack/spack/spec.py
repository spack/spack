##############################################################################
# Copyright (c) 2013-2016, Lawrence Livermore National Security, LLC.
# Produced at the Lawrence Livermore National Laboratory.
#
# This file is part of Spack.
# Created by Todd Gamblin, tgamblin@llnl.gov, All rights reserved.
# LLNL-CODE-647188
#
# For details, see https://github.com/llnl/spack
# Please also see the NOTICE and LICENSE files for our notice and the LGPL.
#
# This program is free software; you can redistribute it and/or modify
# it under the terms of the GNU Lesser General Public License (as
# published by the Free Software Foundation) version 2.1, February 1999.
#
# This program is distributed in the hope that it will be useful, but
# WITHOUT ANY WARRANTY; without even the IMPLIED WARRANTY OF
# MERCHANTABILITY or FITNESS FOR A PARTICULAR PURPOSE. See the terms and
# conditions of the GNU Lesser General Public License for more details.
#
# You should have received a copy of the GNU Lesser General Public License
# along with this program; if not, write to the Free Software Foundation,
# Inc., 59 Temple Place, Suite 330, Boston, MA 02111-1307 USA
##############################################################################
"""
Spack allows very fine-grained control over how packages are installed and
over how they are built and configured.  To make this easy, it has its own
syntax for declaring a dependence.  We call a descriptor of a particular
package configuration a "spec".

The syntax looks like this:

.. code-block:: sh

    $ spack install mpileaks ^openmpi @1.2:1.4 +debug %intel @12.1 =bgqos_0
                    0        1        2        3      4      5     6

The first part of this is the command, 'spack install'.  The rest of the
line is a spec for a particular installation of the mpileaks package.

0. The package to install

1. A dependency of the package, prefixed by ^

2. A version descriptor for the package.  This can either be a specific
   version, like "1.2", or it can be a range of versions, e.g. "1.2:1.4".
   If multiple specific versions or multiple ranges are acceptable, they
   can be separated by commas, e.g. if a package will only build with
   versions 1.0, 1.2-1.4, and 1.6-1.8 of mavpich, you could say:

       depends_on("mvapich@1.0,1.2:1.4,1.6:1.8")

3. A compile-time variant of the package.  If you need openmpi to be
   built in debug mode for your package to work, you can require it by
   adding +debug to the openmpi spec when you depend on it.  If you do
   NOT want the debug option to be enabled, then replace this with -debug.

4. The name of the compiler to build with.

5. The versions of the compiler to build with.  Note that the identifier
   for a compiler version is the same '@' that is used for a package version.
   A version list denoted by '@' is associated with the compiler only if
   if it comes immediately after the compiler name.  Otherwise it will be
   associated with the current package spec.

6. The architecture to build with.  This is needed on machines where
   cross-compilation is required

Here is the EBNF grammar for a spec::

  spec-list    = { spec [ dep-list ] }
  dep_list     = { ^ spec }
  spec         = id [ options ]
  options      = { @version-list | +variant | -variant | ~variant |
                   %compiler | arch=architecture | [ flag ]=value}
  flag         = { cflags | cxxflags | fcflags | fflags | cppflags |
                   ldflags | ldlibs }
  variant      = id
  architecture = id
  compiler     = id [ version-list ]
  version-list = version [ { , version } ]
  version      = id | id: | :id | id:id
  id           = [A-Za-z0-9_][A-Za-z0-9_.-]*

Identifiers using the <name>=<value> command, such as architectures and
compiler flags, require a space before the name.

There is one context-sensitive part: ids in versions may contain '.', while
other ids may not.

There is one ambiguity: since '-' is allowed in an id, you need to put
whitespace space before -variant for it to be tokenized properly.  You can
either use whitespace, or you can just use ~variant since it means the same
thing.  Spack uses ~variant in directory names and in the canonical form of
specs to avoid ambiguity.  Both are provided because ~ can cause shell
expansion when it is the first character in an id typed on the command line.
"""
import base64
import sys
import collections
import ctypes
import hashlib
import itertools
import os

from operator import attrgetter
from six import StringIO
from six import string_types
from six import iteritems

from llnl.util.filesystem import find_headers, find_libraries, is_exe
from llnl.util.lang import *
from llnl.util.tty.color import *

import spack
import spack.architecture
import spack.compilers as compilers
import spack.error
import spack.parse
import spack.store
import spack.util.spack_json as sjson
import spack.util.spack_yaml as syaml

from spack.util.module_cmd import get_path_from_module, load_module
from spack.error import SpecError, UnsatisfiableSpecError
from spack.provider_index import ProviderIndex
from spack.util.crypto import prefix_bits
from spack.util.executable import Executable
from spack.util.prefix import Prefix
from spack.util.spack_yaml import syaml_dict
from spack.util.string import *
from spack.variant import *
from spack.version import *
from yaml.error import MarkedYAMLError

__all__ = [
    'Spec',
    'alldeps',
    'canonical_deptype',
    'parse',
    'parse_anonymous_spec',
    'SpecError',
    'SpecParseError',
    'DuplicateDependencyError',
    'DuplicateVariantError',
    'DuplicateCompilerSpecError',
    'UnsupportedCompilerError',
    'UnknownVariantError',
    'DuplicateArchitectureError',
    'InconsistentSpecError',
    'InvalidDependencyError',
    'NoProviderError',
    'MultipleProviderError',
    'UnsatisfiableSpecError',
    'UnsatisfiableSpecNameError',
    'UnsatisfiableVersionSpecError',
    'UnsatisfiableCompilerSpecError',
    'UnsatisfiableVariantSpecError',
    'UnsatisfiableCompilerFlagSpecError',
    'UnsatisfiableArchitectureSpecError',
    'UnsatisfiableProviderSpecError',
    'UnsatisfiableDependencySpecError',
    'AmbiguousHashError',
    'InvalidHashError',
    'NoSuchHashError',
    'RedundantSpecError']

# Valid pattern for an identifier in Spack
identifier_re = r'\w[\w-]*'

# Convenient names for color formats so that other things can use them
compiler_color = '@g'
version_color = '@c'
architecture_color = '@m'
enabled_variant_color = '@B'
disabled_variant_color = '@r'
dependency_color = '@.'
hash_color = '@K'

"""This map determines the coloring of specs when using color output.
   We make the fields different colors to enhance readability.
   See spack.color for descriptions of the color codes. """
color_formats = {'%': compiler_color,
                 '@': version_color,
                 '=': architecture_color,
                 '+': enabled_variant_color,
                 '~': disabled_variant_color,
                 '^': dependency_color,
                 '#': hash_color}

"""Regex used for splitting by spec field separators."""
_separators = '[%s]' % ''.join(color_formats.keys())

"""Versionlist constant so we don't have to build a list
   every time we call str()"""
_any_version = VersionList([':'])

<<<<<<< HEAD
# Special types of dependencies.
alldeps = ('build', 'link', 'run', 'include')
norun   = ('link', 'build', 'include')
special_types = {
    'alldeps': alldeps,
    'all': alldeps,  # allow "all" as string but not symbol.
    'norun': norun,
}

legal_deps = tuple(special_types) + alldeps
=======
"""Types of dependencies that Spack understands."""
alldeps = ('build', 'link', 'run')
>>>>>>> 44ce0adb

"""Max integer helps avoid passing too large a value to cyaml."""
maxint = 2 ** (ctypes.sizeof(ctypes.c_int) * 8 - 1) - 1


def canonical_deptype(deptype):
    if deptype in (None, 'all', all):
        return alldeps

    elif isinstance(deptype, string_types):
        if deptype not in alldeps:
            raise ValueError('Invalid dependency type: %s' % deptype)
        return (deptype,)

    elif isinstance(deptype, (tuple, list)):
        invalid = next((d for d in deptype if d not in alldeps), None)
        if invalid:
            raise ValueError('Invalid dependency type: %s' % invalid)
        return tuple(sorted(deptype))

    return deptype


def colorize_spec(spec):
    """Returns a spec colorized according to the colors specified in
       color_formats."""
    class insert_color:

        def __init__(self):
            self.last = None

        def __call__(self, match):
            # ignore compiler versions (color same as compiler)
            sep = match.group(0)
            if self.last == '%' and sep == '@':
                return cescape(sep)
            self.last = sep

            return '%s%s' % (color_formats[sep], cescape(sep))

    return colorize(re.sub(_separators, insert_color(), str(spec)) + '@.')


@key_ordering
class ArchSpec(object):
    """ The ArchSpec class represents an abstract architecture specification
        that a package should be built with.  At its core, each ArchSpec is
        comprised of three elements: a platform (e.g. Linux), an OS (e.g.
        RHEL6), and a target (e.g. x86_64).
    """

    # TODO: Formalize the specifications for architectures and then use
    # the appropriate parser here to read these specifications.
    def __init__(self, *args):
        to_attr_string = lambda s: str(s) if s and s != "None" else None

        self.platform, self.platform_os, self.target = (None, None, None)

        if len(args) == 1:
            spec_like = args[0]
            if isinstance(spec_like, ArchSpec):
                self._dup(spec_like)
            elif isinstance(spec_like, string_types):
                spec_fields = spec_like.split("-")

                if len(spec_fields) == 3:
                    self.platform, self.platform_os, self.target = tuple(
                        to_attr_string(f) for f in spec_fields)
                else:
                    raise ValueError("%s is an invalid arch spec" % spec_like)
        elif len(args) == 3:
            self.platform = to_attr_string(args[0])
            self.platform_os = to_attr_string(args[1])
            self.target = to_attr_string(args[2])
        elif len(args) != 0:
            raise TypeError("Can't make arch spec from %s" % args)

    def _autospec(self, spec_like):
        if isinstance(spec_like, ArchSpec):
            return spec_like
        return ArchSpec(spec_like)

    def _cmp_key(self):
        return (self.platform, self.platform_os, self.target)

    def _dup(self, other):
        self.platform = other.platform
        self.platform_os = other.platform_os
        self.target = other.target

    @property
    def platform(self):
        return self._platform

    @platform.setter
    def platform(self, value):
        """ The platform of the architecture spec will be verified as a
            supported Spack platform before it's set to ensure all specs
            refer to valid platforms.
        """
        value = str(value) if value is not None else None
        self._platform = value

    @property
    def platform_os(self):
        return self._platform_os

    @platform_os.setter
    def platform_os(self, value):
        """ The OS of the architecture spec will update the platform field
            if the OS is set to one of the reserved OS types so that the
            default OS type can be resolved.  Since the reserved OS
            information is only available for the host machine, the platform
            will assumed to be the host machine's platform.
        """
        value = str(value) if value is not None else None

        if value in spack.architecture.Platform.reserved_oss:
            curr_platform = str(spack.architecture.platform())
            self.platform = self.platform or curr_platform

            if self.platform != curr_platform:
                raise ValueError(
                    "Can't set arch spec OS to reserved value '%s' when the "
                    "arch platform (%s) isn't the current platform (%s)" %
                    (value, self.platform, curr_platform))

            spec_platform = spack.architecture.get_platform(self.platform)
            value = str(spec_platform.operating_system(value))

        self._platform_os = value

    @property
    def target(self):
        return self._target

    @target.setter
    def target(self, value):
        """ The target of the architecture spec will update the platform field
            if the target is set to one of the reserved target types so that
            the default target type can be resolved.  Since the reserved target
            information is only available for the host machine, the platform
            will assumed to be the host machine's platform.
        """
        value = str(value) if value is not None else None

        if value in spack.architecture.Platform.reserved_targets:
            curr_platform = str(spack.architecture.platform())
            self.platform = self.platform or curr_platform

            if self.platform != curr_platform:
                raise ValueError(
                    "Can't set arch spec target to reserved value '%s' when "
                    "the arch platform (%s) isn't the current platform (%s)" %
                    (value, self.platform, curr_platform))

            spec_platform = spack.architecture.get_platform(self.platform)
            value = str(spec_platform.target(value))

        self._target = value

    def satisfies(self, other, strict=False):
        other = self._autospec(other)
        sdict, odict = self.to_cmp_dict(), other.to_cmp_dict()

        if strict or self.concrete:
            return all(getattr(self, attr) == getattr(other, attr)
                       for attr in odict if odict[attr])
        else:
            return all(getattr(self, attr) == getattr(other, attr)
                       for attr in odict if sdict[attr] and odict[attr])

    def constrain(self, other):
        """ Projects all architecture fields that are specified in the given
            spec onto the instance spec if they're missing from the instance
            spec. This will only work if the two specs are compatible.
        """
        other = self._autospec(other)

        if not self.satisfies(other):
            raise UnsatisfiableArchitectureSpecError(self, other)

        constrained = False
        for attr, svalue in iteritems(self.to_cmp_dict()):
            ovalue = getattr(other, attr)
            if svalue is None and ovalue is not None:
                setattr(self, attr, ovalue)
                constrained = True

        return constrained

    def copy(self):
        clone = ArchSpec.__new__(ArchSpec)
        clone._dup(self)
        return clone

    @property
    def concrete(self):
        return all(v for k, v in iteritems(self.to_cmp_dict()))

    def to_cmp_dict(self):
        """Returns a dictionary that can be used for field comparison."""
        return dict([
            ('platform', self.platform),
            ('platform_os', self.platform_os),
            ('target', self.target)])

    def to_dict(self):
        d = syaml_dict([
            ('platform', self.platform),
            ('platform_os', self.platform_os),
            ('target', self.target)])
        return syaml_dict([('arch', d)])

    @staticmethod
    def from_dict(d):
        """Import an ArchSpec from raw YAML/JSON data.

        This routine implements a measure of compatibility with older
        versions of Spack.  Spack releases before 0.10 used a single
        string with no OS or platform identifiers.  We import old Spack
        architectures with platform ``spack09``, OS ``unknown``, and the
        old arch string as the target.

        Specs from `0.10` or later have a more fleshed out architecture
        descriptor with a platform, an OS, and a target.

        """
        if not isinstance(d['arch'], dict):
            return ArchSpec('spack09', 'unknown', d['arch'])

        d = d['arch']
        return ArchSpec(d['platform'], d['platform_os'], d['target'])

    def __str__(self):
        return "%s-%s-%s" % (self.platform, self.platform_os, self.target)

    def __repr__(self):
        return str(self)

    def __contains__(self, string):
        return string in str(self)


@key_ordering
class CompilerSpec(object):
    """The CompilerSpec field represents the compiler or range of compiler
       versions that a package should be built with.  CompilerSpecs have a
       name and a version list. """

    def __init__(self, *args):
        nargs = len(args)
        if nargs == 1:
            arg = args[0]
            # If there is one argument, it's either another CompilerSpec
            # to copy or a string to parse
            if isinstance(arg, string_types):
                c = SpecParser().parse_compiler(arg)
                self.name = c.name
                self.versions = c.versions

            elif isinstance(arg, CompilerSpec):
                self.name = arg.name
                self.versions = arg.versions.copy()

            else:
                raise TypeError(
                    "Can only build CompilerSpec from string or " +
                    "CompilerSpec. Found %s" % type(arg))

        elif nargs == 2:
            name, version = args
            self.name = name
            self.versions = VersionList()
            self.versions.add(ver(version))

        else:
            raise TypeError(
                "__init__ takes 1 or 2 arguments. (%d given)" % nargs)

    def _add_version(self, version):
        self.versions.add(version)

    def _autospec(self, compiler_spec_like):
        if isinstance(compiler_spec_like, CompilerSpec):
            return compiler_spec_like
        return CompilerSpec(compiler_spec_like)

    def satisfies(self, other, strict=False):
        other = self._autospec(other)
        return (self.name == other.name and
                self.versions.satisfies(other.versions, strict=strict))

    def constrain(self, other):
        """Intersect self's versions with other.

        Return whether the CompilerSpec changed.
        """
        other = self._autospec(other)

        # ensure that other will actually constrain this spec.
        if not other.satisfies(self):
            raise UnsatisfiableCompilerSpecError(other, self)

        return self.versions.intersect(other.versions)

    @property
    def concrete(self):
        """A CompilerSpec is concrete if its versions are concrete and there
           is an available compiler with the right version."""
        return self.versions.concrete

    @property
    def version(self):
        if not self.concrete:
            raise SpecError("Spec is not concrete: " + str(self))
        return self.versions[0]

    def copy(self):
        clone = CompilerSpec.__new__(CompilerSpec)
        clone.name = self.name
        clone.versions = self.versions.copy()
        return clone

    def _cmp_key(self):
        return (self.name, self.versions)

    def to_dict(self):
        d = syaml_dict([('name', self.name)])
        d.update(self.versions.to_dict())

        return syaml_dict([('compiler', d)])

    @staticmethod
    def from_dict(d):
        d = d['compiler']
        return CompilerSpec(d['name'], VersionList.from_dict(d))

    def __str__(self):
        out = self.name
        if self.versions and self.versions != _any_version:
            vlist = ",".join(str(v) for v in self.versions)
            out += "@%s" % vlist
        return out

    def __repr__(self):
        return str(self)


@key_ordering
class DependencySpec(object):
    """DependencySpecs connect two nodes in the DAG, and contain deptypes.

    Dependencies can be one (or more) of several types:

    - build: needs to be in the PATH at build time.
    - link: is linked to and added to compiler flags.
    - run: needs to be in the PATH for the package to run.

    Fields:
    - spec: Spec depended on by parent.
    - parent: Spec that depends on `spec`.
    - deptypes: list of strings, representing dependency relationships.
    """

    def __init__(self, parent, spec, deptypes):
        self.parent = parent
        self.spec = spec
        self.deptypes = tuple(sorted(set(deptypes)))

    def update_deptypes(self, deptypes):
        deptypes = set(deptypes)
        deptypes.update(self.deptypes)
        deptypes = tuple(sorted(deptypes))
        changed = self.deptypes != deptypes

        self.deptypes = deptypes
        return changed

    def copy(self):
        return DependencySpec(self.parent, self.spec, self.deptypes)

    def _cmp_key(self):
        return (self.parent.name if self.parent else None,
                self.spec.name if self.spec else None,
                self.deptypes)

    def __str__(self):
        return "%s %s--> %s" % (self.parent.name if self.parent else None,
                                self.deptypes,
                                self.spec.name if self.spec else None)


_valid_compiler_flags = [
    'cflags', 'cxxflags', 'fflags', 'ldflags', 'ldlibs', 'cppflags']


class FlagMap(HashableMap):

    def __init__(self, spec):
        super(FlagMap, self).__init__()
        self.spec = spec

    def satisfies(self, other, strict=False):
        if strict or (self.spec and self.spec._concrete):
            return all(f in self and set(self[f]) == set(other[f])
                       for f in other)
        else:
            return all(set(self[f]) == set(other[f])
                       for f in other if (other[f] != [] and f in self))

    def constrain(self, other):
        """Add all flags in other that aren't in self to self.

        Return whether the spec changed.
        """
        if other.spec and other.spec._concrete:
            for k in self:
                if k not in other:
                    raise UnsatisfiableCompilerFlagSpecError(
                        self[k], '<absent>')

        changed = False
        for k in other:
            if k in self and not set(self[k]) <= set(other[k]):
                raise UnsatisfiableCompilerFlagSpecError(
                    ' '.join(f for f in self[k]),
                    ' '.join(f for f in other[k]))
            elif k not in self:
                self[k] = other[k]
                changed = True
        return changed

    @staticmethod
    def valid_compiler_flags():
        return _valid_compiler_flags

    @property
    def concrete(self):
        return all(flag in self for flag in _valid_compiler_flags)

    def copy(self):
        clone = FlagMap(None)
        for name, value in self.items():
            clone[name] = value
        return clone

    def _cmp_key(self):
        return tuple((k, tuple(v)) for k, v in sorted(iteritems(self)))

    def __str__(self):
        sorted_keys = [k for k in sorted(self.keys()) if self[k] != []]
        cond_symbol = ' ' if len(sorted_keys) > 0 else ''
        return cond_symbol + ' '.join(
            str(key) + '=\"' + ' '.join(
                str(f) for f in self[key]) + '\"'
            for key in sorted_keys) + cond_symbol


class DependencyMap(HashableMap):
    """Each spec has a DependencyMap containing specs for its dependencies.
       The DependencyMap is keyed by name. """

    def __init__(self, owner):
        super(DependencyMap, self).__init__()

        # Owner Spec for the current map
        self.owner = owner

    @property
    def concrete(self):

        # Check if the dependencies are concrete and of the correct type
        dependencies_are_concrete = all(
            (d.spec.concrete and d.deptypes) for d in self.values()
        )

        if not dependencies_are_concrete:
            return False

        # If we are dealing with an external spec, it clearly has no
        # dependencies managed by spack
        if self.owner.external:
            return True

        # Now check we have every dependency we need
        pkg = self.owner.package
        for dependency in pkg.dependencies.values():
            # Check that for every condition we satisfy we satisfy also
            # the associated constraint
            for condition, constraint in dependency.items():
                # WARNING: This part relies on the fact that dependencies are
                # the last item to be checked when computing if a spec is
                # concrete. This means that we are ensured that all variants,
                # versions, compilers, etc. are there with their final value
                # when we call 'Spec.satisfies(..., strict=True)'

                # FIXME: at the moment check only for non conditional
                # FIXME: dependencies, to avoid infinite recursion

                # satisfy_condition = self.owner.satisfies(
                #     condition, strict=True
                # )

                satisfy_condition = str(condition) == self.owner.name

                if not satisfy_condition:
                    continue

                dependency_name = constraint.name

                # We don't want to check build dependencies
                if pkg.dependency_types[dependency_name] == set(['build']):
                    continue

                try:
                    dependency = self.owner[dependency_name]
                    satisfy_constraint = dependency.satisfies(
                        constraint, strict=True
                    )
                except KeyError:
                    # If the dependency is not there we don't
                    # satisfy the constraint
                    satisfy_constraint = False

                if satisfy_condition and not satisfy_constraint:
                    return False

        return True

    def __str__(self):
        return "{deps: %s}" % ', '.join(str(d) for d in sorted(self.values()))


def _command_default_handler(descriptor, spec, cls):
    """Default handler when looking for the 'command' attribute.

    Tries to search for ``spec.name`` in the ``spec.prefix.bin`` directory.

    Parameters:
        descriptor (ForwardQueryToPackage): descriptor that triggered the call
        spec (Spec): spec that is being queried
        cls (type(spec)): type of spec, to match the signature of the
            descriptor ``__get__`` method

    Returns:
        Executable: An executable of the command

    Raises:
        RuntimeError: If the command is not found
    """
    path = os.path.join(spec.prefix.bin, spec.name)

    if is_exe(path):
        return Executable(path)
    else:
        msg = 'Unable to locate {0} command in {1}'
        raise RuntimeError(msg.format(spec.name, spec.prefix.bin))


def _headers_default_handler(descriptor, spec, cls):
    """Default handler when looking for the 'headers' attribute.

    Tries to search for ``*.h`` files recursively starting from
    ``spec.prefix.include``.

    Parameters:
        descriptor (ForwardQueryToPackage): descriptor that triggered the call
        spec (Spec): spec that is being queried
        cls (type(spec)): type of spec, to match the signature of the
            descriptor ``__get__`` method

    Returns:
        HeaderList: The headers in ``prefix.include``

    Raises:
        RuntimeError: If no headers are found
    """
    headers = find_headers('*', root=spec.prefix.include, recurse=True)

    if headers:
        return headers
    else:
        msg = 'Unable to locate {0} headers in {1}'
        raise RuntimeError(msg.format(spec.name, spec.prefix.include))


def _libs_default_handler(descriptor, spec, cls):
    """Default handler when looking for the 'libs' attribute.

    Tries to search for ``lib{spec.name}`` recursively starting from
    ``spec.prefix``.

    Parameters:
        descriptor (ForwardQueryToPackage): descriptor that triggered the call
        spec (Spec): spec that is being queried
        cls (type(spec)): type of spec, to match the signature of the
            descriptor ``__get__`` method

    Returns:
        LibraryList: The libraries found

    Raises:
        RuntimeError: If no libraries are found
    """
    name = 'lib' + spec.name

    if '+shared' in spec:
        libs = find_libraries(
            name, root=spec.prefix, shared=True, recurse=True
        )
    elif '~shared' in spec:
        libs = find_libraries(
            name, root=spec.prefix, shared=False, recurse=True
        )
    else:
        # Prefer shared
        libs = find_libraries(
            name, root=spec.prefix, shared=True, recurse=True
        )
        if libs:
            return libs

        libs = find_libraries(
            name, root=spec.prefix, shared=False, recurse=True
        )

    if libs:
        return libs
    else:
        msg = 'Unable to recursively locate {0} libraries in {1}'
        raise RuntimeError(msg.format(spec.name, spec.prefix))


class ForwardQueryToPackage(object):
    """Descriptor used to forward queries from Spec to Package"""

    def __init__(self, attribute_name, default_handler=None):
        """Create a new descriptor.

        Parameters:
            attribute_name (str): name of the attribute to be
                searched for in the Package instance
            default_handler (callable, optional): default function to be
                called if the attribute was not found in the Package
                instance
        """
        self.attribute_name = attribute_name
        # Turn the default handler into a function with the right
        # signature that always returns None
        if default_handler is None:
            default_handler = lambda descriptor, spec, cls: None
        self.default = default_handler

    def __get__(self, instance, cls):
        """Retrieves the property from Package using a well defined chain
        of responsibility.

        The order of call is:

        1. if the query was through the name of a virtual package try to
            search for the attribute `{virtual_name}_{attribute_name}`
            in Package

        2. try to search for attribute `{attribute_name}` in Package

        3. try to call the default handler

        The first call that produces a value will stop the chain.

        If no call can handle the request or a None value is produced,
        then AttributeError is raised.
        """
        pkg = instance.package
        try:
            query = instance.last_query
        except AttributeError:
            # There has been no query yet: this means
            # a spec is trying to access its own attributes
            _ = instance[instance.name]  # NOQA: ignore=F841
            query = instance.last_query

        callbacks_chain = []
        # First in the chain : specialized attribute for virtual packages
        if query.isvirtual:
            specialized_name = '{0}_{1}'.format(
                query.name, self.attribute_name
            )
            callbacks_chain.append(lambda: getattr(pkg, specialized_name))
        # Try to get the generic method from Package
        callbacks_chain.append(lambda: getattr(pkg, self.attribute_name))
        # Final resort : default callback
        callbacks_chain.append(lambda: self.default(self, instance, cls))

        # Trigger the callbacks in order, the first one producing a
        # value wins
        value = None
        for f in callbacks_chain:
            try:
                value = f()
                break
            except AttributeError:
                pass
        # 'None' value raises AttributeError : this permits to 'disable'
        # the call in a particular package by returning None from the
        # queried attribute, or will trigger an exception if  things
        # searched for were not found
        if value is None:
            fmt = '\'{name}\' package has no relevant attribute \'{query}\'\n'  # NOQA: ignore=E501
            fmt += '\tspec : \'{spec}\'\n'
            fmt += '\tqueried as : \'{spec.last_query.name}\'\n'
            fmt += '\textra parameters : \'{spec.last_query.extra_parameters}\'\n'  # NOQA: ignore=E501
            message = fmt.format(
                name=pkg.name,
                query=self.attribute_name,
                spec=instance
            )
            raise AttributeError(message)

        return value

    def __set__(self, instance, value):
        cls_name = type(instance).__name__
        msg = "'{0}' object attribute '{1}' is read-only"
        raise AttributeError(msg.format(cls_name, self.attribute_name))


class SpecBuildInterface(ObjectWrapper):
    command = ForwardQueryToPackage(
        'command',
        default_handler=_command_default_handler
    )

    headers = ForwardQueryToPackage(
        'headers',
        default_handler=_headers_default_handler
    )

    libs = ForwardQueryToPackage(
        'libs',
        default_handler=_libs_default_handler
    )

    def __init__(self, spec, name, query_parameters):
        super(SpecBuildInterface, self).__init__(spec)

        # Represents a query state in a BuildInterface object
        QueryState = collections.namedtuple(
            'QueryState', ['name', 'extra_parameters', 'isvirtual']
        )

        is_virtual = Spec.is_virtual(name)
        self.last_query = QueryState(
            name=name,
            extra_parameters=query_parameters,
            isvirtual=is_virtual
        )


class DependencyConstraints(object):
    def __init__(self, spec=None, copy=False):
        if copy:
            resolve = lambda x: x.copy(deps=False)
        else:
            resolve = lambda x: x

        context = {}
        if spec:
            for dep in spec.visible_dependencies():
                context[dep.name] = resolve(dep)
        self.contexts = [context]

    def copy(self):
        copy = DependencyConstraints()
        copy.contexts = list(self.contexts)
        return copy

    def update(self, spec):
        for context in self.contexts:
            if spec.name in context:
                assert(spec is context[spec.name])
        for context in self.contexts:
            if spec.name not in context:
                context[spec.name] = spec

    def update_transitive(self, spec):
        for x in spec.traverse(deptype=('link', 'run', 'include')):
            self.update(x)

    def get(self, name):
        hits = list(c for c in self.contexts if name in c)
        if hits:
            return hits[0][name]

    def append(self, other):
        self.contexts.extend(other.contexts)

    def root_deps(self):
        return list(self.contexts[0].values())

    def replace(self, spec_name, replacement):
        self.contexts[0][replacement.name] = replacement
        self.contexts[0][spec_name] = replacement


@key_ordering
class Spec(object):

    def __init__(self, spec_like, *dep_like, **kwargs):
        # Copy if spec_like is a Spec.
        if isinstance(spec_like, Spec):
            self._dup(spec_like)
            return

        # Parse if the spec_like is a string.
        if not isinstance(spec_like, string_types):
            raise TypeError("Can't make spec out of %s" % type(spec_like))

        spec_list = SpecParser().parse(spec_like)
        if len(spec_list) > 1:
            raise ValueError("More than one spec in string: " + spec_like)
        if len(spec_list) < 1:
            raise ValueError("String contains no specs: " + spec_like)

        # Take all the attributes from the first parsed spec without copying.
        # This is safe b/c we throw out the parsed spec.  It's a bit nasty,
        # but it's nastier to implement the constructor so that the parser
        # writes directly into this Spec object.
        other = spec_list[0]
        self.name = other.name
        self.versions = other.versions
        self.architecture = other.architecture
        self.compiler = other.compiler
        self.compiler_flags = other.compiler_flags
        self.compiler_flags.spec = self
        self.variants = other.variants
        self.variants.spec = self
        self.namespace = other.namespace
        self._hash = other._hash
        self._cmp_key_cache = other._cmp_key_cache

        self._dependents = DependencyMap(self)
        self._dependencies = DependencyMap(self)
        for dspec in other._dependencies.values():
            self._add_dependency(dspec.spec, dspec.deptypes)

        # Specs are by default not assumed to be normal or concrete.
        self._normal = False
        self._concrete = False

        # Allow a spec to be constructed with an external path.
        self.external_path = kwargs.get('external_path', None)
        self.external_module = kwargs.get('external_module', None)

        # This allows users to construct a spec DAG with literals.
        # Note that given two specs a and b, Spec(a) copies a, but
        # Spec(a, b) will copy a but just add b as a dep.
        deptypes = ()
        for dep in dep_like:

            if isinstance(dep, (list, tuple)):
                # Literals can be deptypes -- if there are tuples in the
                # list, they will be used as deptypes for the following Spec.
                deptypes = tuple(dep)
                continue

            spec = dep if isinstance(dep, Spec) else Spec(dep)
            self._add_dependency(spec, deptypes)
            deptypes = ()

    @property
    def external(self):
        return bool(self.external_path) or bool(self.external_module)

    def get_dependency(self, name):
        dep = self._dependencies.get(name)
        if dep is not None:
            return dep
        raise InvalidDependencyError(
            self.name + " does not depend on " + comma_or(name))

    def _find_deps(self, where, deptype):
        deptype = canonical_deptype(deptype)

        return [dep for dep in where.values()
                if deptype and (not dep.deptypes or
                                any(d in deptype for d in dep.deptypes))]

    def dependencies(self, deptype=None):
        return [d.spec
                for d in self._find_deps(self._dependencies, deptype)]

    def dependents(self, deptype=None):
        return [d.parent
                for d in self._find_deps(self._dependents, deptype)]

    def dependencies_dict(self, deptype=None):
        return dict((d.spec.name, d)
                    for d in self._find_deps(self._dependencies, deptype))

    def dependents_dict(self, deptype=None):
        return dict((d.parent.name, d)
                    for d in self._find_deps(self._dependents, deptype))

    #
    # Private routines here are called by the parser when building a spec.
    #
    def _add_version(self, version):
        """Called by the parser to add an allowable version."""
        self.versions.add(version)

    def _add_flag(self, name, value):
        """Called by the parser to add a known flag.
        Known flags currently include "arch"
        """
        valid_flags = FlagMap.valid_compiler_flags()
        if name == 'arch' or name == 'architecture':
            parts = tuple(value.split('-'))
            plat, os, tgt = parts if len(parts) == 3 else (None, None, value)
            self._set_architecture(platform=plat, platform_os=os, target=tgt)
        elif name == 'platform':
            self._set_architecture(platform=value)
        elif name == 'os' or name == 'operating_system':
            self._set_architecture(platform_os=value)
        elif name == 'target':
            self._set_architecture(target=value)
        elif name in valid_flags:
            assert(self.compiler_flags is not None)
            self.compiler_flags[name] = value.split()
        else:
            # FIXME:
            # All other flags represent variants. 'foo=true' and 'foo=false'
            # map to '+foo' and '~foo' respectively. As such they need a
            # BoolValuedVariant instance.
            if str(value).upper() == 'TRUE' or str(value).upper() == 'FALSE':
                self.variants[name] = BoolValuedVariant(name, value)
            else:
                self.variants[name] = AbstractVariant(name, value)

    def _set_architecture(self, **kwargs):
        """Called by the parser to set the architecture."""
        arch_attrs = ['platform', 'platform_os', 'target']
        if self.architecture and self.architecture.concrete:
            raise DuplicateArchitectureError(
                "Spec for '%s' cannot have two architectures." % self.name)

        if not self.architecture:
            new_vals = tuple(kwargs.get(arg, None) for arg in arch_attrs)
            self.architecture = ArchSpec(*new_vals)
        else:
            new_attrvals = [(a, v) for a, v in iteritems(kwargs)
                            if a in arch_attrs]
            for new_attr, new_value in new_attrvals:
                if getattr(self.architecture, new_attr):
                    raise DuplicateArchitectureError(
                        "Spec for '%s' cannot have two '%s' specified "
                        "for its architecture" % (self.name, new_attr))
                else:
                    setattr(self.architecture, new_attr, new_value)

    def _set_compiler(self, compiler):
        """Called by the parser to set the compiler."""
        if self.compiler:
            raise DuplicateCompilerSpecError(
                "Spec for '%s' cannot have two compilers." % self.name)
        self.compiler = compiler

    def _add_dependency(self, spec, deptypes):
        """Called by the parser to add another spec as a dependency."""
        if spec.name in self._dependencies:
            raise DuplicateDependencyError(
                "Cannot depend on '%s' twice" % spec)

        # create an edge and add to parent and child
        dspec = DependencySpec(self, spec, deptypes)
        self._dependencies[spec.name] = dspec
        spec._dependents[self.name] = dspec

    #
    # Public interface
    #
    @property
    def fullname(self):
        return (
            ('%s.%s' % (self.namespace, self.name)) if self.namespace else
            (self.name if self.name else ''))

    @property
    def root(self):
        """Follow dependent links and find the root of this spec's DAG.
           In spack specs, there should be a single root (the package being
           installed).  This will throw an assertion error if that is not
           the case.
        """
        if not self._dependents:
            return self

        # If the spec has multiple dependents, ensure that they all
        # lead to the same place.  Spack shouldn't deal with any DAGs
        # with multiple roots, so something's wrong if we find one.
        depiter = iter(self._dependents.values())
        first_root = next(depiter).parent.root
        assert(all(first_root is d.parent.root for d in depiter))
        return first_root

    @property
    def package(self):
        return spack.repo.get(self)

    @property
    def package_class(self):
        """Internal package call gets only the class object for a package.
           Use this to just get package metadata.
        """
        return spack.repo.get_pkg_class(self.fullname)

    @property
    def virtual(self):
        """Right now, a spec is virtual if no package exists with its name.

           TODO: revisit this -- might need to use a separate namespace and
           be more explicit about this.
           Possible idea: just use conventin and make virtual deps all
           caps, e.g., MPI vs mpi.
        """
        return Spec.is_virtual(self.name)

    @staticmethod
    def is_virtual(name):
        """Test if a name is virtual without requiring a Spec."""
        return (name is not None) and (not spack.repo.exists(name))

    @property
    def concrete(self):
        """A spec is concrete if it can describe only ONE build of a package.
           If any of the name, version, architecture, compiler,
           variants, or depdenencies are ambiguous,then it is not concrete.
        """
        # If we have cached that the spec is concrete, then it's concrete
        if self._concrete:
            return True

        # Otherwise check if the various parts of the spec are concrete.
        # It's crucial to have the check on dependencies last, as it relies
        # on all the other parts to be already checked for concreteness.
        self._concrete = bool(not self.virtual and
                              self.namespace is not None and
                              self.versions.concrete and
                              self.variants.concrete and
                              self.architecture and
                              self.architecture.concrete and
                              self.compiler and self.compiler.concrete and
                              self.compiler_flags.concrete and
                              self._dependencies.concrete)
        return self._concrete

    def traverse(self, **kwargs):
        direction = kwargs.get('direction', 'children')
        depth = kwargs.get('depth', False)

        get_spec = lambda s: s.spec
        if direction == 'parents':
            get_spec = lambda s: s.parent

        if depth:
            for d, dspec in self.traverse_edges(**kwargs):
                yield d, get_spec(dspec)
        else:
            for dspec in self.traverse_edges(**kwargs):
                yield get_spec(dspec)

    def traverse_edges(self, visited=None, d=0, deptype=None,
                       deptype_query=None, dep_spec=None, **kwargs):
        """Generic traversal of the DAG represented by this spec.
           This will yield each node in the spec.  Options:

           order    [=pre|post]
               Order to traverse spec nodes. Defaults to preorder traversal.
               Options are:

               'pre':  Pre-order traversal; each node is yielded before its
                       children in the dependency DAG.
               'post': Post-order  traversal; each node is yielded after its
                       children in the dependency DAG.

           cover    [=nodes|edges|paths]
               Determines how extensively to cover the dag.  Possible values:

               'nodes': Visit each node in the dag only once.  Every node
                        yielded by this function will be unique.
               'edges': If a node has been visited once but is reached along a
                        new path from the root, yield it but do not descend
                        into it.  This traverses each 'edge' in the DAG once.
               'paths': Explore every unique path reachable from the root.
                        This descends into visited subtrees and will yield
                        nodes twice if they're reachable by multiple paths.

           depth    [=False]
               Defaults to False.  When True, yields not just nodes in the
               spec, but also their depth from the root in a (depth, node)
               tuple.

           key   [=id]
               Allow a custom key function to track the identity of nodes
               in the traversal.

           root     [=True]
               If False, this won't yield the root node, just its descendents.

           direction [=children|parents]
               If 'children', does a traversal of this spec's children.  If
               'parents', traverses upwards in the DAG towards the root.

        """
        # get initial values for kwargs
        depth = kwargs.get('depth', False)
        key_fun = kwargs.get('key', id)
        if isinstance(key_fun, string_types):
            key_fun = attrgetter(key_fun)
        yield_root = kwargs.get('root', True)
        cover = kwargs.get('cover', 'nodes')
        direction = kwargs.get('direction', 'children')
        order = kwargs.get('order', 'pre')

        deptype = canonical_deptype(deptype)
        if deptype_query is None:
            deptype_query = ('link', 'run')

        # Make sure kwargs have legal values; raise ValueError if not.
        def validate(name, val, allowed_values):
            if val not in allowed_values:
                raise ValueError("Invalid value for %s: %s.  Choices are %s"
                                 % (name, val, ",".join(allowed_values)))
        validate('cover',     cover,     ('nodes', 'edges', 'paths'))
        validate('direction', direction, ('children', 'parents'))
        validate('order',     order,     ('pre', 'post'))

        if visited is None:
            visited = set()
        key = key_fun(self)

        # Node traversal does not yield visited nodes.
        if key in visited and cover == 'nodes':
            return

        def return_val(dspec):
            if not dspec:
                # make a fake dspec for the root.
                if direction == 'parents':
                    dspec = DependencySpec(self, None, ())
                else:
                    dspec = DependencySpec(None, self, ())
            return (d, dspec) if depth else dspec

        yield_me = yield_root or d > 0

        # Preorder traversal yields before successors
        if yield_me and order == 'pre':
            yield return_val(dep_spec)

        # Edge traversal yields but skips children of visited nodes
        if not (key in visited and cover == 'edges'):
            # This code determines direction and yields the children/parents
            if direction == 'children':
                successors = self.dependencies_dict(deptype)
                succ = lambda s: s.spec
            elif direction == 'parents':
                successors = self.dependents_dict(deptype)
                succ = lambda s: s.parent
            else:
                raise ValueError('Invalid traversal direction: %s' % direction)

            visited.add(key)
            for name, dspec in sorted(successors.items()):
                child = successors[name]
                children = succ(child).traverse_edges(
                    visited,
                    d=(d + 1),
                    deptype=deptype,
                    deptype_query=deptype_query,
                    dep_spec=dspec,
                    **kwargs)
                for elt in children:
                    yield elt

        # Postorder traversal yields after successors
        if yield_me and order == 'post':
            yield return_val(dep_spec)

    @property
    def short_spec(self):
        """Returns a version of the spec with the dependencies hashed
           instead of completely enumerated."""
        return self.format('$_$@$%@$+$=$/')

    @property
    def cshort_spec(self):
        """Returns an auto-colorized version of ``self.short_spec``."""
        return self.cformat('$_$@$%@$+$=$/')

    @property
    def prefix(self):
        return Prefix(spack.store.layout.path_for_spec(self))

    def dag_hash(self, length=None):
        """Return a hash of the entire spec DAG, including connectivity."""
        if self._hash:
            return self._hash[:length]
        else:
            yaml_text = syaml.dump(
                self.to_node_dict(), default_flow_style=True, width=maxint)
            sha = hashlib.sha1(yaml_text.encode('utf-8'))

            b32_hash = base64.b32encode(sha.digest()).lower()
            if sys.version_info[0] >= 3:
                b32_hash = b32_hash.decode('utf-8')

            if self.concrete:
                self._hash = b32_hash
            return b32_hash[:length]

    def dag_hash_bit_prefix(self, bits):
        """Get the first <bits> bits of the DAG hash as an integer type."""
        return base32_prefix_bits(self.dag_hash(), bits)

    def to_node_dict(self):
        d = syaml_dict()

        if self.versions:
            d.update(self.versions.to_dict())

        if self.architecture:
            d.update(self.architecture.to_dict())

        if self.compiler:
            d.update(self.compiler.to_dict())

        if self.namespace:
            d['namespace'] = self.namespace

        params = syaml_dict(
            sorted(
                v.yaml_entry() for _, v in self.variants.items()
            )
        )
        params.update(sorted(self.compiler_flags.items()))
        if params:
            d['parameters'] = params

        if self.external:
            d['external'] = {
                'path': self.external_path,
                'module': bool(self.external_module)
            }

        # TODO: restore build dependencies here once we have less picky
        # TODO: concretization.
        deps = self.dependencies_dict(deptype=('link', 'run'))
        if deps:
            d['dependencies'] = syaml_dict([
                (name,
                 syaml_dict([
                     ('hash', dspec.spec.dag_hash()),
                     ('type', sorted(str(s) for s in dspec.deptypes))])
                 ) for name, dspec in sorted(deps.items())
            ])

        return syaml_dict([(self.name, d)])

    def to_dict(self):
        node_list = []
        for s in self.traverse(order='pre', deptype=('link', 'run')):
            node = s.to_node_dict()
            node[s.name]['hash'] = s.dag_hash()
            node_list.append(node)

        return syaml_dict([('spec', node_list)])

    def to_yaml(self, stream=None):
        return syaml.dump(
            self.to_dict(), stream=stream, default_flow_style=False)

    def to_json(self, stream=None):
        return sjson.dump(self.to_dict(), stream)

    @staticmethod
    def from_node_dict(node):
        name = next(iter(node))
        node = node[name]

        spec = Spec(name)
        spec.namespace = node.get('namespace', None)
        spec._hash = node.get('hash', None)

        if 'version' in node or 'versions' in node:
            spec.versions = VersionList.from_dict(node)

        if 'arch' in node:
            spec.architecture = ArchSpec.from_dict(node)

        if 'compiler' in node:
            spec.compiler = CompilerSpec.from_dict(node)
        else:
            spec.compiler = None

        if 'parameters' in node:
            for name, value in node['parameters'].items():
                if name in _valid_compiler_flags:
                    spec.compiler_flags[name] = value
                else:
                    spec.variants[name] = MultiValuedVariant.from_node_dict(
                        name, value
                    )
        elif 'variants' in node:
            for name, value in node['variants'].items():
                spec.variants[name] = MultiValuedVariant.from_node_dict(
                    name, value
                )
            for name in FlagMap.valid_compiler_flags():
                spec.compiler_flags[name] = []

        if 'external' in node:
            spec.external_path = None
            spec.external_module = None
            # This conditional is needed because sometimes this function is
            # called with a node already constructed that contains a 'versions'
            # and 'external' field. Related to virtual packages provider
            # indexes.
            if node['external']:
                spec.external_path = node['external']['path']
                spec.external_module = node['external']['module']
                if spec.external_module is False:
                    spec.external_module = None
        else:
            spec.external_path = None
            spec.external_module = None

        # Don't read dependencies here; from_node_dict() is used by
        # from_yaml() to read the root *and* each dependency spec.

        return spec

    @staticmethod
    def read_yaml_dep_specs(dependency_dict):
        """Read the DependencySpec portion of a YAML-formatted Spec.

        This needs to be backward-compatible with older spack spec
        formats so that reindex will work on old specs/databases.
        """
        for dep_name, elt in dependency_dict.items():
            if isinstance(elt, string_types):
                # original format, elt is just the dependency hash.
                dag_hash, deptypes = elt, ['build', 'link']
            elif isinstance(elt, tuple):
                # original deptypes format: (used tuples, not future-proof)
                dag_hash, deptypes = elt
            elif isinstance(elt, dict):
                # new format: elements of dependency spec are keyed.
                dag_hash, deptypes = elt['hash'], elt['type']
            else:
                raise SpecError("Couldn't parse dependency types in spec.")

            yield dep_name, dag_hash, list(deptypes)

    @staticmethod
    def from_dict(data):
        """Construct a spec from YAML.

        Parameters:
        data -- a nested dict/list data structure read from YAML or JSON.
        """
        nodes = data['spec']

        # Read nodes out of list.  Root spec is the first element;
        # dependencies are the following elements.
        dep_list = [Spec.from_node_dict(node) for node in nodes]
        if not dep_list:
            raise SpecError("YAML spec contains no nodes.")
        deps = dict((spec.name, spec) for spec in dep_list)
        spec = dep_list[0]

        for node in nodes:
            # get dependency dict from the node.
            name = next(iter(node))

            if 'dependencies' not in node[name]:
                continue

            yaml_deps = node[name]['dependencies']
            for dname, dhash, dtypes in Spec.read_yaml_dep_specs(yaml_deps):
                # Fill in dependencies by looking them up by name in deps dict
                deps[name]._dependencies[dname] = DependencySpec(
                    deps[name], deps[dname], dtypes)

        return spec

    @staticmethod
    def from_yaml(stream):
        """Construct a spec from YAML.

        Parameters:
        stream -- string or file object to read from.
        """
        try:
            data = syaml.load(stream)
            return Spec.from_dict(data)
        except MarkedYAMLError as e:
            raise syaml.SpackYAMLError("error parsing YAML spec:", str(e))

    @staticmethod
    def from_json(stream):
        """Construct a spec from JSON.

        Parameters:
        stream -- string or file object to read from.
        """
        try:
            data = sjson.load(stream)
            return Spec.from_dict(data)
        except Exception as e:
            raise sjson.SpackJSONError("error parsing JSON spec:", str(e))

    def _concretize_helper(self, visited=None):
        """Recursive helper function for concretize().
           This concretizes everything bottom-up.  As things are
           concretized, they're added to the presets, and ancestors
           will prefer the settings of their children.
        """
        if visited is None:
            visited = set()

        if self in visited:
            return False

        visited.add(self)
        changed = False

        # Concretize deps first -- this is a bottom-up process.
        for name in sorted(self._dependencies.keys()):
            changed |= self._dependencies[
                name].spec._concretize_helper(visited)

        # Concretize virtual dependencies last.  Because they're added
        # to presets below, their constraints will all be merged, but we'll
        # still need to select a concrete package later.
        if not self.virtual:
            updated = (
                spack.concretizer.concretize_architecture(self),
                spack.concretizer.concretize_compiler(self),
                spack.concretizer.concretize_compiler_flags(
                    self),  # has to be concretized after compiler
                spack.concretizer.concretize_version(self),
                spack.concretizer.concretize_variants(self))
            changed |= any(updated)

        return changed

    def _replace_with(self, concrete):
        """Replace this virtual spec with a concrete spec."""
        assert(self.virtual)
        for name, dep_spec in self._dependents.items():
            dependent = dep_spec.parent
            deptypes = dep_spec.deptypes

            # remove self from all dependents, unless it is already removed
            if self.name in dependent._dependencies:
                del dependent._dependencies[self.name]

            # add the replacement, unless it is already a dep of dependent.
            if concrete.name not in dependent._dependencies:
                dependent._add_dependency(concrete, deptypes)

    def _expand_virtual_packages(self, dep_constraints):
        """Find virtual packages in this spec, replace them with providers,
           and normalize again to include the provider's (potentially virtual)
           dependencies.  Repeat until there are no virtual deps.

           Precondition: spec is normalized.

           .. todo::

              If a provider depends on something that conflicts with
              other dependencies in the spec being expanded, this can
              produce a conflicting spec.  For example, if mpich depends
              on hwloc@:1.3 but something in the spec needs hwloc1.4:,
              then we should choose an MPI other than mpich.  Cases like
              this are infrequent, but should implement this before it is
              a problem.
        """
        # Make an index of stuff this spec already provides
        self_index = ProviderIndex(self.traverse(), restrict=True)
        changed = False
        done = False

        while not done:
            done = True
            for spec in list(self.traverse()):
                replacement = None
                if spec.external:
                    continue
                if spec.virtual:
                    replacement = self._find_provider(spec, self_index)
                    if replacement:
                        # TODO: may break if in-place on self but
                        # shouldn't happen if root is traversed first.
                        spec._replace_with(replacement)
                        done = False
                        break

                if not replacement:
                    # Get a list of possible replacements in order of
                    # preference.
                    candidates = spack.concretizer.choose_virtual_or_external(
                        spec)

                    # Try the replacements in order, skipping any that cause
                    # satisfiability problems.
                    for replacement in candidates:
                        if replacement is spec:
                            break

                        # Replace spec with the candidate and normalize
                        copy = self.copy()
                        copy[spec.name]._dup(replacement, deps=False)

                        dep_constraints_copy = DependencyConstraints(copy)

                        try:
                            # If there are duplicate providers or duplicate
                            # provider deps, consolidate them and merge
                            # constraints.
                            copy._normalize(dep_constraints_copy, force=True)
                            break
                        except SpecError:
                            # On error, we'll try the next replacement.
                            continue

                # If replacement is external then trim the dependencies
                if replacement.external:
                    if (spec._dependencies):
                        changed = True
                        spec._dependencies = DependencyMap(spec)
                    replacement._dependencies = DependencyMap(replacement)
                    replacement.architecture = self.architecture

                # TODO: could this and the stuff in _dup be cleaned up?
                def feq(cfield, sfield):
                    return (not cfield) or (cfield == sfield)

                if replacement is spec or (
                        feq(replacement.name, spec.name) and
                        feq(replacement.versions, spec.versions) and
                        feq(replacement.compiler, spec.compiler) and
                        feq(replacement.architecture, spec.architecture) and
                        feq(replacement._dependencies, spec._dependencies) and
                        feq(replacement.variants, spec.variants) and
                        feq(replacement.external_path,
                            spec.external_path) and
                        feq(replacement.external_module,
                            spec.external_module)):
                    continue
                # Refine this spec to the candidate. This uses
                # replace_with AND dup so that it can work in
                # place. TODO: make this more efficient.
                if spec.virtual:
                    spec._replace_with(replacement)
                    dep_constraints.replace(spec.name, replacement)
                    changed = True

                if (spec == self) or (not spec.virtual):
                    changed |= spec._dup(
                        replacement, deps=False, cleardeps=False)
                    self_index.update(spec)
                    spec._dependencies.owner = spec
                else:
                    self_index.update(replacement)
                    replacement._dependencies.owner = replacement

                done = False
                break

        return changed

    def concretize(self):
        """A spec is concrete if it describes one build of a package uniquely.
           This will ensure that this spec is concrete.

           If this spec could describe more than one version, variant, or build
           of a package, this will add constraints to make it concrete.

           Some rigorous validation and checks are also performed on the spec.
           Concretizing ensures that it is self-consistent and that it's
           consistent with requirements of its pacakges.  See flatten() and
           normalize() for more details on this.
        """
        if not self.name:
            raise SpecError("Attempting to concretize anonymous spec")

        if self._concrete:
            return

        changed = True
        force = False

        dep_constraints = DependencyConstraints(self, copy=True)
        user_specified_deps = set(self.traverse(root=False))
        self._dependencies.clear()
        while changed:
            changes = (self._normalize(dep_constraints, force),
                       self._expand_virtual_packages(dep_constraints),
                       self._concretize_helper())
            changed = any(changes)
            force = True

        changed = True
        while changed:
            changes = (self._normalize(dep_constraints, force, all_deps=True),
                       self._concretize_helper())
            changed = any(changes)

        for s in self.traverse(deptype_query=alldeps):
            # After concretizing, assign namespaces to anything left.
            # Note that this doesn't count as a "change".  The repository
            # configuration is constant throughout a spack run, and
            # normalize and concretize evaluate Packages using Repo.get(),
            # which respects precedence.  So, a namespace assignment isn't
            # changing how a package name would have been interpreted and
            # we can do it as late as possible to allow as much
            # compatibility across repositories as possible.
            if s.namespace is None:
                s.namespace = spack.repo.repo_for_pkg(s.name).namespace

        for s in self.traverse():
            if s.external_module:
                compiler = spack.compilers.compiler_for_spec(
                    s.compiler, s.architecture)
                for mod in compiler.modules:
                    load_module(mod)

                s.external_path = get_path_from_module(s.external_module)

        # Mark everything in the spec as concrete, as well.
        self._mark_concrete()

        assert_user_deps_are_satisfied(user_specified_deps, self)

        # Now that the spec is concrete we should check if
        # there are declared conflicts
        matches = []
        for x in self.traverse():
            for conflict_spec, when_list in x.package.conflicts.items():
                if x.satisfies(conflict_spec):
                    for when_spec in when_list:
                        if x.satisfies(when_spec):
                            matches.append((x, conflict_spec, when_spec))
        if matches:
            raise ConflictsInSpecError(self, matches)

    def _mark_concrete(self, value=True):
        """Mark this spec and its dependencies as concrete.

        Only for internal use -- client code should use "concretize"
        unless there is a need to force a spec to be concrete.
        """
        for s in self.traverse(deptype_query=alldeps):
            s._normal = value
            s._concrete = value

    def concretized(self):
        """This is a non-destructive version of concretize().  First clones,
           then returns a concrete version of this package without modifying
           this package. """
        clone = self.copy()
        clone.concretize()
        return clone

    def index(self, deptype=None):
        """Return DependencyMap that points to all the dependencies in this
           spec."""
        dm = DependencyMap(None)
        for spec in self.traverse(deptype=deptype):
            dm[spec.name] = spec
        return dm

    def _evaluate_dependency_conditions(self, name):
        """Evaluate all the conditions on a dependency with this name.

        If the package depends on <name> in this configuration, return
        the dependency.  If no conditions are True (and we don't
        depend on it), return None.
        """
        pkg = spack.repo.get(self.fullname)
        conditions = pkg.dependencies[name]

        # evaluate when specs to figure out constraints on the dependency.
        dep = None
        for when_spec, dep_spec in conditions.items():
            sat = self.satisfies(when_spec, strict=True)
            if sat:
                if dep is None:
                    dep = Spec(name)
                try:
                    dep.constrain(dep_spec)
                except UnsatisfiableSpecError as e:
                    e.message = ("Conflicting conditional dependencies on"
                                 "package %s for spec %s" % (self.name, self))
                    raise e
        return dep

    def _find_provider(self, vdep, provider_index):
        """Find provider for a virtual spec in the provider index.
           Raise an exception if there is a conflicting virtual
           dependency already in this spec.
        """
        assert(vdep.virtual)

        # note that this defensively copies.
        providers = provider_index.providers_for(vdep)

        # If there is a provider for the vpkg, then use that instead of
        # the virtual package.
        if providers:
            # Remove duplicate providers that can concretize to the same
            # result.
            for provider in providers:
                for spec in providers:
                    if spec is not provider and provider.satisfies(spec):
                        providers.remove(spec)
            # Can't have multiple providers for the same thing in one spec.
            if len(providers) > 1:
                raise MultipleProviderError(vdep, providers)
            return providers[0]
        else:
            # The user might have required something insufficient for
            # pkg_dep -- so we'll get a conflict.  e.g., user asked for
            # mpi@:1.1 but some package required mpi@2.1:.
            required = provider_index.providers_for(vdep.name)
            if len(required) > 1:
                raise MultipleProviderError(vdep, required)
            elif required:
                raise UnsatisfiableProviderSpecError(required[0], vdep)

    def _merge_dependency(self, dep, deptypes, dep_constraints, visited,
                          provider_index, all_deps, in_build):
        """Merge the dependency into this spec.

        Caller should assume that this routine can owns the dep parameter
        (i.e. it needs to be a copy of any internal structures like
        dependencies on Package class objects).

        This is the core of normalize().  There are some basic steps:

          * If dep is virtual, evaluate whether it corresponds to an
            existing concrete dependency, and merge if so.

          * If it's real and it provides some virtual dep, see if it provides
            what some virtual dependency wants and merge if so.

          * Finally, if none of the above, merge dependency and its
            constraints into this spec.

        This method returns True if the spec was changed, False otherwise.

        """
        changed = False

        # If it's a virtual dependency, try to find an existing
        # provider in the spec, and merge that.
        if dep.virtual:
            if in_build:
                parents = list(
                    x.name for x in self.traverse(direction='parents'))
                raise VirtualBuildDependencyError(
                    "The dependency chain contains a build-only dependency" +
                    " and {0} is virtual: {1}".format(
                        dep.name, ' '.join(parents)))
            provider = self._find_provider(dep, provider_index)
            if provider:
                dep = provider
        else:
            provider_index.update(dep)

        pre_existing = dep_constraints.get(dep.name)

        # If the spec isn't already in the set of dependencies, add it.
        # Note: dep is always owned by this method. If it's from the
        # caller, it's a copy from _evaluate_dependency_conditions. If it
        # comes from a vdep, it's a defensive copy from _find_provider.
        if pre_existing:
            # merge package/vdep information into spec
            try:
                changed |= pre_existing.constrain(dep)
                dep_constraints.update(pre_existing)
                resolved = pre_existing
            except UnsatisfiableSpecError as e:
                e.message = "Invalid spec: '%s'. "
                e.message += "Package %s requires %s %s, but spec asked for %s"
                e.message %= (pre_existing, dep.name,
                              e.constraint_type, e.required, e.provided)
                raise e
        else:
            dep_constraints.update(dep)
            resolved = dep
            changed = True

        # Add merged spec to my deps and recurse
        if resolved.name not in self._dependencies:
            self._add_dependency(resolved, deptypes)
        elif self._dependencies[resolved.name].spec != resolved:
            child = self._dependencies[resolved.name].spec
            err_msg = ("{0} has {1} as a dependency but dep constraints" +
                       " contain a reference to a different {2}")
            err_msg.format(self.name, child.format(), resolved.format())
            raise ValueError(err_msg)

        changed |= resolved._normalize_helper(
            dep_constraints, visited, provider_index, all_deps, in_build)
        return changed

    def _normalize_helper(self, dep_constraints, visited, provider_index,
                          all_deps, in_build=False):
        """Recursive helper function for _normalize."""
        if self in visited:
            dep_constraints.update_transitive(self)
            return False
        visited.add(self)

        # if we descend into a virtual spec, there's nothing more
        # to normalize.  Concretize will finish resolving it later.
        if self.virtual or self.external:
            return False

        # Combine constraints from package deps with constraints from
        # the spec, until nothing changes.
        any_change = False
        changed = True

        pkg = spack.repo.get(self.fullname)

        build_only = set()
        for dep_name in pkg.dependencies:
            deptypes = pkg.dependency_types[dep_name]
            if set(deptypes) == set(['build']):
                build_only.add(dep_name)
        if build_only:
            build_constraints = DependencyConstraints(self)
            dep_constraints = dep_constraints.copy()
            dep_constraints.append(build_constraints)

        while changed:
            changed = False
            for dep_name in pkg.dependencies:
                pkg_dep = self._evaluate_dependency_conditions(dep_name)
                deptypes = pkg.dependency_types[dep_name]

                child_build = in_build or dep_name in build_only
                if dep_name in build_only:
                    child_constraints = build_constraints
                else:
                    child_constraints = dep_constraints

                if pkg_dep and (all_deps or dep_name not in build_only):
                    local_changed = self._merge_dependency(
                        pkg_dep, deptypes, child_constraints, visited,
                        provider_index, all_deps, child_build)
                    changed |= local_changed
            any_change |= changed

        return any_change

    def normalize(self):
        dep_constraints = DependencyConstraints(self, copy=True)
        user_specified_deps = set(self.traverse(root=False))
        self._dependencies.clear()
        self._normalize(dep_constraints, force=True)
        assert_user_deps_are_satisfied(user_specified_deps, self)

    def _normalize(self, dep_constraints, force=False, all_deps=False):
        """When specs are parsed, any dependencies specified are hanging off
           the root, and ONLY the ones that were explicitly provided are there.
           Normalization turns a partial flat spec into a DAG, where:

           1. Known dependencies of the root package are in the DAG.
           2. Each node's dependencies dict only contains its known direct
              deps.
           3. There is only ONE unique spec for each package in the DAG.

              * This includes virtual packages.  If there a non-virtual
                package that provides a virtual package that is in the spec,
                then we replace the virtual package with the non-virtual one.

           TODO: normalize should probably implement some form of cycle
           detection, to ensure that the spec is actually a DAG.
        """
        if not self.name:
            raise SpecError("Attempting to normalize anonymous spec")

        if self._normal and not force:
            return False

        # avoid any assumptions about concreteness when forced
        if force:
            self._mark_concrete(False)

        # Ensure first that all packages & compilers in the DAG exist.
        self.validate_or_raise()

        # Initialize index of virtual dependency providers if
        # concretize didn't pass us one already
        provider_index = ProviderIndex(
            list(dep_constraints.root_deps()), restrict=True)

        visited = set()

        # traverse the package DAG and fill out dependencies according
        # to package files & their 'when' specs
        any_change = self._normalize_helper(
            dep_constraints, visited, provider_index, all_deps)

        # Mark the spec as normal once done.
        self._normal = True
        return any_change

    def normalized(self):
        """
        Return a normalized copy of this spec without modifying this spec.
        """
        clone = self.copy()
        clone.normalize()
        return clone

    def validate_or_raise(self):
        """Checks that names and values in this spec are real. If they're not,
        it will raise an appropriate exception.
        """
        # FIXME: this function should be lazy, and collect all the errors
        # FIXME: before raising the exceptions, instead of being greedy and
        # FIXME: raise just the first one encountered
        for spec in self.traverse():
            # raise an UnknownPackageError if the spec's package isn't real.
            if (not spec.virtual) and spec.name:
                spack.repo.get(spec.fullname)

            # validate compiler in addition to the package name.
            if spec.compiler:
                if not compilers.supported(spec.compiler):
                    raise UnsupportedCompilerError(spec.compiler.name)

            # Ensure correctness of variants (if the spec is not virtual)
            if not spec.virtual:
                pkg_cls = spec.package_class
                pkg_variants = pkg_cls.variants
                not_existing = set(spec.variants) - set(pkg_variants)
                if not_existing:
                    raise UnknownVariantError(spec.name, not_existing)

                substitute_abstract_variants(spec)

    def constrain(self, other, deps=True):
        """Merge the constraints of other with self.

        Returns True if the spec changed as a result, False if not.
        """
        # If we are trying to constrain a concrete spec, either the spec
        # already satisfies the constraint (and the method returns False)
        # or it raises an exception
        if self.concrete:
            if self.satisfies(other):
                return False
            else:
                raise UnsatisfiableSpecError(
                    self, other, 'constrain a concrete spec'
                )

        other = self._autospec(other)

        if not (self.name == other.name or
                (not self.name) or
                (not other.name)):
            raise UnsatisfiableSpecNameError(self.name, other.name)

        if (other.namespace is not None and
                self.namespace is not None and
                other.namespace != self.namespace):
            raise UnsatisfiableSpecNameError(self.fullname, other.fullname)

        if not self.versions.overlaps(other.versions):
            raise UnsatisfiableVersionSpecError(self.versions, other.versions)

        for v in [x for x in other.variants if x in self.variants]:
            if not self.variants[v].compatible(other.variants[v]):
                raise UnsatisfiableVariantSpecError(
                    self.variants[v], other.variants[v]
                )

        # TODO: Check out the logic here
        sarch, oarch = self.architecture, other.architecture
        if sarch is not None and oarch is not None:
            if sarch.platform is not None and oarch.platform is not None:
                if sarch.platform != oarch.platform:
                    raise UnsatisfiableArchitectureSpecError(sarch, oarch)
            if sarch.platform_os is not None and oarch.platform_os is not None:
                if sarch.platform_os != oarch.platform_os:
                    raise UnsatisfiableArchitectureSpecError(sarch, oarch)
            if sarch.target is not None and oarch.target is not None:
                if sarch.target != oarch.target:
                    raise UnsatisfiableArchitectureSpecError(sarch, oarch)

        changed = False
        if self.compiler is not None and other.compiler is not None:
            changed |= self.compiler.constrain(other.compiler)
        elif self.compiler is None:
            changed |= (self.compiler != other.compiler)
            self.compiler = other.compiler

        changed |= self.versions.intersect(other.versions)
        changed |= self.variants.constrain(other.variants)

        changed |= self.compiler_flags.constrain(other.compiler_flags)

        old = str(self.architecture)
        sarch, oarch = self.architecture, other.architecture
        if sarch is None or other.architecture is None:
            self.architecture = sarch or oarch
        else:
            if sarch.platform is None or oarch.platform is None:
                self.architecture.platform = sarch.platform or oarch.platform
            if sarch.platform_os is None or oarch.platform_os is None:
                sarch.platform_os = sarch.platform_os or oarch.platform_os
            if sarch.target is None or oarch.target is None:
                sarch.target = sarch.target or oarch.target
        changed |= (str(self.architecture) != old)

        if deps:
            changed |= self._constrain_dependencies(other)

        return changed

    def _constrain_dependencies(self, other):
        """Apply constraints of other spec's dependencies to this spec."""
        other = self._autospec(other)

        if not self._dependencies or not other._dependencies:
            return False

        # TODO: might want more detail than this, e.g. specific deps
        # in violation. if this becomes a priority get rid of this
        # check and be more specific about what's wrong.
        if not other.satisfies_dependencies(self):
            raise UnsatisfiableDependencySpecError(other, self)

        # Handle common first-order constraints directly
        changed = False
        for name in self.common_dependencies(other):
            changed |= self[name].constrain(other[name], deps=False)
            if name in self._dependencies:
                changed |= self._dependencies[name].update_deptypes(
                    other._dependencies[name].deptypes)

        # Update with additional constraints from other spec
        for name in other.dep_difference(self):
            dep_spec_copy = other.get_dependency(name)
            dep_copy = dep_spec_copy.spec
            deptypes = dep_spec_copy.deptypes
            self._add_dependency(dep_copy.copy(), deptypes)
            changed = True

        return changed

    def common_dependencies(self, other):
        """Return names of dependencies that self an other have in common."""
        # XXX(deptype): handle deptypes via deptype kwarg.
        common = set(
            s.name for s in self.visible_dependencies())
        common.intersection_update(
            s.name for s in other.visible_dependencies())
        return common

    def constrained(self, other, deps=True):
        """Return a constrained copy without modifying this spec."""
        clone = self.copy(deps=deps)
        clone.constrain(other, deps)
        return clone

    def dep_difference(self, other):
        """Returns dependencies in self that are not in other."""
        mine = set(s.name for s in self.visible_dependencies())
        mine.difference_update(
            s.name for s in other.visible_dependencies())
        return mine

    def _autospec(self, spec_like):
        """
        Used to convert arguments to specs.  If spec_like is a spec, returns
        it.  If it's a string, tries to parse a string.  If that fails, tries
        to parse a local spec from it (i.e. name is assumed to be self's name).
        """
        if isinstance(spec_like, spack.spec.Spec):
            return spec_like

        try:
            spec = spack.spec.Spec(spec_like)
            if not spec.name:
                raise SpecError(
                    "anonymous package -- this will always be handled")
            return spec
        except SpecError:
            return parse_anonymous_spec(spec_like, self.name)

    def satisfies(self, other, deps=True, strict=False, strict_deps=False):
        """Determine if this spec satisfies all constraints of another.

        There are two senses for satisfies:

          * `loose` (default): the absence of a constraint in self
            implies that it *could* be satisfied by other, so we only
            check that there are no conflicts with other for
            constraints that this spec actually has.

          * `strict`: strict means that we *must* meet all the
            constraints specified on other.
        """
        other = self._autospec(other)

        # The only way to satisfy a concrete spec is to match its hash exactly.
        if other.concrete:
            return self.concrete and self.dag_hash() == other.dag_hash()

        # A concrete provider can satisfy a virtual dependency.
        if not self.virtual and other.virtual:
            try:
                pkg = spack.repo.get(self.fullname)
            except spack.repository.UnknownEntityError:
                # If we can't get package info on this spec, don't treat
                # it as a provider of this vdep.
                return False

            if pkg.provides(other.name):
                for provided, when_specs in pkg.provided.items():
                    if any(self.satisfies(when_spec, deps=False, strict=strict)
                           for when_spec in when_specs):
                        if provided.satisfies(other):
                            return True
            return False

        # Otherwise, first thing we care about is whether the name matches
        if self.name != other.name and self.name and other.name:
            return False

        # namespaces either match, or other doesn't require one.
        if (other.namespace is not None and
                self.namespace is not None and
                self.namespace != other.namespace):
            return False
        if self.versions and other.versions:
            if not self.versions.satisfies(other.versions, strict=strict):
                return False
        elif strict and (self.versions or other.versions):
            return False

        # None indicates no constraints when not strict.
        if self.compiler and other.compiler:
            if not self.compiler.satisfies(other.compiler, strict=strict):
                return False
        elif strict and (other.compiler and not self.compiler):
            return False

        var_strict = strict
        if (not self.name) or (not other.name):
            var_strict = True
        if not self.variants.satisfies(other.variants, strict=var_strict):
            return False

        # Architecture satisfaction is currently just string equality.
        # If not strict, None means unconstrained.
        if self.architecture and other.architecture:
            if not self.architecture.satisfies(other.architecture, strict):
                return False
        elif strict and (other.architecture and not self.architecture):
            return False

        if not self.compiler_flags.satisfies(
                other.compiler_flags,
                strict=strict):
            return False

        # If we need to descend into dependencies, do it, otherwise we're done.
        if deps:
            deps_strict = strict
            if self._concrete and not other.name:
                # We're dealing with existing specs
                deps_strict = True
            return self.satisfies_dependencies(other, strict=deps_strict)
        else:
            return True

    def satisfies_dependencies(self, other, strict=False):
        """
        This checks constraints on common dependencies against each other.
        """
        other = self._autospec(other)

        if strict:
            if other._dependencies and not self._dependencies:
                return False

            selfdeps = self.visible_dependencies()
            otherdeps = other.visible_dependencies()
            if not all(any(d.satisfies(dep) for d in selfdeps)
                       for dep in otherdeps):
                return False

        elif not self._dependencies or not other._dependencies:
            # if either spec doesn't restrict dependencies then both are
            # compatible.
            return True

        # Handle first-order constraints directly
        for name in self.common_dependencies(other):
            if not self[name].satisfies(other[name], deps=False):
                return False

        # For virtual dependencies, we need to dig a little deeper.
        self_index = ProviderIndex(self.traverse(), restrict=True)
        other_index = ProviderIndex(other.traverse(), restrict=True)

        # This handles cases where there are already providers for both vpkgs
        if not self_index.satisfies(other_index):
            return False

        # These two loops handle cases where there is an overly restrictive
        # vpkg in one spec for a provider in the other (e.g., mpi@3: is not
        # compatible with mpich2)
        for spec in self.virtual_dependencies():
            if (spec.name in other_index and
                    not other_index.providers_for(spec)):
                return False

        for spec in other.virtual_dependencies():
            if spec.name in self_index and not self_index.providers_for(spec):
                return False

        return True

    def virtual_dependencies(self):
        """Return list of any virtual deps in this spec."""
        return [spec for spec in self.traverse() if spec.virtual]

    def _dup(self, other, deps=True, cleardeps=True):
        """Copy the spec other into self.  This is an overwriting
           copy.  It does not copy any dependents (parents), but by default
           copies dependencies.

           To duplicate an entire DAG, call _dup() on the root of the DAG.

           Options:
           dependencies[=True]
               Whether deps should be copied too.  Set to False to copy a
               spec but not its dependencies.
        """
        # We don't count dependencies as changes here
        changed = True
        if hasattr(self, 'name'):
            changed = (self.name != other.name and
                       self.versions != other.versions and
                       self.architecture != other.architecture and
                       self.compiler != other.compiler and
                       self.variants != other.variants and
                       self._normal != other._normal and
                       self.concrete != other.concrete and
                       self.external_path != other.external_path and
                       self.external_module != other.external_module and
                       self.compiler_flags != other.compiler_flags)

        # Local node attributes get copied first.
        self.name = other.name
        self.versions = other.versions.copy()
        self.architecture = other.architecture.copy() if other.architecture \
            else None
        self.compiler = other.compiler.copy() if other.compiler else None
        if cleardeps:
            self._dependents = DependencyMap(self)
            self._dependencies = DependencyMap(self)
        self.compiler_flags = other.compiler_flags.copy()
        self.variants = other.variants.copy()
        self.variants.spec = self
        self.external_path = other.external_path
        self.external_module = other.external_module
        self.namespace = other.namespace

        # If we copy dependencies, preserve DAG structure in the new spec
        if deps:
            deptypes = alldeps  # by default copy all deptypes

            # if caller restricted deptypes to be copied, adjust that here.
            if isinstance(deps, (tuple, list)):
                deptypes = deps

            self._dup_deps(other, deptypes)

        # These fields are all cached results of expensive operations.
        # If we preserved the original structure, we can copy them
        # safely. If not, they need to be recomputed.
        # TODO: dependency hashes can be copied more aggressively.
        if deps is True or deps == alldeps:
            self._hash = other._hash
            self._cmp_key_cache = other._cmp_key_cache
            self._normal = other._normal
            self._concrete = other._concrete
        else:
            self._hash = None
            self._cmp_key_cache = None
            self._normal = False
            self._concrete = False

        return changed

    def _dup_deps(self, other, deptypes):
        new_specs = {id(other): self}
        for dspec in other.traverse_edges(cover='edges', root=False):
            if (dspec.deptypes and
                not any(d in deptypes for d in dspec.deptypes)):
                continue

            if id(dspec.parent) not in new_specs:
                new_specs[id(dspec.parent)] = dspec.parent.copy(deps=False)
            if id(dspec.spec) not in new_specs:
                new_specs[id(dspec.spec)] = dspec.spec.copy(deps=False)

            new_specs[id(dspec.parent)]._add_dependency(
                new_specs[id(dspec.spec)], dspec.deptypes)

    def copy(self, deps=True):
        """Return a copy of this spec.

        By default, returns a deep copy. To control how dependencies are
        copied, supply:

        deps=True:  deep copy

        deps=False: shallow copy (no dependencies)

        deps=('link', 'build'):
            only build and link dependencies.  Similar for other deptypes.

        """
        clone = Spec.__new__(Spec)
        clone._dup(self, deps=deps)
        return clone

    @property
    def version(self):
        if not self.versions.concrete:
            raise SpecError("Spec version is not concrete: " + str(self))
        return self.versions[0]

    def __getitem__(self, name):
        """Get a dependency from the spec by its name. This call implicitly
        sets a query state in the package being retrieved. The behavior of
        packages may be influenced by additional query parameters that are
        passed after a colon symbol.

        Note that if a virtual package is queried a copy of the Spec is
        returned while for non-virtual a reference is returned.
        """
        query_parameters = name.split(':')
        if len(query_parameters) > 2:
            msg = 'key has more than one \':\' symbol.'
            msg += ' At most one is admitted.'
            raise KeyError(msg)

        name, query_parameters = query_parameters[0], query_parameters[1:]
        if query_parameters:
            # We have extra query parameters, which are comma separated
            # values
            csv = query_parameters.pop().strip()
            query_parameters = re.split(r'\s*,\s*', csv)

        value = None
        iterated = list()
        search_deps = itertools.chain([self], self.visible_dependencies())
        for x in search_deps:
            if x.name == name:
                value = x
                break
            iterated.append(x)
        try:
            value = value or next(
                x for x in iterated if
                (not x.virtual) and x.package.provides(name)
            )
        except StopIteration:
            raise KeyError("No spec with name %s in %s" % (name, self))

        if self._concrete:
            return SpecBuildInterface(value, name, query_parameters)

        return value

    def visible_dependencies(self):
        """This collects all transitive link/run/include dependencies and all
           link/run/include dependencies of direct build dependencies. In other
           words, this excludes indirect build dependencies (and all
           dependencies of those packages).
        """
        visited = set()
        for dep in self.traverse(
                root=False, deptype=('link', 'run', 'include')):
            visited.add(dep)
            yield dep
        build_only = (set(self.dependencies()) -
                      set(self.dependencies(
                          deptype=('link', 'run', 'include'))))
        visible_build_deps = itertools.chain.from_iterable(
            x.traverse(deptype=('link', 'run', 'include')) for x in build_only)
        for dep in visible_build_deps:
            if dep not in visited:
                visited.add(dep)
                yield dep

    def __contains__(self, spec):
        """True if this spec satisfies the provided spec, or if any dependency
           does.  If the spec has no name, then we parse this one first.
        """
        spec = self._autospec(spec)
        for s in itertools.chain([self], self.visible_dependencies()):
            if s.satisfies(spec, strict=True):
                return True

        return False

    def sorted_deps(self):
        """Return a list of all dependencies sorted by name."""
        deps = dict((x.name, x) for x in self.visible_dependencies())
        return tuple(deps[name] for name in sorted(deps))

    def _eq_dag(self, other, vs, vo, deptypes):
        """Recursive helper for eq_dag and ne_dag.  Does the actual DAG
           traversal."""
        vs.add(id(self))
        vo.add(id(other))

        if self.ne_node(other):
            return False

        if len(self._dependencies) != len(other._dependencies):
            return False

        ssorted = [self._dependencies[name]
                   for name in sorted(self._dependencies)]
        osorted = [other._dependencies[name]
                   for name in sorted(other._dependencies)]

        for s_dspec, o_dspec in zip(ssorted, osorted):
            if deptypes and s_dspec.deptypes != o_dspec.deptypes:
                return False

            s, o = s_dspec.spec, o_dspec.spec
            visited_s = id(s) in vs
            visited_o = id(o) in vo

            # Check for duplicate or non-equal dependencies
            if visited_s != visited_o:
                return False

            # Skip visited nodes
            if visited_s or visited_o:
                continue

            # Recursive check for equality
            if not s._eq_dag(o, vs, vo, deptypes):
                return False

        return True

    def eq_dag(self, other, deptypes=True):
        """True if the full dependency DAGs of specs are equal."""
        return self._eq_dag(other, set(), set(), deptypes)

    def ne_dag(self, other, deptypes=True):
        """True if the full dependency DAGs of specs are not equal."""
        return not self.eq_dag(other, set(), set(), deptypes)

    def _cmp_node(self):
        """Comparison key for just *this node* and not its deps."""
        return (self.name,
                self.namespace,
                self.versions,
                self.variants,
                self.architecture,
                self.compiler,
                self.compiler_flags)

    def eq_node(self, other):
        """Equality with another spec, not including dependencies."""
        return self._cmp_node() == other._cmp_node()

    def ne_node(self, other):
        """Inequality with another spec, not including dependencies."""
        return self._cmp_node() != other._cmp_node()

    def _cmp_key(self):
        """This returns a key for the spec *including* DAG structure.

        The key is the concatenation of:
          1. A tuple describing this node in the DAG.
          2. The hash of each of this node's dependencies' cmp_keys.
        """
        if self._cmp_key_cache:
            return self._cmp_key_cache

        dep_tuple = tuple(
            (d.spec.name, hash(d.spec), tuple(sorted(d.deptypes)))
            for name, d in sorted(self._dependencies.items()))

        key = (self._cmp_node(), dep_tuple)
        if self._concrete:
            self._cmp_key_cache = key
        return key

    def colorized(self):
        return colorize_spec(self)

    def format(self, format_string='$_$@$%@+$+$=', **kwargs):
        """
        Prints out particular pieces of a spec, depending on what is
        in the format string.  The format strings you can provide are::

            $_   Package name
            $.   Full package name (with namespace)
            $@   Version with '@' prefix
            $%   Compiler with '%' prefix
            $%@  Compiler with '%' prefix & compiler version with '@' prefix
            $%+  Compiler with '%' prefix & compiler flags prefixed by name
            $%@+ Compiler, compiler version, and compiler flags with same
                 prefixes as above
            $+   Options
            $=   Architecture prefixed by 'arch='
            $/   7-char prefix of DAG hash with '-' prefix
            $$   $

        You can also use full-string versions, which elide the prefixes::

            ${PACKAGE}       Package name
            ${VERSION}       Version
            ${COMPILER}      Full compiler string
            ${COMPILERNAME}  Compiler name
            ${COMPILERVER}   Compiler version
            ${COMPILERFLAGS} Compiler flags
            ${OPTIONS}       Options
            ${ARCHITECTURE}  Architecture
            ${SHA1}          Dependencies 8-char sha1 prefix
            ${HASH:len}      DAG hash with optional length specifier

            ${SPACK_ROOT}    The spack root directory
            ${SPACK_INSTALL} The default spack install directory,
                             ${SPACK_PREFIX}/opt
            ${PREFIX}        The package prefix

        Note these are case-insensitive: for example you can specify either
        ``${PACKAGE}`` or ``${package}``.

        Optionally you can provide a width, e.g. ``$20_`` for a 20-wide name.
        Like printf, you can provide '-' for left justification, e.g.
        ``$-20_`` for a left-justified name.

        Anything else is copied verbatim into the output stream.

        *Example:*  ``$_$@$+`` translates to the name, version, and options
        of the package, but no dependencies, arch, or compiler.

        TODO: allow, e.g., ``$6#`` to customize short hash length
        TODO: allow, e.g., ``$//`` for full hash.
        """
        color = kwargs.get('color', False)
        length = len(format_string)
        out = StringIO()
        named = escape = compiler = False
        named_str = fmt = ''

        def write(s, c):
            f = color_formats[c] + cescape(s) + '@.'
            cwrite(f, stream=out, color=color)

        iterator = enumerate(format_string)
        for i, c in iterator:
            if escape:
                fmt = '%'
                if c == '-':
                    fmt += c
                    i, c = next(iterator)

                while c in '0123456789':
                    fmt += c
                    i, c = next(iterator)
                fmt += 's'

                if c == '_':
                    name = self.name if self.name else ''
                    out.write(fmt % name)
                elif c == '.':
                    out.write(fmt % self.fullname)
                elif c == '@':
                    if self.versions and self.versions != _any_version:
                        write(fmt % (c + str(self.versions)), c)
                elif c == '%':
                    if self.compiler:
                        write(fmt % (c + str(self.compiler.name)), c)
                    compiler = True
                elif c == '+':
                    if self.variants:
                        write(fmt % str(self.variants), c)
                elif c == '=':
                    if self.architecture and str(self.architecture):
                        a_str = ' arch' + c + str(self.architecture) + ' '
                        write(fmt % (a_str), c)
                elif c == '/':
                    out.write('/' + fmt % (self.dag_hash(7)))
                elif c == '$':
                    if fmt != '%s':
                        raise ValueError("Can't use format width with $$.")
                    out.write('$')
                elif c == '{':
                    named = True
                    named_str = ''
                escape = False

            elif compiler:
                if c == '@':
                    if (self.compiler and self.compiler.versions and
                            self.compiler.versions != _any_version):
                        write(c + str(self.compiler.versions), '%')
                elif c == '+':
                    if self.compiler_flags:
                        write(fmt % str(self.compiler_flags), '%')
                    compiler = False
                elif c == '$':
                    escape = True
                    compiler = False
                else:
                    out.write(c)
                    compiler = False

            elif named:
                if not c == '}':
                    if i == length - 1:
                        raise ValueError("Error: unterminated ${ in format:"
                                         "'%s'" % format_string)
                    named_str += c
                    continue
                named_str = named_str.upper()
                if named_str == 'PACKAGE':
                    name = self.name if self.name else ''
                    write(fmt % self.name, '@')
                if named_str == 'VERSION':
                    if self.versions and self.versions != _any_version:
                        write(fmt % str(self.versions), '@')
                elif named_str == 'COMPILER':
                    if self.compiler:
                        write(fmt % self.compiler, '%')
                elif named_str == 'COMPILERNAME':
                    if self.compiler:
                        write(fmt % self.compiler.name, '%')
                elif named_str in ['COMPILERVER', 'COMPILERVERSION']:
                    if self.compiler:
                        write(fmt % self.compiler.versions, '%')
                elif named_str == 'COMPILERFLAGS':
                    if self.compiler:
                        write(fmt % str(self.compiler_flags), '%')
                elif named_str == 'OPTIONS':
                    if self.variants:
                        write(fmt % str(self.variants), '+')
                elif named_str == 'ARCHITECTURE':
                    if self.architecture and str(self.architecture):
                        write(fmt % str(self.architecture), '=')
                elif named_str == 'SHA1':
                    if self.dependencies:
                        out.write(fmt % str(self.dag_hash(7)))
                elif named_str == 'SPACK_ROOT':
                    out.write(fmt % spack.prefix)
                elif named_str == 'SPACK_INSTALL':
                    out.write(fmt % spack.store.root)
                elif named_str == 'PREFIX':
                    out.write(fmt % self.prefix)
                elif named_str.startswith('HASH'):
                    if named_str.startswith('HASH:'):
                        _, hashlen = named_str.split(':')
                        hashlen = int(hashlen)
                    else:
                        hashlen = None
                    out.write(fmt % (self.dag_hash(hashlen)))

                named = False

            elif c == '$':
                escape = True
                if i == length - 1:
                    raise ValueError("Error: unterminated $ in format: '%s'"
                                     % format_string)
            else:
                out.write(c)

        result = out.getvalue()
        return result

    def cformat(self, *args, **kwargs):
        """Same as format, but color defaults to auto instead of False."""
        kwargs = kwargs.copy()
        kwargs.setdefault('color', None)
        return self.format(*args, **kwargs)

    def dep_string(self):
        return ''.join("^" + dep.format() for dep in self.sorted_deps())

    def __str__(self):
        ret = self.format() + self.dep_string()
        return ret.strip()

    def _install_status(self):
        """Helper for tree to print DB install status."""
        if not self.concrete:
            return None
        try:
            record = spack.store.db.get_record(self)
            return record.installed
        except KeyError:
            return None

    def _installed_explicitly(self):
        """Helper for tree to print DB install status."""
        if not self.concrete:
            return None
        try:
            record = spack.store.db.get_record(self)
            return record.explicit
        except KeyError:
            return None

    def tree(self, **kwargs):
        """Prints out this spec and its dependencies, tree-formatted
           with indentation."""
        color = kwargs.pop('color', get_color_when())
        depth = kwargs.pop('depth', False)
        hashes = kwargs.pop('hashes', False)
        hlen = kwargs.pop('hashlen', None)
        install_status = kwargs.pop('install_status', False)
        cover = kwargs.pop('cover', 'nodes')
        indent = kwargs.pop('indent', 0)
        fmt = kwargs.pop('format', '$_$@$%@+$+$=')
        prefix = kwargs.pop('prefix', None)
        show_types = kwargs.pop('show_types', False)
        deptypes = kwargs.pop('deptypes', ('build', 'link'))
        check_kwargs(kwargs, self.tree)

        out = ""
        for d, dep_spec in self.traverse_edges(
                order='pre', cover=cover, depth=True, deptypes=deptypes):
            node = dep_spec.spec

            if prefix is not None:
                out += prefix(node)
            out += " " * indent

            if depth:
                out += "%-4d" % d

            if install_status:
                status = node._install_status()
                if status is None:
                    out += "     "  # Package isn't installed
                elif status:
                    out += colorize("@g{[+]}  ", color=color)  # installed
                else:
                    out += colorize("@r{[-]}  ", color=color)  # missing

            if hashes:
                out += colorize('@K{%s}  ', color=color) % node.dag_hash(hlen)

            if show_types:
                out += '['
                if dep_spec.deptypes:
                    for t in alldeps:
                        out += ''.join(t[0] if t in dep_spec.deptypes else ' ')
                else:
                    out += ' ' * len(alldeps)
                out += ']  '

            out += ("    " * d)
            if d > 0:
                out += "^"
            out += node.format(fmt, color=color) + "\n"
        return out

    def __repr__(self):
        return str(self)


def assert_user_deps_are_satisfied(user_specified_deps, root):
    remaining = unsatisfied(user_specified_deps, root)
    if remaining:
        err_msg = "The following explicit dependencies are not satisfied:"
        err_msg += "\n\t" + "\n\t".join(x.format() for x in remaining)
        raise InvalidDependencyError(err_msg)


def unsatisfied(specs, root):
    remaining = set(specs)
    for dep in root.traverse(deptype=('link', 'run', 'include')):
        satisfied = set(spec for spec in specs if dep.satisfies(spec))
        remaining.difference_update(satisfied)
    return remaining


#
# These are possible token types in the spec grammar.
#
HASH, DEP, AT, COLON, COMMA, ON, OFF, PCT, EQ, ID, VAL = range(11)


class SpecLexer(spack.parse.Lexer):

    """Parses tokens that make up spack specs."""

    def __init__(self):
        super(SpecLexer, self).__init__([
            (r'/', lambda scanner, val: self.token(HASH,  val)),
            (r'\^', lambda scanner, val: self.token(DEP,   val)),
            (r'\@', lambda scanner, val: self.token(AT,    val)),
            (r'\:', lambda scanner, val: self.token(COLON, val)),
            (r'\,', lambda scanner, val: self.token(COMMA, val)),
            (r'\+', lambda scanner, val: self.token(ON,    val)),
            (r'\-', lambda scanner, val: self.token(OFF,   val)),
            (r'\~', lambda scanner, val: self.token(OFF,   val)),
            (r'\%', lambda scanner, val: self.token(PCT,   val)),
            (r'\=', lambda scanner, val: self.token(EQ,    val)),
            # This is more liberal than identifier_re (see above).
            # Checked by check_identifier() for better error messages.
            (r'\w[\w.-]*', lambda scanner, val: self.token(ID,    val)),
            (r'\s+', lambda scanner, val: None)],
            [EQ],
            [(r'[\S].*', lambda scanner, val: self.token(VAL,    val)),
             (r'\s+', lambda scanner, val: None)],
            [VAL])


# Lexer is always the same for every parser.
_lexer = SpecLexer()


class SpecParser(spack.parse.Parser):

    def __init__(self):
        super(SpecParser, self).__init__(_lexer)
        self.previous = None

    def do_parse(self):
        specs = []

        try:
            while self.next:
                # TODO: clean this parsing up a bit
                if self.accept(ID):
                    self.previous = self.token
                    if self.accept(EQ):
                        # We're parsing an anonymous spec beginning with a
                        # key-value pair.
                        if not specs:
                            self.push_tokens([self.previous, self.token])
                            self.previous = None
                            specs.append(self.spec(None))
                        else:
                            if specs[-1].concrete:
                                # Trying to add k-v pair to spec from hash
                                raise RedundantSpecError(specs[-1],
                                                         'key-value pair')
                            # We should never end up here.
                            # This requires starting a new spec with ID, EQ
                            # After another spec that is not concrete
                            # If the previous spec is not concrete, this is
                            # handled in the spec parsing loop
                            # If it is concrete, see the if statement above
                            # If there is no previous spec, we don't land in
                            # this else case.
                            self.unexpected_token()
                    else:
                        # We're parsing a new spec by name
                        self.previous = None
                        specs.append(self.spec(self.token.value))
                elif self.accept(HASH):
                    # We're finding a spec by hash
                    specs.append(self.spec_by_hash())

                elif self.accept(DEP):
                    if not specs:
                        # We're parsing an anonymous spec beginning with a
                        # dependency. Push the token to recover after creating
                        # anonymous spec
                        self.push_tokens([self.token])
                        specs.append(self.spec(None))
                    else:
                        if self.accept(HASH):
                            # We're finding a dependency by hash for an
                            # anonymous spec
                            dep = self.spec_by_hash()
                        else:
                            # We're adding a dependency to the last spec
                            self.expect(ID)
                            dep = self.spec(self.token.value)

                        # Raise an error if the previous spec is already
                        # concrete (assigned by hash)
                        if specs[-1]._hash:
                            raise RedundantSpecError(specs[-1], 'dependency')
                        # command line deps get empty deptypes now.
                        # Real deptypes are assigned later per packages.
                        specs[-1]._add_dependency(dep, ())

                else:
                    # If the next token can be part of a valid anonymous spec,
                    # create the anonymous spec
                    if self.next.type in (AT, ON, OFF, PCT):
                        # Raise an error if the previous spec is already
                        # concrete (assigned by hash)
                        if specs and specs[-1]._hash:
                            raise RedundantSpecError(specs[-1],
                                                     'compiler, version, '
                                                     'or variant')
                        specs.append(self.spec(None))
                    else:
                        self.unexpected_token()

        except spack.parse.ParseError as e:
            raise SpecParseError(e)

        # If the spec has an os or a target and no platform, give it
        # the default platform
        platform_default = spack.architecture.platform().name
        for spec in specs:
            for s in spec.traverse():
                if s.architecture and not s.architecture.platform and \
                        (s.architecture.platform_os or s.architecture.target):
                    s._set_architecture(platform=platform_default)
        return specs

    def parse_compiler(self, text):
        self.setup(text)
        return self.compiler()

    def spec_by_hash(self):
        self.expect(ID)

        specs = spack.store.db.query()
        matches = [spec for spec in specs if
                   spec.dag_hash()[:len(self.token.value)] == self.token.value]

        if not matches:
            raise NoSuchHashError(self.token.value)

        if len(matches) != 1:
            raise AmbiguousHashError(
                "Multiple packages specify hash beginning '%s'."
                % self.token.value, *matches)

        return matches[0]

    def spec(self, name):
        """Parse a spec out of the input. If a spec is supplied, initialize
           and return it instead of creating a new one."""
        if name:
            spec_namespace, dot, spec_name = name.rpartition('.')
            if not spec_namespace:
                spec_namespace = None
            self.check_identifier(spec_name)
        else:
            spec_namespace = None
            spec_name = None

        # This will init the spec without calling __init__.
        spec = Spec.__new__(Spec)
        spec.name = spec_name
        spec.versions = VersionList()
        spec.variants = VariantMap(spec)
        spec.architecture = None
        spec.compiler = None
        spec.external_path = None
        spec.external_module = None
        spec.compiler_flags = FlagMap(spec)
        spec._dependents = DependencyMap(spec)
        spec._dependencies = DependencyMap(spec)
        spec.namespace = spec_namespace
        spec._hash = None
        spec._cmp_key_cache = None

        spec._normal = False
        spec._concrete = False

        # record this so that we know whether version is
        # unspecified or not.
        added_version = False

        while self.next:
            if self.accept(AT):
                vlist = self.version_list()
                for version in vlist:
                    spec._add_version(version)
                added_version = True

            elif self.accept(ON):
                name = self.variant()
                spec.variants[name] = BoolValuedVariant(name, True)

            elif self.accept(OFF):
                name = self.variant()
                spec.variants[name] = BoolValuedVariant(name, False)

            elif self.accept(PCT):
                spec._set_compiler(self.compiler())

            elif self.accept(ID):
                self.previous = self.token
                if self.accept(EQ):
                    # We're adding a key-value pair to the spec
                    self.expect(VAL)
                    spec._add_flag(self.previous.value, self.token.value)
                    self.previous = None
                else:
                    # We've found the start of a new spec. Go back to do_parse
                    # and read this token again.
                    self.push_tokens([self.token])
                    self.previous = None
                    break

            elif self.accept(HASH):
                # Get spec by hash and confirm it matches what we already have
                hash_spec = self.spec_by_hash()
                if hash_spec.satisfies(spec):
                    spec = hash_spec
                    break
                else:
                    raise InvalidHashError(spec, hash_spec.dag_hash())

            else:
                break

        # If there was no version in the spec, consier it an open range
        if not added_version and not spec._hash:
            spec.versions = VersionList(':')

        return spec

    def variant(self, name=None):
        if name:
            return name
        else:
            self.expect(ID)
            self.check_identifier()
            return self.token.value

    def version(self):
        start = None
        end = None
        if self.accept(ID):
            start = self.token.value

        if self.accept(COLON):
            if self.accept(ID):
                if self.next and self.next.type is EQ:
                    # This is a start: range followed by a key=value pair
                    self.push_tokens([self.token])
                else:
                    end = self.token.value
        elif start:
            # No colon, but there was a version.
            return Version(start)
        else:
            # No colon and no id: invalid version.
            self.next_token_error("Invalid version specifier")

        if start:
            start = Version(start)
        if end:
            end = Version(end)
        return VersionRange(start, end)

    def version_list(self):
        vlist = []
        vlist.append(self.version())
        while self.accept(COMMA):
            vlist.append(self.version())
        return vlist

    def compiler(self):
        self.expect(ID)
        self.check_identifier()

        compiler = CompilerSpec.__new__(CompilerSpec)
        compiler.name = self.token.value
        compiler.versions = VersionList()
        if self.accept(AT):
            vlist = self.version_list()
            for version in vlist:
                compiler._add_version(version)
        else:
            compiler.versions = VersionList(':')
        return compiler

    def check_identifier(self, id=None):
        """The only identifiers that can contain '.' are versions, but version
           ids are context-sensitive so we have to check on a case-by-case
           basis. Call this if we detect a version id where it shouldn't be.
        """
        if not id:
            id = self.token.value
        if '.' in id:
            self.last_token_error(
                "{0}: Identifier cannot contain '.'".format(id))


def parse(string):
    """Returns a list of specs from an input string.
       For creating one spec, see Spec() constructor.
    """
    return SpecParser().parse(string)


def parse_anonymous_spec(spec_like, pkg_name):
    """Allow the user to omit the package name part of a spec if they
       know what it has to be already.

       e.g., provides('mpi@2', when='@1.9:') says that this package
       provides MPI-3 when its version is higher than 1.9.
    """
    if not isinstance(spec_like, (str, Spec)):
        raise TypeError('spec must be Spec or spec string.  Found %s'
                        % type(spec_like))

    if isinstance(spec_like, str):
        try:
            anon_spec = Spec(spec_like)
            if anon_spec.name != pkg_name:
                raise SpecParseError(spack.parse.ParseError(
                    "",
                    "",
                    "Expected anonymous spec for package %s but found spec for"
                    "package %s" % (pkg_name, anon_spec.name)))
        except SpecParseError:
            anon_spec = Spec(pkg_name + ' ' + spec_like)
            if anon_spec.name != pkg_name:
                raise ValueError(
                    "Invalid spec for package %s: %s" % (pkg_name, spec_like))
    else:
        anon_spec = spec_like.copy()

    if anon_spec.name != pkg_name:
        raise ValueError("Spec name '%s' must match package name '%s'"
                         % (anon_spec.name, pkg_name))

    return anon_spec


def base32_prefix_bits(hash_string, bits):
    """Return the first <bits> bits of a base32 string as an integer."""
    if bits > len(hash_string) * 5:
        raise ValueError("Too many bits! Requested %d bit prefix of '%s'."
                         % (bits, hash_string))

    hash_bytes = base64.b32decode(hash_string, casefold=True)
    return prefix_bits(hash_bytes, bits)


class SpecParseError(SpecError):
    """Wrapper for ParseError for when we're parsing specs."""
    def __init__(self, parse_error):
        super(SpecParseError, self).__init__(parse_error.message)
        self.string = parse_error.string
        self.pos = parse_error.pos


class DuplicateDependencyError(SpecError):
    """Raised when the same dependency occurs in a spec twice."""


class VirtualBuildDependencyError(SpecError):
    """Raised when a build dependency is virtual or depends on a virtual"""


class DuplicateCompilerSpecError(SpecError):
    """Raised when the same compiler occurs in a spec twice."""


class UnsupportedCompilerError(SpecError):
    """Raised when the user asks for a compiler spack doesn't know about."""
    def __init__(self, compiler_name):
        super(UnsupportedCompilerError, self).__init__(
            "The '%s' compiler is not yet supported." % compiler_name)


class DuplicateArchitectureError(SpecError):
    """Raised when the same architecture occurs in a spec twice."""


class InconsistentSpecError(SpecError):
    """Raised when two nodes in the same spec DAG have inconsistent
       constraints."""


class InvalidDependencyError(SpecError):
    """Raised when a dependency in a spec is not actually a dependency
       of the package."""


class NoProviderError(SpecError):
    """Raised when there is no package that provides a particular
       virtual dependency.
    """
    def __init__(self, vpkg):
        super(NoProviderError, self).__init__(
            "No providers found for virtual package: '%s'" % vpkg)
        self.vpkg = vpkg


class MultipleProviderError(SpecError):
    """Raised when there is no package that provides a particular
       virtual dependency.
    """
    def __init__(self, vpkg, providers):
        """Takes the name of the vpkg"""
        super(MultipleProviderError, self).__init__(
            "Multiple providers found for '%s': %s"
            % (vpkg, [str(s) for s in providers]))
        self.vpkg = vpkg
        self.providers = providers


class UnsatisfiableSpecNameError(UnsatisfiableSpecError):
    """Raised when two specs aren't even for the same package."""
    def __init__(self, provided, required):
        super(UnsatisfiableSpecNameError, self).__init__(
            provided, required, "name")


class UnsatisfiableVersionSpecError(UnsatisfiableSpecError):
    """Raised when a spec version conflicts with package constraints."""
    def __init__(self, provided, required):
        super(UnsatisfiableVersionSpecError, self).__init__(
            provided, required, "version")


class UnsatisfiableCompilerSpecError(UnsatisfiableSpecError):
    """Raised when a spec comiler conflicts with package constraints."""
    def __init__(self, provided, required):
        super(UnsatisfiableCompilerSpecError, self).__init__(
            provided, required, "compiler")


class UnsatisfiableCompilerFlagSpecError(UnsatisfiableSpecError):
    """Raised when a spec variant conflicts with package constraints."""
    def __init__(self, provided, required):
        super(UnsatisfiableCompilerFlagSpecError, self).__init__(
            provided, required, "compiler_flags")


class UnsatisfiableArchitectureSpecError(UnsatisfiableSpecError):
    """Raised when a spec architecture conflicts with package constraints."""
    def __init__(self, provided, required):
        super(UnsatisfiableArchitectureSpecError, self).__init__(
            provided, required, "architecture")


class UnsatisfiableProviderSpecError(UnsatisfiableSpecError):
    """Raised when a provider is supplied but constraints don't match
       a vpkg requirement"""
    def __init__(self, provided, required):
        super(UnsatisfiableProviderSpecError, self).__init__(
            provided, required, "provider")


# TODO: get rid of this and be more specific about particular incompatible
# dep constraints
class UnsatisfiableDependencySpecError(UnsatisfiableSpecError):
    """Raised when some dependency of constrained specs are incompatible"""
    def __init__(self, provided, required):
        super(UnsatisfiableDependencySpecError, self).__init__(
            provided, required, "dependency")


class AmbiguousHashError(SpecError):
    def __init__(self, msg, *specs):
        specs_str = '\n  ' + '\n  '.join(spec.format('$.$@$%@+$+$=$/')
                                         for spec in specs)
        super(AmbiguousHashError, self).__init__(msg + specs_str)


class InvalidHashError(SpecError):
    def __init__(self, spec, hash):
        super(InvalidHashError, self).__init__(
            "The spec specified by %s does not match provided spec %s"
            % (hash, spec))


class NoSuchHashError(SpecError):
    def __init__(self, hash):
        super(NoSuchHashError, self).__init__(
            "No installed spec matches the hash: '%s'"
            % hash)


class RedundantSpecError(SpecError):
    def __init__(self, spec, addition):
        super(RedundantSpecError, self).__init__(
            "Attempting to add %s to spec %s which is already concrete."
            " This is likely the result of adding to a spec specified by hash."
            % (addition, spec))


class ConflictsInSpecError(SpecError, RuntimeError):
    def __init__(self, spec, matches):
        message = 'Conflicts in concretized spec "{0}"\n'.format(
            spec.short_spec
        )
        long_message = 'List of matching conflicts:\n\n'
        match_fmt = '{0}. "{1}" conflicts with "{2}" in spec "{3}"\n'
        for idx, (s, c, w) in enumerate(matches):
            long_message += match_fmt.format(idx + 1, c, w, s)
        super(ConflictsInSpecError, self).__init__(message, long_message)<|MERGE_RESOLUTION|>--- conflicted
+++ resolved
@@ -195,21 +195,8 @@
    every time we call str()"""
 _any_version = VersionList([':'])
 
-<<<<<<< HEAD
-# Special types of dependencies.
+"""Types of dependencies that Spack understands."""
 alldeps = ('build', 'link', 'run', 'include')
-norun   = ('link', 'build', 'include')
-special_types = {
-    'alldeps': alldeps,
-    'all': alldeps,  # allow "all" as string but not symbol.
-    'norun': norun,
-}
-
-legal_deps = tuple(special_types) + alldeps
-=======
-"""Types of dependencies that Spack understands."""
-alldeps = ('build', 'link', 'run')
->>>>>>> 44ce0adb
 
 """Max integer helps avoid passing too large a value to cyaml."""
 maxint = 2 ** (ctypes.sizeof(ctypes.c_int) * 8 - 1) - 1
