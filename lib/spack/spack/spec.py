# Copyright 2013-2023 Lawrence Livermore National Security, LLC and other
# Spack Project Developers. See the top-level COPYRIGHT file for details.
#
# SPDX-License-Identifier: (Apache-2.0 OR MIT)
"""
Spack allows very fine-grained control over how packages are installed and
over how they are built and configured.  To make this easy, it has its own
syntax for declaring a dependence.  We call a descriptor of a particular
package configuration a "spec".

The syntax looks like this:

.. code-block:: sh

    $ spack install mpileaks ^openmpi @1.2:1.4 +debug %intel @12.1 target=zen
                    0        1        2        3      4      5     6

The first part of this is the command, 'spack install'.  The rest of the
line is a spec for a particular installation of the mpileaks package.

0. The package to install

1. A dependency of the package, prefixed by ^

2. A version descriptor for the package.  This can either be a specific
   version, like "1.2", or it can be a range of versions, e.g. "1.2:1.4".
   If multiple specific versions or multiple ranges are acceptable, they
   can be separated by commas, e.g. if a package will only build with
   versions 1.0, 1.2-1.4, and 1.6-1.8 of mavpich, you could say:

       depends_on("mvapich@1.0,1.2:1.4,1.6:1.8")

3. A compile-time variant of the package.  If you need openmpi to be
   built in debug mode for your package to work, you can require it by
   adding +debug to the openmpi spec when you depend on it.  If you do
   NOT want the debug option to be enabled, then replace this with -debug.
   If you would like for the variant to be propagated through all your
   package's dependencies use "++" for enabling and "--" or "~~" for disabling.

4. The name of the compiler to build with.

5. The versions of the compiler to build with.  Note that the identifier
   for a compiler version is the same '@' that is used for a package version.
   A version list denoted by '@' is associated with the compiler only if
   if it comes immediately after the compiler name.  Otherwise it will be
   associated with the current package spec.

6. The architecture to build with.  This is needed on machines where
   cross-compilation is required
"""
import collections
import collections.abc
import io
import itertools
import os
import re
import warnings
from typing import Tuple, Union

import llnl.util.filesystem as fs
import llnl.util.lang as lang
import llnl.util.tty as tty
import llnl.util.tty.color as clr

import spack.compiler
import spack.compilers
import spack.config
import spack.dependency as dp
import spack.error
import spack.hash_types as ht
import spack.paths
import spack.platforms
import spack.provider_index
import spack.repo
import spack.solver
import spack.store
import spack.target
import spack.traverse as traverse
import spack.util.crypto
import spack.util.executable
import spack.util.hash
import spack.util.module_cmd as md
import spack.util.path as pth
import spack.util.prefix
import spack.util.spack_json as sjson
import spack.util.spack_yaml as syaml
import spack.util.string
import spack.variant as vt
import spack.version as vn
from spack.repo import UnknownPackageError

__all__ = [
    "CompilerSpec",
    "Spec",
    "SpecParseError",
    "ArchitecturePropagationError",
    "DuplicateDependencyError",
    "DuplicateCompilerSpecError",
    "UnsupportedCompilerError",
    "DuplicateArchitectureError",
    "InconsistentSpecError",
    "InvalidDependencyError",
    "NoProviderError",
    "MultipleProviderError",
    "UnsatisfiableSpecNameError",
    "UnsatisfiableVersionSpecError",
    "UnsatisfiableCompilerSpecError",
    "UnsatisfiableCompilerFlagSpecError",
    "UnsatisfiableArchitectureSpecError",
    "UnsatisfiableProviderSpecError",
    "UnsatisfiableDependencySpecError",
    "AmbiguousHashError",
    "InvalidHashError",
    "NoSuchHashError",
    "RedundantSpecError",
    "SpecDeprecatedError",
]

#: Valid pattern for an identifier in Spack

identifier_re = r"\w[\w-]*"

compiler_color = "@g"  #: color for highlighting compilers
version_color = "@c"  #: color for highlighting versions
architecture_color = "@m"  #: color for highlighting architectures
enabled_variant_color = "@B"  #: color for highlighting enabled variants
disabled_variant_color = "r"  #: color for highlighting disabled varaints
dependency_color = "@."  #: color for highlighting dependencies
hash_color = "@K"  #: color for highlighting package hashes

#: This map determines the coloring of specs when using color output.
#: We make the fields different colors to enhance readability.
#: See llnl.util.tty.color for descriptions of the color codes.
color_formats = {
    "%": compiler_color,
    "@": version_color,
    "=": architecture_color,
    "+": enabled_variant_color,
    "~": disabled_variant_color,
    "^": dependency_color,
    "#": hash_color,
}

#: Regex used for splitting by spec field separators.
#: These need to be escaped to avoid metacharacters in
#: ``color_formats.keys()``.
_separators = "[\\%s]" % "\\".join(color_formats.keys())

default_format = "{name}{@versions}"
default_format += "{%compiler.name}{@compiler.versions}{compiler_flags}"
default_format += "{variants}{arch=architecture}"

#: Regular expression to pull spec contents out of clearsigned signature
#: file.
CLEARSIGN_FILE_REGEX = re.compile(
    (
        r"^-----BEGIN PGP SIGNED MESSAGE-----"
        r"\s+Hash:\s+[^\s]+\s+(.+)-----BEGIN PGP SIGNATURE-----"
    ),
    re.MULTILINE | re.DOTALL,
)

#: specfile format version. Must increase monotonically
SPECFILE_FORMAT_VERSION = 3


def colorize_spec(spec):
    """Returns a spec colorized according to the colors specified in
    color_formats."""

    class insert_color:
        def __init__(self):
            self.last = None

        def __call__(self, match):
            # ignore compiler versions (color same as compiler)
            sep = match.group(0)
            if self.last == "%" and sep == "@":
                return clr.cescape(sep)
            self.last = sep

            return "%s%s" % (color_formats[sep], clr.cescape(sep))

    return clr.colorize(re.sub(_separators, insert_color(), str(spec)) + "@.")


@lang.lazy_lexicographic_ordering
class ArchSpec(object):
    """Aggregate the target platform, the operating system and the target microarchitecture."""

    @staticmethod
    def _return_arch(os_tag, target_tag):
        platform = spack.platforms.host()
        default_os = platform.operating_system(os_tag)
        default_target = platform.target(target_tag)
        arch_tuple = str(platform), str(default_os), str(default_target)
        return ArchSpec(arch_tuple)

    @staticmethod
    def default_arch():
        """Return the default architecture"""
        return ArchSpec._return_arch("default_os", "default_target")

    @staticmethod
    def frontend_arch():
        """Return the frontend architecture"""
        return ArchSpec._return_arch("frontend", "frontend")

    __slots__ = "_platform", "_os", "_target"

    def __init__(self, spec_or_platform_tuple=(None, None, None)):
        """Architecture specification a package should be built with.

        Each ArchSpec is comprised of three elements: a platform (e.g. Linux),
        an OS (e.g. RHEL6), and a target (e.g. x86_64).

        Args:
            spec_or_platform_tuple (ArchSpec or str or tuple): if an ArchSpec
                is passed it will be duplicated into the new instance.
                Otherwise information on platform, OS and target should be
                passed in either as a spec string or as a tuple.
        """

        # If the argument to __init__ is a spec string, parse it
        # and construct an ArchSpec
        def _string_or_none(s):
            if s and s != "None":
                return str(s)
            return None

        # If another instance of ArchSpec was passed, duplicate it
        if isinstance(spec_or_platform_tuple, ArchSpec):
            other = spec_or_platform_tuple
            platform_tuple = other.platform, other.os, other.target

        elif isinstance(spec_or_platform_tuple, (str, tuple)):
            spec_fields = spec_or_platform_tuple

            # Normalize the string to a tuple
            if isinstance(spec_or_platform_tuple, str):
                spec_fields = spec_or_platform_tuple.split("-")
                if len(spec_fields) != 3:
                    msg = "cannot construct an ArchSpec from {0!s}"
                    raise ValueError(msg.format(spec_or_platform_tuple))

            platform, operating_system, target = spec_fields
            platform_tuple = (_string_or_none(platform), _string_or_none(operating_system), target)

        self.platform, self.os, self.target = platform_tuple

    @staticmethod
    def override(init_spec, change_spec):
        if init_spec:
            new_spec = init_spec.copy()
        else:
            new_spec = ArchSpec()
        if change_spec.platform:
            new_spec.platform = change_spec.platform
            # TODO: if the platform is changed to something that is incompatible
            # with the current os, we should implicitly remove it
        if change_spec.os:
            new_spec.os = change_spec.os
        if change_spec.target:
            new_spec.target = change_spec.target
        return new_spec

    def _autospec(self, spec_like):
        if isinstance(spec_like, ArchSpec):
            return spec_like
        return ArchSpec(spec_like)

    def _cmp_iter(self):
        yield self.platform
        yield self.os
        yield self.target

    @property
    def platform(self):
        """The platform of the architecture."""
        return self._platform

    @platform.setter
    def platform(self, value):
        # The platform of the architecture spec will be verified as a
        # supported Spack platform before it's set to ensure all specs
        # refer to valid platforms.
        value = str(value) if value is not None else None
        self._platform = value

    @property
    def os(self):
        """The OS of this ArchSpec."""
        return self._os

    @os.setter
    def os(self, value):
        # The OS of the architecture spec will update the platform field
        # if the OS is set to one of the reserved OS types so that the
        # default OS type can be resolved.  Since the reserved OS
        # information is only available for the host machine, the platform
        # will assumed to be the host machine's platform.
        value = str(value) if value is not None else None

        if value in spack.platforms.Platform.reserved_oss:
            curr_platform = str(spack.platforms.host())
            self.platform = self.platform or curr_platform

            if self.platform != curr_platform:
                raise ValueError(
                    "Can't set arch spec OS to reserved value '%s' when the "
                    "arch platform (%s) isn't the current platform (%s)"
                    % (value, self.platform, curr_platform)
                )

            spec_platform = spack.platforms.by_name(self.platform)
            value = str(spec_platform.operating_system(value))

        self._os = value

    @property
    def target(self):
        """The target of the architecture."""
        return self._target

    @target.setter
    def target(self, value):
        # The target of the architecture spec will update the platform field
        # if the target is set to one of the reserved target types so that
        # the default target type can be resolved.  Since the reserved target
        # information is only available for the host machine, the platform
        # will assumed to be the host machine's platform.

        def target_or_none(t):
            if isinstance(t, spack.target.Target):
                return t
            if t and t != "None":
                return spack.target.Target(t)
            return None

        value = target_or_none(value)

        if str(value) in spack.platforms.Platform.reserved_targets:
            curr_platform = str(spack.platforms.host())
            self.platform = self.platform or curr_platform

            if self.platform != curr_platform:
                raise ValueError(
                    "Can't set arch spec target to reserved value '%s' when "
                    "the arch platform (%s) isn't the current platform (%s)"
                    % (value, self.platform, curr_platform)
                )

            spec_platform = spack.platforms.by_name(self.platform)
            value = spec_platform.target(value)

        self._target = value

    def satisfies(self, other: "ArchSpec") -> bool:
        """Return True if all concrete specs matching self also match other, otherwise False.

        Args:
            other: spec to be satisfied
        """
        other = self._autospec(other)

        # Check platform and os
        for attribute in ("platform", "os"):
            other_attribute = getattr(other, attribute)
            self_attribute = getattr(self, attribute)
            if other_attribute and self_attribute != other_attribute:
                return False

        return self._target_satisfies(other, strict=True)

    def intersects(self, other: "ArchSpec") -> bool:
        """Return True if there exists at least one concrete spec that matches both
        self and other, otherwise False.

        This operation is commutative, and if two specs intersect it means that one
        can constrain the other.

        Args:
            other: spec to be checked for compatibility
        """
        other = self._autospec(other)

        # Check platform and os
        for attribute in ("platform", "os"):
            other_attribute = getattr(other, attribute)
            self_attribute = getattr(self, attribute)
            if other_attribute and self_attribute and self_attribute != other_attribute:
                return False

        return self._target_satisfies(other, strict=False)

    def _target_satisfies(self, other: "ArchSpec", strict: bool) -> bool:
        if strict is True:
            need_to_check = bool(other.target)
        else:
            need_to_check = bool(other.target and self.target)

        if not need_to_check:
            return True

        # other_target is there and strict=True
        if self.target is None:
            return False

        return bool(self._target_intersection(other))

    def _target_constrain(self, other: "ArchSpec") -> bool:
        if not other._target_satisfies(self, strict=False):
            raise UnsatisfiableArchitectureSpecError(self, other)

        if self.target_concrete:
            return False

        elif other.target_concrete:
            self.target = other.target
            return True

        # Compute the intersection of every combination of ranges in the lists
        results = self._target_intersection(other)
        attribute_str = ",".join(results)

        if self.target == attribute_str:
            return False

        self.target = attribute_str
        return True

    def _target_intersection(self, other):
        results = []

        if not self.target or not other.target:
            return results

        for s_target_range in str(self.target).split(","):
            s_min, s_sep, s_max = s_target_range.partition(":")
            for o_target_range in str(other.target).split(","):
                o_min, o_sep, o_max = o_target_range.partition(":")

                if not s_sep:
                    # s_target_range is a concrete target
                    # get a microarchitecture reference for at least one side
                    # of each comparison so we can use archspec comparators
                    s_comp = spack.target.Target(s_min).microarchitecture
                    if not o_sep:
                        if s_min == o_min:
                            results.append(s_min)
                    elif (not o_min or s_comp >= o_min) and (not o_max or s_comp <= o_max):
                        results.append(s_min)
                elif not o_sep:
                    # "cast" to microarchitecture
                    o_comp = spack.target.Target(o_min).microarchitecture
                    if (not s_min or o_comp >= s_min) and (not s_max or o_comp <= s_max):
                        results.append(o_min)
                else:
                    # Take intersection of two ranges
                    # Lots of comparisons needed
                    _s_min = spack.target.Target(s_min).microarchitecture
                    _s_max = spack.target.Target(s_max).microarchitecture
                    _o_min = spack.target.Target(o_min).microarchitecture
                    _o_max = spack.target.Target(o_max).microarchitecture

                    n_min = s_min if _s_min >= _o_min else o_min
                    n_max = s_max if _s_max <= _o_max else o_max
                    _n_min = spack.target.Target(n_min).microarchitecture
                    _n_max = spack.target.Target(n_max).microarchitecture
                    if _n_min == _n_max:
                        results.append(n_min)
                    elif not n_min or not n_max or _n_min < _n_max:
                        results.append("%s:%s" % (n_min, n_max))
        return results

    def constrain(self, other: "ArchSpec") -> bool:
        """Projects all architecture fields that are specified in the given
        spec onto the instance spec if they're missing from the instance
        spec.

        This will only work if the two specs are compatible.

        Args:
            other (ArchSpec or str): constraints to be added

        Returns:
            True if the current instance was constrained, False otherwise.
        """
        other = self._autospec(other)

        if not other.intersects(self):
            raise UnsatisfiableArchitectureSpecError(other, self)

        constrained = False
        for attr in ("platform", "os"):
            svalue, ovalue = getattr(self, attr), getattr(other, attr)
            if svalue is None and ovalue is not None:
                setattr(self, attr, ovalue)
                constrained = True

        constrained |= self._target_constrain(other)

        return constrained

    def copy(self):
        """Copy the current instance and returns the clone."""
        return ArchSpec(self)

    @property
    def concrete(self):
        """True if the spec is concrete, False otherwise"""
        return self.platform and self.os and self.target and self.target_concrete

    @property
    def target_concrete(self):
        """True if the target is not a range or list."""
        return (
            self.target is not None and ":" not in str(self.target) and "," not in str(self.target)
        )

    def to_dict(self):
        d = syaml.syaml_dict(
            [
                ("platform", self.platform),
                ("platform_os", self.os),
                ("target", self.target.to_dict_or_value()),
            ]
        )
        return syaml.syaml_dict([("arch", d)])

    @staticmethod
    def from_dict(d):
        """Import an ArchSpec from raw YAML/JSON data"""
        arch = d["arch"]
        target = spack.target.Target.from_dict_or_value(arch["target"])
        return ArchSpec((arch["platform"], arch["platform_os"], target))

    def __str__(self):
        return "%s-%s-%s" % (self.platform, self.os, self.target)

    def __repr__(self):
        fmt = "ArchSpec(({0.platform!r}, {0.os!r}, {1!r}))"
        return fmt.format(self, str(self.target))

    def __contains__(self, string):
        return string in str(self) or string in self.target


@lang.lazy_lexicographic_ordering
class CompilerSpec(object):
    """The CompilerSpec field represents the compiler or range of compiler
    versions that a package should be built with.  CompilerSpecs have a
    name and a version list."""

    __slots__ = "name", "versions"

    def __init__(self, *args):
        nargs = len(args)
        if nargs == 1:
            arg = args[0]
            # If there is one argument, it's either another CompilerSpec
            # to copy or a string to parse
            if isinstance(arg, str):
                spec = spack.parser.parse_one_or_raise(f"%{arg}")
                self.name = spec.compiler.name
                self.versions = spec.compiler.versions

            elif isinstance(arg, CompilerSpec):
                self.name = arg.name
                self.versions = arg.versions.copy()

            else:
                raise TypeError(
                    "Can only build CompilerSpec from string or "
                    + "CompilerSpec. Found %s" % type(arg)
                )

        elif nargs == 2:
            name, version = args
            self.name = name
            self.versions = vn.VersionList([vn.ver(version)])

        else:
            raise TypeError("__init__ takes 1 or 2 arguments. (%d given)" % nargs)

    def _add_versions(self, version_list):
        # If it already has a non-trivial version list, this is an error
        if self.versions and self.versions != vn.any_version:
            # Note: This may be impossible to reach by the current parser
            # Keeping it in case the implementation changes.
            raise MultipleVersionError(
<<<<<<< HEAD
                "A spec ({0}) cannot contain multiple version signifiers. "
                "Use a version list instead.".format(self)
=======
                "A spec cannot contain multiple version signifiers. Use a version list instead."
>>>>>>> c0f020d0
            )
        self.versions = vn.VersionList()
        for version in version_list:
            self.versions.add(version)

    def _autospec(self, compiler_spec_like):
        if isinstance(compiler_spec_like, CompilerSpec):
            return compiler_spec_like
        return CompilerSpec(compiler_spec_like)

    def intersects(self, other: "CompilerSpec") -> bool:
        """Return True if all concrete specs matching self also match other, otherwise False.

        For compiler specs this means that the name of the compiler must be the same for
        self and other, and that the versions ranges should intersect.

        Args:
            other: spec to be satisfied
        """
        other = self._autospec(other)
        return self.name == other.name and self.versions.intersects(other.versions)

    def satisfies(self, other: "CompilerSpec") -> bool:
        """Return True if all concrete specs matching self also match other, otherwise False.

        For compiler specs this means that the name of the compiler must be the same for
        self and other, and that the version range of self is a subset of that of other.

        Args:
            other: spec to be satisfied
        """
        other = self._autospec(other)
        return self.name == other.name and self.versions.satisfies(other.versions)

    def constrain(self, other: "CompilerSpec") -> bool:
        """Intersect self's versions with other.

        Return whether the CompilerSpec changed.
        """
        other = self._autospec(other)

        # ensure that other will actually constrain this spec.
        if not other.intersects(self):
            raise UnsatisfiableCompilerSpecError(other, self)

        return self.versions.intersect(other.versions)

    @property
    def concrete(self):
        """A CompilerSpec is concrete if its versions are concrete and there
        is an available compiler with the right version."""
        return self.versions.concrete

    @property
    def version(self):
        if not self.concrete:
            raise spack.error.SpecError("Spec is not concrete: " + str(self))
        return self.versions[0]

    def copy(self):
        clone = CompilerSpec.__new__(CompilerSpec)
        clone.name = self.name
        clone.versions = self.versions.copy()
        return clone

    def _cmp_iter(self):
        yield self.name
        yield self.versions

    def to_dict(self):
        d = syaml.syaml_dict([("name", self.name)])
        d.update(self.versions.to_dict())

        return syaml.syaml_dict([("compiler", d)])

    @staticmethod
    def from_dict(d):
        d = d["compiler"]
        return CompilerSpec(d["name"], vn.VersionList.from_dict(d))

    def __str__(self):
        out = self.name
        if self.versions and self.versions != vn.any_version:
            out += f"@{self.versions}"
        return out

    def __repr__(self):
        return str(self)


@lang.lazy_lexicographic_ordering
class DependencySpec:
    """DependencySpecs represent an edge in the DAG, and contain dependency types
    and information on the virtuals being provided.

    Dependencies can be one (or more) of several types:

    - build: needs to be in the PATH at build time.
    - link: is linked to and added to compiler flags.
    - run: needs to be in the PATH for the package to run.

    Args:
        parent: starting node of the edge
        spec: ending node of the edge.
        deptypes: list of strings, representing dependency relationships.
    """

    __slots__ = "parent", "spec", "deptypes"

    def __init__(self, parent: "Spec", spec: "Spec", *, deptypes: dp.DependencyArgument):
        self.parent = parent
        self.spec = spec
        self.deptypes = dp.canonical_deptype(deptypes)

    def update_deptypes(self, deptypes: dp.DependencyArgument) -> bool:
        deptypes = set(deptypes)
        deptypes.update(self.deptypes)
        deptypes = tuple(sorted(deptypes))
        changed = self.deptypes != deptypes

        self.deptypes = deptypes
        return changed

    def copy(self) -> "DependencySpec":
        return DependencySpec(self.parent, self.spec, deptypes=self.deptypes)

    def add_type(self, type: dp.DependencyArgument):
        self.deptypes = dp.canonical_deptype(self.deptypes + dp.canonical_deptype(type))

    def _cmp_iter(self):
        yield self.parent.name if self.parent else None
        yield self.spec.name if self.spec else None
        yield self.deptypes

    def __str__(self) -> str:
        return "%s %s--> %s" % (
            self.parent.name if self.parent else None,
            self.deptypes,
            self.spec.name if self.spec else None,
        )

    def canonical(self) -> Tuple[str, str, Tuple[str, ...]]:
        return self.parent.dag_hash(), self.spec.dag_hash(), self.deptypes

    def flip(self) -> "DependencySpec":
        return DependencySpec(parent=self.spec, spec=self.parent, deptypes=self.deptypes)


class CompilerFlag(str):
    """Will store a flag value and it's propagation value

    Args:
        value (str): the flag's value
        propagate (bool): if ``True`` the flag value will
            be passed to the package's dependencies. If
            ``False`` it will not
    """

    def __new__(cls, value, **kwargs):
        obj = str.__new__(cls, value)
        obj.propagate = kwargs.pop("propagate", False)
        return obj


_valid_compiler_flags = ["cflags", "cxxflags", "fflags", "ldflags", "ldlibs", "cppflags"]


class FlagMap(lang.HashableMap):
    __slots__ = ("spec",)

    def __init__(self, spec):
        super(FlagMap, self).__init__()
        self.spec = spec

    def satisfies(self, other):
        return all(f in self and self[f] == other[f] for f in other)

    def intersects(self, other):
        common_types = set(self) & set(other)
        for flag_type in common_types:
            if not self[flag_type] or not other[flag_type]:
                # At least one of the two is empty
                continue

            if self[flag_type] != other[flag_type]:
                return False

            if not all(
                f1.propagate == f2.propagate for f1, f2 in zip(self[flag_type], other[flag_type])
            ):
                # At least one propagation flag didn't match
                return False
        return True

    def constrain(self, other):
        """Add all flags in other that aren't in self to self.

        Return whether the spec changed.
        """
        if other.spec and other.spec._concrete:
            for k in self:
                if k not in other:
                    raise UnsatisfiableCompilerFlagSpecError(self[k], "<absent>")

        changed = False
        for k in other:
            if k in self and not set(self[k]) <= set(other[k]):
                raise UnsatisfiableCompilerFlagSpecError(
                    " ".join(f for f in self[k]), " ".join(f for f in other[k])
                )
            elif k not in self:
                self[k] = other[k]
                changed = True

            # Check that the propagation values match
            if self[k] == other[k]:
                for i in range(len(other[k])):
                    if self[k][i].propagate != other[k][i].propagate:
                        raise UnsatisfiableCompilerFlagSpecError(
                            self[k][i].propagate, other[k][i].propagate
                        )
        return changed

    @staticmethod
    def valid_compiler_flags():
        return _valid_compiler_flags

    def copy(self):
        clone = FlagMap(self.spec)
        for name, compiler_flag in self.items():
            clone[name] = compiler_flag
        return clone

    def add_flag(self, flag_type, value, propagation):
        """Stores the flag's value in CompilerFlag and adds it
        to the FlagMap

        Args:
            flag_type (str): the type of flag
            value (str): the flag's value that will be added to the flag_type's
                corresponding list
            propagation (bool): if ``True`` the flag value will be passed to
                the packages' dependencies. If``False`` it will not be passed
        """
        flag = CompilerFlag(value, propagate=propagation)

        if flag_type not in self:
            self[flag_type] = [flag]
        else:
            self[flag_type].append(flag)

    def yaml_entry(self, flag_type):
        """Returns the flag type and a list of the flag values since the
        propagation values aren't needed when writing to yaml

        Args:
            flag_type (str): the type of flag to get values from

        Returns the flag_type and a list of the corresponding flags in
            string format
        """
        return flag_type, [str(flag) for flag in self[flag_type]]

    def _cmp_iter(self):
        for k, v in sorted(self.items()):
            yield k

            def flags():
                for flag in v:
                    yield flag

            yield flags

    def __str__(self):
        sorted_keys = [k for k in sorted(self.keys()) if self[k] != []]
        cond_symbol = " " if len(sorted_keys) > 0 else ""
        return (
            cond_symbol
            + " ".join(
                key
                + ('=="' if True in [f.propagate for f in self[key]] else '="')
                + " ".join(self[key])
                + '"'
                for key in sorted_keys
            )
            + cond_symbol
        )


def _sort_by_dep_types(dspec):
    # Use negation since False < True for sorting
    return tuple(t not in dspec.deptypes for t in ("link", "run", "build", "test"))


#: Enum for edge directions
EdgeDirection = lang.enum(parent=0, child=1)


@lang.lazy_lexicographic_ordering
class _EdgeMap(collections.abc.Mapping):
    """Represent a collection of edges (DependencySpec objects) in the DAG.

    Objects of this class are used in Specs to track edges that are
    outgoing towards direct dependencies, or edges that are incoming
    from direct dependents.

    Edges are stored in a dictionary and keyed by package name.
    """

    __slots__ = "edges", "store_by_child"

    def __init__(self, store_by=EdgeDirection.child):
        # Sanitize input arguments
        msg = 'unexpected value for "store_by" argument'
        assert store_by in (EdgeDirection.child, EdgeDirection.parent), msg

        #: This dictionary maps a package name to a list of edges
        #: i.e. to a list of DependencySpec objects
        self.edges = {}
        self.store_by_child = store_by == EdgeDirection.child

    def __getitem__(self, key):
        return self.edges[key]

    def __iter__(self):
        return iter(self.edges)

    def __len__(self):
        return len(self.edges)

    def add(self, edge):
        """Adds a new edge to this object.

        Args:
            edge (DependencySpec): edge to be added
        """
        key = edge.spec.name if self.store_by_child else edge.parent.name
        current_list = self.edges.setdefault(key, [])
        current_list.append(edge)
        current_list.sort(key=_sort_by_dep_types)

    def __str__(self):
        return "{deps: %s}" % ", ".join(str(d) for d in sorted(self.values()))

    def _cmp_iter(self):
        for item in sorted(itertools.chain.from_iterable(self.edges.values())):
            yield item

    def copy(self):
        """Copies this object and returns a clone"""
        clone = type(self)()
        clone.store_by_child = self.store_by_child

        # Copy everything from this dict into it.
        for dspec in itertools.chain.from_iterable(self.values()):
            clone.add(dspec.copy())

        return clone

    def select(self, parent=None, child=None, deptypes=dp.all_deptypes):
        """Select a list of edges and return them.

        If an edge:
        - Has *any* of the dependency types passed as argument,
        - Matches the parent and/or child name, if passed
        then it is selected.

        The deptypes argument needs to be canonical, since the method won't
        convert it for performance reason.

        Args:
            parent (str): name of the parent package
            child (str): name of the child package
            deptypes (tuple): allowed dependency types in canonical form

        Returns:
            List of DependencySpec objects
        """
        if not deptypes:
            return []

        # Start from all the edges we store
        selected = (d for d in itertools.chain.from_iterable(self.values()))

        # Filter by parent name
        if parent:
            selected = (d for d in selected if d.parent.name == parent)

        # Filter by child name
        if child:
            selected = (d for d in selected if d.spec.name == child)

        # Filter by allowed dependency types
        if deptypes:
            selected = (
                dep
                for dep in selected
                if not dep.deptypes or any(d in deptypes for d in dep.deptypes)
            )

        return list(selected)

    def clear(self):
        self.edges.clear()


def _command_default_handler(descriptor, spec, cls):
    """Default handler when looking for the 'command' attribute.

    Tries to search for ``spec.name`` in the ``spec.home.bin`` directory.

    Parameters:
        descriptor (ForwardQueryToPackage): descriptor that triggered the call
        spec (Spec): spec that is being queried
        cls (type(spec)): type of spec, to match the signature of the
            descriptor ``__get__`` method

    Returns:
        Executable: An executable of the command

    Raises:
        RuntimeError: If the command is not found
    """
    home = getattr(spec.package, "home")
    path = os.path.join(home.bin, spec.name)

    if fs.is_exe(path):
        return spack.util.executable.Executable(path)
    else:
        msg = "Unable to locate {0} command in {1}"
        raise RuntimeError(msg.format(spec.name, home.bin))


def _headers_default_handler(descriptor, spec, cls):
    """Default handler when looking for the 'headers' attribute.

    Tries to search for ``*.h`` files recursively starting from
    ``spec.package.home.include``.

    Parameters:
        descriptor (ForwardQueryToPackage): descriptor that triggered the call
        spec (Spec): spec that is being queried
        cls (type(spec)): type of spec, to match the signature of the
            descriptor ``__get__`` method

    Returns:
        HeaderList: The headers in ``prefix.include``

    Raises:
        NoHeadersError: If no headers are found
    """
    home = getattr(spec.package, "home")
    headers = fs.find_headers("*", root=home.include, recursive=True)

    if headers:
        return headers
    else:
        msg = "Unable to locate {0} headers in {1}"
        raise spack.error.NoHeadersError(msg.format(spec.name, home))


def _libs_default_handler(descriptor, spec, cls):
    """Default handler when looking for the 'libs' attribute.

    Tries to search for ``lib{spec.name}`` recursively starting from
    ``spec.package.home``. If ``spec.name`` starts with ``lib``, searches for
    ``{spec.name}`` instead.

    Parameters:
        descriptor (ForwardQueryToPackage): descriptor that triggered the call
        spec (Spec): spec that is being queried
        cls (type(spec)): type of spec, to match the signature of the
            descriptor ``__get__`` method

    Returns:
        LibraryList: The libraries found

    Raises:
        NoLibrariesError: If no libraries are found
    """

    # Variable 'name' is passed to function 'find_libraries', which supports
    # glob characters. For example, we have a package with a name 'abc-abc'.
    # Now, we don't know if the original name of the package is 'abc_abc'
    # (and it generates a library 'libabc_abc.so') or 'abc-abc' (and it
    # generates a library 'libabc-abc.so'). So, we tell the function
    # 'find_libraries' to give us anything that matches 'libabc?abc' and it
    # gives us either 'libabc-abc.so' or 'libabc_abc.so' (or an error)
    # depending on which one exists (there is a possibility, of course, to
    # get something like 'libabcXabc.so, but for now we consider this
    # unlikely).
    name = spec.name.replace("-", "?")
    home = getattr(spec.package, "home")

    # Avoid double 'lib' for packages whose names already start with lib
    if not name.startswith("lib") and not spec.satisfies("platform=windows"):
        name = "lib" + name

    # If '+shared' search only for shared library; if '~shared' search only for
    # static library; otherwise, first search for shared and then for static.
    search_shared = (
        [True] if ("+shared" in spec) else ([False] if ("~shared" in spec) else [True, False])
    )

    for shared in search_shared:
        # Since we are searching for link libraries, on Windows search only for
        # ".Lib" extensions by default as those represent import libraries for implict links.
        libs = fs.find_libraries(name, home, shared=shared, recursive=True, runtime=False)
        if libs:
            return libs

    msg = "Unable to recursively locate {0} libraries in {1}"
    raise spack.error.NoLibrariesError(msg.format(spec.name, home))


class ForwardQueryToPackage(object):
    """Descriptor used to forward queries from Spec to Package"""

    def __init__(self, attribute_name, default_handler=None):
        """Create a new descriptor.

        Parameters:
            attribute_name (str): name of the attribute to be
                searched for in the Package instance
            default_handler (callable, optional): default function to be
                called if the attribute was not found in the Package
                instance
        """
        self.attribute_name = attribute_name
        self.default = default_handler

    def __get__(self, instance, cls):
        """Retrieves the property from Package using a well defined chain
        of responsibility.

        The order of call is:

        1. if the query was through the name of a virtual package try to
            search for the attribute `{virtual_name}_{attribute_name}`
            in Package

        2. try to search for attribute `{attribute_name}` in Package

        3. try to call the default handler

        The first call that produces a value will stop the chain.

        If no call can handle the request then AttributeError is raised with a
        message indicating that no relevant attribute exists.
        If a call returns None, an AttributeError is raised with a message
        indicating a query failure, e.g. that library files were not found in a
        'libs' query.
        """
        pkg = instance.package
        try:
            query = instance.last_query
        except AttributeError:
            # There has been no query yet: this means
            # a spec is trying to access its own attributes
            _ = instance[instance.name]  # NOQA: ignore=F841
            query = instance.last_query

        callbacks_chain = []
        # First in the chain : specialized attribute for virtual packages
        if query.isvirtual:
            specialized_name = "{0}_{1}".format(query.name, self.attribute_name)
            callbacks_chain.append(lambda: getattr(pkg, specialized_name))
        # Try to get the generic method from Package
        callbacks_chain.append(lambda: getattr(pkg, self.attribute_name))
        # Final resort : default callback
        if self.default is not None:
            callbacks_chain.append(lambda: self.default(self, instance, cls))

        # Trigger the callbacks in order, the first one producing a
        # value wins
        value = None
        message = None
        for f in callbacks_chain:
            try:
                value = f()
                # A callback can return None to trigger an error indicating
                # that the query failed.
                if value is None:
                    msg = "Query of package '{name}' for '{attrib}' failed\n"
                    msg += "\tprefix : {spec.prefix}\n"
                    msg += "\tspec : {spec}\n"
                    msg += "\tqueried as : {query.name}\n"
                    msg += "\textra parameters : {query.extra_parameters}"
                    message = msg.format(
                        name=pkg.name,
                        attrib=self.attribute_name,
                        spec=instance,
                        query=instance.last_query,
                    )
                else:
                    return value
                break
            except AttributeError:
                pass
        # value is 'None'
        if message is not None:
            # Here we can use another type of exception. If we do that, the
            # unit test 'test_getitem_exceptional_paths' in the file
            # lib/spack/spack/test/spec_dag.py will need to be updated to match
            # the type.
            raise AttributeError(message)
        # 'None' value at this point means that there are no appropriate
        # properties defined and no default handler, or that all callbacks
        # raised AttributeError. In this case, we raise AttributeError with an
        # appropriate message.
        fmt = "'{name}' package has no relevant attribute '{query}'\n"
        fmt += "\tspec : '{spec}'\n"
        fmt += "\tqueried as : '{spec.last_query.name}'\n"
        fmt += "\textra parameters : '{spec.last_query.extra_parameters}'\n"
        message = fmt.format(name=pkg.name, query=self.attribute_name, spec=instance)
        raise AttributeError(message)

    def __set__(self, instance, value):
        cls_name = type(instance).__name__
        msg = "'{0}' object attribute '{1}' is read-only"
        raise AttributeError(msg.format(cls_name, self.attribute_name))


# Represents a query state in a BuildInterface object
QueryState = collections.namedtuple("QueryState", ["name", "extra_parameters", "isvirtual"])


class SpecBuildInterface(lang.ObjectWrapper):
    # home is available in the base Package so no default is needed
    home = ForwardQueryToPackage("home", default_handler=None)

    command = ForwardQueryToPackage("command", default_handler=_command_default_handler)

    headers = ForwardQueryToPackage("headers", default_handler=_headers_default_handler)

    libs = ForwardQueryToPackage("libs", default_handler=_libs_default_handler)

    def __init__(self, spec, name, query_parameters):
        super(SpecBuildInterface, self).__init__(spec)
        # Adding new attributes goes after super() call since the ObjectWrapper
        # resets __dict__ to behave like the passed object
        original_spec = getattr(spec, "wrapped_obj", spec)
        self.wrapped_obj = original_spec
        self.token = original_spec, name, query_parameters
        is_virtual = spack.repo.path.is_virtual(name)
        self.last_query = QueryState(
            name=name, extra_parameters=query_parameters, isvirtual=is_virtual
        )

    def __reduce__(self):
        return SpecBuildInterface, self.token

    def copy(self, *args, **kwargs):
        return self.wrapped_obj.copy(*args, **kwargs)


@lang.lazy_lexicographic_ordering(set_hash=False)
class Spec(object):
    #: Cache for spec's prefix, computed lazily in the corresponding property
    _prefix = None

    @staticmethod
    def default_arch():
        """Return an anonymous spec for the default architecture"""
        s = Spec()
        s.architecture = ArchSpec.default_arch()
        return s

    def __init__(
        self,
        spec_like=None,
        normal=False,
        concrete=False,
        external_path=None,
        external_modules=None,
    ):
        """Create a new Spec.

        Arguments:
            spec_like (optional string): if not provided, we initialize
                an anonymous Spec that matches any Spec object; if
                provided we parse this as a Spec string.

        Keyword arguments:
        # assign special fields from constructor
        self._normal = normal
        self._concrete = concrete
        self.external_path = external_path
        self.external_module = external_module
        """
        import spack.parser

        # Copy if spec_like is a Spec.
        if isinstance(spec_like, Spec):
            self._dup(spec_like)
            return

        # init an empty spec that matches anything.
        self.name = None
        self.versions = vn.VersionList(":")
        self.variants = vt.VariantMap(self)
        self.architecture = None
        self.compiler = None
        self.compiler_flags = FlagMap(self)
        self._dependents = _EdgeMap(store_by=EdgeDirection.parent)
        self._dependencies = _EdgeMap(store_by=EdgeDirection.child)
        self.namespace = None

        # initial values for all spec hash types
        for h in ht.hashes:
            setattr(self, h.attr, None)

        # Python __hash__ is handled separately from the cached spec hashes
        self._dunder_hash = None

        # cache of package for this spec
        self._package = None

        # Most of these are internal implementation details that can be
        # set by internal Spack calls in the constructor.
        #
        # For example, Specs are by default not assumed to be normal, but
        # in some cases we've read them from a file want to assume
        # normal.  This allows us to manipulate specs that Spack doesn't
        # have package.py files for.
        self._normal = normal
        self._concrete = concrete
        self._external_path = external_path
        self.external_modules = Spec._format_module_list(external_modules)

        # This attribute is used to store custom information for
        # external specs. None signal that it was not set yet.
        self.extra_attributes = None

        # This attribute holds the original build copy of the spec if it is
        # deployed differently than it was built. None signals that the spec
        # is deployed "as built."
        # Build spec should be the actual build spec unless marked dirty.
        self._build_spec = None

        if isinstance(spec_like, str):
            spack.parser.parse_one_or_raise(spec_like, self)

        elif spec_like is not None:
            raise TypeError("Can't make spec out of %s" % type(spec_like))

    @staticmethod
    def _format_module_list(modules):
        """Return a module list that is suitable for YAML serialization
        and hash computation.

        Given a module list, possibly read from a configuration file,
        return an object that serializes to a consistent YAML string
        before/after round-trip serialization to/from a Spec dictionary
        (stored in JSON format): when read in, the module list may
        contain YAML formatting that is discarded (non-essential)
        when stored as a Spec dictionary; we take care in this function
        to discard such formatting such that the Spec hash does not
        change before/after storage in JSON.
        """
        if modules:
            modules = list(modules)
        return modules

    @property
    def external_path(self):
        return pth.path_to_os_path(self._external_path)[0]

    @external_path.setter
    def external_path(self, ext_path):
        self._external_path = ext_path

    @property
    def external(self):
        return bool(self.external_path) or bool(self.external_modules)

    def clear_dependencies(self):
        """Trim the dependencies of this spec."""
        self._dependencies.clear()

    def clear_edges(self):
        """Trim the dependencies and dependents of this spec."""
        self._dependencies.clear()
        self._dependents.clear()

    def detach(self, deptype="all"):
        """Remove any reference that dependencies have of this node.

        Args:
            deptype (str or tuple): dependency types tracked by the
                current spec
        """
        key = self.dag_hash()
        # Go through the dependencies
        for dep in self.dependencies(deptype=deptype):
            # Remove the spec from dependents
            if self.name in dep._dependents:
                dependents_copy = dep._dependents.edges[self.name]
                del dep._dependents.edges[self.name]
                for edge in dependents_copy:
                    if edge.parent.dag_hash() == key:
                        continue
                    dep._dependents.add(edge)

    def _get_dependency(self, name):
        # WARNING: This function is an implementation detail of the
        # WARNING: original concretizer. Since with that greedy
        # WARNING: algorithm we don't allow multiple nodes from
        # WARNING: the same package in a DAG, here we hard-code
        # WARNING: using index 0 i.e. we assume that we have only
        # WARNING: one edge from package "name"
        deps = self.edges_to_dependencies(name=name)
        if len(deps) != 1:
            err_msg = 'expected only 1 "{0}" dependency, but got {1}'
            raise spack.error.SpecError(err_msg.format(name, len(deps)))
        return deps[0]

    def edges_from_dependents(self, name=None, deptype="all"):
        """Return a list of edges connecting this node in the DAG
        to parents.

        Args:
            name (str): filter dependents by package name
            deptype (str or tuple): allowed dependency types
        """
        deptype = dp.canonical_deptype(deptype)
        return [d for d in self._dependents.select(parent=name, deptypes=deptype)]

    def edges_to_dependencies(self, name=None, deptype="all"):
        """Return a list of edges connecting this node in the DAG
        to children.

        Args:
            name (str): filter dependencies by package name
            deptype (str or tuple): allowed dependency types
        """
        deptype = dp.canonical_deptype(deptype)
        return [d for d in self._dependencies.select(child=name, deptypes=deptype)]

    def dependencies(self, name=None, deptype="all"):
        """Return a list of direct dependencies (nodes in the DAG).

        Args:
            name (str): filter dependencies by package name
            deptype (str or tuple): allowed dependency types
        """
        return [d.spec for d in self.edges_to_dependencies(name, deptype=deptype)]

    def dependents(self, name=None, deptype="all"):
        """Return a list of direct dependents (nodes in the DAG).

        Args:
            name (str): filter dependents by package name
            deptype (str or tuple): allowed dependency types
        """
        return [d.parent for d in self.edges_from_dependents(name, deptype=deptype)]

    def _dependencies_dict(self, deptype="all"):
        """Return a dictionary, keyed by package name, of the direct
        dependencies.

        Each value in the dictionary is a list of edges.

        Args:
            deptype: allowed dependency types
        """
        _sort_fn = lambda x: (x.spec.name,) + _sort_by_dep_types(x)
        _group_fn = lambda x: x.spec.name
        deptype = dp.canonical_deptype(deptype)
        selected_edges = self._dependencies.select(deptypes=deptype)
        result = {}
        for key, group in itertools.groupby(sorted(selected_edges, key=_sort_fn), key=_group_fn):
            result[key] = list(group)
        return result

    #
    # Private routines here are called by the parser when building a spec.
    #
    def _add_versions(self, version_list):
        """Called by the parser to add an allowable version."""
        # If it already has a non-trivial version list, this is an error
        if self.versions and self.versions != vn.any_version:
            raise MultipleVersionError(
                "A spec ({0}) cannot contain multiple version signifiers. "
                "Use a version list instead.".format(self)
            )
        self.versions = vn.VersionList()
        for version in version_list:
            self.versions.add(version)

    def _add_flag(self, name, value, propagate):
        """Called by the parser to add a known flag.
        Known flags currently include "arch"
        """

        # If the == syntax is used to propagate the spec architecture
        # This is an error
        architecture_names = [
            "arch",
            "architecture",
            "platform",
            "os",
            "operating_system",
            "target",
        ]
        if propagate and name in architecture_names:
            raise ArchitecturePropagationError(
                "Unable to propagate the architecture failed." " Use a '=' instead."
            )

        valid_flags = FlagMap.valid_compiler_flags()
        if name == "arch" or name == "architecture":
            parts = tuple(value.split("-"))
            plat, os, tgt = parts if len(parts) == 3 else (None, None, value)
            self._set_architecture(platform=plat, os=os, target=tgt)
        elif name == "platform":
            self._set_architecture(platform=value)
        elif name == "os" or name == "operating_system":
            self._set_architecture(os=value)
        elif name == "target":
            self._set_architecture(target=value)
        elif name in valid_flags:
            assert self.compiler_flags is not None
            flags_and_propagation = spack.compiler.tokenize_flags(value, propagate)
            for flag, propagation in flags_and_propagation:
                self.compiler_flags.add_flag(name, flag, propagation)
        else:
            # FIXME:
            # All other flags represent variants. 'foo=true' and 'foo=false'
            # map to '+foo' and '~foo' respectively. As such they need a
            # BoolValuedVariant instance.
            if str(value).upper() == "TRUE" or str(value).upper() == "FALSE":
                self.variants[name] = vt.BoolValuedVariant(name, value, propagate)
            else:
                self.variants[name] = vt.AbstractVariant(name, value, propagate)

    def _set_architecture(self, **kwargs):
        """Called by the parser to set the architecture."""
        arch_attrs = ["platform", "os", "target"]
        if self.architecture and self.architecture.concrete:
            raise DuplicateArchitectureError(
                "Spec for '%s' cannot have two architectures." % self.name
            )

        if not self.architecture:
            new_vals = tuple(kwargs.get(arg, None) for arg in arch_attrs)
            self.architecture = ArchSpec(new_vals)
        else:
            new_attrvals = [(a, v) for a, v in kwargs.items() if a in arch_attrs]
            for new_attr, new_value in new_attrvals:
                if getattr(self.architecture, new_attr):
                    raise DuplicateArchitectureError(
                        "Spec for '%s' cannot have two '%s' specified "
                        "for its architecture" % (self.name, new_attr)
                    )
                else:
                    setattr(self.architecture, new_attr, new_value)

    def _set_compiler(self, compiler):
        """Called by the parser to set the compiler."""
        if self.compiler:
            raise DuplicateCompilerSpecError(
                "Spec for '%s' cannot have two compilers." % self.name
            )
        self.compiler = compiler

    def _add_dependency(self, spec: "Spec", *, deptypes: dp.DependencyArgument):
        """Called by the parser to add another spec as a dependency."""
        if spec.name not in self._dependencies:
            self.add_dependency_edge(spec, deptypes=deptypes)
            return

        # Keep the intersection of constraints when a dependency is added
        # multiple times. Currently, we only allow identical edge types.
        orig = self._dependencies[spec.name]
        try:
            dspec = next(dspec for dspec in orig if deptypes == dspec.deptypes)
        except StopIteration:
            raise DuplicateDependencyError("Cannot depend on '%s' twice" % spec)

        try:
            dspec.spec.constrain(spec)
        except spack.error.UnsatisfiableSpecError:
            raise DuplicateDependencyError(
                "Cannot depend on incompatible specs '%s' and '%s'" % (dspec.spec, spec)
            )

    def add_dependency_edge(self, dependency_spec: "Spec", *, deptypes: dp.DependencyArgument):
        """Add a dependency edge to this spec.

        Args:
            dependency_spec: spec of the dependency
            deptypes: dependency types for this edge
        """
        deptypes = dp.canonical_deptype(deptypes)

        # Check if we need to update edges that are already present
        selected = self._dependencies.select(child=dependency_spec.name)
        for edge in selected:
            if any(d in edge.deptypes for d in deptypes):
                msg = (
                    'cannot add a dependency on "{0.spec}" of {1} type '
                    'when the "{0.parent}" has the edge {0!s} already'
                )
                raise spack.error.SpecError(msg.format(edge, deptypes))

        for edge in selected:
            if id(dependency_spec) == id(edge.spec):
                # If we are here, it means the edge object was previously added to
                # both the parent and the child. When we update this object they'll
                # both see the deptype modification.
                edge.add_type(deptypes)
                return

        edge = DependencySpec(self, dependency_spec, deptypes=deptypes)
        self._dependencies.add(edge)
        dependency_spec._dependents.add(edge)

    #
    # Public interface
    #
    @property
    def fullname(self):
        return (
            ("%s.%s" % (self.namespace, self.name))
            if self.namespace
            else (self.name if self.name else "")
        )

    @property
    def root(self):
        """Follow dependent links and find the root of this spec's DAG.

        Spack specs have a single root (the package being installed).
        """
        # FIXME: In the case of multiple parents this property does not
        # FIXME: make sense. Should we revisit the semantics?
        if not self._dependents:
            return self
        edges_by_package = next(iter(self._dependents.values()))
        return edges_by_package[0].parent.root

    @property
    def package(self):
        assert self.concrete, "{0}: Spec.package can only be called on concrete specs".format(
            self.name
        )
        if not self._package:
            self._package = spack.repo.path.get(self)
        return self._package

    @property
    def package_class(self):
        """Internal package call gets only the class object for a package.
        Use this to just get package metadata.
        """
        return spack.repo.path.get_pkg_class(self.fullname)

    @property
    def virtual(self):
        return spack.repo.path.is_virtual(self.name)

    @property
    def concrete(self):
        """A spec is concrete if it describes a single build of a package.

        More formally, a spec is concrete if concretize() has been called
        on it and it has been marked `_concrete`.

        Concrete specs either can be or have been built. All constraints
        have been resolved, optional dependencies have been added or
        removed, a compiler has been chosen, and all variants have
        values.
        """
        return self._concrete

    @property
    def spliced(self):
        """Returns whether or not this Spec is being deployed as built i.e.
        whether or not this Spec has ever been spliced.
        """
        return any(s.build_spec is not s for s in self.traverse(root=True))

    @property
    def installed(self):
        """Installation status of a package.

        Returns:
            True if the package has been installed, False otherwise.
        """
        if not self.concrete:
            return False

        try:
            # If the spec is in the DB, check the installed
            # attribute of the record
            return spack.store.db.get_record(self).installed
        except KeyError:
            # If the spec is not in the DB, the method
            #  above raises a Key error
            return False

    @property
    def installed_upstream(self):
        """Whether the spec is installed in an upstream repository.

        Returns:
            True if the package is installed in an upstream, False otherwise.
        """
        if not self.concrete:
            return False

        upstream, _ = spack.store.db.query_by_spec_hash(self.dag_hash())
        return upstream

    def traverse(self, **kwargs):
        """Shorthand for :meth:`~spack.traverse.traverse_nodes`"""
        return traverse.traverse_nodes([self], **kwargs)

    def traverse_edges(self, **kwargs):
        """Shorthand for :meth:`~spack.traverse.traverse_edges`"""
        return traverse.traverse_edges([self], **kwargs)

    @property
    def short_spec(self):
        """Returns a version of the spec with the dependencies hashed
        instead of completely enumerated."""
        spec_format = "{name}{@version}{%compiler}"
        spec_format += "{variants}{arch=architecture}{/hash:7}"
        return self.format(spec_format)

    @property
    def cshort_spec(self):
        """Returns an auto-colorized version of ``self.short_spec``."""
        spec_format = "{name}{@version}{%compiler}"
        spec_format += "{variants}{arch=architecture}{/hash:7}"
        return self.cformat(spec_format)

    @property
    def prefix(self):
        if not self._concrete:
            raise spack.error.SpecError("Spec is not concrete: " + str(self))

        if self._prefix is None:
            upstream, record = spack.store.db.query_by_spec_hash(self.dag_hash())
            if record and record.path:
                self.prefix = record.path
            else:
                self.prefix = spack.store.layout.path_for_spec(self)
        return self._prefix

    @prefix.setter
    def prefix(self, value):
        self._prefix = spack.util.prefix.Prefix(pth.convert_to_platform_path(value))

    def spec_hash(self, hash):
        """Utility method for computing different types of Spec hashes.

        Arguments:
            hash (spack.hash_types.SpecHashDescriptor): type of hash to generate.
        """
        # TODO: currently we strip build dependencies by default.  Rethink
        # this when we move to using package hashing on all specs.
        if hash.override is not None:
            return hash.override(self)
        node_dict = self.to_node_dict(hash=hash)
        json_text = sjson.dump(node_dict)
        # This implements "frankenhashes", preserving the last 7 characters of the
        # original hash when splicing so that we can avoid relocation issues
        out = spack.util.hash.b32_hash(json_text)
        if self.build_spec is not self:
            return out[:-7] + self.build_spec.spec_hash(hash)[-7:]
        return out

    def _cached_hash(self, hash, length=None, force=False):
        """Helper function for storing a cached hash on the spec.

        This will run spec_hash() with the deptype and package_hash
        parameters, and if this spec is concrete, it will store the value
        in the supplied attribute on this spec.

        Arguments:
            hash (spack.hash_types.SpecHashDescriptor): type of hash to generate.
            length (int): length of hash prefix to return (default is full hash string)
            force (bool): cache the hash even if spec is not concrete (default False)
        """
        if not hash.attr:
            return self.spec_hash(hash)[:length]

        hash_string = getattr(self, hash.attr, None)
        if hash_string:
            return hash_string[:length]
        else:
            hash_string = self.spec_hash(hash)
            if force or self.concrete:
                setattr(self, hash.attr, hash_string)

            return hash_string[:length]

    def package_hash(self):
        """Compute the hash of the contents of the package for this node"""
        # Concrete specs with the old DAG hash did not have the package hash, so we do
        # not know what the package looked like at concretization time
        if self.concrete and not self._package_hash:
            raise ValueError(
                "Cannot call package_hash() on concrete specs with the old dag_hash()"
            )

        return self._cached_hash(ht.package_hash)

    def dag_hash(self, length=None):
        """This is Spack's default hash, used to identify installations.

        Same as the full hash (includes package hash and build/link/run deps).
        Tells us when package files and any dependencies have changes.

        NOTE: Versions of Spack prior to 0.18 only included link and run deps.

        """
        return self._cached_hash(ht.dag_hash, length)

    def process_hash(self, length=None):
        """Hash used to transfer specs among processes.

        This hash includes build and test dependencies and is only used to
        serialize a spec and pass it around among processes.
        """
        return self._cached_hash(ht.process_hash, length)

    def dag_hash_bit_prefix(self, bits):
        """Get the first <bits> bits of the DAG hash as an integer type."""
        return spack.util.hash.base32_prefix_bits(self.dag_hash(), bits)

    def process_hash_bit_prefix(self, bits):
        """Get the first <bits> bits of the DAG hash as an integer type."""
        return spack.util.hash.base32_prefix_bits(self.process_hash(), bits)

    def to_node_dict(self, hash=ht.dag_hash):
        """Create a dictionary representing the state of this Spec.

        ``to_node_dict`` creates the content that is eventually hashed by
        Spack to create identifiers like the DAG hash (see
        ``dag_hash()``).  Example result of ``to_node_dict`` for the
        ``sqlite`` package::

            {
                'sqlite': {
                    'version': '3.28.0',
                    'arch': {
                        'platform': 'darwin',
                        'platform_os': 'mojave',
                        'target': 'x86_64',
                    },
                    'compiler': {
                        'name': 'apple-clang',
                        'version': '10.0.0',
                    },
                    'namespace': 'builtin',
                    'parameters': {
                        'fts': 'true',
                        'functions': 'false',
                        'cflags': [],
                        'cppflags': [],
                        'cxxflags': [],
                        'fflags': [],
                        'ldflags': [],
                        'ldlibs': [],
                    },
                    'dependencies': {
                        'readline': {
                            'hash': 'zvaa4lhlhilypw5quj3akyd3apbq5gap',
                            'type': ['build', 'link'],
                        }
                    },
                }
            }

        Note that the dictionary returned does *not* include the hash of
        the *root* of the spec, though it does include hashes for each
        dependency, and (optionally) the package file corresponding to
        each node.

        See ``to_dict()`` for a "complete" spec hash, with hashes for
        each node and nodes for each dependency (instead of just their
        hashes).

        Arguments:
            hash (spack.hash_types.SpecHashDescriptor) type of hash to generate.
        """
        d = syaml.syaml_dict()

        d["name"] = self.name

        if self.versions:
            d.update(self.versions.to_dict())

        if self.architecture:
            d.update(self.architecture.to_dict())

        if self.compiler:
            d.update(self.compiler.to_dict())

        if self.namespace:
            d["namespace"] = self.namespace

        params = syaml.syaml_dict(sorted(v.yaml_entry() for _, v in self.variants.items()))

        # Only need the string compiler flag for yaml file
        params.update(
            sorted(
                self.compiler_flags.yaml_entry(flag_type)
                for flag_type in self.compiler_flags.keys()
            )
        )

        if params:
            d["parameters"] = params

        if self.external:
            d["external"] = syaml.syaml_dict(
                [
                    ("path", self.external_path),
                    ("module", self.external_modules),
                    ("extra_attributes", self.extra_attributes),
                ]
            )

        if not self._concrete:
            d["concrete"] = False

        if "patches" in self.variants:
            variant = self.variants["patches"]
            if hasattr(variant, "_patches_in_order_of_appearance"):
                d["patches"] = variant._patches_in_order_of_appearance

        if self._concrete and hash.package_hash and self._package_hash:
            # We use the attribute here instead of `self.package_hash()` because this
            # should *always* be assignhed at concretization time. We don't want to try
            # to compute a package hash for concrete spec where a) the package might not
            # exist, or b) the `dag_hash` didn't include the package hash when the spec
            # was concretized.
            package_hash = self._package_hash

            # Full hashes are in bytes
            if not isinstance(package_hash, str) and isinstance(package_hash, bytes):
                package_hash = package_hash.decode("utf-8")
            d["package_hash"] = package_hash

        # Note: Relies on sorting dict by keys later in algorithm.
        deps = self._dependencies_dict(deptype=hash.deptype)
        if deps:
            deps_list = []
            for name, edges_for_name in sorted(deps.items()):
                name_tuple = ("name", name)
                for dspec in edges_for_name:
                    hash_tuple = (hash.name, dspec.spec._cached_hash(hash))
                    type_tuple = ("type", sorted(str(s) for s in dspec.deptypes))
                    deps_list.append(syaml.syaml_dict([name_tuple, hash_tuple, type_tuple]))
            d["dependencies"] = deps_list

        # Name is included in case this is replacing a virtual.
        if self._build_spec:
            d["build_spec"] = syaml.syaml_dict(
                [("name", self.build_spec.name), (hash.name, self.build_spec._cached_hash(hash))]
            )
        return d

    def to_dict(self, hash=ht.dag_hash):
        """Create a dictionary suitable for writing this spec to YAML or JSON.

        This dictionaries like the one that is ultimately written to a
        ``spec.json`` file in each Spack installation directory.  For
        example, for sqlite::

            {
            "spec": {
                "_meta": {
                "version": 2
                },
                "nodes": [
                {
                    "name": "sqlite",
                    "version": "3.34.0",
                    "arch": {
                    "platform": "darwin",
                    "platform_os": "catalina",
                    "target": "x86_64"
                    },
                    "compiler": {
                    "name": "apple-clang",
                    "version": "11.0.0"
                    },
                    "namespace": "builtin",
                    "parameters": {
                    "column_metadata": true,
                    "fts": true,
                    "functions": false,
                    "rtree": false,
                    "cflags": [],
                    "cppflags": [],
                    "cxxflags": [],
                    "fflags": [],
                    "ldflags": [],
                    "ldlibs": []
                    },
                    "dependencies": [
                    {
                        "name": "readline",
                        "hash": "4f47cggum7p4qmp3xna4hi547o66unva",
                        "type": [
                        "build",
                        "link"
                        ]
                    },
                    {
                        "name": "zlib",
                        "hash": "uvgh6p7rhll4kexqnr47bvqxb3t33jtq",
                        "type": [
                        "build",
                        "link"
                        ]
                    }
                    ],
                    "hash": "tve45xfqkfgmzwcyfetze2z6syrg7eaf",
                },
                    # ... more node dicts for readline and its dependencies ...
                ]
            }

        Note that this dictionary starts with the 'spec' key, and what
        follows is a list starting with the root spec, followed by its
        dependencies in preorder.  Each node in the list also has a
        'hash' key that contains the hash of the node *without* the hash
        field included.

        In the example, the package content hash is not included in the
        spec, but if ``package_hash`` were true there would be an
        additional field on each node called ``package_hash``.

        ``from_dict()`` can be used to read back in a spec that has been
        converted to a dictionary, serialized, and read back in.

        Arguments:
            deptype (tuple or str): dependency types to include when
                traversing the spec.
            package_hash (bool): whether to include package content
                hashes in the dictionary.

        """
        node_list = []  # Using a list to preserve preorder traversal for hash.
        hash_set = set()
        for s in self.traverse(order="pre", deptype=hash.deptype):
            spec_hash = s._cached_hash(hash)

            if spec_hash not in hash_set:
                node_list.append(s.node_dict_with_hashes(hash))
                hash_set.add(spec_hash)

            if s.build_spec is not s:
                build_spec_list = s.build_spec.to_dict(hash)["spec"]["nodes"]
                for node in build_spec_list:
                    node_hash = node[hash.name]
                    if node_hash not in hash_set:
                        node_list.append(node)
                        hash_set.add(node_hash)

        meta_dict = syaml.syaml_dict([("version", SPECFILE_FORMAT_VERSION)])
        inner_dict = syaml.syaml_dict([("_meta", meta_dict), ("nodes", node_list)])
        spec_dict = syaml.syaml_dict([("spec", inner_dict)])
        return spec_dict

    def node_dict_with_hashes(self, hash=ht.dag_hash):
        """Returns a node_dict of this spec with the dag hash added.  If this
        spec is concrete, the full hash is added as well.  If 'build' is in
        the hash_type, the build hash is also added."""
        node = self.to_node_dict(hash)
        node[ht.dag_hash.name] = self.dag_hash()

        # dag_hash is lazily computed -- but if we write a spec out, we want it
        # to be included. This is effectively the last chance we get to compute
        # it accurately.
        if self.concrete:
            # all specs have at least a DAG hash
            node[ht.dag_hash.name] = self.dag_hash()

        else:
            node["concrete"] = False

        # we can also give them other hash types if we want
        if hash.name != ht.dag_hash.name:
            node[hash.name] = self._cached_hash(hash)

        return node

    def to_yaml(self, stream=None, hash=ht.dag_hash):
        return syaml.dump(self.to_dict(hash), stream=stream, default_flow_style=False)

    def to_json(self, stream=None, hash=ht.dag_hash):
        return sjson.dump(self.to_dict(hash), stream)

    @staticmethod
    def from_specfile(path):
        """Construct a spec from a JSON or YAML spec file path"""
        with open(path, "r") as fd:
            file_content = fd.read()
            if path.endswith(".json"):
                return Spec.from_json(file_content)
            return Spec.from_yaml(file_content)

    @staticmethod
    def override(init_spec, change_spec):
        # TODO: this doesn't account for the case where the changed spec
        # (and the user spec) have dependencies
        new_spec = init_spec.copy()
        package_cls = spack.repo.path.get_pkg_class(new_spec.name)
        if change_spec.versions and not change_spec.versions == vn.any_version:
            new_spec.versions = change_spec.versions
        for variant, value in change_spec.variants.items():
            if variant in package_cls.variants:
                if variant in new_spec.variants:
                    new_spec.variants.substitute(value)
                else:
                    new_spec.variants[variant] = value
            else:
                raise ValueError("{0} is not a variant of {1}".format(variant, new_spec.name))
        if change_spec.compiler:
            new_spec.compiler = change_spec.compiler
        if change_spec.compiler_flags:
            for flagname, flagvals in change_spec.compiler_flags.items():
                new_spec.compiler_flags[flagname] = flagvals
        if change_spec.architecture:
            new_spec.architecture = ArchSpec.override(
                new_spec.architecture, change_spec.architecture
            )
        return new_spec

    @staticmethod
    def from_literal(spec_dict, normal=True):
        """Builds a Spec from a dictionary containing the spec literal.

        The dictionary must have a single top level key, representing the root,
        and as many secondary level keys as needed in the spec.

        The keys can be either a string or a Spec or a tuple containing the
        Spec and the dependency types.

        Args:
            spec_dict (dict): the dictionary containing the spec literal
            normal (bool): if True the same key appearing at different levels
                of the ``spec_dict`` will map to the same object in memory.

        Examples:
            A simple spec ``foo`` with no dependencies:

            .. code-block:: python

                {'foo': None}

            A spec ``foo`` with a ``(build, link)`` dependency ``bar``:

            .. code-block:: python

                {'foo':
                    {'bar:build,link': None}}

            A spec with a diamond dependency and various build types:

            .. code-block:: python

                {'dt-diamond': {
                    'dt-diamond-left:build,link': {
                        'dt-diamond-bottom:build': None
                    },
                    'dt-diamond-right:build,link': {
                        'dt-diamond-bottom:build,link,run': None
                    }
                }}

            The same spec with a double copy of ``dt-diamond-bottom`` and
            no diamond structure:

            .. code-block:: python

                {'dt-diamond': {
                    'dt-diamond-left:build,link': {
                        'dt-diamond-bottom:build': None
                    },
                    'dt-diamond-right:build,link': {
                        'dt-diamond-bottom:build,link,run': None
                    }
                }, normal=False}

            Constructing a spec using a Spec object as key:

            .. code-block:: python

                mpich = Spec('mpich')
                libelf = Spec('libelf@1.8.11')
                expected_normalized = Spec.from_literal({
                    'mpileaks': {
                        'callpath': {
                            'dyninst': {
                                'libdwarf': {libelf: None},
                                libelf: None
                            },
                            mpich: None
                        },
                        mpich: None
                    },
                })

        """

        # Maps a literal to a Spec, to be sure we are reusing the same object
        spec_cache = LazySpecCache()

        def spec_builder(d):
            # The invariant is that the top level dictionary must have
            # only one key
            assert len(d) == 1

            # Construct the top-level spec
            spec_like, dep_like = next(iter(d.items()))

            # If the requirements was for unique nodes (default)
            # then re-use keys from the local cache. Otherwise build
            # a new node every time.
            if not isinstance(spec_like, Spec):
                spec = spec_cache[spec_like] if normal else Spec(spec_like)
            else:
                spec = spec_like

            if dep_like is None:
                return spec

            def name_and_dependency_types(s):
                """Given a key in the dictionary containing the literal,
                extracts the name of the spec and its dependency types.

                Args:
                    s (str): key in the dictionary containing the literal

                """
                t = s.split(":")

                if len(t) > 2:
                    msg = 'more than one ":" separator in key "{0}"'
                    raise KeyError(msg.format(s))

                n = t[0]
                if len(t) == 2:
                    dtypes = tuple(dt.strip() for dt in t[1].split(","))
                else:
                    dtypes = ()

                return n, dtypes

            def spec_and_dependency_types(s):
                """Given a non-string key in the literal, extracts the spec
                and its dependency types.

                Args:
                    s (spec or tuple): either a Spec object or a tuple
                        composed of a Spec object and a string with the
                        dependency types

                """
                if isinstance(s, Spec):
                    return s, ()

                spec_obj, dtypes = s
                return spec_obj, tuple(dt.strip() for dt in dtypes.split(","))

            # Recurse on dependencies
            for s, s_dependencies in dep_like.items():
                if isinstance(s, str):
                    dag_node, dependency_types = name_and_dependency_types(s)
                else:
                    dag_node, dependency_types = spec_and_dependency_types(s)

                dependency_spec = spec_builder({dag_node: s_dependencies})
                spec._add_dependency(dependency_spec, deptypes=dependency_types)

            return spec

        return spec_builder(spec_dict)

    @staticmethod
    def from_dict(data):
        """Construct a spec from JSON/YAML.

        Args:
            data: a nested dict/list data structure read from YAML or JSON.
        """
        # Legacy specfile format
        if isinstance(data["spec"], list):
            spec = SpecfileV1.load(data)
        elif int(data["spec"]["_meta"]["version"]) == 2:
            spec = SpecfileV2.load(data)
        else:
            spec = SpecfileV3.load(data)

        # Any git version should
        for s in spec.traverse():
            s.attach_git_version_lookup()

        return spec

    @staticmethod
    def from_yaml(stream):
        """Construct a spec from YAML.

        Args:
            stream: string or file object to read from.
        """
        data = syaml.load(stream)
        return Spec.from_dict(data)

    @staticmethod
    def from_json(stream):
        """Construct a spec from JSON.

        Args:
            stream: string or file object to read from.
        """
        try:
            data = sjson.load(stream)
            return Spec.from_dict(data)
        except Exception as e:
            raise sjson.SpackJSONError("error parsing JSON spec:", str(e)) from e

    @staticmethod
    def extract_json_from_clearsig(data):
        m = CLEARSIGN_FILE_REGEX.search(data)
        if m:
            return sjson.load(m.group(1))
        return sjson.load(data)

    @staticmethod
    def from_signed_json(stream):
        """Construct a spec from clearsigned json spec file.

        Args:
            stream: string or file object to read from.
        """
        data = stream
        if hasattr(stream, "read"):
            data = stream.read()

        extracted_json = Spec.extract_json_from_clearsig(data)
        return Spec.from_dict(extracted_json)

    @staticmethod
    def from_detection(spec_str, extra_attributes=None):
        """Construct a spec from a spec string determined during external
        detection and attach extra attributes to it.

        Args:
            spec_str (str): spec string
            extra_attributes (dict): dictionary containing extra attributes

        Returns:
            spack.spec.Spec: external spec
        """
        s = Spec(spec_str)
        extra_attributes = syaml.sorted_dict(extra_attributes or {})
        # This is needed to be able to validate multi-valued variants,
        # otherwise they'll still be abstract in the context of detection.
        vt.substitute_abstract_variants(s)
        s.extra_attributes = extra_attributes
        return s

    def validate_detection(self):
        """Validate the detection of an external spec.

        This method is used as part of Spack's detection protocol, and is
        not meant for client code use.
        """
        # Assert that _extra_attributes is a Mapping and not None,
        # which likely means the spec was created with Spec.from_detection
        msg = 'cannot validate "{0}" since it was not created ' "using Spec.from_detection".format(
            self
        )
        assert isinstance(self.extra_attributes, collections.abc.Mapping), msg

        # Validate the spec calling a package specific method
        pkg_cls = spack.repo.path.get_pkg_class(self.name)
        validate_fn = getattr(pkg_cls, "validate_detected_spec", lambda x, y: None)
        validate_fn(self, self.extra_attributes)

    def _concretize_helper(self, concretizer, presets=None, visited=None):
        """Recursive helper function for concretize().
        This concretizes everything bottom-up.  As things are
        concretized, they're added to the presets, and ancestors
        will prefer the settings of their children.
        """
        if presets is None:
            presets = {}
        if visited is None:
            visited = set()

        if self.name in visited:
            return False

        if self.concrete:
            visited.add(self.name)
            return False

        changed = False

        # Concretize deps first -- this is a bottom-up process.
        for name in sorted(self._dependencies):
            # WARNING: This function is an implementation detail of the
            # WARNING: original concretizer. Since with that greedy
            # WARNING: algorithm we don't allow multiple nodes from
            # WARNING: the same package in a DAG, here we hard-code
            # WARNING: using index 0 i.e. we assume that we have only
            # WARNING: one edge from package "name"
            changed |= self._dependencies[name][0].spec._concretize_helper(
                concretizer, presets, visited
            )

        if self.name in presets:
            changed |= self.constrain(presets[self.name])
        else:
            # Concretize virtual dependencies last.  Because they're added
            # to presets below, their constraints will all be merged, but we'll
            # still need to select a concrete package later.
            if not self.virtual:
                changed |= any(
                    (
                        concretizer.concretize_develop(self),  # special variant
                        concretizer.concretize_architecture(self),
                        concretizer.concretize_compiler(self),
                        concretizer.adjust_target(self),
                        # flags must be concretized after compiler
                        concretizer.concretize_compiler_flags(self),
                        concretizer.concretize_version(self),
                        concretizer.concretize_variants(self),
                    )
                )
            presets[self.name] = self

        visited.add(self.name)
        return changed

    def _replace_with(self, concrete):
        """Replace this virtual spec with a concrete spec."""
        assert self.virtual
        for dep_spec in itertools.chain.from_iterable(self._dependents.values()):
            dependent = dep_spec.parent
            deptypes = dep_spec.deptypes

            # remove self from all dependents, unless it is already removed
            if self.name in dependent._dependencies:
                del dependent._dependencies.edges[self.name]

            # add the replacement, unless it is already a dep of dependent.
            if concrete.name not in dependent._dependencies:
                dependent._add_dependency(concrete, deptypes=deptypes)

    def _expand_virtual_packages(self, concretizer):
        """Find virtual packages in this spec, replace them with providers,
        and normalize again to include the provider's (potentially virtual)
        dependencies.  Repeat until there are no virtual deps.

        Precondition: spec is normalized.

        .. todo::

           If a provider depends on something that conflicts with
           other dependencies in the spec being expanded, this can
           produce a conflicting spec.  For example, if mpich depends
           on hwloc@:1.3 but something in the spec needs hwloc1.4:,
           then we should choose an MPI other than mpich.  Cases like
           this are infrequent, but should implement this before it is
           a problem.
        """
        # Make an index of stuff this spec already provides
        self_index = spack.provider_index.ProviderIndex(
            repository=spack.repo.path, specs=self.traverse(), restrict=True
        )
        changed = False
        done = False

        while not done:
            done = True
            for spec in list(self.traverse()):
                replacement = None
                if spec.external:
                    continue
                if spec.virtual:
                    replacement = self._find_provider(spec, self_index)
                    if replacement:
                        # TODO: may break if in-place on self but
                        # shouldn't happen if root is traversed first.
                        spec._replace_with(replacement)
                        done = False
                        break

                if not replacement:
                    # Get a list of possible replacements in order of
                    # preference.
                    candidates = concretizer.choose_virtual_or_external(spec)

                    # Try the replacements in order, skipping any that cause
                    # satisfiability problems.
                    for replacement in candidates:
                        if replacement is spec:
                            break

                        # Replace spec with the candidate and normalize
                        copy = self.copy()
                        copy[spec.name]._dup(replacement, deps=False)

                        try:
                            # If there are duplicate providers or duplicate
                            # provider deps, consolidate them and merge
                            # constraints.
                            copy.normalize(force=True)
                            break
                        except spack.error.SpecError:
                            # On error, we'll try the next replacement.
                            continue

                # If replacement is external then trim the dependencies
                if replacement.external:
                    if spec._dependencies:
                        for dep in spec.dependencies():
                            del dep._dependents.edges[spec.name]
                        changed = True
                        spec.clear_dependencies()
                    replacement.clear_dependencies()
                    replacement.architecture = self.architecture

                # TODO: could this and the stuff in _dup be cleaned up?
                def feq(cfield, sfield):
                    return (not cfield) or (cfield == sfield)

                if replacement is spec or (
                    feq(replacement.name, spec.name)
                    and feq(replacement.versions, spec.versions)
                    and feq(replacement.compiler, spec.compiler)
                    and feq(replacement.architecture, spec.architecture)
                    and feq(replacement._dependencies, spec._dependencies)
                    and feq(replacement.variants, spec.variants)
                    and feq(replacement.external_path, spec.external_path)
                    and feq(replacement.external_modules, spec.external_modules)
                ):
                    continue
                # Refine this spec to the candidate. This uses
                # replace_with AND dup so that it can work in
                # place. TODO: make this more efficient.
                if spec.virtual:
                    spec._replace_with(replacement)
                    changed = True
                if spec._dup(replacement, deps=False, cleardeps=False):
                    changed = True

                self_index.update(spec)
                done = False
                break

        return changed

    def _old_concretize(self, tests=False, deprecation_warning=True):
        """A spec is concrete if it describes one build of a package uniquely.
        This will ensure that this spec is concrete.

        Args:
            tests (list or bool): list of packages that will need test
                dependencies, or True/False for test all/none
            deprecation_warning (bool): enable or disable the deprecation
                warning for the old concretizer

        If this spec could describe more than one version, variant, or build
        of a package, this will add constraints to make it concrete.

        Some rigorous validation and checks are also performed on the spec.
        Concretizing ensures that it is self-consistent and that it's
        consistent with requirements of its packages. See flatten() and
        normalize() for more details on this.
        """
        import spack.concretize

        # Add a warning message to inform users that the original concretizer
        # will be removed
        if deprecation_warning:
            msg = (
                "the original concretizer is currently being used.\n\tUpgrade to "
                '"clingo" at your earliest convenience. The original concretizer '
                "will be removed from Spack in a future version."
            )
            warnings.warn(msg)

        if not self.name:
            raise spack.error.SpecError("Attempting to concretize anonymous spec")

        if self._concrete:
            return

        changed = True
        force = False

        user_spec_deps = self.flat_dependencies(copy=False)
        concretizer = spack.concretize.Concretizer(self.copy())
        while changed:
            changes = (
                self.normalize(force, tests=tests, user_spec_deps=user_spec_deps),
                self._expand_virtual_packages(concretizer),
                self._concretize_helper(concretizer),
            )
            changed = any(changes)
            force = True

        visited_user_specs = set()
        for dep in self.traverse():
            visited_user_specs.add(dep.name)
            pkg_cls = spack.repo.path.get_pkg_class(dep.name)
            visited_user_specs.update(x.name for x in pkg_cls(dep).provided)

        extra = set(user_spec_deps.keys()).difference(visited_user_specs)
        if extra:
            raise InvalidDependencyError(self.name, extra)

        Spec.inject_patches_variant(self)

        for s in self.traverse():
            # TODO: Refactor this into a common method to build external specs
            # TODO: or turn external_path into a lazy property
            Spec.ensure_external_path_if_external(s)

        # assign hashes and mark concrete
        self._finalize_concretization()

        # If any spec in the DAG is deprecated, throw an error
        Spec.ensure_no_deprecated(self)

        # Update externals as needed
        for dep in self.traverse():
            if dep.external:
                dep.package.update_external_dependencies()

        # Now that the spec is concrete we should check if
        # there are declared conflicts
        #
        # TODO: this needs rethinking, as currently we can only express
        # TODO: internal configuration conflicts within one package.
        matches = []
        for x in self.traverse():
            if x.external:
                # external specs are already built, don't worry about whether
                # it's possible to build that configuration with Spack
                continue
            for conflict_spec, when_list in x.package_class.conflicts.items():
                if x.satisfies(conflict_spec):
                    for when_spec, msg in when_list:
                        if x.satisfies(when_spec):
                            when = when_spec.copy()
                            when.name = x.name
                            matches.append((x, conflict_spec, when, msg))
        if matches:
            raise ConflictsInSpecError(self, matches)

        # Check if we can produce an optimized binary (will throw if
        # there are declared inconsistencies)
        # No need on platform=cray because of the targeting modules
        if not self.satisfies("platform=cray"):
            self.architecture.target.optimization_flags(self.compiler)

    def _patches_assigned(self):
        """Whether patches have been assigned to this spec by the concretizer."""
        # FIXME: _patches_in_order_of_appearance is attached after concretization
        # FIXME: to store the order of patches.
        # FIXME: Probably needs to be refactored in a cleaner way.
        if "patches" not in self.variants:
            return False

        # ensure that patch state is consistent
        patch_variant = self.variants["patches"]
        assert hasattr(
            patch_variant, "_patches_in_order_of_appearance"
        ), "patches should always be assigned with a patch variant."

        return True

    @staticmethod
    def inject_patches_variant(root):
        # This dictionary will store object IDs rather than Specs as keys
        # since the Spec __hash__ will change as patches are added to them
        spec_to_patches = {}
        for s in root.traverse():
            # After concretizing, assign namespaces to anything left.
            # Note that this doesn't count as a "change".  The repository
            # configuration is constant throughout a spack run, and
            # normalize and concretize evaluate Packages using Repo.get(),
            # which respects precedence.  So, a namespace assignment isn't
            # changing how a package name would have been interpreted and
            # we can do it as late as possible to allow as much
            # compatibility across repositories as possible.
            if s.namespace is None:
                s.namespace = spack.repo.path.repo_for_pkg(s.name).namespace

            if s.concrete:
                continue

            # Add any patches from the package to the spec.
            patches = []
            for cond, patch_list in s.package_class.patches.items():
                if s.satisfies(cond):
                    for patch in patch_list:
                        patches.append(patch)
            if patches:
                spec_to_patches[id(s)] = patches
        # Also record all patches required on dependencies by
        # depends_on(..., patch=...)
        for dspec in root.traverse_edges(deptype=all, cover="edges", root=False):
            try:
                pkg_deps = dspec.parent.package_class.dependencies
            except UnknownPackageError:
                # don't blow up if there is a package in the buildcache we do not have
                # a recipe for -- mengel
                continue
            if dspec.spec.name not in pkg_deps:
                continue

            if dspec.spec.concrete:
                continue

            patches = []
            for cond, dependency in pkg_deps[dspec.spec.name].items():
                for pcond, patch_list in dependency.patches.items():
                    if dspec.parent.satisfies(cond) and dspec.spec.satisfies(pcond):
                        patches.extend(patch_list)
            if patches:
                all_patches = spec_to_patches.setdefault(id(dspec.spec), [])
                all_patches.extend(patches)
        for spec in root.traverse():
            if id(spec) not in spec_to_patches:
                continue

            patches = list(lang.dedupe(spec_to_patches[id(spec)]))
            mvar = spec.variants.setdefault("patches", vt.MultiValuedVariant("patches", ()))
            mvar.value = tuple(p.sha256 for p in patches)
            # FIXME: Monkey patches mvar to store patches order
            full_order_keys = list(tuple(p.ordering_key) + (p.sha256,) for p in patches)
            ordered_hashes = sorted(full_order_keys)
            tty.debug(
                "Ordered hashes [{0}]: ".format(spec.name)
                + ", ".join("/".join(str(e) for e in t) for t in ordered_hashes)
            )
            mvar._patches_in_order_of_appearance = list(t[-1] for t in ordered_hashes)

    @staticmethod
    def ensure_external_path_if_external(external_spec):
        if external_spec.external_modules and not external_spec.external_path:
            compiler = spack.compilers.compiler_for_spec(
                external_spec.compiler, external_spec.architecture
            )
            for mod in compiler.modules:
                md.load_module(mod)

            # Get the path from the module the package can override the default
            # (this is mostly needed for Cray)
            pkg_cls = spack.repo.path.get_pkg_class(external_spec.name)
            package = pkg_cls(external_spec)
            external_spec.external_path = getattr(
                package, "external_prefix", md.path_from_modules(external_spec.external_modules)
            )

    @staticmethod
    def ensure_no_deprecated(root):
        """Raise if a deprecated spec is in the dag.

        Args:
            root (Spec): root spec to be analyzed

        Raises:
            SpecDeprecatedError: if any deprecated spec is found
        """
        deprecated = []
        with spack.store.db.read_transaction():
            for x in root.traverse():
                _, rec = spack.store.db.query_by_spec_hash(x.dag_hash())
                if rec and rec.deprecated_for:
                    deprecated.append(rec)
        if deprecated:
            msg = "\n    The following specs have been deprecated"
            msg += " in favor of specs with the hashes shown:\n"
            for rec in deprecated:
                msg += "        %s  --> %s\n" % (rec.spec, rec.deprecated_for)
            msg += "\n"
            msg += "    For each package listed, choose another spec\n"
            raise SpecDeprecatedError(msg)

    def _new_concretize(self, tests=False):
        import spack.solver.asp

        if not self.name:
            raise spack.error.SpecError("Spec has no name; cannot concretize an anonymous spec")

        if self._concrete:
            return

        solver = spack.solver.asp.Solver()
        result = solver.solve([self], tests=tests)
        result.raise_if_unsat()

        # take the best answer
        opt, i, answer = min(result.answers)
        name = self.name
        # TODO: Consolidate this code with similar code in solve.py
        if self.virtual:
            providers = [spec.name for spec in answer.values() if spec.package.provides(name)]
            name = providers[0]

        assert name in answer

        concretized = answer[name]
        self._dup(concretized)

    def concretize(self, tests=False):
        """Concretize the current spec.

        Args:
            tests (bool or list): if False disregard 'test' dependencies,
                if a list of names activate them for the packages in the list,
                if True activate 'test' dependencies for all packages.
        """
        if spack.config.get("config:concretizer", "clingo") == "clingo":
            self._new_concretize(tests)
        else:
            self._old_concretize(tests)

    def _mark_root_concrete(self, value=True):
        """Mark just this spec (not dependencies) concrete."""
        if (not value) and self.concrete and self.installed:
            return
        self._normal = value
        self._concrete = value
        self._validate_version()

    def _validate_version(self):
        # Specs that were concretized with just a git sha as version, without associated
        # Spack version, get their Spack version mapped to develop. This should only apply
        # when reading specs concretized with Spack 0.19 or earlier. Currently Spack always
        # ensures that GitVersion specs have an associated Spack version.
        v = self.versions.concrete
        if not isinstance(v, vn.GitVersion):
            return

        try:
            v.ref_version
        except vn.VersionLookupError:
            before = self.cformat("{name}{@version}{/hash:7}")
            v._ref_version = vn.StandardVersion.from_string("develop")
            tty.debug(
                f"the git sha of {before} could not be resolved to spack version; "
                f"it has been replaced by {self.cformat('{name}{@version}{/hash:7}')}."
            )

    def _mark_concrete(self, value=True):
        """Mark this spec and its dependencies as concrete.

        Only for internal use -- client code should use "concretize"
        unless there is a need to force a spec to be concrete.
        """
        # if set to false, clear out all hashes (set to None or remove attr)
        # may need to change references to respect None
        for s in self.traverse():
            if (not value) and s.concrete and s.installed:
                continue
            elif not value:
                s.clear_cached_hashes()
            s._mark_root_concrete(value)

    def _finalize_concretization(self):
        """Assign hashes to this spec, and mark it concrete.

        There are special semantics to consider for `package_hash`, because we can't
        call it on *already* concrete specs, but we need to assign it *at concretization
        time* to just-concretized specs. So, the concretizer must assign the package
        hash *before* marking their specs concrete (so that we know which specs were
        already concrete before this latest concretization).

        `dag_hash` is also tricky, since it cannot compute `package_hash()` lazily.
        Because `package_hash` needs to be assigned *at concretization time*,
        `to_node_dict()` can't just assume that it can compute `package_hash` itself
        -- it needs to either see or not see a `_package_hash` attribute.

        Rules of thumb for `package_hash`:
          1. Old-style concrete specs from *before* `dag_hash` included `package_hash`
             will not have a `_package_hash` attribute at all.
          2. New-style concrete specs will have a `_package_hash` assigned at
             concretization time.
          3. Abstract specs will not have a `_package_hash` attribute at all.

        """
        for spec in self.traverse():
            # Already concrete specs either already have a package hash (new dag_hash())
            # or they never will b/c we can't know it (old dag_hash()). Skip them.
            #
            # We only assign package hash to not-yet-concrete specs, for which we know
            # we can compute the hash.
            if not spec.concrete:
                # we need force=True here because package hash assignment has to happen
                # before we mark concrete, so that we know what was *already* concrete.
                spec._cached_hash(ht.package_hash, force=True)

                # keep this check here to ensure package hash is saved
                assert getattr(spec, ht.package_hash.attr)

        # Mark everything in the spec as concrete
        self._mark_concrete()

        # Assign dag_hash (this *could* be done lazily, but it's assigned anyway in
        # ensure_no_deprecated, and it's clearer to see explicitly where it happens).
        # Any specs that were concrete before finalization will already have a cached
        # DAG hash.
        for spec in self.traverse():
            spec._cached_hash(ht.dag_hash)

    def concretized(self, tests=False):
        """This is a non-destructive version of concretize().

        First clones, then returns a concrete version of this package
        without modifying this package.

        Args:
            tests (bool or list): if False disregard 'test' dependencies,
                if a list of names activate them for the packages in the list,
                if True activate 'test' dependencies for all packages.
        """
        clone = self.copy()
        clone.concretize(tests=tests)
        return clone

    def flat_dependencies(self, **kwargs):
        """Return a DependencyMap containing all of this spec's
        dependencies with their constraints merged.

        If copy is True, returns merged copies of its dependencies
        without modifying the spec it's called on.

        If copy is False, clears this spec's dependencies and
        returns them. This disconnects all dependency links including
        transitive dependencies, except for concrete specs: if a spec
        is concrete it will not be disconnected from its dependencies
        (although a non-concrete spec with concrete dependencies will
        be disconnected from those dependencies).
        """
        copy = kwargs.get("copy", True)

        flat_deps = {}
        try:
            deptree = self.traverse(root=False)
            for spec in deptree:
                if spec.name not in flat_deps:
                    if copy:
                        spec = spec.copy(deps=False)
                    flat_deps[spec.name] = spec
                else:
                    flat_deps[spec.name].constrain(spec)

            if not copy:
                for spec in flat_deps.values():
                    if not spec.concrete:
                        spec.clear_edges()
                self.clear_dependencies()

            return flat_deps

        except spack.error.UnsatisfiableSpecError as e:
            # Here, the DAG contains two instances of the same package
            # with inconsistent constraints.  Users cannot produce
            # inconsistent specs like this on the command line: the
            # parser doesn't allow it. Spack must be broken!
            raise InconsistentSpecError("Invalid Spec DAG: %s" % e.message) from e

    def index(self, deptype="all"):
        """Return a dictionary that points to all the dependencies in this
        spec.
        """
        dm = collections.defaultdict(list)
        for spec in self.traverse(deptype=deptype):
            dm[spec.name].append(spec)
        return dm

    def _evaluate_dependency_conditions(self, name):
        """Evaluate all the conditions on a dependency with this name.

        Args:
            name (str): name of dependency to evaluate conditions on.

        Returns:
            (Dependency): new Dependency object combining all constraints.

        If the package depends on <name> in the current spec
        configuration, return the constrained dependency and
        corresponding dependency types.

        If no conditions are True (and we don't depend on it), return
        ``(None, None)``.
        """
        conditions = self.package_class.dependencies[name]

        vt.substitute_abstract_variants(self)
        # evaluate when specs to figure out constraints on the dependency.
        dep = None
        for when_spec, dependency in conditions.items():
            if self.satisfies(when_spec):
                if dep is None:
                    dep = dp.Dependency(self.name, Spec(name), type=())
                try:
                    dep.merge(dependency)
                except spack.error.UnsatisfiableSpecError as e:
                    e.message = (
                        "Conflicting conditional dependencies for spec"
                        "\n\n\t{0}\n\n"
                        "Cannot merge constraint"
                        "\n\n\t{1}\n\n"
                        "into"
                        "\n\n\t{2}".format(self, dependency.spec, dep.spec)
                    )
                    raise e

        return dep

    def _find_provider(self, vdep, provider_index):
        """Find provider for a virtual spec in the provider index.
        Raise an exception if there is a conflicting virtual
        dependency already in this spec.
        """
        assert spack.repo.path.is_virtual_safe(vdep.name), vdep

        # note that this defensively copies.
        providers = provider_index.providers_for(vdep)

        # If there is a provider for the vpkg, then use that instead of
        # the virtual package.
        if providers:
            # Remove duplicate providers that can concretize to the same
            # result.
            for provider in providers:
                for spec in providers:
                    if spec is not provider and provider.intersects(spec):
                        providers.remove(spec)
            # Can't have multiple providers for the same thing in one spec.
            if len(providers) > 1:
                raise MultipleProviderError(vdep, providers)
            return providers[0]
        else:
            # The user might have required something insufficient for
            # pkg_dep -- so we'll get a conflict.  e.g., user asked for
            # mpi@:1.1 but some package required mpi@2.1:.
            required = provider_index.providers_for(vdep.name)
            if len(required) > 1:
                raise MultipleProviderError(vdep, required)
            elif required:
                raise UnsatisfiableProviderSpecError(required[0], vdep)

    def _merge_dependency(self, dependency, visited, spec_deps, provider_index, tests):
        """Merge dependency information from a Package into this Spec.

        Args:
            dependency (Dependency): dependency metadata from a package;
                this is typically the result of merging *all* matching
                dependency constraints from the package.
            visited (set): set of dependency nodes already visited by
                ``normalize()``.
            spec_deps (dict): ``dict`` of all dependencies from the spec
                being normalized.
            provider_index (dict): ``provider_index`` of virtual dep
                providers in the ``Spec`` as normalized so far.

        NOTE: Caller should assume that this routine owns the
        ``dependency`` parameter, i.e., it needs to be a copy of any
        internal structures.

        This is the core of ``normalize()``.  There are some basic steps:

          * If dep is virtual, evaluate whether it corresponds to an
            existing concrete dependency, and merge if so.

          * If it's real and it provides some virtual dep, see if it provides
            what some virtual dependency wants and merge if so.

          * Finally, if none of the above, merge dependency and its
            constraints into this spec.

        This method returns True if the spec was changed, False otherwise.

        """
        changed = False
        dep = dependency.spec

        # If it's a virtual dependency, try to find an existing
        # provider in the spec, and merge that.
        if spack.repo.path.is_virtual_safe(dep.name):
            visited.add(dep.name)
            provider = self._find_provider(dep, provider_index)
            if provider:
                dep = provider
        else:
            index = spack.provider_index.ProviderIndex(
                repository=spack.repo.path, specs=[dep], restrict=True
            )
            items = list(spec_deps.items())
            for name, vspec in items:
                if not spack.repo.path.is_virtual_safe(vspec.name):
                    continue

                if index.providers_for(vspec):
                    vspec._replace_with(dep)
                    del spec_deps[vspec.name]
                    changed = True
                else:
                    required = index.providers_for(vspec.name)
                    if required:
                        raise UnsatisfiableProviderSpecError(required[0], dep)
            provider_index.update(dep)

        # If the spec isn't already in the set of dependencies, add it.
        # Note: dep is always owned by this method. If it's from the
        # caller, it's a copy from _evaluate_dependency_conditions. If it
        # comes from a vdep, it's a defensive copy from _find_provider.
        if dep.name not in spec_deps:
            if self.concrete:
                return False

            spec_deps[dep.name] = dep
            changed = True
        else:
            # merge package/vdep information into spec
            try:
                tty.debug("{0} applying constraint {1}".format(self.name, str(dep)))
                changed |= spec_deps[dep.name].constrain(dep)
            except spack.error.UnsatisfiableSpecError as e:
                fmt = "An unsatisfiable {0}".format(e.constraint_type)
                fmt += " constraint has been detected for spec:"
                fmt += "\n\n{0}\n\n".format(spec_deps[dep.name].tree(indent=4))
                fmt += "while trying to concretize the partial spec:"
                fmt += "\n\n{0}\n\n".format(self.tree(indent=4))
                fmt += "{0} requires {1} {2} {3}, but spec asked for {4}"

                e.message = fmt.format(
                    self.name, dep.name, e.constraint_type, e.required, e.provided
                )

                raise

        # Add merged spec to my deps and recurse
        spec_dependency = spec_deps[dep.name]
        if dep.name not in self._dependencies:
            self._add_dependency(spec_dependency, deptypes=dependency.type)

        changed |= spec_dependency._normalize_helper(visited, spec_deps, provider_index, tests)
        return changed

    def _normalize_helper(self, visited, spec_deps, provider_index, tests):
        """Recursive helper function for _normalize."""
        if self.name in visited:
            return False
        visited.add(self.name)

        # If we descend into a virtual spec, there's nothing more
        # to normalize.  Concretize will finish resolving it later.
        if self.virtual or self.external:
            return False

        # Avoid recursively adding constraints for already-installed packages:
        # these may include build dependencies which are not needed for this
        # install (since this package is already installed).
        if self.concrete and self.installed:
            return False

        # Combine constraints from package deps with constraints from
        # the spec, until nothing changes.
        any_change = False
        changed = True

        while changed:
            changed = False
            for dep_name in self.package_class.dependencies:
                # Do we depend on dep_name?  If so pkg_dep is not None.
                dep = self._evaluate_dependency_conditions(dep_name)

                # If dep is a needed dependency, merge it.
                if dep:
                    merge = (
                        # caller requested test dependencies
                        tests is True
                        or (tests and self.name in tests)
                        or
                        # this is not a test-only dependency
                        dep.type - set(["test"])
                    )

                    if merge:
                        changed |= self._merge_dependency(
                            dep, visited, spec_deps, provider_index, tests
                        )
            any_change |= changed

        return any_change

    def normalize(self, force=False, tests=False, user_spec_deps=None):
        """When specs are parsed, any dependencies specified are hanging off
        the root, and ONLY the ones that were explicitly provided are there.
        Normalization turns a partial flat spec into a DAG, where:

        1. Known dependencies of the root package are in the DAG.
        2. Each node's dependencies dict only contains its known direct
           deps.
        3. There is only ONE unique spec for each package in the DAG.

           * This includes virtual packages.  If there a non-virtual
             package that provides a virtual package that is in the spec,
             then we replace the virtual package with the non-virtual one.

        TODO: normalize should probably implement some form of cycle
        detection, to ensure that the spec is actually a DAG.
        """
        if not self.name:
            raise spack.error.SpecError("Attempting to normalize anonymous spec")

        # Set _normal and _concrete to False when forced
        if force and not self._concrete:
            self._normal = False

        if self._normal:
            return False

        # Ensure first that all packages & compilers in the DAG exist.
        self.validate_or_raise()
        # Clear the DAG and collect all dependencies in the DAG, which will be
        # reapplied as constraints. All dependencies collected this way will
        # have been created by a previous execution of 'normalize'.
        # A dependency extracted here will only be reintegrated if it is
        # discovered to apply according to _normalize_helper, so
        # user-specified dependencies are recorded separately in case they
        # refer to specs which take several normalization passes to
        # materialize.
        all_spec_deps = self.flat_dependencies(copy=False)

        if user_spec_deps:
            for name, spec in user_spec_deps.items():
                if not name:
                    msg = "Attempted to normalize anonymous dependency spec"
                    msg += " %s" % spec
                    raise InvalidSpecDetected(msg)
                if name not in all_spec_deps:
                    all_spec_deps[name] = spec
                else:
                    all_spec_deps[name].constrain(spec)

        # Initialize index of virtual dependency providers if
        # concretize didn't pass us one already
        provider_index = spack.provider_index.ProviderIndex(
            repository=spack.repo.path, specs=[s for s in all_spec_deps.values()], restrict=True
        )

        # traverse the package DAG and fill out dependencies according
        # to package files & their 'when' specs
        visited = set()

        any_change = self._normalize_helper(visited, all_spec_deps, provider_index, tests)

        # Mark the spec as normal once done.
        self._normal = True
        return any_change

    def normalized(self):
        """
        Return a normalized copy of this spec without modifying this spec.
        """
        clone = self.copy()
        clone.normalize()
        return clone

    def validate_or_raise(self):
        """Checks that names and values in this spec are real. If they're not,
        it will raise an appropriate exception.
        """
        # FIXME: this function should be lazy, and collect all the errors
        # FIXME: before raising the exceptions, instead of being greedy and
        # FIXME: raise just the first one encountered
        for spec in self.traverse():
            # raise an UnknownPackageError if the spec's package isn't real.
            if (not spec.virtual) and spec.name:
                spack.repo.path.get_pkg_class(spec.fullname)

            # validate compiler in addition to the package name.
            if spec.compiler:
                if not spack.compilers.supported(spec.compiler):
                    raise UnsupportedCompilerError(spec.compiler.name)

            # Ensure correctness of variants (if the spec is not virtual)
            if not spec.virtual:
                Spec.ensure_valid_variants(spec)
                vt.substitute_abstract_variants(spec)

    @staticmethod
    def ensure_valid_variants(spec):
        """Ensures that the variant attached to a spec are valid.

        Args:
            spec (Spec): spec to be analyzed

        Raises:
            spack.variant.UnknownVariantError: on the first unknown variant found
        """
        # concrete variants are always valid
        if spec.concrete:
            return

        pkg_cls = spec.package_class
        pkg_variants = pkg_cls.variants
        # reserved names are variants that may be set on any package
        # but are not necessarily recorded by the package's class
        not_existing = set(spec.variants) - (
            set(pkg_variants) | set(spack.directives.reserved_names)
        )
        if not_existing:
            raise vt.UnknownVariantError(spec, not_existing)

    def update_variant_validate(self, variant_name, values):
        """If it is not already there, adds the variant named
        `variant_name` to the spec `spec` based on the definition
        contained in the package metadata. Validates the variant and
        values before returning.

        Used to add values to a variant without being sensitive to the
        variant being single or multi-valued. If the variant already
        exists on the spec it is assumed to be multi-valued and the
        values are appended.

        Args:
           variant_name: the name of the variant to add or append to
           values: the value or values (as a tuple) to add/append
                   to the variant
        """
        if not isinstance(values, tuple):
            values = (values,)

        pkg_variant, _ = self.package_class.variants[variant_name]

        for value in values:
            if self.variants.get(variant_name):
                msg = (
                    "Cannot append a value to a single-valued " "variant with an already set value"
                )
                assert pkg_variant.multi, msg
                self.variants[variant_name].append(value)
            else:
                variant = pkg_variant.make_variant(value)
                self.variants[variant_name] = variant

        pkg_cls = spack.repo.path.get_pkg_class(self.name)
        pkg_variant.validate_or_raise(self.variants[variant_name], pkg_cls)

    def constrain(self, other, deps=True):
        """Intersect self with other in-place. Return True if self changed, False otherwise.

        Args:
            other: constraint to be added to self
            deps: if False, constrain only the root node, otherwise constrain dependencies
                as well.

        Raises:
             spack.error.UnsatisfiableSpecError: when self cannot be constrained
        """
        # If we are trying to constrain a concrete spec, either the spec
        # already satisfies the constraint (and the method returns False)
        # or it raises an exception
        if self.concrete:
            if self.satisfies(other):
                return False
            else:
                raise spack.error.UnsatisfiableSpecError(self, other, "constrain a concrete spec")

        other = self._autospec(other)

        if not (self.name == other.name or (not self.name) or (not other.name)):
            raise UnsatisfiableSpecNameError(self.name, other.name)

        if (
            other.namespace is not None
            and self.namespace is not None
            and other.namespace != self.namespace
        ):
            raise UnsatisfiableSpecNameError(self.fullname, other.fullname)

        if not self.versions.overlaps(other.versions):
            raise UnsatisfiableVersionSpecError(self.versions, other.versions)

        for v in [x for x in other.variants if x in self.variants]:
            if not self.variants[v].compatible(other.variants[v]):
                raise vt.UnsatisfiableVariantSpecError(self.variants[v], other.variants[v])

        # TODO: Check out the logic here
        sarch, oarch = self.architecture, other.architecture
        if sarch is not None and oarch is not None:
            if sarch.platform is not None and oarch.platform is not None:
                if sarch.platform != oarch.platform:
                    raise UnsatisfiableArchitectureSpecError(sarch, oarch)
            if sarch.os is not None and oarch.os is not None:
                if sarch.os != oarch.os:
                    raise UnsatisfiableArchitectureSpecError(sarch, oarch)
            if sarch.target is not None and oarch.target is not None:
                if sarch.target != oarch.target:
                    raise UnsatisfiableArchitectureSpecError(sarch, oarch)

        changed = False

        if not self.name and other.name:
            self.name = other.name
            changed = True

        if not self.namespace and other.namespace:
            self.namespace = other.namespace
            changed = True

        if self.compiler is not None and other.compiler is not None:
            changed |= self.compiler.constrain(other.compiler)
        elif self.compiler is None:
            changed |= self.compiler != other.compiler
            self.compiler = other.compiler

        changed |= self.versions.intersect(other.versions)
        changed |= self.variants.constrain(other.variants)

        changed |= self.compiler_flags.constrain(other.compiler_flags)

        old = str(self.architecture)
        sarch, oarch = self.architecture, other.architecture
        if sarch is None or other.architecture is None:
            self.architecture = sarch or oarch
        else:
            if sarch.platform is None or oarch.platform is None:
                self.architecture.platform = sarch.platform or oarch.platform
            if sarch.os is None or oarch.os is None:
                sarch.os = sarch.os or oarch.os
            if sarch.target is None or oarch.target is None:
                sarch.target = sarch.target or oarch.target
        changed |= str(self.architecture) != old

        if deps:
            changed |= self._constrain_dependencies(other)

        if other.concrete and not self.concrete and other.satisfies(self):
            self._finalize_concretization()

        return changed

    def _constrain_dependencies(self, other):
        """Apply constraints of other spec's dependencies to this spec."""
        other = self._autospec(other)

        if not other._dependencies:
            return False

        # TODO: might want more detail than this, e.g. specific deps
        # in violation. if this becomes a priority get rid of this
        # check and be more specific about what's wrong.
        if not other._intersects_dependencies(self):
            raise UnsatisfiableDependencySpecError(other, self)

        if any(not d.name for d in other.traverse(root=False)):
            raise UnconstrainableDependencySpecError(other)

        # Handle common first-order constraints directly
        changed = False
        for name in self.common_dependencies(other):
            changed |= self[name].constrain(other[name], deps=False)
            if name in self._dependencies:
                # WARNING: This function is an implementation detail of the
                # WARNING: original concretizer. Since with that greedy
                # WARNING: algorithm we don't allow multiple nodes from
                # WARNING: the same package in a DAG, here we hard-code
                # WARNING: using index 0 i.e. we assume that we have only
                # WARNING: one edge from package "name"
                edges_from_name = self._dependencies[name]
                changed |= edges_from_name[0].update_deptypes(
                    other._dependencies[name][0].deptypes
                )

        # Update with additional constraints from other spec
        # operate on direct dependencies only, because a concrete dep
        # represented by hash may have structure that needs to be preserved
        for name in other.direct_dep_difference(self):
            dep_spec_copy = other._get_dependency(name)
            dep_copy = dep_spec_copy.spec
            deptypes = dep_spec_copy.deptypes
            self._add_dependency(dep_copy.copy(), deptypes=deptypes)
            changed = True

        return changed

    def common_dependencies(self, other):
        """Return names of dependencies that self an other have in common."""
        common = set(s.name for s in self.traverse(root=False))
        common.intersection_update(s.name for s in other.traverse(root=False))
        return common

    def constrained(self, other, deps=True):
        """Return a constrained copy without modifying this spec."""
        clone = self.copy(deps=deps)
        clone.constrain(other, deps)
        return clone

    def direct_dep_difference(self, other):
        """Returns dependencies in self that are not in other."""
        mine = set(dname for dname in self._dependencies)
        mine.difference_update(dname for dname in other._dependencies)
        return mine

    def _autospec(self, spec_like):
        """
        Used to convert arguments to specs.  If spec_like is a spec, returns
        it.  If it's a string, tries to parse a string.  If that fails, tries
        to parse a local spec from it (i.e. name is assumed to be self's name).
        """
        if isinstance(spec_like, Spec):
            return spec_like
        return Spec(spec_like)

    def intersects(self, other: "Spec", deps: bool = True) -> bool:
        """Return True if there exists at least one concrete spec that matches both
        self and other, otherwise False.

        This operation is commutative, and if two specs intersect it means that one
        can constrain the other.

        Args:
            other: spec to be checked for compatibility
            deps: if True check compatibility of dependency nodes too, if False only check root
        """
        other = self._autospec(other)

        if other.concrete and self.concrete:
            return self.dag_hash() == other.dag_hash()

        # If the names are different, we need to consider virtuals
        if self.name != other.name and self.name and other.name:
            if self.virtual and other.virtual:
                # Two virtual specs intersect only if there are providers for both
                lhs = spack.repo.path.providers_for(str(self))
                rhs = spack.repo.path.providers_for(str(other))
                intersection = [s for s in lhs if any(s.intersects(z) for z in rhs)]
                return bool(intersection)

            # A provider can satisfy a virtual dependency.
            elif self.virtual or other.virtual:
                virtual_spec, non_virtual_spec = (self, other) if self.virtual else (other, self)
                try:
                    # Here we might get an abstract spec
                    pkg_cls = spack.repo.path.get_pkg_class(non_virtual_spec.fullname)
                    pkg = pkg_cls(non_virtual_spec)
                except spack.repo.UnknownEntityError:
                    # If we can't get package info on this spec, don't treat
                    # it as a provider of this vdep.
                    return False

                if pkg.provides(virtual_spec.name):
                    for provided, when_specs in pkg.provided.items():
                        if any(
                            non_virtual_spec.intersects(when, deps=False) for when in when_specs
                        ):
                            if provided.intersects(virtual_spec):
                                return True
            return False

        # namespaces either match, or other doesn't require one.
        if (
            other.namespace is not None
            and self.namespace is not None
            and self.namespace != other.namespace
        ):
            return False

        if self.versions and other.versions:
            if not self.versions.intersects(other.versions):
                return False

        if self.compiler and other.compiler:
            if not self.compiler.intersects(other.compiler):
                return False

        if not self.variants.intersects(other.variants):
            return False

        if self.architecture and other.architecture:
            if not self.architecture.intersects(other.architecture):
                return False

        if not self.compiler_flags.intersects(other.compiler_flags):
            return False

        # If we need to descend into dependencies, do it, otherwise we're done.
        if deps:
            return self._intersects_dependencies(other)
        else:
            return True

    def _intersects_dependencies(self, other):
        other = self._autospec(other)

        if not other._dependencies or not self._dependencies:
            # one spec *could* eventually satisfy the other
            return True

        # Handle first-order constraints directly
        for name in self.common_dependencies(other):
            if not self[name].intersects(other[name], deps=False):
                return False

        # For virtual dependencies, we need to dig a little deeper.
        self_index = spack.provider_index.ProviderIndex(
            repository=spack.repo.path, specs=self.traverse(), restrict=True
        )
        other_index = spack.provider_index.ProviderIndex(
            repository=spack.repo.path, specs=other.traverse(), restrict=True
        )

        # This handles cases where there are already providers for both vpkgs
        if not self_index.satisfies(other_index):
            return False

        # These two loops handle cases where there is an overly restrictive
        # vpkg in one spec for a provider in the other (e.g., mpi@3: is not
        # compatible with mpich2)
        for spec in self.virtual_dependencies():
            if spec.name in other_index and not other_index.providers_for(spec):
                return False

        for spec in other.virtual_dependencies():
            if spec.name in self_index and not self_index.providers_for(spec):
                return False

        return True

    def satisfies(self, other: "Spec", deps: bool = True) -> bool:
        """Return True if all concrete specs matching self also match other, otherwise False.

        Args:
            other: spec to be satisfied
            deps: if True descend to dependencies, otherwise only check root node
        """
        other = self._autospec(other)

        if other.concrete:
            # The left-hand side must be the same singleton with identical hash. Notice that
            # package hashes can be different for otherwise indistinguishable concrete Spec
            # objects.
            return self.concrete and self.dag_hash() == other.dag_hash()

        # If the names are different, we need to consider virtuals
        if self.name != other.name and self.name and other.name:
            # A concrete provider can satisfy a virtual dependency.
            if not self.virtual and other.virtual:
                try:
                    # Here we might get an abstract spec
                    pkg_cls = spack.repo.path.get_pkg_class(self.fullname)
                    pkg = pkg_cls(self)
                except spack.repo.UnknownEntityError:
                    # If we can't get package info on this spec, don't treat
                    # it as a provider of this vdep.
                    return False

                if pkg.provides(other.name):
                    for provided, when_specs in pkg.provided.items():
                        if any(self.satisfies(when, deps=False) for when in when_specs):
                            if provided.intersects(other):
                                return True
            return False

        # namespaces either match, or other doesn't require one.
        if (
            other.namespace is not None
            and self.namespace is not None
            and self.namespace != other.namespace
        ):
            return False

        if not self.versions.satisfies(other.versions):
            return False

        if self.compiler and other.compiler:
            if not self.compiler.satisfies(other.compiler):
                return False
        elif other.compiler and not self.compiler:
            return False

        if not self.variants.satisfies(other.variants):
            return False

        if self.architecture and other.architecture:
            if not self.architecture.satisfies(other.architecture):
                return False
        elif other.architecture and not self.architecture:
            return False

        if not self.compiler_flags.satisfies(other.compiler_flags):
            return False

        # If we need to descend into dependencies, do it, otherwise we're done.
        if not deps:
            return True

        # If there are no constraints to satisfy, we're done.
        if not other._dependencies:
            return True

        # If we have no dependencies, we can't satisfy any constraints.
        if not self._dependencies:
            return False

        # If we arrived here, then rhs is abstract. At the moment we don't care about the edge
        # structure of an abstract DAG - hence the deps=False parameter.
        return all(
            any(lhs.satisfies(rhs, deps=False) for lhs in self.traverse(root=False))
            for rhs in other.traverse(root=False)
        )

    def virtual_dependencies(self):
        """Return list of any virtual deps in this spec."""
        return [spec for spec in self.traverse() if spec.virtual]

    @property  # type: ignore[misc] # decorated prop not supported in mypy
    def patches(self):
        """Return patch objects for any patch sha256 sums on this Spec.

        This is for use after concretization to iterate over any patches
        associated with this spec.

        TODO: this only checks in the package; it doesn't resurrect old
        patches from install directories, but it probably should.
        """
        if not hasattr(self, "_patches"):
            self._patches = []

            # translate patch sha256sums to patch objects by consulting the index
            if self._patches_assigned():
                for sha256 in self.variants["patches"]._patches_in_order_of_appearance:
                    index = spack.repo.path.patch_index
                    pkg_cls = spack.repo.path.get_pkg_class(self.name)
                    patch = index.patch_for_package(sha256, pkg_cls)
                    self._patches.append(patch)

        return self._patches

    def _dup(self, other, deps=True, cleardeps=True):
        """Copy the spec other into self.  This is an overwriting
        copy. It does not copy any dependents (parents), but by default
        copies dependencies.

        To duplicate an entire DAG, call _dup() on the root of the DAG.

        Args:
            other (Spec): spec to be copied onto ``self``
            deps (bool or Sequence): if True copies all the dependencies. If
                False copies None. If a sequence of dependency types copy
                only those types.
            cleardeps (bool): if True clears the dependencies of ``self``,
                before possibly copying the dependencies of ``other`` onto
                ``self``

        Returns:
            True if ``self`` changed because of the copy operation,
            False otherwise.

        """
        # We don't count dependencies as changes here
        changed = True
        if hasattr(self, "name"):
            changed = (
                self.name != other.name
                and self.versions != other.versions
                and self.architecture != other.architecture
                and self.compiler != other.compiler
                and self.variants != other.variants
                and self._normal != other._normal
                and self.concrete != other.concrete
                and self.external_path != other.external_path
                and self.external_modules != other.external_modules
                and self.compiler_flags != other.compiler_flags
            )

        self._package = None

        # Local node attributes get copied first.
        self.name = other.name
        self.versions = other.versions.copy()
        self.architecture = other.architecture.copy() if other.architecture else None
        self.compiler = other.compiler.copy() if other.compiler else None
        if cleardeps:
            self._dependents = _EdgeMap(store_by=EdgeDirection.parent)
            self._dependencies = _EdgeMap(store_by=EdgeDirection.child)
        self.compiler_flags = other.compiler_flags.copy()
        self.compiler_flags.spec = self
        self.variants = other.variants.copy()
        self._build_spec = other._build_spec

        # FIXME: we manage _patches_in_order_of_appearance specially here
        # to keep it from leaking out of spec.py, but we should figure
        # out how to handle it more elegantly in the Variant classes.
        for k, v in other.variants.items():
            patches = getattr(v, "_patches_in_order_of_appearance", None)
            if patches:
                self.variants[k]._patches_in_order_of_appearance = patches

        self.variants.spec = self
        self.external_path = other.external_path
        self.external_modules = other.external_modules
        self.extra_attributes = other.extra_attributes
        self.namespace = other.namespace

        # If we copy dependencies, preserve DAG structure in the new spec
        if deps:
            # If caller restricted deptypes to be copied, adjust that here.
            # By default, just copy all deptypes
            deptypes = dp.all_deptypes
            if isinstance(deps, (tuple, list)):
                deptypes = deps
            self._dup_deps(other, deptypes)

        self._concrete = other._concrete

        if self._concrete:
            self._dunder_hash = other._dunder_hash
            self._normal = other._normal
            for h in ht.hashes:
                setattr(self, h.attr, getattr(other, h.attr, None))
        else:
            self._dunder_hash = None
            # Note, we could use other._normal if we are copying all deps, but
            # always set it False here to avoid the complexity of checking
            self._normal = False
            for h in ht.hashes:
                setattr(self, h.attr, None)

        return changed

    def _dup_deps(self, other, deptypes):
        def spid(spec):
            return id(spec)

        new_specs = {spid(other): self}
        for edge in other.traverse_edges(cover="edges", root=False):
            if edge.deptypes and not any(d in deptypes for d in edge.deptypes):
                continue

            if spid(edge.parent) not in new_specs:
                new_specs[spid(edge.parent)] = edge.parent.copy(deps=False)

            if spid(edge.spec) not in new_specs:
                new_specs[spid(edge.spec)] = edge.spec.copy(deps=False)

            new_specs[spid(edge.parent)].add_dependency_edge(
                new_specs[spid(edge.spec)], deptypes=edge.deptypes
            )

    def copy(self, deps=True, **kwargs):
        """Make a copy of this spec.

        Args:
            deps (bool or tuple): Defaults to True. If boolean, controls
                whether dependencies are copied (copied if True). If a
                tuple is provided, *only* dependencies of types matching
                those in the tuple are copied.
            kwargs: additional arguments for internal use (passed to ``_dup``).

        Returns:
            A copy of this spec.

        Examples:
            Deep copy with dependencies::

                spec.copy()
                spec.copy(deps=True)

            Shallow copy (no dependencies)::

                spec.copy(deps=False)

            Only build and run dependencies::

                deps=('build', 'run'):

        """
        clone = Spec.__new__(Spec)
        clone._dup(self, deps=deps, **kwargs)
        return clone

    @property
    def version(self):
        if not self.versions.concrete:
            raise spack.error.SpecError("Spec version is not concrete: " + str(self))
        return self.versions[0]

    def __getitem__(self, name):
        """Get a dependency from the spec by its name. This call implicitly
        sets a query state in the package being retrieved. The behavior of
        packages may be influenced by additional query parameters that are
        passed after a colon symbol.

        Note that if a virtual package is queried a copy of the Spec is
        returned while for non-virtual a reference is returned.
        """
        query_parameters = name.split(":")
        if len(query_parameters) > 2:
            msg = "key has more than one ':' symbol."
            msg += " At most one is admitted."
            raise KeyError(msg)

        name, query_parameters = query_parameters[0], query_parameters[1:]
        if query_parameters:
            # We have extra query parameters, which are comma separated
            # values
            csv = query_parameters.pop().strip()
            query_parameters = re.split(r"\s*,\s*", csv)

        # In some cases a package appears multiple times in the same DAG for *distinct*
        # specs. For example, a build-type dependency may itself depend on a package
        # the current spec depends on, but their specs may differ. Therefore we iterate
        # in an order here that prioritizes the build, test and runtime dependencies;
        # only when we don't find the package do we consider the full DAG.
        order = lambda: itertools.chain(
            self.traverse(deptype="link"),
            self.dependencies(deptype=("build", "run", "test")),
            self.traverse(),  # fall back to a full search
        )

        try:
            value = next(
                itertools.chain(
                    # Regular specs
                    (x for x in order() if x.name == name),
                    (x for x in order() if (not x.virtual) and x.package.provides(name)),
                )
            )
        except StopIteration:
            raise KeyError("No spec with name %s in %s" % (name, self))

        if self._concrete:
            return SpecBuildInterface(value, name, query_parameters)

        return value

    def __contains__(self, spec):
        """True if this spec or some dependency satisfies the spec.

        Note: If ``spec`` is anonymous, we ONLY check whether the root
        satisfies it, NOT dependencies.  This is because most anonymous
        specs (e.g., ``@1.2``) don't make sense when applied across an
        entire DAG -- we limit them to the root.

        """
        spec = self._autospec(spec)

        # if anonymous or same name, we only have to look at the root
        if not spec.name or spec.name == self.name:
            return self.satisfies(spec)
        else:
            return any(s.satisfies(spec) for s in self.traverse(root=False))

    def eq_dag(self, other, deptypes=True, vs=None, vo=None):
        """True if the full dependency DAGs of specs are equal."""
        if vs is None:
            vs = set()
        if vo is None:
            vo = set()

        vs.add(id(self))
        vo.add(id(other))

        if not self.eq_node(other):
            return False

        if len(self._dependencies) != len(other._dependencies):
            return False

        ssorted = [self._dependencies[name] for name in sorted(self._dependencies)]
        osorted = [other._dependencies[name] for name in sorted(other._dependencies)]
        for s_dspec, o_dspec in zip(
            itertools.chain.from_iterable(ssorted), itertools.chain.from_iterable(osorted)
        ):
            if deptypes and s_dspec.deptypes != o_dspec.deptypes:
                return False

            s, o = s_dspec.spec, o_dspec.spec
            visited_s = id(s) in vs
            visited_o = id(o) in vo

            # Check for duplicate or non-equal dependencies
            if visited_s != visited_o:
                return False

            # Skip visited nodes
            if visited_s or visited_o:
                continue

            # Recursive check for equality
            if not s.eq_dag(o, deptypes, vs, vo):
                return False

        return True

    def _cmp_node(self):
        """Yield comparable elements of just *this node* and not its deps."""
        yield self.name
        yield self.namespace
        yield self.versions
        yield self.variants
        yield self.compiler
        yield self.compiler_flags
        yield self.architecture

        # this is not present on older specs
        yield getattr(self, "_package_hash", None)

    def eq_node(self, other):
        """Equality with another spec, not including dependencies."""
        return (other is not None) and lang.lazy_eq(self._cmp_node, other._cmp_node)

    def _cmp_iter(self):
        """Lazily yield components of self for comparison."""
        for item in self._cmp_node():
            yield item

        # This needs to be in _cmp_iter so that no specs with different process hashes
        # are considered the same by `__hash__` or `__eq__`.
        #
        # TODO: We should eventually unify the `_cmp_*` methods with `to_node_dict` so
        # TODO: there aren't two sources of truth, but this needs some thought, since
        # TODO: they exist for speed.  We should benchmark whether it's really worth
        # TODO: having two types of hashing now that we use `json` instead of `yaml` for
        # TODO: spec hashing.
        yield self.process_hash() if self.concrete else None

        def deps():
            for dep in sorted(itertools.chain.from_iterable(self._dependencies.values())):
                yield dep.spec.name
                yield tuple(sorted(dep.deptypes))
                yield hash(dep.spec)

        yield deps

    def colorized(self):
        return colorize_spec(self)

    def format(self, format_string=default_format, **kwargs):
        r"""Prints out particular pieces of a spec, depending on what is
        in the format string.

        Using the ``{attribute}`` syntax, any field of the spec can be
        selected.  Those attributes can be recursive. For example,
        ``s.format({compiler.version})`` will print the version of the
        compiler.

        Commonly used attributes of the Spec for format strings include::

            name
            version
            compiler
            compiler.name
            compiler.version
            compiler_flags
            variants
            architecture
            architecture.platform
            architecture.os
            architecture.target
            prefix

        Some additional special-case properties can be added::

            hash[:len]    The DAG hash with optional length argument
            spack_root    The spack root directory
            spack_install The spack install directory

        The ``^`` sigil can be used to access dependencies by name.
        ``s.format({^mpi.name})`` will print the name of the MPI
        implementation in the spec.

        The ``@``, ``%``, ``arch=``, and ``/`` sigils
        can be used to include the sigil with the printed
        string. These sigils may only be used with the appropriate
        attributes, listed below::

            @        ``{@version}``, ``{@compiler.version}``
            %        ``{%compiler}``, ``{%compiler.name}``
            arch=    ``{arch=architecture}``
            /        ``{/hash}``, ``{/hash:7}``, etc

        The ``@`` sigil may also be used for any other property named
        ``version``. Sigils printed with the attribute string are only
        printed if the attribute string is non-empty, and are colored
        according to the color of the attribute.

        Sigils are not used for printing variants. Variants listed by
        name naturally print with their sigil. For example,
        ``spec.format('{variants.debug}')`` would print either
        ``+debug`` or ``~debug`` depending on the name of the
        variant. Non-boolean variants print as ``name=value``. To
        print variant names or values independently, use
        ``spec.format('{variants.<name>.name}')`` or
        ``spec.format('{variants.<name>.value}')``.

        Spec format strings use ``\`` as the escape character. Use
        ``\{`` and ``\}`` for literal braces, and ``\\`` for the
        literal ``\`` character.

        Args:
            format_string (str): string containing the format to be expanded

        Keyword Args:
            color (bool): True if returned string is colored
            transform (dict): maps full-string formats to a callable \
                that accepts a string and returns another one

        """
        color = kwargs.get("color", False)
        transform = kwargs.get("transform", {})

        out = io.StringIO()

        def write(s, c=None):
            f = clr.cescape(s)
            if c is not None:
                f = color_formats[c] + f + "@."
            clr.cwrite(f, stream=out, color=color)

        def write_attribute(spec, attribute, color):
            attribute = attribute.lower()

            sig = ""
            if attribute.startswith(("@", "%", "/")):
                # color sigils that are inside braces
                sig = attribute[0]
                attribute = attribute[1:]
            elif attribute.startswith("arch="):
                sig = " arch="  # include space as separator
                attribute = attribute[5:]

            current = spec
            if attribute.startswith("^"):
                attribute = attribute[1:]
                dep, attribute = attribute.split(".", 1)
                current = self[dep]

            if attribute == "":
                raise SpecFormatStringError("Format string attributes must be non-empty")

            parts = attribute.split(".")
            assert parts

            # check that the sigil is valid for the attribute.
            if sig == "@" and parts[-1] not in ("versions", "version"):
                raise SpecFormatSigilError(sig, "versions", attribute)
            elif sig == "%" and attribute not in ("compiler", "compiler.name"):
                raise SpecFormatSigilError(sig, "compilers", attribute)
            elif sig == "/" and not re.match(r"hash(:\d+)?$", attribute):
                raise SpecFormatSigilError(sig, "DAG hashes", attribute)
            elif sig == " arch=" and attribute not in ("architecture", "arch"):
                raise SpecFormatSigilError(sig, "the architecture", attribute)

            # find the morph function for our attribute
            morph = transform.get(attribute, lambda s, x: x)

            # Special cases for non-spec attributes and hashes.
            # These must be the only non-dep component of the format attribute
            if attribute == "spack_root":
                write(morph(spec, spack.paths.spack_root))
                return
            elif attribute == "spack_install":
                write(morph(spec, spack.store.layout.root))
                return
            elif re.match(r"hash(:\d)?", attribute):
                col = "#"
                if ":" in attribute:
                    _, length = attribute.split(":")
                    write(sig + morph(spec, current.dag_hash(int(length))), col)
                else:
                    write(sig + morph(spec, current.dag_hash()), col)
                return

            # Iterate over components using getattr to get next element
            for idx, part in enumerate(parts):
                if not part:
                    raise SpecFormatStringError("Format string attributes must be non-empty")
                if part.startswith("_"):
                    raise SpecFormatStringError("Attempted to format private attribute")
                else:
                    if isinstance(current, vt.VariantMap):
                        # subscript instead of getattr for variant names
                        current = current[part]
                    else:
                        # aliases
                        if part == "arch":
                            part = "architecture"
                        elif part == "version":
                            # version (singular) requires a concrete versions list. Avoid
                            # pedantic errors by using versions (plural) when not concrete.
                            # These two are not entirely equivalent for pkg@=1.2.3:
                            # - version prints '1.2.3'
                            # - versions prints '=1.2.3'
                            if not current.versions.concrete:
                                part = "versions"
                        try:
                            current = getattr(current, part)
                        except AttributeError:
                            parent = ".".join(parts[:idx])
                            m = "Attempted to format attribute %s." % attribute
                            m += "Spec %s has no attribute %s" % (parent, part)
                            raise SpecFormatStringError(m)
                        if isinstance(current, vn.VersionList):
                            if current == vn.any_version:
                                # We don't print empty version lists
                                return

                    if callable(current):
                        raise SpecFormatStringError("Attempted to format callable object")
                    if not current:
                        # We're not printing anything
                        return

            # Set color codes for various attributes
            col = None
            if "variants" in parts:
                col = "+"
            elif "architecture" in parts:
                col = "="
            elif "compiler" in parts or "compiler_flags" in parts:
                col = "%"
            elif "version" in parts or "versions" in parts:
                col = "@"

            # Finally, write the output
            write(sig + morph(spec, str(current)), col)

        attribute = ""
        in_attribute = False
        escape = False

        for c in format_string:
            if escape:
                out.write(c)
                escape = False
            elif c == "\\":
                escape = True
            elif in_attribute:
                if c == "}":
                    write_attribute(self, attribute, color)
                    attribute = ""
                    in_attribute = False
                else:
                    attribute += c
            else:
                if c == "}":
                    raise SpecFormatStringError(
                        "Encountered closing } before opening { in %s" % format_string
                    )
                elif c == "{":
                    in_attribute = True
                else:
                    out.write(c)
        if in_attribute:
            raise SpecFormatStringError(
                "Format string terminated while reading attribute." "Missing terminating }."
            )

        formatted_spec = out.getvalue()
        return formatted_spec.strip()

    def cformat(self, *args, **kwargs):
        """Same as format, but color defaults to auto instead of False."""
        kwargs = kwargs.copy()
        kwargs.setdefault("color", None)
        return self.format(*args, **kwargs)

    def __str__(self):
        sorted_nodes = [self] + sorted(self.traverse(root=False), key=lambda x: x.name)
        spec_str = " ^".join(d.format() for d in sorted_nodes)
        return spec_str.strip()

    def install_status(self):
        """Helper for tree to print DB install status."""
        if not self.concrete:
            return None
        try:
            record = spack.store.db.get_record(self)
            return record.installed
        except KeyError:
            return None

    def _installed_explicitly(self):
        """Helper for tree to print DB install status."""
        if not self.concrete:
            return None
        try:
            record = spack.store.db.get_record(self)
            return record.explicit
        except KeyError:
            return None

    def tree(self, **kwargs):
        """Prints out this spec and its dependencies, tree-formatted
        with indentation."""
        color = kwargs.pop("color", clr.get_color_when())
        depth = kwargs.pop("depth", False)
        hashes = kwargs.pop("hashes", False)
        hlen = kwargs.pop("hashlen", None)
        status_fn = kwargs.pop("status_fn", False)
        cover = kwargs.pop("cover", "nodes")
        indent = kwargs.pop("indent", 0)
        fmt = kwargs.pop("format", default_format)
        prefix = kwargs.pop("prefix", None)
        show_types = kwargs.pop("show_types", False)
        deptypes = kwargs.pop("deptypes", "all")
        recurse_dependencies = kwargs.pop("recurse_dependencies", True)
        depth_first = kwargs.pop("depth_first", False)
        lang.check_kwargs(kwargs, self.tree)

        out = ""

        for d, dep_spec in traverse.traverse_tree(
            [self], cover=cover, deptype=deptypes, depth_first=depth_first
        ):
            node = dep_spec.spec

            if prefix is not None:
                out += prefix(node)
            out += " " * indent

            if depth:
                out += "%-4d" % d

            if status_fn:
                status = status_fn(node)
                if node.installed_upstream:
                    out += clr.colorize("@g{[^]}  ", color=color)
                elif status is None:
                    out += clr.colorize("@K{ - }  ", color=color)  # !installed
                elif status:
                    out += clr.colorize("@g{[+]}  ", color=color)  # installed
                else:
                    out += clr.colorize("@r{[-]}  ", color=color)  # missing

            if hashes:
                out += clr.colorize("@K{%s}  ", color=color) % node.dag_hash(hlen)

            if show_types:
                if cover == "nodes":
                    # when only covering nodes, we merge dependency types
                    # from all dependents before showing them.
                    types = [ds.deptypes for ds in node.edges_from_dependents()]
                else:
                    # when covering edges or paths, we show dependency
                    # types only for the edge through which we visited
                    types = [dep_spec.deptypes]

                type_chars = dp.deptype_chars(*types)
                out += "[%s]  " % type_chars

            out += "    " * d
            if d > 0:
                out += "^"
            out += node.format(fmt, color=color) + "\n"

            # Check if we wanted just the first line
            if not recurse_dependencies:
                break

        return out

    def __repr__(self):
        return str(self)

    @property
    def platform(self):
        return self.architecture.platform

    @property
    def os(self):
        return self.architecture.os

    @property
    def target(self):
        # This property returns the underlying microarchitecture object
        # to give to the attribute the appropriate comparison semantic
        return self.architecture.target.microarchitecture

    @property
    def build_spec(self):
        return self._build_spec or self

    @build_spec.setter
    def build_spec(self, value):
        self._build_spec = value

    def splice(self, other, transitive):
        """Splices dependency "other" into this ("target") Spec, and return the
        result as a concrete Spec.
        If transitive, then other and its dependencies will be extrapolated to
        a list of Specs and spliced in accordingly.
        For example, let there exist a dependency graph as follows:
        T
        | \
        Z<-H
        In this example, Spec T depends on H and Z, and H also depends on Z.
        Suppose, however, that we wish to use a different H, known as H'. This
        function will splice in the new H' in one of two ways:
        1. transitively, where H' depends on the Z' it was built with, and the
        new T* also directly depends on this new Z', or
        2. intransitively, where the new T* and H' both depend on the original
        Z.
        Since the Spec returned by this splicing function is no longer deployed
        the same way it was built, any such changes are tracked by setting the
        build_spec to point to the corresponding dependency from the original
        Spec.
        TODO: Extend this for non-concrete Specs.
        """
        assert self.concrete
        assert other.concrete

        virtuals_to_replace = [v.name for v in other.package.virtuals_provided if v in self]
        if virtuals_to_replace:
            deps_to_replace = dict((self[v], other) for v in virtuals_to_replace)
            # deps_to_replace = [self[v] for v in virtuals_to_replace]
        else:
            # TODO: sanity check and error raise here for other.name not in self
            deps_to_replace = {self[other.name]: other}
            # deps_to_replace = [self[other.name]]

        for d in deps_to_replace:
            if not all(
                v in other.package.virtuals_provided or v not in self
                for v in d.package.virtuals_provided
            ):
                # There was something provided by the original that we don't
                # get from its replacement.
                raise SpliceError(
                    ("Splice between {0} and {1} will not provide " "the same virtuals.").format(
                        self.name, other.name
                    )
                )
            for n in d.traverse(root=False):
                if not all(
                    any(
                        v in other_n.package.virtuals_provided
                        for other_n in other.traverse(root=False)
                    )
                    or v not in self
                    for v in n.package.virtuals_provided
                ):
                    raise SpliceError(
                        (
                            "Splice between {0} and {1} will not provide " "the same virtuals."
                        ).format(self.name, other.name)
                    )

        # For now, check that we don't have DAG with multiple specs from the
        # same package
        def multiple_specs(root):
            counter = collections.Counter([node.name for node in root.traverse()])
            _, max_number = counter.most_common()[0]
            return max_number > 1

        if multiple_specs(self) or multiple_specs(other):
            msg = (
                'Either "{0}" or "{1}" contain multiple specs from the same '
                "package, which cannot be handled by splicing at the moment"
            )
            raise ValueError(msg.format(self, other))

        # Multiple unique specs with the same name will collide, so the
        # _dependents of these specs should not be trusted.
        # Variants may also be ignored here for now...

        # Keep all cached hashes because we will invalidate the ones that need
        # invalidating later, and we don't want to invalidate unnecessarily

        def from_self(name, transitive):
            if transitive:
                if name in other:
                    return False
                if any(v in other for v in self[name].package.virtuals_provided):
                    return False
                return True
            else:
                if name == other.name:
                    return False
                if any(
                    v in other.package.virtuals_provided
                    for v in self[name].package.virtuals_provided
                ):
                    return False
                return True

        self_nodes = dict(
            (s.name, s.copy(deps=False))
            for s in self.traverse(root=True)
            if from_self(s.name, transitive)
        )

        if transitive:
            other_nodes = dict((s.name, s.copy(deps=False)) for s in other.traverse(root=True))
        else:
            # NOTE: Does not fully validate providers; loader races possible
            other_nodes = dict(
                (s.name, s.copy(deps=False))
                for s in other.traverse(root=True)
                if s is other or s.name not in self
            )

        nodes = other_nodes.copy()
        nodes.update(self_nodes)

        for name in nodes:
            if name in self_nodes:
                for edge in self[name].edges_to_dependencies():
                    dep_name = deps_to_replace.get(edge.spec, edge.spec).name
                    nodes[name].add_dependency_edge(nodes[dep_name], deptypes=edge.deptypes)
                if any(dep not in self_nodes for dep in self[name]._dependencies):
                    nodes[name].build_spec = self[name].build_spec
            else:
                for edge in other[name].edges_to_dependencies():
                    nodes[name].add_dependency_edge(nodes[edge.spec.name], deptypes=edge.deptypes)
                if any(dep not in other_nodes for dep in other[name]._dependencies):
                    nodes[name].build_spec = other[name].build_spec

        ret = nodes[self.name]

        # Clear cached hashes for all affected nodes
        # Do not touch unaffected nodes
        for dep in ret.traverse(root=True, order="post"):
            opposite = other_nodes if dep.name in self_nodes else self_nodes
            if any(name in dep for name in opposite.keys()):
                # package hash cannot be affected by splice
                dep.clear_cached_hashes(ignore=["package_hash"])

                dep.dag_hash()

        return nodes[self.name]

    def clear_cached_hashes(self, ignore=()):
        """
        Clears all cached hashes in a Spec, while preserving other properties.
        """
        for h in ht.hashes:
            if h.attr not in ignore:
                if hasattr(self, h.attr):
                    setattr(self, h.attr, None)
        self._dunder_hash = None

    def __hash__(self):
        # If the spec is concrete, we leverage the process hash and just use
        # a 64-bit prefix of it. The process hash has the advantage that it's
        # computed once per concrete spec, and it's saved -- so if we read
        # concrete specs we don't need to recompute the whole hash. This is
        # good for large, unchanging specs.
        #
        # We use the process hash instead of the DAG hash here because the DAG
        # hash includes the package hash, which can cause infinite recursion,
        # and which isn't defined unless the spec has a known package.
        if self.concrete:
            if not self._dunder_hash:
                self._dunder_hash = self.process_hash_bit_prefix(64)
            return self._dunder_hash

        # This is the normal hash for lazy_lexicographic_ordering. It's
        # slow for large specs because it traverses the whole spec graph,
        # so we hope it only runs on abstract specs, which are small.
        return hash(lang.tuplify(self._cmp_iter))

    def __reduce__(self):
        return Spec.from_dict, (self.to_dict(hash=ht.process_hash),)

    def attach_git_version_lookup(self):
        # Add a git lookup method for GitVersions
        if not self.name:
            return
        for v in self.versions:
            if isinstance(v, vn.GitVersion) and v._ref_version is None:
                v.attach_git_lookup_from_package(self.fullname)


def parse_with_version_concrete(string: str, compiler: bool = False):
    """Same as Spec(string), but interprets @x as @=x"""
    s: Union[CompilerSpec, Spec] = CompilerSpec(string) if compiler else Spec(string)
    interpreted_version = s.versions.concrete_range_as_version
    if interpreted_version:
        s.versions = vn.VersionList([interpreted_version])
    return s


def merge_abstract_anonymous_specs(*abstract_specs: Spec):
    """Merge the abstracts specs passed as input and return the result.

    The root specs must be anonymous, and it's duty of the caller to ensure that.

    This function merge the abstract specs based on package names. In particular
    it doesn't try to resolve virtual dependencies.

    Args:
        *abstract_specs: abstract specs to be merged
    """
    merged_spec = spack.spec.Spec()
    for current_spec_constraint in abstract_specs:
        merged_spec.constrain(current_spec_constraint, deps=False)

        for name in merged_spec.common_dependencies(current_spec_constraint):
            merged_spec[name].constrain(current_spec_constraint[name], deps=False)

        # Update with additional constraints from other spec
        for name in current_spec_constraint.direct_dep_difference(merged_spec):
            edge = next(iter(current_spec_constraint.edges_to_dependencies(name)))
            merged_spec._add_dependency(edge.spec.copy(), deptypes=edge.deptypes)

    return merged_spec


class SpecfileReaderBase:
    @classmethod
    def from_node_dict(cls, node):
        spec = Spec()

        name, node = cls.name_and_data(node)
        for h in ht.hashes:
            setattr(spec, h.attr, node.get(h.name, None))

        spec.name = name
        spec.namespace = node.get("namespace", None)

        if "version" in node or "versions" in node:
            spec.versions = vn.VersionList.from_dict(node)
            spec.attach_git_version_lookup()

        if "arch" in node:
            spec.architecture = ArchSpec.from_dict(node)

        if "compiler" in node:
            spec.compiler = CompilerSpec.from_dict(node)
        else:
            spec.compiler = None

        for name, values in node.get("parameters", {}).items():
            if name in _valid_compiler_flags:
                spec.compiler_flags[name] = []
                for val in values:
                    spec.compiler_flags.add_flag(name, val, False)
            else:
                spec.variants[name] = vt.MultiValuedVariant.from_node_dict(name, values)

        spec.external_path = None
        spec.external_modules = None
        if "external" in node:
            # This conditional is needed because sometimes this function is
            # called with a node already constructed that contains a 'versions'
            # and 'external' field. Related to virtual packages provider
            # indexes.
            if node["external"]:
                spec.external_path = node["external"]["path"]
                spec.external_modules = node["external"]["module"]
                if spec.external_modules is False:
                    spec.external_modules = None
                spec.extra_attributes = node["external"].get(
                    "extra_attributes", syaml.syaml_dict()
                )

        # specs read in are concrete unless marked abstract
        if node.get("concrete", True):
            spec._mark_root_concrete()

        if "patches" in node:
            patches = node["patches"]
            if len(patches) > 0:
                mvar = spec.variants.setdefault("patches", vt.MultiValuedVariant("patches", ()))
                mvar.value = patches
                # FIXME: Monkey patches mvar to store patches order
                mvar._patches_in_order_of_appearance = patches

        # Don't read dependencies here; from_dict() is used by
        # from_yaml() and from_json() to read the root *and* each dependency
        # spec.

        return spec

    @classmethod
    def _load(cls, data):
        """Construct a spec from JSON/YAML using the format version 2.

        This format is used in Spack v0.17, was introduced in
        https://github.com/spack/spack/pull/22845

        Args:
            data: a nested dict/list data structure read from YAML or JSON.
        """
        # Current specfile format
        nodes = data["spec"]["nodes"]
        hash_type = None
        any_deps = False

        # Pass 0: Determine hash type
        for node in nodes:
            for _, _, _, dhash_type in cls.dependencies_from_node_dict(node):
                any_deps = True
                if dhash_type:
                    hash_type = dhash_type
                    break

        if not any_deps:  # If we never see a dependency...
            hash_type = ht.dag_hash.name
        elif not hash_type:  # Seen a dependency, still don't know hash_type
            raise spack.error.SpecError(
                "Spec dictionary contains malformed dependencies. Old format?"
            )

        hash_dict = {}
        root_spec_hash = None

        # Pass 1: Create a single lookup dictionary by hash
        for i, node in enumerate(nodes):
            node_hash = node[hash_type]
            node_spec = cls.from_node_dict(node)
            hash_dict[node_hash] = node
            hash_dict[node_hash]["node_spec"] = node_spec
            if i == 0:
                root_spec_hash = node_hash

        if not root_spec_hash:
            raise spack.error.SpecError("Spec dictionary contains no nodes.")

        # Pass 2: Finish construction of all DAG edges (including build specs)
        for node_hash, node in hash_dict.items():
            node_spec = node["node_spec"]
            for _, dhash, dtypes, _ in cls.dependencies_from_node_dict(node):
                node_spec._add_dependency(hash_dict[dhash]["node_spec"], deptypes=dtypes)
            if "build_spec" in node.keys():
                _, bhash, _ = cls.build_spec_from_node_dict(node, hash_type=hash_type)
                node_spec._build_spec = hash_dict[bhash]["node_spec"]

        return hash_dict[root_spec_hash]["node_spec"]


class SpecfileV1(SpecfileReaderBase):
    @classmethod
    def load(cls, data):
        """Construct a spec from JSON/YAML using the format version 1.

        Note: Version 1 format has no notion of a build_spec, and names are
        guaranteed to be unique. This function is guaranteed to read specs as
        old as v0.10 - while it was not checked for older formats.

        Args:
            data: a nested dict/list data structure read from YAML or JSON.
        """
        nodes = data["spec"]

        # Read nodes out of list.  Root spec is the first element;
        # dependencies are the following elements.
        dep_list = [cls.from_node_dict(node) for node in nodes]
        if not dep_list:
            raise spack.error.SpecError("specfile contains no nodes.")

        deps = {spec.name: spec for spec in dep_list}
        result = dep_list[0]

        for node in nodes:
            # get dependency dict from the node.
            name, data = cls.name_and_data(node)
            for dname, _, dtypes, _ in cls.dependencies_from_node_dict(data):
                deps[name]._add_dependency(deps[dname], deptypes=dtypes)

        return result

    @classmethod
    def name_and_data(cls, node):
        name = next(iter(node))
        node = node[name]
        return name, node

    @classmethod
    def dependencies_from_node_dict(cls, node):
        if "dependencies" not in node:
            return []

        for t in cls.read_specfile_dep_specs(node["dependencies"]):
            yield t

    @classmethod
    def read_specfile_dep_specs(cls, deps, hash_type=ht.dag_hash.name):
        """Read the DependencySpec portion of a YAML-formatted Spec.
        This needs to be backward-compatible with older spack spec
        formats so that reindex will work on old specs/databases.
        """
        for dep_name, elt in deps.items():
            if isinstance(elt, dict):
                for h in ht.hashes:
                    if h.name in elt:
                        dep_hash, deptypes = elt[h.name], elt["type"]
                        hash_type = h.name
                        break
                else:  # We never determined a hash type...
                    raise spack.error.SpecError("Couldn't parse dependency spec.")
            else:
                raise spack.error.SpecError("Couldn't parse dependency types in spec.")
            yield dep_name, dep_hash, list(deptypes), hash_type


class SpecfileV2(SpecfileReaderBase):
    @classmethod
    def load(cls, data):
        result = cls._load(data)
        return result

    @classmethod
    def name_and_data(cls, node):
        return node["name"], node

    @classmethod
    def dependencies_from_node_dict(cls, node):
        return cls.read_specfile_dep_specs(node.get("dependencies", []))

    @classmethod
    def read_specfile_dep_specs(cls, deps, hash_type=ht.dag_hash.name):
        """Read the DependencySpec portion of a YAML-formatted Spec.
        This needs to be backward-compatible with older spack spec
        formats so that reindex will work on old specs/databases.
        """
        if not isinstance(deps, list):
            raise spack.error.SpecError("Spec dictionary contains malformed dependencies")

        result = []
        for dep in deps:
            elt = dep
            dep_name = dep["name"]
            if isinstance(elt, dict):
                # new format: elements of dependency spec are keyed.
                for h in ht.hashes:
                    if h.name in elt:
                        dep_hash, deptypes, hash_type, virtuals = cls.extract_info_from_dep(elt, h)
                        break
                else:  # We never determined a hash type...
                    raise spack.error.SpecError("Couldn't parse dependency spec.")
            else:
                raise spack.error.SpecError("Couldn't parse dependency types in spec.")
            result.append((dep_name, dep_hash, list(deptypes), hash_type))
        return result

    @classmethod
    def extract_info_from_dep(cls, elt, hash):
        dep_hash, deptypes = elt[hash.name], elt["type"]
        hash_type = hash.name
        virtuals = []
        return dep_hash, deptypes, hash_type, virtuals

    @classmethod
    def build_spec_from_node_dict(cls, node, hash_type=ht.dag_hash.name):
        build_spec_dict = node["build_spec"]
        return build_spec_dict["name"], build_spec_dict[hash_type], hash_type


class SpecfileV3(SpecfileV2):
    pass


class LazySpecCache(collections.defaultdict):
    """Cache for Specs that uses a spec_like as key, and computes lazily
    the corresponding value ``Spec(spec_like``.
    """

    def __init__(self):
        super(LazySpecCache, self).__init__(Spec)

    def __missing__(self, key):
        value = self.default_factory(key)
        self[key] = value
        return value


def save_dependency_specfiles(
    root_spec_info, output_directory, dependencies=None, spec_format="json"
):
    """Given a root spec (represented as a yaml object), index it with a subset
    of its dependencies, and write each dependency to a separate yaml file
    in the output directory.  By default, all dependencies will be written
    out.  To choose a smaller subset of dependencies to be written, pass a
    list of package names in the dependencies parameter. If the format of the
    incoming spec is not json, that can be specified with the spec_format
    parameter. This can be used to convert from yaml specfiles to the
    json format."""
    if spec_format == "json":
        root_spec = Spec.from_json(root_spec_info)
    elif spec_format == "yaml":
        root_spec = Spec.from_yaml(root_spec_info)
    else:
        raise SpecParseError("Unrecognized spec format {0}.".format(spec_format))

    dep_list = dependencies
    if not dep_list:
        dep_list = [dep.name for dep in root_spec.traverse()]

    for dep_name in dep_list:
        if dep_name not in root_spec:
            msg = "Dependency {0} does not exist in root spec {1}".format(dep_name, root_spec.name)
            raise SpecDependencyNotFoundError(msg)
        dep_spec = root_spec[dep_name]
        json_path = os.path.join(output_directory, "{0}.json".format(dep_name))

        with open(json_path, "w") as fd:
            fd.write(dep_spec.to_json(hash=ht.dag_hash))


class SpecParseError(spack.error.SpecError):
    """Wrapper for ParseError for when we're parsing specs."""

    def __init__(self, parse_error):
        super(SpecParseError, self).__init__(parse_error.message)
        self.string = parse_error.string
        self.pos = parse_error.pos

    @property
    def long_message(self):
        return "\n".join(
            [
                "  Encountered when parsing spec:",
                "    %s" % self.string,
                "    %s^" % (" " * self.pos),
            ]
        )


class ArchitecturePropagationError(spack.error.SpecError):
    """Raised when the double equal symbols are used to assign
    the spec's architecture.
    """


class DuplicateDependencyError(spack.error.SpecError):
    """Raised when the same dependency occurs in a spec twice."""


class MultipleVersionError(spack.error.SpecError):
    """Raised when version constraints occur in a spec twice."""


class DuplicateCompilerSpecError(spack.error.SpecError):
    """Raised when the same compiler occurs in a spec twice."""


class UnsupportedCompilerError(spack.error.SpecError):
    """Raised when the user asks for a compiler spack doesn't know about."""

    def __init__(self, compiler_name):
        super(UnsupportedCompilerError, self).__init__(
            "The '%s' compiler is not yet supported." % compiler_name
        )


class DuplicateArchitectureError(spack.error.SpecError):
    """Raised when the same architecture occurs in a spec twice."""


class InconsistentSpecError(spack.error.SpecError):
    """Raised when two nodes in the same spec DAG have inconsistent
    constraints."""


class InvalidDependencyError(spack.error.SpecError):
    """Raised when a dependency in a spec is not actually a dependency
    of the package."""

    def __init__(self, pkg, deps):
        self.invalid_deps = deps
        super(InvalidDependencyError, self).__init__(
            "Package {0} does not depend on {1}".format(pkg, spack.util.string.comma_or(deps))
        )


class NoProviderError(spack.error.SpecError):
    """Raised when there is no package that provides a particular
    virtual dependency.
    """

    def __init__(self, vpkg):
        super(NoProviderError, self).__init__(
            "No providers found for virtual package: '%s'" % vpkg
        )
        self.vpkg = vpkg


class MultipleProviderError(spack.error.SpecError):
    """Raised when there is no package that provides a particular
    virtual dependency.
    """

    def __init__(self, vpkg, providers):
        """Takes the name of the vpkg"""
        super(MultipleProviderError, self).__init__(
            "Multiple providers found for '%s': %s" % (vpkg, [str(s) for s in providers])
        )
        self.vpkg = vpkg
        self.providers = providers


class UnsatisfiableSpecNameError(spack.error.UnsatisfiableSpecError):
    """Raised when two specs aren't even for the same package."""

    def __init__(self, provided, required):
        super(UnsatisfiableSpecNameError, self).__init__(provided, required, "name")


class UnsatisfiableVersionSpecError(spack.error.UnsatisfiableSpecError):
    """Raised when a spec version conflicts with package constraints."""

    def __init__(self, provided, required):
        super(UnsatisfiableVersionSpecError, self).__init__(provided, required, "version")


class UnsatisfiableCompilerSpecError(spack.error.UnsatisfiableSpecError):
    """Raised when a spec comiler conflicts with package constraints."""

    def __init__(self, provided, required):
        super(UnsatisfiableCompilerSpecError, self).__init__(provided, required, "compiler")


class UnsatisfiableCompilerFlagSpecError(spack.error.UnsatisfiableSpecError):
    """Raised when a spec variant conflicts with package constraints."""

    def __init__(self, provided, required):
        super(UnsatisfiableCompilerFlagSpecError, self).__init__(
            provided, required, "compiler_flags"
        )


class UnsatisfiableArchitectureSpecError(spack.error.UnsatisfiableSpecError):
    """Raised when a spec architecture conflicts with package constraints."""

    def __init__(self, provided, required):
        super(UnsatisfiableArchitectureSpecError, self).__init__(
            provided, required, "architecture"
        )


class UnsatisfiableProviderSpecError(spack.error.UnsatisfiableSpecError):
    """Raised when a provider is supplied but constraints don't match
    a vpkg requirement"""

    def __init__(self, provided, required):
        super(UnsatisfiableProviderSpecError, self).__init__(provided, required, "provider")


# TODO: get rid of this and be more specific about particular incompatible
# dep constraints
class UnsatisfiableDependencySpecError(spack.error.UnsatisfiableSpecError):
    """Raised when some dependency of constrained specs are incompatible"""

    def __init__(self, provided, required):
        super(UnsatisfiableDependencySpecError, self).__init__(provided, required, "dependency")


class UnconstrainableDependencySpecError(spack.error.SpecError):
    """Raised when attempting to constrain by an anonymous dependency spec"""

    def __init__(self, spec):
        msg = "Cannot constrain by spec '%s'. Cannot constrain by a" % spec
        msg += " spec containing anonymous dependencies"
        super(UnconstrainableDependencySpecError, self).__init__(msg)


class AmbiguousHashError(spack.error.SpecError):
    def __init__(self, msg, *specs):
        spec_fmt = "{namespace}.{name}{@version}{%compiler}{compiler_flags}"
        spec_fmt += "{variants}{arch=architecture}{/hash:7}"
        specs_str = "\n  " + "\n  ".join(spec.format(spec_fmt) for spec in specs)
        super(AmbiguousHashError, self).__init__(msg + specs_str)


class InvalidHashError(spack.error.SpecError):
    def __init__(self, spec, hash):
        super(InvalidHashError, self).__init__(
            "The spec specified by %s does not match provided spec %s" % (hash, spec)
        )


class NoSuchHashError(spack.error.SpecError):
    def __init__(self, hash):
        super(NoSuchHashError, self).__init__("No installed spec matches the hash: '%s'" % hash)


class SpecFilenameError(spack.error.SpecError):
    """Raised when a spec file name is invalid."""


class NoSuchSpecFileError(SpecFilenameError):
    """Raised when a spec file doesn't exist."""


class RedundantSpecError(spack.error.SpecError):
    def __init__(self, spec, addition):
        super(RedundantSpecError, self).__init__(
            "Attempting to add %s to spec %s which is already concrete."
            " This is likely the result of adding to a spec specified by hash." % (addition, spec)
        )


class SpecFormatStringError(spack.error.SpecError):
    """Called for errors in Spec format strings."""


class SpecFormatSigilError(SpecFormatStringError):
    """Called for mismatched sigils and attributes in format strings"""

    def __init__(self, sigil, requirement, used):
        msg = "The sigil %s may only be used for %s." % (sigil, requirement)
        msg += " It was used with the attribute %s." % used
        super(SpecFormatSigilError, self).__init__(msg)


class ConflictsInSpecError(spack.error.SpecError, RuntimeError):
    def __init__(self, spec, matches):
        message = 'Conflicts in concretized spec "{0}"\n'.format(spec.short_spec)

        visited = set()

        long_message = ""

        match_fmt_default = '{0}. "{1}" conflicts with "{2}"\n'
        match_fmt_custom = '{0}. "{1}" conflicts with "{2}" [{3}]\n'

        for idx, (s, c, w, msg) in enumerate(matches):
            if s not in visited:
                visited.add(s)
                long_message += "List of matching conflicts for spec:\n\n"
                long_message += s.tree(indent=4) + "\n"

            if msg is None:
                long_message += match_fmt_default.format(idx + 1, c, w)
            else:
                long_message += match_fmt_custom.format(idx + 1, c, w, msg)

        super(ConflictsInSpecError, self).__init__(message, long_message)


class SpecDependencyNotFoundError(spack.error.SpecError):
    """Raised when a failure is encountered writing the dependencies of
    a spec."""


class SpecDeprecatedError(spack.error.SpecError):
    """Raised when a spec concretizes to a deprecated spec or dependency."""


class InvalidSpecDetected(spack.error.SpecError):
    """Raised when a detected spec doesn't pass validation checks."""


class SpliceError(spack.error.SpecError):
    """Raised when a splice is not possible due to dependency or provider
    satisfaction mismatch. The resulting splice would be unusable."""<|MERGE_RESOLUTION|>--- conflicted
+++ resolved
@@ -589,12 +589,8 @@
             # Note: This may be impossible to reach by the current parser
             # Keeping it in case the implementation changes.
             raise MultipleVersionError(
-<<<<<<< HEAD
-                "A spec ({0}) cannot contain multiple version signifiers. "
-                "Use a version list instead.".format(self)
-=======
-                "A spec cannot contain multiple version signifiers. Use a version list instead."
->>>>>>> c0f020d0
+                f"A spec ({self}) cannot contain multiple version signifiers. "
+                "Use a version list instead."
             )
         self.versions = vn.VersionList()
         for version in version_list:
