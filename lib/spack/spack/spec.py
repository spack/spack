--- conflicted
+++ resolved
@@ -2004,15 +2004,9 @@
                 dep_constraints.update(pre_existing)
                 resolved = pre_existing
             except UnsatisfiableSpecError as e:
-<<<<<<< HEAD
-                e.message = "Invalid spec: '%s'. "
-                e.message += "Package %s requires %s %s, but spec asked for %s"
-                e.message %= (pre_existing, dep.name,
-                              e.constraint_type, e.required, e.provided)
-=======
                 fmt = 'An unsatisfiable {0}'.format(e.constraint_type)
                 fmt += ' constraint has been detected for spec:'
-                fmt += '\n\n{0}\n\n'.format(spec_deps[dep.name].tree(indent=4))
+                fmt += '\n\n{0}\n\n'.format(pre_existing.tree(indent=4))
                 fmt += 'while trying to concretize the partial spec:'
                 fmt += '\n\n{0}\n\n'.format(self.tree(indent=4))
                 fmt += '{0} requires {1} {2} {3}, but spec asked for {4}'
@@ -2023,7 +2017,6 @@
                     e.required,
                     e.provided
                 )
->>>>>>> 6abe8e7d
                 raise e
         else:
             dep_constraints.update(dep)
