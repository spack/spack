--- conflicted
+++ resolved
@@ -2792,20 +2792,15 @@
         # Also record all patches required on dependencies by
         # depends_on(..., patch=...)
         for dspec in root.traverse_edges(deptype=all, cover="edges", root=False):
-<<<<<<< HEAD
+            if dspec.spec.concrete:
+                continue
+
             try:
                 pkg_deps = dspec.parent.package_class.dependencies
             except UnknownPackageError:
                 # don't blow up if there is a package in the buildcache we do not have
                 # a recipe for -- mengel
                 continue
-            if dspec.spec.name not in pkg_deps:
-=======
-            if dspec.spec.concrete:
->>>>>>> bcb7af6e
-                continue
-
-            pkg_deps = dspec.parent.package_class.dependencies
             if dspec.spec.name not in pkg_deps:
                 continue
 
