##############################################################################
# Copyright (c) 2013-2016, Lawrence Livermore National Security, LLC.
# Produced at the Lawrence Livermore National Laboratory.
#
# This file is part of Spack.
# Created by Todd Gamblin, tgamblin@llnl.gov, All rights reserved.
# LLNL-CODE-647188
#
# For details, see https://github.com/llnl/spack
# Please also see the LICENSE file for our notice and the LGPL.
#
# This program is free software; you can redistribute it and/or modify
# it under the terms of the GNU Lesser General Public License (as
# published by the Free Software Foundation) version 2.1, February 1999.
#
# This program is distributed in the hope that it will be useful, but
# WITHOUT ANY WARRANTY; without even the IMPLIED WARRANTY OF
# MERCHANTABILITY or FITNESS FOR A PARTICULAR PURPOSE. See the terms and
# conditions of the GNU Lesser General Public License for more details.
#
# You should have received a copy of the GNU Lesser General Public License
# along with this program; if not, write to the Free Software Foundation,
# Inc., 59 Temple Place, Suite 330, Boston, MA 02111-1307 USA
##############################################################################
"""
Spack allows very fine-grained control over how packages are installed and
over how they are built and configured.  To make this easy, it has its own
syntax for declaring a dependence.  We call a descriptor of a particular
package configuration a "spec".

The syntax looks like this:

.. code-block:: sh

    $ spack install mpileaks ^openmpi @1.2:1.4 +debug %intel @12.1 =bgqos_0
                    0        1        2        3      4      5     6

The first part of this is the command, 'spack install'.  The rest of the
line is a spec for a particular installation of the mpileaks package.

0. The package to install

1. A dependency of the package, prefixed by ^

2. A version descriptor for the package.  This can either be a specific
   version, like "1.2", or it can be a range of versions, e.g. "1.2:1.4".
   If multiple specific versions or multiple ranges are acceptable, they
   can be separated by commas, e.g. if a package will only build with
   versions 1.0, 1.2-1.4, and 1.6-1.8 of mavpich, you could say:

       depends_on("mvapich@1.0,1.2:1.4,1.6:1.8")

3. A compile-time variant of the package.  If you need openmpi to be
   built in debug mode for your package to work, you can require it by
   adding +debug to the openmpi spec when you depend on it.  If you do
   NOT want the debug option to be enabled, then replace this with -debug.

4. The name of the compiler to build with.

5. The versions of the compiler to build with.  Note that the identifier
   for a compiler version is the same '@' that is used for a package version.
   A version list denoted by '@' is associated with the compiler only if
   if it comes immediately after the compiler name.  Otherwise it will be
   associated with the current package spec.

6. The architecture to build with.  This is needed on machines where
   cross-compilation is required

Here is the EBNF grammar for a spec::

  spec-list    = { spec [ dep-list ] }
  dep_list     = { ^ spec }
  spec         = id [ options ]
  options      = { @version-list | +variant | -variant | ~variant |
                   %compiler | arch=architecture | [ flag ]=value}
  flag         = { cflags | cxxflags | fcflags | fflags | cppflags |
                   ldflags | ldlibs }
  variant      = id
  architecture = id
  compiler     = id [ version-list ]
  version-list = version [ { , version } ]
  version      = id | id: | :id | id:id
  id           = [A-Za-z0-9_][A-Za-z0-9_.-]*

Identifiers using the <name>=<value> command, such as architectures and
compiler flags, require a space before the name.

There is one context-sensitive part: ids in versions may contain '.', while
other ids may not.

There is one ambiguity: since '-' is allowed in an id, you need to put
whitespace space before -variant for it to be tokenized properly.  You can
either use whitespace, or you can just use ~variant since it means the same
thing.  Spack uses ~variant in directory names and in the canonical form of
specs to avoid ambiguity.  Both are provided because ~ can cause shell
expansion when it is the first character in an id typed on the command line.
"""
import base64
import hashlib
import imp
import sys
from StringIO import StringIO
from operator import attrgetter

import yaml
from yaml.error import MarkedYAMLError

import llnl.util.tty as tty
from llnl.util.filesystem import join_path
from llnl.util.lang import *
from llnl.util.tty.color import *

import spack
import spack.architecture
import spack.compilers as compilers
import spack.error
import spack.parse
from spack.build_environment import get_path_from_module, load_module
from spack.util.naming import mod_to_class
from spack.util.prefix import Prefix
from spack.util.string import *
from spack.version import *
from spack.provider_index import ProviderIndex


# Valid pattern for an identifier in Spack
identifier_re = r'\w[\w-]*'

# Convenient names for color formats so that other things can use them
compiler_color = '@g'
version_color = '@c'
architecture_color = '@m'
enabled_variant_color = '@B'
disabled_variant_color = '@r'
dependency_color = '@.'
hash_color = '@K'

"""This map determines the coloring of specs when using color output.
   We make the fields different colors to enhance readability.
   See spack.color for descriptions of the color codes. """
color_formats = {'%': compiler_color,
                 '@': version_color,
                 '=': architecture_color,
                 '+': enabled_variant_color,
                 '~': disabled_variant_color,
                 '^': dependency_color,
                 '#': hash_color}

"""Regex used for splitting by spec field separators."""
_separators = '[%s]' % ''.join(color_formats.keys())

"""Versionlist constant so we don't have to build a list
   every time we call str()"""
_any_version = VersionList([':'])

# Special types of dependencies.
alldeps = ('build', 'link', 'run')
nolink = ('build', 'run')
special_types = {
    'alldeps': alldeps,
    'nolink': nolink,
}


def colorize_spec(spec):
    """Returns a spec colorized according to the colors specified in
       color_formats."""
    class insert_color:

        def __init__(self):
            self.last = None

        def __call__(self, match):
            # ignore compiler versions (color same as compiler)
            sep = match.group(0)
            if self.last == '%' and sep == '@':
                return cescape(sep)
            self.last = sep

            return '%s%s' % (color_formats[sep], cescape(sep))

    return colorize(re.sub(_separators, insert_color(), str(spec)) + '@.')


@key_ordering
class CompilerSpec(object):
    """The CompilerSpec field represents the compiler or range of compiler
       versions that a package should be built with.  CompilerSpecs have a
       name and a version list. """

    def __init__(self, *args):
        nargs = len(args)
        if nargs == 1:
            arg = args[0]
            # If there is one argument, it's either another CompilerSpec
            # to copy or a string to parse
            if isinstance(arg, basestring):
                c = SpecParser().parse_compiler(arg)
                self.name = c.name
                self.versions = c.versions

            elif isinstance(arg, CompilerSpec):
                self.name = arg.name
                self.versions = arg.versions.copy()

            else:
                raise TypeError(
                    "Can only build CompilerSpec from string or " +
                    "CompilerSpec. Found %s" % type(arg))

        elif nargs == 2:
            name, version = args
            self.name = name
            self.versions = VersionList()
            self.versions.add(ver(version))

        else:
            raise TypeError(
                "__init__ takes 1 or 2 arguments. (%d given)" % nargs)

    def _add_version(self, version):
        self.versions.add(version)

    def _autospec(self, compiler_spec_like):
        if isinstance(compiler_spec_like, CompilerSpec):
            return compiler_spec_like
        return CompilerSpec(compiler_spec_like)

    def satisfies(self, other, strict=False):
        other = self._autospec(other)
        return (self.name == other.name and
                self.versions.satisfies(other.versions, strict=strict))

    def constrain(self, other):
        """Intersect self's versions with other.

        Return whether the CompilerSpec changed.
        """
        other = self._autospec(other)

        # ensure that other will actually constrain this spec.
        if not other.satisfies(self):
            raise UnsatisfiableCompilerSpecError(other, self)

        return self.versions.intersect(other.versions)

    @property
    def concrete(self):
        """A CompilerSpec is concrete if its versions are concrete and there
           is an available compiler with the right version."""
        return self.versions.concrete

    @property
    def version(self):
        if not self.concrete:
            raise SpecError("Spec is not concrete: " + str(self))
        return self.versions[0]

    def copy(self):
        clone = CompilerSpec.__new__(CompilerSpec)
        clone.name = self.name
        clone.versions = self.versions.copy()
        return clone

    def _cmp_key(self):
        return (self.name, self.versions)

    def to_dict(self):
        d = {'name': self.name}
        d.update(self.versions.to_dict())
        return {'compiler': d}

    @staticmethod
    def from_dict(d):
        d = d['compiler']
        return CompilerSpec(d['name'], VersionList.from_dict(d))

    def __str__(self):
        out = self.name
        if self.versions and self.versions != _any_version:
            vlist = ",".join(str(v) for v in self.versions)
            out += "@%s" % vlist
        return out

    def __repr__(self):
        return str(self)


@key_ordering
class DependencySpec(object):
    """Dependencies can be one (or more) of several types:

    - build: needs to be in the PATH at build time.
    - link: is linked to and added to compiler flags.
    - run: needs to be in the PATH for the package to run.

    Fields:
    - spec: the spack.spec.Spec description of a dependency.
    - deptypes: strings representing the type of dependency this is.
    """

    def __init__(self, spec, deptypes):
        self.spec = spec
        self.deptypes = deptypes

    def _cmp_key(self):
        return self.spec

    def copy(self):
        return DependencySpec(self.spec.copy(), self.deptype)

    def __str__(self):
        return str(self.spec)


@key_ordering
class VariantSpec(object):

    """Variants are named, build-time options for a package.  Names depend
       on the particular package being built, and each named variant can
       be enabled or disabled.
    """

    def __init__(self, name, value):
        self.name = name
        self.value = value

    def _cmp_key(self):
        return (self.name, self.value)

    def copy(self):
        return VariantSpec(self.name, self.value)

    def __str__(self):
        if type(self.value) == bool:
            return '{0}{1}'.format('+' if self.value else '~', self.name)
        else:
            return ' {0}={1}'.format(self.name, self.value)


class VariantMap(HashableMap):

    def __init__(self, spec):
        super(VariantMap, self).__init__()
        self.spec = spec

    def satisfies(self, other, strict=False):
        if strict or self.spec._concrete:
            return all(k in self and self[k].value == other[k].value
                       for k in other)
        else:
            return all(self[k].value == other[k].value
                       for k in other if k in self)

    def constrain(self, other):
        """Add all variants in other that aren't in self to self.

        Raises an error if any common variants don't match.
        Return whether the spec changed.
        """
        if other.spec._concrete:
            for k in self:
                if k not in other:
                    raise UnsatisfiableVariantSpecError(self[k], '<absent>')

        changed = False
        for k in other:
            if k in self:
                if self[k].value != other[k].value:
                    raise UnsatisfiableVariantSpecError(self[k], other[k])
            else:
                self[k] = other[k].copy()
                changed = True
        return changed

    @property
    def concrete(self):
        return self.spec._concrete or all(
            v in self for v in self.spec.package_class.variants)

    def copy(self):
        clone = VariantMap(None)
        for name, variant in self.items():
            clone[name] = variant.copy()
        return clone

    def __str__(self):
        sorted_keys = sorted(self.keys())
        return ''.join(str(self[key]) for key in sorted_keys)


_valid_compiler_flags = [
    'cflags', 'cxxflags', 'fflags', 'ldflags', 'ldlibs', 'cppflags']


class FlagMap(HashableMap):

    def __init__(self, spec):
        super(FlagMap, self).__init__()
        self.spec = spec

    def satisfies(self, other, strict=False):
        if strict or (self.spec and self.spec._concrete):
            return all(f in self and set(self[f]) <= set(other[f])
                       for f in other)
        else:
            return all(set(self[f]) <= set(other[f])
                       for f in other if (other[f] != [] and f in self))

    def constrain(self, other):
        """Add all flags in other that aren't in self to self.

        Return whether the spec changed.
        """
        if other.spec and other.spec._concrete:
            for k in self:
                if k not in other:
                    raise UnsatisfiableCompilerFlagSpecError(
                        self[k], '<absent>')

        changed = False
        for k in other:
            if k in self and not set(self[k]) <= set(other[k]):
                raise UnsatisfiableCompilerFlagSpecError(
                    ' '.join(f for f in self[k]),
                    ' '.join(f for f in other[k]))
            elif k not in self:
                self[k] = other[k]
                changed = True
        return changed

    @staticmethod
    def valid_compiler_flags():
        return _valid_compiler_flags

    @property
    def concrete(self):
        return all(flag in self for flag in _valid_compiler_flags)

    def copy(self):
        clone = FlagMap(None)
        for name, value in self.items():
            clone[name] = value
        return clone

    def _cmp_key(self):
        return tuple((k, tuple(v)) for k, v in sorted(self.iteritems()))

    def __str__(self):
        sorted_keys = filter(
            lambda flag: self[flag] != [], sorted(self.keys()))
        cond_symbol = ' ' if len(sorted_keys) > 0 else ''
        return cond_symbol + ' '.join(
            str(key) + '=\"' + ' '.join(
                str(f) for f in self[key]) + '\"' for key in sorted_keys)


class DependencyMap(HashableMap):

    """Each spec has a DependencyMap containing specs for its dependencies.
       The DependencyMap is keyed by name. """
    @property
    def concrete(self):
        return all(d.spec.concrete for d in self.values())

    def __str__(self):
        return ''.join(
            ["^" + self[name].format() for name in sorted(self.keys())])


@key_ordering
class Spec(object):

    def __init__(self, spec_like, *dep_like, **kwargs):
        # Copy if spec_like is a Spec.
        if isinstance(spec_like, Spec):
            self._dup(spec_like)
            return

        # Parse if the spec_like is a string.
        if not isinstance(spec_like, basestring):
            raise TypeError("Can't make spec out of %s" % type(spec_like))

        spec_list = SpecParser().parse(spec_like)
        if len(spec_list) > 1:
            raise ValueError("More than one spec in string: " + spec_like)
        if len(spec_list) < 1:
            raise ValueError("String contains no specs: " + spec_like)

        # Take all the attributes from the first parsed spec without copying.
        # This is safe b/c we throw out the parsed spec.  It's a bit nasty,
        # but it's nastier to implement the constructor so that the parser
        # writes directly into this Spec object.
        other = spec_list[0]
        self.name = other.name
        self.versions = other.versions
        self.architecture = other.architecture
        self.compiler = other.compiler
        self.compiler_flags = other.compiler_flags
        self.compiler_flags.spec = self
        self._dependencies = other._dependencies
        self._dependents = other._dependents
        self.variants = other.variants
        self.variants.spec = self
        self.namespace = other.namespace
        self._hash = other._hash

        # Specs are by default not assumed to be normal, but in some
        # cases we've read them from a file want to assume normal.
        # This allows us to manipulate specs that Spack doesn't have
        # package.py files for.
        self._normal = kwargs.get('normal', False)
        self._concrete = kwargs.get('concrete', False)

        # Allow a spec to be constructed with an external path.
        self.external  = kwargs.get('external', None)
        self.external_module = kwargs.get('external_module', None)

        # This allows users to construct a spec DAG with literals.
        # Note that given two specs a and b, Spec(a) copies a, but
        # Spec(a, b) will copy a but just add b as a dep.
        for dep in dep_like:
            spec = dep if isinstance(dep, Spec) else Spec(dep)
            # XXX(deptype): default deptypes
            self._add_dependency(spec, ('build', 'link'))

    def get_dependency(self, name):
        dep = self._dependencies.get(name)
        if dep is not None:
            return dep
        raise InvalidDependencyException(
            self.name + " does not depend on " + comma_or(name))

    def _deptype_norm(self, deptype):
        if deptype is None:
            return alldeps
        # Force deptype to be a set object so that we can do set intersections.
        if isinstance(deptype, str):
            # Support special deptypes.
            return special_types.get(deptype, (deptype,))
        return deptype

    def _find_deps(self, where, deptype):
        deptype = self._deptype_norm(deptype)

        return [dep.spec
                for dep in where.values()
                if deptype and any(d in deptype for d in dep.deptypes)]

    def dependencies(self, deptype=None):
        return self._find_deps(self._dependencies, deptype)

    def dependents(self, deptype=None):
        return self._find_deps(self._dependents, deptype)

    def _find_deps_dict(self, where, deptype):
        deptype = self._deptype_norm(deptype)

        return dict((dep.spec.name, dep)
                    for dep in where.values()
                    if deptype and any(d in deptype for d in dep.deptypes))

    def dependencies_dict(self, deptype=None):
        return self._find_deps_dict(self._dependencies, deptype)

    def dependents_dict(self, deptype=None):
        return self._find_deps_dict(self._dependents, deptype)

    #
    # Private routines here are called by the parser when building a spec.
    #
    def _add_version(self, version):
        """Called by the parser to add an allowable version."""
        self.versions.add(version)

    def _add_variant(self, name, value):
        """Called by the parser to add a variant."""
        if name in self.variants:
            raise DuplicateVariantError(
                "Cannot specify variant '%s' twice" % name)
        if isinstance(value, basestring) and value.upper() == 'TRUE':
            value = True
        elif isinstance(value, basestring) and value.upper() == 'FALSE':
            value = False
        self.variants[name] = VariantSpec(name, value)

    def _add_flag(self, name, value):
        """Called by the parser to add a known flag.
        Known flags currently include "arch"
        """
        valid_flags = FlagMap.valid_compiler_flags()
        if name == 'arch' or name == 'architecture':
            parts = value.split('-')
            if len(parts) == 3:
                platform, op_sys, target = parts
            else:
                platform, op_sys, target = None, None, value

            assert(self.architecture.platform is None)
            assert(self.architecture.platform_os is None)
            assert(self.architecture.target is None)
            assert(self.architecture.os_string is None)
            assert(self.architecture.target_string is None)
            self._set_platform(platform)
            self._set_os(op_sys)
            self._set_target(target)
        elif name == 'platform':
            self._set_platform(value)
        elif name == 'os' or name == 'operating_system':
            if self.architecture.platform:
                self._set_os(value)
            else:
                self.architecture.os_string = value
        elif name == 'target':
            if self.architecture.platform:
                self._set_target(value)
            else:
                self.architecture.target_string = value
        elif name in valid_flags:
            assert(self.compiler_flags is not None)
            self.compiler_flags[name] = value.split()
        else:
            self._add_variant(name, value)

    def _set_compiler(self, compiler):
        """Called by the parser to set the compiler."""
        if self.compiler:
            raise DuplicateCompilerSpecError(
                "Spec for '%s' cannot have two compilers." % self.name)
        self.compiler = compiler

    def _set_platform(self, value):
        """Called by the parser to set the architecture platform"""
        if isinstance(value, basestring):
            mod_path = spack.platform_path
            mod_string = 'spack.platformss'
            names = list_modules(mod_path)
            if value in names:
                # Create a platform object from the name
                mod_name = mod_string + value
                path = join_path(mod_path, value) + '.py'
                mod = imp.load_source(mod_name, path)
                class_name = mod_to_class(value)
                if not hasattr(mod, class_name):
                    tty.die(
                        'No class %s defined in %s' % (class_name, mod_name))
                cls = getattr(mod, class_name)
                if not inspect.isclass(cls):
                    tty.die('%s.%s is not a class' % (mod_name, class_name))
                platform = cls()
            else:
                tty.die("No platform class %s defined." % value)
        else:
            # The value is a platform
            platform = value

        self.architecture.platform = platform

        # Set os and target if we previously got strings for them
        if self.architecture.os_string:
            self._set_os(self.architecture.os_string)
            self.architecture.os_string = None
        if self.architecture.target_string:
            self._set_target(self.architecture.target_string)
            self.architecture.target_string = None

    def _set_os(self, value):
        """Called by the parser to set the architecture operating system"""
        arch = self.architecture
        if arch.platform:
            arch.platform_os = arch.platform.operating_system(value)

    def _set_target(self, value):
        """Called by the parser to set the architecture target"""
        arch = self.architecture
        if arch.platform:
            arch.target = arch.platform.target(value)

    def _add_dependency(self, spec, deptypes):
        """Called by the parser to add another spec as a dependency."""
        if spec.name in self._dependencies:
            raise DuplicateDependencyError(
                "Cannot depend on '%s' twice" % spec)
        self._dependencies[spec.name] = DependencySpec(spec, deptypes)
        spec._dependents[self.name] = DependencySpec(self, deptypes)

    #
    # Public interface
    #
    @property
    def fullname(self):
        return (
            ('%s.%s' % (self.namespace, self.name)) if self.namespace else
            (self.name if self.name else ''))

    @property
    def root(self):
        """Follow dependent links and find the root of this spec's DAG.
           In spack specs, there should be a single root (the package being
           installed).  This will throw an assertion error if that is not
           the case.
        """
        if not self._dependents:
            return self

        # If the spec has multiple dependents, ensure that they all
        # lead to the same place.  Spack shouldn't deal with any DAGs
        # with multiple roots, so something's wrong if we find one.
        depiter = iter(self._dependents.values())
        first_root = next(depiter).spec.root
        assert(all(first_root is d.spec.root for d in depiter))
        return first_root

    @property
    def package(self):
        return spack.repo.get(self)

    @property
    def package_class(self):
        """Internal package call gets only the class object for a package.
           Use this to just get package metadata.
        """
        return spack.repo.get_pkg_class(self.fullname)

    @property
    def virtual(self):
        """Right now, a spec is virtual if no package exists with its name.

           TODO: revisit this -- might need to use a separate namespace and
           be more explicit about this.
           Possible idea: just use conventin and make virtual deps all
           caps, e.g., MPI vs mpi.
        """
        return Spec.is_virtual(self.name)

    @staticmethod
    def is_virtual(name):
        """Test if a name is virtual without requiring a Spec."""
        return (name is not None) and (not spack.repo.exists(name))

    @property
    def concrete(self):
        """A spec is concrete if it can describe only ONE build of a package.
           If any of the name, version, architecture, compiler,
           variants, or depdenencies are ambiguous,then it is not concrete.
        """
        if self._concrete:
            return True

        self._concrete = bool(not self.virtual and
                              self.namespace is not None and
                              self.versions.concrete and
                              self.variants.concrete and
                              self.architecture and
                              self.architecture.concrete and
                              self.compiler and self.compiler.concrete and
                              self.compiler_flags.concrete and
                              self._dependencies.concrete)
        return self._concrete

    def traverse(self, visited=None, deptype=None, **kwargs):
        traversal = self.traverse_with_deptype(visited=visited,
                                               deptype=deptype,
                                               **kwargs)
        if kwargs.get('depth', False):
            return [(s[0], s[1].spec) for s in traversal]
        else:
            return [s.spec for s in traversal]

    def traverse_with_deptype(self, visited=None, d=0, deptype=None,
                              deptype_query=None, _self_deptype=None,
                              **kwargs):
        """Generic traversal of the DAG represented by this spec.
           This will yield each node in the spec.  Options:

           order    [=pre|post]
               Order to traverse spec nodes. Defaults to preorder traversal.
               Options are:

               'pre':  Pre-order traversal; each node is yielded before its
                       children in the dependency DAG.
               'post': Post-order  traversal; each node is yielded after its
                       children in the dependency DAG.

           cover    [=nodes|edges|paths]
               Determines how extensively to cover the dag.  Possible vlaues:

               'nodes': Visit each node in the dag only once.  Every node
                        yielded by this function will be unique.
               'edges': If a node has been visited once but is reached along a
                        new path from the root, yield it but do not descend
                        into it.  This traverses each 'edge' in the DAG once.
               'paths': Explore every unique path reachable from the root.
                        This descends into visited subtrees and will yield
                        nodes twice if they're reachable by multiple paths.

           depth    [=False]
               Defaults to False.  When True, yields not just nodes in the
               spec, but also their depth from the root in a (depth, node)
               tuple.

           key   [=id]
               Allow a custom key function to track the identity of nodes
               in the traversal.

           root     [=True]
               If False, this won't yield the root node, just its descendents.

           direction [=children|parents]
               If 'children', does a traversal of this spec's children.  If
               'parents', traverses upwards in the DAG towards the root.

        """
        # get initial values for kwargs
        depth = kwargs.get('depth', False)
        key_fun = kwargs.get('key', id)
        if isinstance(key_fun, basestring):
            key_fun = attrgetter(key_fun)
        yield_root = kwargs.get('root', True)
        cover = kwargs.get('cover', 'nodes')
        direction = kwargs.get('direction', 'children')
        order = kwargs.get('order', 'pre')

        if deptype is None:
            deptype = alldeps

        if deptype_query is None:
            deptype_query = ('link', 'run')

        # Make sure kwargs have legal values; raise ValueError if not.
        def validate(name, val, allowed_values):
            if val not in allowed_values:
                raise ValueError("Invalid value for %s: %s.  Choices are %s"
                                 % (name, val, ",".join(allowed_values)))
        validate('cover',     cover,     ('nodes', 'edges', 'paths'))
        validate('direction', direction, ('children', 'parents'))
        validate('order',     order,     ('pre', 'post'))

        if visited is None:
            visited = set()
        key = key_fun(self)

        # Node traversal does not yield visited nodes.
        if key in visited and cover == 'nodes':
            return

        def return_val(res):
            return (d, res) if depth else res

        yield_me = yield_root or d > 0

        # Preorder traversal yields before successors
        if yield_me and order == 'pre':
            yield return_val(DependencySpec(self, _self_deptype))

        deps = self.dependencies_dict(deptype)

        # Edge traversal yields but skips children of visited nodes
        if not (key in visited and cover == 'edges'):
            # This code determines direction and yields the children/parents
            successors = deps
            if direction == 'parents':
                successors = self.dependents_dict()

            visited.add(key)
            for name in sorted(successors):
                child = successors[name]
                children = child.spec.traverse_with_deptype(
                    visited, d=d + 1, deptype=deptype,
                    deptype_query=deptype_query,
                    _self_deptype=child.deptypes, **kwargs)
                for elt in children:
                    yield elt

        # Postorder traversal yields after successors
        if yield_me and order == 'post':
            yield return_val(DependencySpec(self, _self_deptype))

    @property
    def short_spec(self):
        """Returns a version of the spec with the dependencies hashed
           instead of completely enumerated."""
        return self.format('$_$@$%@$+$=$#')

    @property
    def cshort_spec(self):
        """Returns a version of the spec with the dependencies hashed
           instead of completely enumerated."""
        return self.format('$_$@$%@$+$=$#', color=True)

    @property
    def prefix(self):
        return Prefix(spack.install_layout.path_for_spec(self))

    def dag_hash(self, length=None):
        """
        Return a hash of the entire spec DAG, including connectivity.
        """
        if self._hash:
            return self._hash[:length]
        else:
            # XXX(deptype): ignore 'build' dependencies here
            yaml_text = yaml.dump(
                self.to_node_dict(), default_flow_style=True, width=sys.maxint)
            sha = hashlib.sha1(yaml_text)
            b32_hash = base64.b32encode(sha.digest()).lower()[:length]
            if self.concrete:
                self._hash = b32_hash
            return b32_hash

    def to_node_dict(self):
        d = {}

        params = dict((name, v.value) for name, v in self.variants.items())
        params.update(dict((name, value)
<<<<<<< HEAD
                      for name, value in self.compiler_flags.items()))
        if params:
            d['parameters'] = params

        if self.architecture is not None:
            d['arch'] = self.architecture

        if self.dependencies:
            d['dependencies'] = dict((d, self.dependencies[d].dag_hash())
                                     for d in sorted(self.dependencies))
=======
                           for name, value in self.compiler_flags.items()))

        if params:
            d['parameters'] = params

        if self.dependencies():
            deps = self.dependencies_dict(deptype=('link', 'run'))
            d['dependencies'] = dict(
                (name, {
                    'hash': dspec.spec.dag_hash(),
                    'type': [str(s) for s in dspec.deptypes]})
                for name, dspec in deps.items())
>>>>>>> 7f57405e

        if self.namespace:
            d['namespace'] = self.namespace

        if self.architecture:
            # TODO: Fix the target.to_dict to account for the tuple
            # Want it to be a dict of dicts
            d['arch'] = self.architecture.to_dict()

        if self.compiler:
            d.update(self.compiler.to_dict())

        if self.versions:
            d.update(self.versions.to_dict())

        return {self.name: d}

    def to_yaml(self, stream=None):
        node_list = []
        for s in self.traverse(order='pre', deptype=('link', 'run')):
            node = s.to_node_dict()
            node[s.name]['hash'] = s.dag_hash()
            node_list.append(node)
        return yaml.dump({'spec': node_list},
                         stream=stream, default_flow_style=False)

    @staticmethod
    def from_node_dict(node):
        name = next(iter(node))
        node = node[name]

        spec = Spec(name)
        spec.namespace = node.get('namespace', None)
<<<<<<< HEAD
        spec.architecture = node.get('arch', None)
=======
>>>>>>> 7f57405e
        spec._hash = node.get('hash', None)

        if 'version' in node or 'versions' in node:
            spec.versions = VersionList.from_dict(node)

<<<<<<< HEAD
=======
        if 'arch' in node:
            spec.architecture = spack.architecture.arch_from_dict(node['arch'])

>>>>>>> 7f57405e
        if 'compiler' in node:
            spec.compiler = CompilerSpec.from_dict(node)
        else:
            spec.compiler = None

        if 'parameters' in node:
            for name, value in node['parameters'].items():
                if name in _valid_compiler_flags:
                    spec.compiler_flags[name] = value
                else:
                    spec.variants[name] = VariantSpec(name, value)

        elif 'variants' in node:
            for name, value in node['variants'].items():
                spec.variants[name] = VariantSpec(name, value)
            for name in FlagMap.valid_compiler_flags():
                spec.compiler_flags[name] = []
<<<<<<< HEAD
=======

        # Don't read dependencies here; from_node_dict() is used by
        # from_yaml() to read the root *and* each dependency spec.
>>>>>>> 7f57405e

        return spec

    @staticmethod
    def read_yaml_dep_specs(dependency_dict):
        """Read the DependencySpec portion of a YAML-formatted Spec.

        This needs to be backward-compatible with older spack spec
        formats so that reindex will work on old specs/databases.
        """
        for dep_name, elt in dependency_dict.items():
            if isinstance(elt, basestring):
                # original format, elt is just the dependency hash.
                dag_hash, deptypes = elt, ['build', 'link']
            elif isinstance(elt, tuple):
                # original deptypes format: (used tuples, not future-proof)
                dag_hash, deptypes = elt
            elif isinstance(elt, dict):
                # new format: elements of dependency spec are keyed.
                dag_hash, deptypes = elt['hash'], elt['type']
            else:
                raise SpecError("Couldn't parse dependency types in spec.")

            yield dep_name, dag_hash, list(deptypes)

    @staticmethod
    def from_yaml(stream):
        """Construct a spec from YAML.

        Parameters:
        stream -- string or file object to read from.

        TODO: currently discards hashes. Include hashes when they
        represent more than the DAG does.

        """
        try:
            yfile = yaml.load(stream)
        except MarkedYAMLError as e:
            raise SpackYAMLError("error parsing YAML spec:", str(e))

        nodes = yfile['spec']

        # Read nodes out of list.  Root spec is the first element;
        # dependencies are the following elements.
        dep_list = [Spec.from_node_dict(node) for node in nodes]
        if not dep_list:
            raise SpecError("YAML spec contains no nodes.")
        deps = dict((spec.name, spec) for spec in dep_list)
        spec = dep_list[0]

        for node in nodes:
            # get dependency dict from the node.
            name = next(iter(node))
<<<<<<< HEAD
            if 'dependencies' in node[name]:
                for dep_name in node[name]['dependencies']:
                    deps[name].dependencies[dep_name] = deps[dep_name]
=======

            if 'dependencies' not in node[name]:
                continue

            yaml_deps = node[name]['dependencies']
            for dname, dhash, dtypes in Spec.read_yaml_dep_specs(yaml_deps):
                # Fill in dependencies by looking them up by name in deps dict
                deps[name]._dependencies[dname] = DependencySpec(
                    deps[dname], set(dtypes))

>>>>>>> 7f57405e
        return spec

    def _concretize_helper(self, presets=None, visited=None):
        """Recursive helper function for concretize().
           This concretizes everything bottom-up.  As things are
           concretized, they're added to the presets, and ancestors
           will prefer the settings of their children.
        """
        if presets is None:
            presets = {}
        if visited is None:
            visited = set()

        if self.name in visited:
            return False

        changed = False

        # Concretize deps first -- this is a bottom-up process.
        for name in sorted(self._dependencies.keys()):
            changed |= self._dependencies[
                name].spec._concretize_helper(presets, visited)

        if self.name in presets:
            changed |= self.constrain(presets[self.name])
        else:
            # Concretize virtual dependencies last.  Because they're added
            # to presets below, their constraints will all be merged, but we'll
            # still need to select a concrete package later.
            if not self.virtual:
                changed |= any(
                    (spack.concretizer.concretize_architecture(self),
                     spack.concretizer.concretize_compiler(self),
                     spack.concretizer.concretize_compiler_flags(
                         self),  # has to be concretized after compiler
                     spack.concretizer.concretize_version(self),
                     spack.concretizer.concretize_variants(self)))
            presets[self.name] = self

        visited.add(self.name)
        return changed

    def _replace_with(self, concrete):
        """Replace this virtual spec with a concrete spec."""
        assert(self.virtual)
        for name, dep_spec in self._dependents.items():
            dependent = dep_spec.spec
            deptypes = dep_spec.deptypes

            # remove self from all dependents.
            del dependent._dependencies[self.name]

            # add the replacement, unless it is already a dep of dependent.
            if concrete.name not in dependent._dependencies:
                dependent._add_dependency(concrete, deptypes)

    def _replace_node(self, replacement):
        """Replace this spec with another.

        Connects all dependents of this spec to its replacement, and
        disconnects this spec from any dependencies it has. New spec
        will have any dependencies the replacement had, and may need
        to be normalized.

        """
        for name, dep_spec in self._dependents.items():
            dependent = dep_spec.spec
            deptypes = dep_spec.deptypes
            del dependent._dependencies[self.name]
            dependent._add_dependency(replacement, deptypes)

        for name, dep_spec in self._dependencies.items():
            del dep_spec.spec.dependents[self.name]
            del self._dependencies[dep.name]

    def _expand_virtual_packages(self):
        """Find virtual packages in this spec, replace them with providers,
           and normalize again to include the provider's (potentially virtual)
           dependencies.  Repeat until there are no virtual deps.

           Precondition: spec is normalized.

           .. todo::

              If a provider depends on something that conflicts with
              other dependencies in the spec being expanded, this can
              produce a conflicting spec.  For example, if mpich depends
              on hwloc@:1.3 but something in the spec needs hwloc1.4:,
              then we should choose an MPI other than mpich.  Cases like
              this are infrequent, but should implement this before it is
              a problem.
        """
        # Make an index of stuff this spec already provides
        # XXX(deptype): 'link' and 'run'?
        self_index = ProviderIndex(self.traverse(), restrict=True)
        changed = False
        done = False

        while not done:
            done = True
            # XXX(deptype): 'link' and 'run'?
            for spec in list(self.traverse()):
                replacement = None
                if spec.virtual:
                    replacement = self._find_provider(spec, self_index)
                    if replacement:
                        # TODO: may break if in-place on self but
                        # shouldn't happen if root is traversed first.
                        spec._replace_with(replacement)
                        done = False
                        break

                if not replacement:
                    # Get a list of possible replacements in order of
                    # preference.
                    candidates = spack.concretizer.choose_virtual_or_external(
                        spec)

                    # Try the replacements in order, skipping any that cause
                    # satisfiability problems.
                    for replacement in candidates:
                        if replacement is spec:
                            break

                        # Replace spec with the candidate and normalize
                        copy = self.copy()
                        copy[spec.name]._dup(replacement.copy(deps=False))

                        try:
                            # If there are duplicate providers or duplicate
                            # provider deps, consolidate them and merge
                            # constraints.
                            copy.normalize(force=True)
                            break
                        except SpecError:
                            # On error, we'll try the next replacement.
                            continue

                # If replacement is external then trim the dependencies
                if replacement.external or replacement.external_module:
                    if (spec._dependencies):
                        changed = True
                        spec._dependencies = DependencyMap()
                    replacement._dependencies = DependencyMap()
                    replacement.architecture = self.architecture

                # TODO: could this and the stuff in _dup be cleaned up?
                def feq(cfield, sfield):
                    return (not cfield) or (cfield == sfield)

                if replacement is spec or (
                        feq(replacement.name, spec.name) and
                        feq(replacement.versions, spec.versions) and
                        feq(replacement.compiler, spec.compiler) and
                        feq(replacement.architecture, spec.architecture) and
                        feq(replacement._dependencies, spec._dependencies) and
                        feq(replacement.variants, spec.variants) and
                        feq(replacement.external, spec.external) and
                        feq(replacement.external_module,
                            spec.external_module)):
                    continue
                # Refine this spec to the candidate. This uses
                # replace_with AND dup so that it can work in
                # place. TODO: make this more efficient.
                if spec.virtual:
                    spec._replace_with(replacement)
                    changed = True
                if spec._dup(replacement, deps=False, cleardeps=False):
                    changed = True

                self_index.update(spec)
                done = False
                break

        return changed

    def concretize(self):
        """A spec is concrete if it describes one build of a package uniquely.
           This will ensure that this spec is concrete.

           If this spec could describe more than one version, variant, or build
           of a package, this will add constraints to make it concrete.

           Some rigorous validation and checks are also performed on the spec.
           Concretizing ensures that it is self-consistent and that it's
           consistent with requirements of its pacakges.  See flatten() and
           normalize() for more details on this.
        """
        if not self.name:
            raise SpecError("Attempting to concretize anonymous spec")

        if self._concrete:
            return

        changed = True
        force = False

        while changed:
            changes = (self.normalize(force),
                       self._expand_virtual_packages(),
                       self._concretize_helper())
            changed = any(changes)
            force = True

        for s in self.traverse(deptype_query=alldeps):
            # After concretizing, assign namespaces to anything left.
            # Note that this doesn't count as a "change".  The repository
            # configuration is constant throughout a spack run, and
            # normalize and concretize evaluate Packages using Repo.get(),
            # which respects precedence.  So, a namespace assignment isn't
            # changing how a package name would have been interpreted and
            # we can do it as late as possible to allow as much
            # compatibility across repositories as possible.
            if s.namespace is None:
                s.namespace = spack.repo.repo_for_pkg(s.name).namespace

        for s in self.traverse(root=False):
            if s.external_module:
                compiler = spack.compilers.compiler_for_spec(
                    s.compiler, s.architecture)
                for mod in compiler.modules:
                    load_module(mod)

                s.external = get_path_from_module(s.external_module)

        # Mark everything in the spec as concrete, as well.
        self._mark_concrete()

    def _mark_concrete(self):
        """Mark this spec and its dependencies as concrete.

        Only for internal use -- client code should use "concretize"
        unless there is a need to force a spec to be concrete.
        """
        for s in self.traverse(deptype_query=alldeps):
            s._normal = True
            s._concrete = True

    def concretized(self):
        """This is a non-destructive version of concretize().  First clones,
           then returns a concrete version of this package without modifying
           this package. """
        clone = self.copy()
        clone.concretize()
        return clone

    def flat_dependencies(self, **kwargs):
        flat_deps = DependencyMap()
        flat_deps_deptypes = self.flat_dependencies_with_deptype(**kwargs)
        for name, depspec in flat_deps_deptypes.items():
            flat_deps[name] = depspec.spec
        return flat_deps

    def flat_dependencies_with_deptype(self, **kwargs):
        """Return a DependencyMap containing all of this spec's
           dependencies with their constraints merged.

           If copy is True, returns merged copies of its dependencies
           without modifying the spec it's called on.

           If copy is False, clears this spec's dependencies and
           returns them.
        """
        copy = kwargs.get('copy', True)
        deptype_query = kwargs.get('deptype_query')

        flat_deps = DependencyMap()
        try:
            deptree = self.traverse_with_deptype(root=False,
                                                 deptype_query=deptype_query)
            for depspec in deptree:
                spec = depspec.spec
                deptypes = depspec.deptypes

                if spec.name not in flat_deps:
                    if copy:
                        dep_spec = DependencySpec(spec.copy(deps=False),
                                                  deptypes)
                    else:
                        dep_spec = DependencySpec(spec, deptypes)
                    flat_deps[spec.name] = dep_spec
                else:
                    flat_deps[spec.name].spec.constrain(spec)

            if not copy:
                for depspec in flat_deps.values():
                    depspec.spec._dependencies.clear()
                    depspec.spec._dependents.clear()
                self._dependencies.clear()

            return flat_deps

        except UnsatisfiableSpecError as e:
            # Here, the DAG contains two instances of the same package
            # with inconsistent constraints.  Users cannot produce
            # inconsistent specs like this on the command line: the
            # parser doesn't allow it. Spack must be broken!
            raise InconsistentSpecError("Invalid Spec DAG: %s" % e.message)

    def index(self):
        """Return DependencyMap that points to all the dependencies in this
           spec."""
        dm = DependencyMap()
        # XXX(deptype): use a deptype kwarg.
        for spec in self.traverse():
            dm[spec.name] = spec
        return dm

    def _evaluate_dependency_conditions(self, name):
        """Evaluate all the conditions on a dependency with this name.

        If the package depends on <name> in this configuration, return
        the dependency.  If no conditions are True (and we don't
        depend on it), return None.
        """
        pkg = spack.repo.get(self.fullname)
        conditions = pkg.dependencies[name]

        # evaluate when specs to figure out constraints on the dependency.
        dep = None
        for when_spec, dep_spec in conditions.items():
            sat = self.satisfies(when_spec, strict=True)
            if sat:
                if dep is None:
                    dep = Spec(name)
                try:
                    dep.constrain(dep_spec)
                except UnsatisfiableSpecError as e:
                    e.message = ("Conflicting conditional dependencies on"
                                 "package %s for spec %s" % (self.name, self))
                    raise e
        return dep

    def _find_provider(self, vdep, provider_index):
        """Find provider for a virtual spec in the provider index.
           Raise an exception if there is a conflicting virtual
           dependency already in this spec.
        """
        assert(vdep.virtual)
        providers = provider_index.providers_for(vdep)

        # If there is a provider for the vpkg, then use that instead of
        # the virtual package.
        if providers:
            # Remove duplicate providers that can concretize to the same
            # result.
            for provider in providers:
                for spec in providers:
                    if spec is not provider and provider.satisfies(spec):
                        providers.remove(spec)
            # Can't have multiple providers for the same thing in one spec.
            if len(providers) > 1:
                raise MultipleProviderError(vdep, providers)
            return providers[0]
        else:
            # The user might have required something insufficient for
            # pkg_dep -- so we'll get a conflict.  e.g., user asked for
            # mpi@:1.1 but some package required mpi@2.1:.
            required = provider_index.providers_for(vdep.name)
            if len(required) > 1:
                raise MultipleProviderError(vdep, required)
            elif required:
                raise UnsatisfiableProviderSpecError(required[0], vdep)

    def _merge_dependency(self, dep, deptypes, visited, spec_deps,
                          provider_index):
        """Merge the dependency into this spec.

        This is the core of normalize().  There are some basic steps:

          * If dep is virtual, evaluate whether it corresponds to an
            existing concrete dependency, and merge if so.

          * If it's real and it provides some virtual dep, see if it provides
            what some virtual dependency wants and merge if so.

          * Finally, if none of the above, merge dependency and its
            constraints into this spec.

        This method returns True if the spec was changed, False otherwise.
        """
        changed = False

        # If it's a virtual dependency, try to find an existing
        # provider in the spec, and merge that.
        if dep.virtual:
            visited.add(dep.name)
            provider = self._find_provider(dep, provider_index)
            if provider:
                dep = provider
        else:
            index = ProviderIndex([dep], restrict=True)
            for vspec in (v.spec
                          for v in spec_deps.values()
                          if v.spec.virtual):
                if index.providers_for(vspec):
                    vspec._replace_with(dep)
                    del spec_deps[vspec.name]
                    changed = True
                else:
                    required = index.providers_for(vspec.name)
                    if required:
                        raise UnsatisfiableProviderSpecError(required[0], dep)
            provider_index.update(dep)
        # If the spec isn't already in the set of dependencies, clone
        # it from the package description.
        if dep.name not in spec_deps:
            spec_deps[dep.name] = DependencySpec(dep.copy(), deptypes)
            changed = True
        # Constrain package information with spec info
        try:
            changed |= spec_deps[dep.name].spec.constrain(dep)

        except UnsatisfiableSpecError as e:
            e.message = "Invalid spec: '%s'. "
            e.message += "Package %s requires %s %s, but spec asked for %s"
            e.message %= (spec_deps[dep.name].spec, dep.name,
                          e.constraint_type, e.required, e.provided)
            raise e

        # Add merged spec to my deps and recurse
        dependency = spec_deps[dep.name]
        if dep.name not in self._dependencies:
            self._add_dependency(dependency.spec, dependency.deptypes)

        changed |= dependency.spec._normalize_helper(
            visited, spec_deps, provider_index)
        return changed

    def _normalize_helper(self, visited, spec_deps, provider_index):
        """Recursive helper function for _normalize."""
        if self.name in visited:
            return False
        visited.add(self.name)

        # if we descend into a virtual spec, there's nothing more
        # to normalize.  Concretize will finish resolving it later.
        if self.virtual or self.external or self.external_module:
            return False

        # Combine constraints from package deps with constraints from
        # the spec, until nothing changes.
        any_change = False
        changed = True

        pkg = spack.repo.get(self.fullname)
        while changed:
            changed = False
            for dep_name in pkg.dependencies:
                # Do we depend on dep_name?  If so pkg_dep is not None.
                pkg_dep = self._evaluate_dependency_conditions(dep_name)
                deptypes = pkg._deptypes[dep_name]
                # If pkg_dep is a dependency, merge it.
                if pkg_dep:
                    changed |= self._merge_dependency(
                        pkg_dep, deptypes, visited, spec_deps, provider_index)
            any_change |= changed

        return any_change

    def normalize(self, force=False):
        """When specs are parsed, any dependencies specified are hanging off
           the root, and ONLY the ones that were explicitly provided are there.
           Normalization turns a partial flat spec into a DAG, where:

           1. Known dependencies of the root package are in the DAG.
           2. Each node's dependencies dict only contains its known direct
              deps.
           3. There is only ONE unique spec for each package in the DAG.

              * This includes virtual packages.  If there a non-virtual
                package that provides a virtual package that is in the spec,
                then we replace the virtual package with the non-virtual one.

           TODO: normalize should probably implement some form of cycle
           detection, to ensure that the spec is actually a DAG.
        """
        if not self.name:
            raise SpecError("Attempting to normalize anonymous spec")

        if self._normal and not force:
            return False

        # Ensure first that all packages & compilers in the DAG exist.
        self.validate_names()
        # Get all the dependencies into one DependencyMap
        spec_deps = self.flat_dependencies_with_deptype(
            copy=False, deptype_query=alldeps)

        # Initialize index of virtual dependency providers if
        # concretize didn't pass us one already
        provider_index = ProviderIndex(
            [s.spec for s in spec_deps.values()], restrict=True)

        # traverse the package DAG and fill out dependencies according
        # to package files & their 'when' specs
        visited = set()
        any_change = self._normalize_helper(visited, spec_deps, provider_index)

        # If there are deps specified but not visited, they're not
        # actually deps of this package.  Raise an error.
        extra = set(spec_deps.keys()).difference(visited)
        if extra:
            raise InvalidDependencyException(
                self.name + " does not depend on " + comma_or(extra))

        # Mark the spec as normal once done.
        self._normal = True
        return any_change

    def normalized(self):
        """
        Return a normalized copy of this spec without modifying this spec.
        """
        clone = self.copy()
        clone.normalize()
        return clone

    def validate_names(self):
        """This checks that names of packages and compilers in this spec are real.
           If they're not, it will raise either UnknownPackageError or
           UnsupportedCompilerError.
        """
        for spec in self.traverse():
            # raise an UnknownPackageError if the spec's package isn't real.
            if (not spec.virtual) and spec.name:
                spack.repo.get(spec.fullname)

            # validate compiler in addition to the package name.
            if spec.compiler:
                if not compilers.supported(spec.compiler):
                    raise UnsupportedCompilerError(spec.compiler.name)

            # Ensure that variants all exist.
            for vname, variant in spec.variants.items():
                if vname not in spec.package_class.variants:
                    raise UnknownVariantError(spec.name, vname)

    def constrain(self, other, deps=True):
        """Merge the constraints of other with self.

        Returns True if the spec changed as a result, False if not.
        """
        other = self._autospec(other)

        if not (self.name == other.name or
                (not self.name) or
                (not other.name)):
            raise UnsatisfiableSpecNameError(self.name, other.name)

        if (other.namespace is not None and
                self.namespace is not None and
                other.namespace != self.namespace):
            raise UnsatisfiableSpecNameError(self.fullname, other.fullname)

        if not self.versions.overlaps(other.versions):
            raise UnsatisfiableVersionSpecError(self.versions, other.versions)

        for v in other.variants:
            if (v in self.variants and
                    self.variants[v].value != other.variants[v].value):
                raise UnsatisfiableVariantSpecError(self.variants[v],
                                                    other.variants[v])

        # TODO: Check out the logic here
        sarch, oarch = self.architecture, other.architecture
        if sarch is not None and oarch is not None:
            if sarch.platform is not None and oarch.platform is not None:
                if sarch.platform != oarch.platform:
                    raise UnsatisfiableArchitectureSpecError(sarch, oarch)
            if sarch.platform_os is not None and oarch.platform_os is not None:
                if sarch.platform_os != oarch.platform_os:
                    raise UnsatisfiableArchitectureSpecError(sarch, oarch)
            if sarch.target is not None and oarch.target is not None:
                if sarch.target != oarch.target:
                    raise UnsatisfiableArchitectureSpecError(sarch, oarch)

        changed = False
        if self.compiler is not None and other.compiler is not None:
            changed |= self.compiler.constrain(other.compiler)
        elif self.compiler is None:
            changed |= (self.compiler != other.compiler)
            self.compiler = other.compiler

        changed |= self.versions.intersect(other.versions)
        changed |= self.variants.constrain(other.variants)

        changed |= self.compiler_flags.constrain(other.compiler_flags)

        old = str(self.architecture)
        sarch, oarch = self.architecture, other.architecture
        if sarch is None or other.architecture is None:
            self.architecture = sarch or oarch
        else:
            if sarch.platform is None or oarch.platform is None:
                self.architecture.platform = sarch.platform or oarch.platform
            if sarch.platform_os is None or oarch.platform_os is None:
                sarch.platform_os = sarch.platform_os or oarch.platform_os
            if sarch.target is None or oarch.target is None:
                sarch.target = sarch.target or oarch.target
        changed |= (str(self.architecture) != old)

        if deps:
            changed |= self._constrain_dependencies(other)

        return changed

    def _constrain_dependencies(self, other):
        """Apply constraints of other spec's dependencies to this spec."""
        other = self._autospec(other)

        if not self._dependencies or not other._dependencies:
            return False

        # TODO: might want more detail than this, e.g. specific deps
        # in violation. if this becomes a priority get rid of this
        # check and be more specific about what's wrong.
        if not other.satisfies_dependencies(self):
            raise UnsatisfiableDependencySpecError(other, self)

        # Handle common first-order constraints directly
        changed = False
        for name in self.common_dependencies(other):
            changed |= self[name].constrain(other[name], deps=False)

        # Update with additional constraints from other spec
        for name in other.dep_difference(self):
            dep_spec_copy = other.get_dependency(name)
            dep_copy = dep_spec_copy.spec
            deptypes = dep_spec_copy.deptypes
            self._add_dependency(dep_copy.copy(), deptypes)
            changed = True

        return changed

    def common_dependencies(self, other):
        """Return names of dependencies that self an other have in common."""
        # XXX(deptype): handle deptypes via deptype kwarg.
        common = set(
            s.name for s in self.traverse(root=False))
        common.intersection_update(
            s.name for s in other.traverse(root=False))
        return common

    def constrained(self, other, deps=True):
        """Return a constrained copy without modifying this spec."""
        clone = self.copy(deps=deps)
        clone.constrain(other, deps)
        return clone

    def dep_difference(self, other):
        """Returns dependencies in self that are not in other."""
        mine = set(s.name for s in self.traverse(root=False))
        mine.difference_update(
            s.name for s in other.traverse(root=False))
        return mine

    def _autospec(self, spec_like):
        """
        Used to convert arguments to specs.  If spec_like is a spec, returns
        it.  If it's a string, tries to parse a string.  If that fails, tries
        to parse a local spec from it (i.e. name is assumed to be self's name).
        """
        if isinstance(spec_like, spack.spec.Spec):
            return spec_like

        try:
            spec = spack.spec.Spec(spec_like)
            if not spec.name:
                raise SpecError(
                    "anonymous package -- this will always be handled")
            return spec
        except SpecError:
            return parse_anonymous_spec(spec_like, self.name)

    def satisfies(self, other, deps=True, strict=False):
        """Determine if this spec satisfies all constraints of another.

        There are two senses for satisfies:

          * `loose` (default): the absence of a constraint in self
            implies that it *could* be satisfied by other, so we only
            check that there are no conflicts with other for
            constraints that this spec actually has.

          * `strict`: strict means that we *must* meet all the
            constraints specified on other.
        """
        other = self._autospec(other)

        # A concrete provider can satisfy a virtual dependency.
        if not self.virtual and other.virtual:
            pkg = spack.repo.get(self.fullname)
            if pkg.provides(other.name):
                for provided, when_spec in pkg.provided.items():
                    if self.satisfies(when_spec, deps=False, strict=strict):
                        if provided.satisfies(other):
                            return True
            return False

        # Otherwise, first thing we care about is whether the name matches
        if self.name != other.name and self.name and other.name:
            return False

        # namespaces either match, or other doesn't require one.
        if (other.namespace is not None and
                self.namespace is not None and
                self.namespace != other.namespace):
            return False
        if self.versions and other.versions:
            if not self.versions.satisfies(other.versions, strict=strict):
                return False
        elif strict and (self.versions or other.versions):
            return False

        # None indicates no constraints when not strict.
        if self.compiler and other.compiler:
            if not self.compiler.satisfies(other.compiler, strict=strict):
                return False
        elif strict and (other.compiler and not self.compiler):
            return False

        var_strict = strict
        if (not self.name) or (not other.name):
            var_strict = True
        if not self.variants.satisfies(other.variants, strict=var_strict):
            return False

        # Architecture satisfaction is currently just string equality.
        # If not strict, None means unconstrained.
        sarch, oarch = self.architecture, other.architecture
        if sarch and oarch:
            if ((sarch.platform and
                 oarch.platform and
                 sarch.platform != oarch.platform) or

                (sarch.platform_os and
                 oarch.platform_os and
                 sarch.platform_os != oarch.platform_os) or

                (sarch.target and
                 oarch.target and
                 sarch.target != oarch.target)):
                return False

        elif strict and ((oarch and not sarch) or
                         (oarch.platform and not sarch.platform) or
                         (oarch.platform_os and not sarch.platform_os) or
                         (oarch.target and not sarch.target)):
            return False

        if not self.compiler_flags.satisfies(
                other.compiler_flags,
                strict=strict):
            return False

        # If we need to descend into dependencies, do it, otherwise we're done.
        if deps:
            deps_strict = strict
            if not (self.name and other.name):
                deps_strict = True
            return self.satisfies_dependencies(other, strict=deps_strict)
        else:
            return True

    def satisfies_dependencies(self, other, strict=False):
        """
        This checks constraints on common dependencies against each other.
        """
        other = self._autospec(other)

        if strict:
            if other._dependencies and not self._dependencies:
                return False

            if not all(dep in self._dependencies
                       for dep in other._dependencies):
                return False

        elif not self._dependencies or not other._dependencies:
            # if either spec doesn't restrict dependencies then both are
            # compatible.
            return True

        # Handle first-order constraints directly
        for name in self.common_dependencies(other):
            if not self[name].satisfies(other[name], deps=False):
                return False

        # For virtual dependencies, we need to dig a little deeper.
        self_index = ProviderIndex(self.traverse(), restrict=True)
        other_index = ProviderIndex(other.traverse(), restrict=True)

        # This handles cases where there are already providers for both vpkgs
        if not self_index.satisfies(other_index):
            return False

        # These two loops handle cases where there is an overly restrictive
        # vpkg in one spec for a provider in the other (e.g., mpi@3: is not
        # compatible with mpich2)
        for spec in self.virtual_dependencies():
            if (spec.name in other_index and
                    not other_index.providers_for(spec)):
                return False

        for spec in other.virtual_dependencies():
            if spec.name in self_index and not self_index.providers_for(spec):
                return False

        return True

    def virtual_dependencies(self):
        """Return list of any virtual deps in this spec."""
        return [spec for spec in self.traverse() if spec.virtual]

    def _dup(self, other, **kwargs):
        """Copy the spec other into self.  This is an overwriting
           copy.  It does not copy any dependents (parents), but by default
           copies dependencies.

           To duplicate an entire DAG, call _dup() on the root of the DAG.

           Options:
           dependencies[=True]
               Whether deps should be copied too.  Set to False to copy a
               spec but not its dependencies.
        """
        # We don't count dependencies as changes here
        changed = True
        if hasattr(self, 'name'):
            changed = (self.name != other.name and
                       self.versions != other.versions and
                       self.architecture != other.architecture and
                       self.compiler != other.compiler and
                       self.variants != other.variants and
                       self._normal != other._normal and
                       self.concrete != other.concrete and
                       self.external != other.external and
                       self.external_module != other.external_module and
                       self.compiler_flags != other.compiler_flags)

        # Local node attributes get copied first.
        self.name = other.name
        self.versions = other.versions.copy()
        self.architecture = other.architecture
        self.compiler = other.compiler.copy() if other.compiler else None
        if kwargs.get('cleardeps', True):
            self._dependents = DependencyMap()
            self._dependencies = DependencyMap()
        self.compiler_flags = other.compiler_flags.copy()
        self.variants = other.variants.copy()
        self.variants.spec = self
        self.external = other.external
        self.external_module = other.external_module
        self.namespace = other.namespace
        self._hash = other._hash

        # If we copy dependencies, preserve DAG structure in the new spec
        if kwargs.get('deps', True):
            # This copies the deps from other using _dup(deps=False)
            # XXX(deptype): We can keep different instances of specs here iff
            #               it is only a 'build' dependency (from its parent).
            #               All other instances must be shared (due to symbol
            #               and PATH contention). These should probably search
            #               for any existing installation which can satisfy the
            #               build and latch onto that because if 3 things need
            #               the same build dependency and it is *not*
            #               available, we only want to build it once.
            new_nodes = other.flat_dependencies(deptype_query=alldeps)
            new_nodes[self.name] = self

            stack = [other]
            while stack:
                cur_spec = stack.pop(0)
                new_spec = new_nodes[cur_spec.name]

                for depspec in cur_spec._dependencies.values():
                    stack.append(depspec.spec)

                    # XXX(deptype): add any new deptypes that may have appeared
                    #               here.
                    if depspec.spec.name not in new_spec._dependencies:
                        new_spec._add_dependency(
                            new_nodes[depspec.spec.name], depspec.deptypes)

        # Since we preserved structure, we can copy _normal safely.
        self._normal = other._normal
        self._concrete = other._concrete
        self.external = other.external
        self.external_module = other.external_module
        return changed

    def copy(self, **kwargs):
        """Return a copy of this spec.
           By default, returns a deep copy.  Supply dependencies=False
           to get a shallow copy.
        """
        clone = Spec.__new__(Spec)
        clone._dup(self, **kwargs)
        return clone

    @property
    def version(self):
        if not self.versions.concrete:
            raise SpecError("Spec version is not concrete: " + str(self))
        return self.versions[0]

    def __getitem__(self, name):
        """Get a dependency from the spec by its name."""
        for spec in self.traverse():
            if spec.name == name:
                return spec

        if Spec.is_virtual(name):
            # TODO: this is a kind of kludgy way to find providers
            # TODO: should we just keep virtual deps in the DAG instead of
            # TODO: removing them on concretize?
            for spec in self.traverse():
                if spec.virtual:
                    continue
                if spec.package.provides(name):
                    return spec

        raise KeyError("No spec with name %s in %s" % (name, self))

    def __contains__(self, spec):
        """True if this spec satisfies the provided spec, or if any dependency
           does.  If the spec has no name, then we parse this one first.
        """
        spec = self._autospec(spec)
        for s in self.traverse():
            if s.satisfies(spec, strict=True):
                return True

        return False

    def sorted_deps(self):
        """Return a list of all dependencies sorted by name."""
        deps = self.flat_dependencies()
        return tuple(deps[name] for name in sorted(deps))

    def _eq_dag(self, other, vs, vo):
        """Recursive helper for eq_dag and ne_dag.  Does the actual DAG
           traversal."""
        vs.add(id(self))
        vo.add(id(other))

        if self.ne_node(other):
            return False

        if len(self._dependencies) != len(other._dependencies):
            return False

        ssorted = [self._dependencies[name].spec
                   for name in sorted(self._dependencies)]
        osorted = [other._dependencies[name].spec
                   for name in sorted(other._dependencies)]

        for s, o in zip(ssorted, osorted):
            visited_s = id(s) in vs
            visited_o = id(o) in vo

            # Check for duplicate or non-equal dependencies
            if visited_s != visited_o:
                return False

            # Skip visited nodes
            if visited_s or visited_o:
                continue

            # Recursive check for equality
            if not s._eq_dag(o, vs, vo):
                return False

        return True

    def eq_dag(self, other):
        """True if the full dependency DAGs of specs are equal"""
        return self._eq_dag(other, set(), set())

    def ne_dag(self, other):
        """True if the full dependency DAGs of specs are not equal"""
        return not self.eq_dag(other)

    def _cmp_node(self):
        """Comparison key for just *this node* and not its deps."""
        return (self.name,
                self.namespace,
                self.versions,
                self.variants,
                self.architecture,
                self.compiler,
                self.compiler_flags)

    def eq_node(self, other):
        """Equality with another spec, not including dependencies."""
        return self._cmp_node() == other._cmp_node()

    def ne_node(self, other):
        """Inequality with another spec, not including dependencies."""
        return self._cmp_node() != other._cmp_node()

    def _cmp_key(self):
        """This returns a key for the spec *including* DAG structure.

        The key is the concatenation of:
          1. A tuple describing this node in the DAG.
          2. The hash of each of this node's dependencies' cmp_keys.
        """
        dep_dict = self.dependencies_dict(deptype=('link', 'run'))
        return self._cmp_node() + (
            tuple(hash(dep_dict[name])
                  for name in sorted(dep_dict)),)

    def colorized(self):
        return colorize_spec(self)

    def format(self, format_string='$_$@$%@+$+$=', **kwargs):
        """
        Prints out particular pieces of a spec, depending on what is
        in the format string.  The format strings you can provide are::

            $_   Package name
            $.   Full package name (with namespace)
            $@   Version with '@' prefix
            $%   Compiler with '%' prefix
            $%@  Compiler with '%' prefix & compiler version with '@' prefix
            $%+  Compiler with '%' prefix & compiler flags prefixed by name
            $%@+ Compiler, compiler version, and compiler flags with same
                 prefixes as above
            $+   Options
            $=   Architecture prefixed by 'arch='
            $#   7-char prefix of DAG hash with '-' prefix
            $$   $

            You can also use full-string versions, which elide the prefixes:

            ${PACKAGE}       Package name
            ${VERSION}       Version
            ${COMPILER}      Full compiler string
            ${COMPILERNAME}  Compiler name
            ${COMPILERVER}   Compiler version
            ${COMPILERFLAGS} Compiler flags
            ${OPTIONS}       Options
            ${ARCHITECTURE}  Architecture
            ${SHA1}          Dependencies 8-char sha1 prefix

            ${SPACK_ROOT}    The spack root directory
            ${SPACK_INSTALL} The default spack install directory,
                             ${SPACK_PREFIX}/opt

        Optionally you can provide a width, e.g. $20_ for a 20-wide name.
        Like printf, you can provide '-' for left justification, e.g.
        $-20_ for a left-justified name.

        Anything else is copied verbatim into the output stream.

        *Example:*  ``$_$@$+`` translates to the name, version, and options
        of the package, but no dependencies, arch, or compiler.

        TODO: allow, e.g., $6# to customize short hash length
        TODO: allow, e.g., $## for full hash.
        """
        color = kwargs.get('color', False)
        length = len(format_string)
        out = StringIO()
        named = escape = compiler = False
        named_str = fmt = ''

        def write(s, c):
            if color:
                f = color_formats[c] + cescape(s) + '@.'
                cwrite(f, stream=out, color=color)
            else:
                out.write(s)

        iterator = enumerate(format_string)
        for i, c in iterator:
            if escape:
                fmt = '%'
                if c == '-':
                    fmt += c
                    i, c = next(iterator)

                while c in '0123456789':
                    fmt += c
                    i, c = next(iterator)
                fmt += 's'

                if c == '_':
                    name = self.name if self.name else ''
                    out.write(fmt % name)
                elif c == '.':
                    out.write(fmt % self.fullname)
                elif c == '@':
                    if self.versions and self.versions != _any_version:
                        write(fmt % (c + str(self.versions)), c)
                elif c == '%':
                    if self.compiler:
                        write(fmt % (c + str(self.compiler.name)), c)
                    compiler = True
                elif c == '+':
                    if self.variants:
                        write(fmt % str(self.variants), c)
                elif c == '=':
                    if self.architecture and str(self.architecture):
                        write(fmt % (' arch' + c + str(self.architecture)), c)
                elif c == '#':
                    out.write('-' + fmt % (self.dag_hash(7)))
                elif c == '$':
                    if fmt != '%s':
                        raise ValueError("Can't use format width with $$.")
                    out.write('$')
                elif c == '{':
                    named = True
                    named_str = ''
                escape = False

            elif compiler:
                if c == '@':
                    if (self.compiler and self.compiler.versions and
                            self.compiler.versions != _any_version):
                        write(c + str(self.compiler.versions), '%')
                elif c == '+':
                    if self.compiler_flags:
                        write(fmt % str(self.compiler_flags), '%')
                    compiler = False
                elif c == '$':
                    escape = True
                    compiler = False
                else:
                    out.write(c)
                    compiler = False

            elif named:
                if not c == '}':
                    if i == length - 1:
                        raise ValueError("Error: unterminated ${ in format:"
                                         "'%s'" % format_string)
                    named_str += c
                    continue
                if named_str == 'PACKAGE':
                    name = self.name if self.name else ''
                    write(fmt % self.name, '@')
                if named_str == 'VERSION':
                    if self.versions and self.versions != _any_version:
                        write(fmt % str(self.versions), '@')
                elif named_str == 'COMPILER':
                    if self.compiler:
                        write(fmt % self.compiler, '%')
                elif named_str == 'COMPILERNAME':
                    if self.compiler:
                        write(fmt % self.compiler.name, '%')
                elif named_str == 'COMPILERVER':
                    if self.compiler:
                        write(fmt % self.compiler.versions, '%')
                elif named_str == 'COMPILERFLAGS':
                    if self.compiler:
                        write(fmt % str(self.compiler_flags), '%')
                elif named_str == 'OPTIONS':
                    if self.variants:
                        write(fmt % str(self.variants), '+')
                elif named_str == 'ARCHITECTURE':
                    if self.architecture and str(self.architecture):
                        write(fmt % str(self.architecture), ' arch=')
                elif named_str == 'SHA1':
                    if self.dependencies:
                        out.write(fmt % str(self.dag_hash(7)))
                elif named_str == 'SPACK_ROOT':
                    out.write(fmt % spack.prefix)
                elif named_str == 'SPACK_INSTALL':
                    out.write(fmt % spack.install_path)

                named = False

            elif c == '$':
                escape = True
                if i == length - 1:
                    raise ValueError("Error: unterminated $ in format: '%s'"
                                     % format_string)
            else:
                out.write(c)

        result = out.getvalue()
        return result

    def dep_string(self):
        return ''.join("^" + dep.format() for dep in self.sorted_deps())

    def __cmp__(self, other):
        # Package name sort order is not configurable, always goes alphabetical
        if self.name != other.name:
            return cmp(self.name, other.name)

        # Package version is second in compare order
        pkgname = self.name
        if self.versions != other.versions:
            return spack.pkgsort.version_compare(
                pkgname, self.versions, other.versions)

        # Compiler is third
        if self.compiler != other.compiler:
            return spack.pkgsort.compiler_compare(
                pkgname, self.compiler, other.compiler)

        # Variants
        if self.variants != other.variants:
            return spack.pkgsort.variant_compare(
                pkgname, self.variants, other.variants)

        # Target
        if self.architecture != other.architecture:
            return spack.pkgsort.architecture_compare(
                pkgname, self.architecture, other.architecture)

        # Dependency is not configurable
        if self._dependencies != other._dependencies:
            return -1 if self._dependencies < other._dependencies else 1

        # Equal specs
        return 0

    def __str__(self):
        return self.format() + self.dep_string()

    def tree(self, **kwargs):
        """Prints out this spec and its dependencies, tree-formatted
           with indentation."""
        color = kwargs.pop('color', False)
        depth = kwargs.pop('depth', False)
        showid = kwargs.pop('ids',   False)
        cover = kwargs.pop('cover', 'nodes')
        indent = kwargs.pop('indent', 0)
        fmt = kwargs.pop('format', '$_$@$%@+$+$=')
        prefix = kwargs.pop('prefix', None)
        deptypes = kwargs.pop('deptypes', ('build', 'link'))
        check_kwargs(kwargs, self.tree)

        out = ""
        cur_id = 0
        ids = {}
        for d, node in self.traverse(
                order='pre', cover=cover, depth=True, deptypes=deptypes):
            if prefix is not None:
                out += prefix(node)
            out += " " * indent
            if depth:
                out += "%-4d" % d
            if not id(node) in ids:
                cur_id += 1
                ids[id(node)] = cur_id
            if showid:
                out += "%-4d" % ids[id(node)]
            out += ("    " * d)
            if d > 0:
                out += "^"
            out += node.format(fmt, color=color) + "\n"
        return out

    def __repr__(self):
        return str(self)


#
# These are possible token types in the spec grammar.
#
HASH, DEP, AT, COLON, COMMA, ON, OFF, PCT, EQ, QT, ID = range(11)


class SpecLexer(spack.parse.Lexer):

    """Parses tokens that make up spack specs."""

    def __init__(self):
        super(SpecLexer, self).__init__([
            (r'/', lambda scanner, val: self.token(HASH,  val)),
            (r'\^', lambda scanner, val: self.token(DEP,   val)),
            (r'\@', lambda scanner, val: self.token(AT,    val)),
            (r'\:', lambda scanner, val: self.token(COLON, val)),
            (r'\,', lambda scanner, val: self.token(COMMA, val)),
            (r'\+', lambda scanner, val: self.token(ON,    val)),
            (r'\-', lambda scanner, val: self.token(OFF,   val)),
            (r'\~', lambda scanner, val: self.token(OFF,   val)),
            (r'\%', lambda scanner, val: self.token(PCT,   val)),
            (r'\=', lambda scanner, val: self.token(EQ,    val)),
            # This is more liberal than identifier_re (see above).
            # Checked by check_identifier() for better error messages.
            (r'([\"\'])(?:(?=(\\?))\2.)*?\1',
             lambda scanner, val: self.token(QT, val)),
            (r'\w[\w.-]*', lambda scanner, val: self.token(ID,    val)),
            (r'\s+', lambda scanner, val: None)])


# Lexer is always the same for every parser.
_lexer = SpecLexer()


class SpecParser(spack.parse.Parser):

    def __init__(self):
        super(SpecParser, self).__init__(_lexer)
        self.previous = None

    def do_parse(self):
        specs = []
        try:
            while self.next:
                # TODO: clean this parsing up a bit
                if self.previous:
                    specs.append(self.spec(self.previous.value))
                if self.accept(ID):
                    self.previous = self.token
                    if self.accept(EQ):
                        if not specs:
                            specs.append(self.spec(None))
                        if self.accept(QT):
                            self.token.value = self.token.value[1:-1]
                        else:
                            self.expect(ID)
                        specs[-1]._add_flag(
                            self.previous.value, self.token.value)
                    else:
                        specs.append(self.spec(self.previous.value))
                    self.previous = None
                elif self.accept(HASH):
                    specs.append(self.spec_by_hash())

                elif self.accept(DEP):
                    if not specs:
                        self.previous = self.token
                        specs.append(self.spec(None))
                        self.previous = None
                    if self.accept(HASH):
                        dep = self.spec_by_hash()
                    else:
                        self.expect(ID)
                        dep = self.spec(self.token.value)
                    # XXX(deptype): default deptypes
                    def_deptypes = ('build', 'link')
                    specs[-1]._add_dependency(dep, def_deptypes)

                else:
                    # Attempt to construct an anonymous spec, but check that
                    # the first token is valid
                    # TODO: Is this check even necessary, or will it all be Lex
                    # errors now?
                    specs.append(self.spec(None, True))

        except spack.parse.ParseError as e:
            raise SpecParseError(e)

        # If the spec has an os or a target and no platform, give it
        # the default platform
        for spec in specs:
            for s in spec.traverse():
                if s.architecture.os_string or s.architecture.target_string:
                    s._set_platform(spack.architecture.platform())
        return specs

    def parse_compiler(self, text):
        self.setup(text)
        return self.compiler()

    def spec_by_hash(self):
        self.expect(ID)

        specs = spack.installed_db.query()
        matches = [spec for spec in specs if
                   spec.dag_hash()[:len(self.token.value)] == self.token.value]

        if not matches:
            tty.die("%s does not match any installed packages." %
                    self.token.value)

        if len(matches) != 1:
            raise AmbiguousHashError(
                "Multiple packages specify hash %s." % self.token.value,
                *matches)

        return matches[0]

    def spec(self, name, check_valid_token=False):
        """Parse a spec out of the input.  If a spec is supplied, then initialize
           and return it instead of creating a new one."""
        if name:
            spec_namespace, dot, spec_name = name.rpartition('.')
            if not spec_namespace:
                spec_namespace = None
            self.check_identifier(spec_name)
        else:
            spec_namespace = None
            spec_name = None

        # This will init the spec without calling __init__.
        spec = Spec.__new__(Spec)
        spec.name = spec_name
        spec.versions = VersionList()
        spec.variants = VariantMap(spec)
        spec.architecture = spack.architecture.Arch()
        spec.compiler = None
        spec.external = None
        spec.external_module = None
        spec.compiler_flags = FlagMap(spec)
        spec._dependents = DependencyMap()
        spec._dependencies = DependencyMap()
        spec.namespace = spec_namespace
        spec._hash = None

        spec._normal = False
        spec._concrete = False

        # record this so that we know whether version is
        # unspecified or not.
        added_version = False

        if self.previous and self.previous.value == DEP:
            if self.accept(HASH):
                spec.add_dependency(self.spec_by_hash())
            else:
                self.expect(ID)
                if self.accept(EQ):
                    raise SpecParseError(spack.parse.ParseError(
                        "", "", "Expected dependency received anonymous spec"))
                spec.add_dependency(self.spec(self.token.value))

        while self.next:
            if self.accept(AT):
                vlist = self.version_list()
                for version in vlist:
                    spec._add_version(version)
                added_version = True
                check_valid_token = False

            elif self.accept(ON):
                spec._add_variant(self.variant(), True)
                check_valid_token = False

            elif self.accept(OFF):
                spec._add_variant(self.variant(), False)
                check_valid_token = False

            elif self.accept(PCT):
                spec._set_compiler(self.compiler())
                check_valid_token = False

            elif self.accept(ID):
                self.previous = self.token
                if self.accept(EQ):
                    if self.accept(QT):
                        self.token.value = self.token.value[1:-1]
                    else:
                        self.expect(ID)
                    spec._add_flag(self.previous.value, self.token.value)
                    self.previous = None
                else:
                    return spec

            else:
                if check_valid_token:
                    self.unexpected_token()
                break

        # If there was no version in the spec, consier it an open range
        if not added_version:
            spec.versions = VersionList(':')

        return spec

    def variant(self, name=None):
        # TODO: Make generalized variants possible
        if name:
            return name
        else:
            self.expect(ID)
            self.check_identifier()
            return self.token.value

    def version(self):
        start = None
        end = None
        if self.accept(ID):
            start = self.token.value

        if self.accept(COLON):
            if self.accept(ID):
                end = self.token.value
        elif start:
            # No colon, but there was a version.
            return Version(start)
        else:
            # No colon and no id: invalid version.
            self.next_token_error("Invalid version specifier")

        if start:
            start = Version(start)
        if end:
            end = Version(end)
        return VersionRange(start, end)

    def version_list(self):
        vlist = []
        vlist.append(self.version())
        while self.accept(COMMA):
            vlist.append(self.version())
        return vlist

    def compiler(self):
        self.expect(ID)
        self.check_identifier()

        compiler = CompilerSpec.__new__(CompilerSpec)
        compiler.name = self.token.value
        compiler.versions = VersionList()
        if self.accept(AT):
            vlist = self.version_list()
            for version in vlist:
                compiler._add_version(version)
        else:
            compiler.versions = VersionList(':')
        return compiler

    def check_identifier(self, id=None):
        """The only identifiers that can contain '.' are versions, but version
           ids are context-sensitive so we have to check on a case-by-case
           basis. Call this if we detect a version id where it shouldn't be.
        """
        if not id:
            id = self.token.value
        if '.' in id:
            self.last_token_error("Identifier cannot contain '.'")


def parse(string):
    """Returns a list of specs from an input string.
       For creating one spec, see Spec() constructor.
    """
    return SpecParser().parse(string)


def parse_anonymous_spec(spec_like, pkg_name):
    """Allow the user to omit the package name part of a spec if they
       know what it has to be already.

       e.g., provides('mpi@2', when='@1.9:') says that this package
       provides MPI-3 when its version is higher than 1.9.
    """
    if not isinstance(spec_like, (str, Spec)):
        raise TypeError('spec must be Spec or spec string.  Found %s'
                        % type(spec_like))

    if isinstance(spec_like, str):
        try:
            anon_spec = Spec(spec_like)
            if anon_spec.name != pkg_name:
                raise SpecParseError(spack.parse.ParseError(
                    "",
                    "",
                    "Expected anonymous spec for package %s but found spec for"
                    "package %s" % (pkg_name, anon_spec.name)))
        except SpecParseError:
            anon_spec = Spec(pkg_name + ' ' + spec_like)
            if anon_spec.name != pkg_name:
                raise ValueError(
                    "Invalid spec for package %s: %s" % (pkg_name, spec_like))
    else:
        anon_spec = spec_like.copy()

    if anon_spec.name != pkg_name:
        raise ValueError("Spec name '%s' must match package name '%s'"
                         % (anon_spec.name, pkg_name))

    return anon_spec


class SpecError(spack.error.SpackError):

    """Superclass for all errors that occur while constructing specs."""

    def __init__(self, message):
        super(SpecError, self).__init__(message)


class SpecParseError(SpecError):

    """Wrapper for ParseError for when we're parsing specs."""

    def __init__(self, parse_error):
        super(SpecParseError, self).__init__(parse_error.message)
        self.string = parse_error.string
        self.pos = parse_error.pos


class DuplicateDependencyError(SpecError):

    """Raised when the same dependency occurs in a spec twice."""

    def __init__(self, message):
        super(DuplicateDependencyError, self).__init__(message)


class DuplicateVariantError(SpecError):

    """Raised when the same variant occurs in a spec twice."""

    def __init__(self, message):
        super(DuplicateVariantError, self).__init__(message)


class DuplicateCompilerSpecError(SpecError):

    """Raised when the same compiler occurs in a spec twice."""

    def __init__(self, message):
        super(DuplicateCompilerSpecError, self).__init__(message)


class UnsupportedCompilerError(SpecError):

    """Raised when the user asks for a compiler spack doesn't know about."""

    def __init__(self, compiler_name):
        super(UnsupportedCompilerError, self).__init__(
            "The '%s' compiler is not yet supported." % compiler_name)


class UnknownVariantError(SpecError):

    """Raised when the same variant occurs in a spec twice."""

    def __init__(self, pkg, variant):
        super(UnknownVariantError, self).__init__(
            "Package %s has no variant %s!" % (pkg, variant))


class DuplicateArchitectureError(SpecError):

    """Raised when the same architecture occurs in a spec twice."""

    def __init__(self, message):
        super(DuplicateArchitectureError, self).__init__(message)


class InconsistentSpecError(SpecError):

    """Raised when two nodes in the same spec DAG have inconsistent
       constraints."""

    def __init__(self, message):
        super(InconsistentSpecError, self).__init__(message)


class InvalidDependencyException(SpecError):

    """Raised when a dependency in a spec is not actually a dependency
       of the package."""

    def __init__(self, message):
        super(InvalidDependencyException, self).__init__(message)


class NoProviderError(SpecError):

    """Raised when there is no package that provides a particular
       virtual dependency.
    """

    def __init__(self, vpkg):
        super(NoProviderError, self).__init__(
            "No providers found for virtual package: '%s'" % vpkg)
        self.vpkg = vpkg


class MultipleProviderError(SpecError):

    """Raised when there is no package that provides a particular
       virtual dependency.
    """

    def __init__(self, vpkg, providers):
        """Takes the name of the vpkg"""
        super(MultipleProviderError, self).__init__(
            "Multiple providers found for '%s': %s"
            % (vpkg, [str(s) for s in providers]))
        self.vpkg = vpkg
        self.providers = providers


class UnsatisfiableSpecError(SpecError):

    """Raised when a spec conflicts with package constraints.
       Provide the requirement that was violated when raising."""

    def __init__(self, provided, required, constraint_type):
        super(UnsatisfiableSpecError, self).__init__(
            "%s does not satisfy %s" % (provided, required))
        self.provided = provided
        self.required = required
        self.constraint_type = constraint_type


class UnsatisfiableSpecNameError(UnsatisfiableSpecError):

    """Raised when two specs aren't even for the same package."""

    def __init__(self, provided, required):
        super(UnsatisfiableSpecNameError, self).__init__(
            provided, required, "name")


class UnsatisfiableVersionSpecError(UnsatisfiableSpecError):

    """Raised when a spec version conflicts with package constraints."""

    def __init__(self, provided, required):
        super(UnsatisfiableVersionSpecError, self).__init__(
            provided, required, "version")


class UnsatisfiableCompilerSpecError(UnsatisfiableSpecError):

    """Raised when a spec comiler conflicts with package constraints."""

    def __init__(self, provided, required):
        super(UnsatisfiableCompilerSpecError, self).__init__(
            provided, required, "compiler")


class UnsatisfiableVariantSpecError(UnsatisfiableSpecError):

    """Raised when a spec variant conflicts with package constraints."""

    def __init__(self, provided, required):
        super(UnsatisfiableVariantSpecError, self).__init__(
            provided, required, "variant")


class UnsatisfiableCompilerFlagSpecError(UnsatisfiableSpecError):

    """Raised when a spec variant conflicts with package constraints."""

    def __init__(self, provided, required):
        super(UnsatisfiableCompilerFlagSpecError, self).__init__(
            provided, required, "compiler_flags")


class UnsatisfiableArchitectureSpecError(UnsatisfiableSpecError):

    """Raised when a spec architecture conflicts with package constraints."""

    def __init__(self, provided, required):
        super(UnsatisfiableArchitectureSpecError, self).__init__(
            provided, required, "architecture")


class UnsatisfiableProviderSpecError(UnsatisfiableSpecError):

    """Raised when a provider is supplied but constraints don't match
       a vpkg requirement"""

    def __init__(self, provided, required):
        super(UnsatisfiableProviderSpecError, self).__init__(
            provided, required, "provider")

# TODO: get rid of this and be more specific about particular incompatible
# dep constraints


class UnsatisfiableDependencySpecError(UnsatisfiableSpecError):

    """Raised when some dependency of constrained specs are incompatible"""

    def __init__(self, provided, required):
        super(UnsatisfiableDependencySpecError, self).__init__(
            provided, required, "dependency")


class SpackYAMLError(spack.error.SpackError):

    def __init__(self, msg, yaml_error):
        super(SpackYAMLError, self).__init__(msg, str(yaml_error))


class AmbiguousHashError(SpecError):

    def __init__(self, msg, *specs):
        super(AmbiguousHashError, self).__init__(msg)
        for spec in specs:
            print('    ', spec.format('$.$@$%@+$+$=$#'))<|MERGE_RESOLUTION|>--- conflicted
+++ resolved
@@ -913,18 +913,6 @@
 
         params = dict((name, v.value) for name, v in self.variants.items())
         params.update(dict((name, value)
-<<<<<<< HEAD
-                      for name, value in self.compiler_flags.items()))
-        if params:
-            d['parameters'] = params
-
-        if self.architecture is not None:
-            d['arch'] = self.architecture
-
-        if self.dependencies:
-            d['dependencies'] = dict((d, self.dependencies[d].dag_hash())
-                                     for d in sorted(self.dependencies))
-=======
                            for name, value in self.compiler_flags.items()))
 
         if params:
@@ -937,7 +925,6 @@
                     'hash': dspec.spec.dag_hash(),
                     'type': [str(s) for s in dspec.deptypes]})
                 for name, dspec in deps.items())
->>>>>>> 7f57405e
 
         if self.namespace:
             d['namespace'] = self.namespace
@@ -971,21 +958,14 @@
 
         spec = Spec(name)
         spec.namespace = node.get('namespace', None)
-<<<<<<< HEAD
-        spec.architecture = node.get('arch', None)
-=======
->>>>>>> 7f57405e
         spec._hash = node.get('hash', None)
 
         if 'version' in node or 'versions' in node:
             spec.versions = VersionList.from_dict(node)
 
-<<<<<<< HEAD
-=======
         if 'arch' in node:
             spec.architecture = spack.architecture.arch_from_dict(node['arch'])
 
->>>>>>> 7f57405e
         if 'compiler' in node:
             spec.compiler = CompilerSpec.from_dict(node)
         else:
@@ -1003,12 +983,9 @@
                 spec.variants[name] = VariantSpec(name, value)
             for name in FlagMap.valid_compiler_flags():
                 spec.compiler_flags[name] = []
-<<<<<<< HEAD
-=======
 
         # Don't read dependencies here; from_node_dict() is used by
         # from_yaml() to read the root *and* each dependency spec.
->>>>>>> 7f57405e
 
         return spec
 
@@ -1063,11 +1040,6 @@
         for node in nodes:
             # get dependency dict from the node.
             name = next(iter(node))
-<<<<<<< HEAD
-            if 'dependencies' in node[name]:
-                for dep_name in node[name]['dependencies']:
-                    deps[name].dependencies[dep_name] = deps[dep_name]
-=======
 
             if 'dependencies' not in node[name]:
                 continue
@@ -1078,7 +1050,6 @@
                 deps[name]._dependencies[dname] = DependencySpec(
                     deps[dname], set(dtypes))
 
->>>>>>> 7f57405e
         return spec
 
     def _concretize_helper(self, presets=None, visited=None):
