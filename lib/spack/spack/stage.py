--- conflicted
+++ resolved
@@ -407,21 +407,14 @@
         # TODO: Or @alalazo may have some ideas about how to use a
         # TODO: CompositeFetchStrategy here.
         self.skip_checksum_for_mirror = True
-<<<<<<< HEAD
         if self.mirror_paths:
             # Join URLs of mirror roots with mirror paths. Because
             # urljoin() will strip everything past the final '/' in
             # the root, so we add a '/' if it is not present.
             urls = []
-            for root in _mirror_roots():
+            for mirror in spack.mirror.MirrorCollection().values():
                 for rel_path in self.mirror_paths:
-                    urls.append(urljoin(root, rel_path))
-=======
-        if self.mirror_path:
-            urls = [
-                url_util.join(mirror.fetch_url, self.mirror_path)
-                for mirror in spack.mirror.MirrorCollection().values()]
->>>>>>> ab5135db
+                    urls.append(url_util.join(mirror.fetch_url, rel_path))
 
             # If this archive is normally fetched from a tarball URL,
             # then use the same digest.  `spack mirror` ensures that
