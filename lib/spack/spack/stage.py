##############################################################################
# Copyright (c) 2013, Lawrence Livermore National Security, LLC.
# Produced at the Lawrence Livermore National Laboratory.
#
# This file is part of Spack.
# Written by Todd Gamblin, tgamblin@llnl.gov, All rights reserved.
# LLNL-CODE-647188
#
# For details, see https://github.com/llnl/spack
# Please also see the LICENSE file for our notice and the LGPL.
#
# This program is free software; you can redistribute it and/or modify
# it under the terms of the GNU General Public License (as published by
# the Free Software Foundation) version 2.1 dated February 1999.
#
# This program is distributed in the hope that it will be useful, but
# WITHOUT ANY WARRANTY; without even the IMPLIED WARRANTY OF
# MERCHANTABILITY or FITNESS FOR A PARTICULAR PURPOSE. See the terms and
# conditions of the GNU General Public License for more details.
#
# You should have received a copy of the GNU Lesser General Public License
# along with this program; if not, write to the Free Software Foundation,
# Inc., 59 Temple Place, Suite 330, Boston, MA 02111-1307 USA
##############################################################################
import os
import errno
import shutil
import tempfile
from urlparse import urljoin

import llnl.util.tty as tty
from llnl.util.filesystem import *

import spack.util.pattern as pattern

import spack
import spack.config
import spack.fetch_strategy as fs
import spack.error

STAGE_PREFIX = 'spack-stage-'


class Stage(object):
    """Manages a temporary stage directory for building.

    A Stage object is a context manager that handles a directory where
    some source code is downloaded and built before being installed.
    It handles fetching the source code, either as an archive to be
    expanded or by checking it out of a repository.  A stage's
    lifecycle looks like this:

    ```
    with Stage() as stage:      # Context manager creates and destroys the stage directory
        stage.fetch()           # Fetch a source archive into the stage.
        stage.expand_archive()  # Expand the source archive.
        <install>               # Build and install the archive. (handled by user of Stage)
    ```

    When used as a context manager, the stage is automatically
    destroyed if no exception is raised by the context. If an
    excpetion is raised, the stage is left in the filesystem and NOT
    destroyed, for potential reuse later.

    You can also use the stage's create/destroy functions manually,
    like this:

    ```
    stage = Stage()
    try:
        stage.create()          # Explicitly create the stage directory.
        stage.fetch()           # Fetch a source archive into the stage.
        stage.expand_archive()  # Expand the source archive.
        <install>               # Build and install the archive. (handled by user of Stage)
    finally:
        stage.destroy()         # Explicitly destroy the stage directory.
    ```

    If spack.use_tmp_stage is True, spack will attempt to create
    stages in a tmp directory.  Otherwise, stages are created directly
    in spack.stage_path.

    There are two kinds of stages: named and unnamed.  Named stages
    can persist between runs of spack, e.g. if you fetched a tarball
    but didn't finish building it, you won't have to fetch it again.

    Unnamed stages are created using standard mkdtemp mechanisms or
    similar, and are intended to persist for only one run of spack.
    """

    def __init__(self, url_or_fetch_strategy,
                 name=None, mirror_path=None, keep=False):
        """Create a stage object.
           Parameters:
             url_or_fetch_strategy
                 URL of the archive to be downloaded into this stage, OR
                 a valid FetchStrategy.

             name
                 If a name is provided, then this stage is a named stage
                 and will persist between runs (or if you construct another
                 stage object later).  If name is not provided, then this
                 stage will be given a unique name automatically.

             mirror_path
                 If provided, Stage will search Spack's mirrors for
                 this archive at the mirror_path, before using the
                 default fetch strategy.

             keep
                 By default, when used as a context manager, the Stage
                 is deleted on exit when no exceptions are raised.
                 Pass True to keep the stage intact even if no
                 exceptions are raised.
        """
        # TODO: fetch/stage coupling needs to be reworked -- the logic
        # TODO: here is convoluted and not modular enough.
        if isinstance(url_or_fetch_strategy, basestring):
            self.fetcher = fs.from_url(url_or_fetch_strategy)
        elif isinstance(url_or_fetch_strategy, fs.FetchStrategy):
            self.fetcher = url_or_fetch_strategy
        else:
            raise ValueError("Can't construct Stage without url or fetch strategy")
        self.fetcher.set_stage(self)
        self.default_fetcher = self.fetcher  # self.fetcher can change with mirrors.
        self.skip_checksum_for_mirror = True  # used for mirrored archives of repositories.

        # TODO : this uses a protected member of tempfile, but seemed the only way to get a temporary name
        # TODO : besides, the temporary link name won't be the same as the temporary stage area in tmp_root
        self.name = name
        if name is None:
            self.name = STAGE_PREFIX + next(tempfile._get_candidate_names())
        self.mirror_path = mirror_path
        self.tmp_root = find_tmp_root()

        # Try to construct here a temporary name for the stage directory
        # If this is a named stage, then construct a named path.
        self.path = join_path(spack.stage_path, self.name)

        # Flag to decide whether to delete the stage folder on exit or not
        self.keep = keep


    def __enter__(self):
        """
        Entering a stage context will create the stage directory

        Returns:
            self
        """
        self.create()
        return self


    def __exit__(self, exc_type, exc_val, exc_tb):
        """
        Exiting from a stage context will delete the stage directory unless:
        - it was explicitly requested not to do so
        - an exception has been raised

        Args:
            exc_type: exception type
            exc_val: exception value
            exc_tb: exception traceback

        Returns:
            Boolean
        """
        # Delete when there are no exceptions, unless asked to keep.
        if exc_type is None and not self.keep:
            self.destroy()


    def _need_to_create_path(self):
        """Makes sure nothing weird has happened since the last time we
           looked at path.  Returns True if path already exists and is ok.
           Returns False if path needs to be created.
        """
        # Path doesn't exist yet.  Will need to create it.
        if not os.path.exists(self.path):
            return True

        # Path exists but points at something else.  Blow it away.
        if not os.path.isdir(self.path):
            os.unlink(self.path)
            return True

        # Path looks ok, but need to check the target of the link.
        if os.path.islink(self.path):
            real_path = os.path.realpath(self.path)
            real_tmp = os.path.realpath(self.tmp_root)

            if spack.use_tmp_stage:
                # If we're using a tmp dir, it's a link, and it points at the
                # right spot, then keep it.
                if (real_path.startswith(real_tmp) and os.path.exists(real_path)):
                    return False
                else:
                    # otherwise, just unlink it and start over.
                    os.unlink(self.path)
                    return True

            else:
                # If we're not tmp mode, then it's a link and we want a directory.
                os.unlink(self.path)
                return True

        return False

    @property
    def archive_file(self):
        """Path to the source archive within this stage directory."""
        paths = []
        if isinstance(self.fetcher, fs.URLFetchStrategy):
            paths.append(os.path.join(self.path, os.path.basename(self.fetcher.url)))

        if self.mirror_path:
            paths.append(os.path.join(self.path, os.path.basename(self.mirror_path)))

        for path in paths:
            if os.path.exists(path):
                return path
        else:
            return None

    @property
    def source_path(self):
        """Returns the path to the expanded/checked out source code.

        To find the source code, this method searches for the first
        subdirectory of the stage that it can find, and returns it.
        This assumes nothing besides the archive file will be in the
        stage path, but it has the advantage that we don't need to
        know the name of the archive or its contents.

        If the fetch strategy is not supposed to expand the downloaded
        file, it will just return the stage path. If the archive needs
        to be expanded, it will return None when no archive is found.
        """
        if isinstance(self.fetcher, fs.URLFetchStrategy):
            if not self.fetcher.expand_archive:
                return self.path

        for p in [os.path.join(self.path, f) for f in os.listdir(self.path)]:
            if os.path.isdir(p):
                return p
        return None

    def chdir(self):
        """Changes directory to the stage path.  Or dies if it is not set up."""
        if os.path.isdir(self.path):
            os.chdir(self.path)
        else:
            raise ChdirError("Setup failed: no such directory: " + self.path)

    def fetch(self, mirror_only=False):
        """Downloads an archive or checks out code from a repository."""
        self.chdir()

        fetchers = []
        if not mirror_only:
            fetchers.append(self.default_fetcher)

        # TODO: move mirror logic out of here and clean it up!
        # TODO: Or @alalazo may have some ideas about how to use a
        # TODO: CompositeFetchStrategy here.
        self.skip_checksum_for_mirror = True
        if self.mirror_path:
            mirrors = spack.config.get_config('mirrors')

            # Join URLs of mirror roots with mirror paths. Because
            # urljoin() will strip everything past the final '/' in
            # the root, so we add a '/' if it is not present.
            mirror_roots = [root if root.endswith('/') else root + '/'
                            for root in mirrors.values()]
            urls = [urljoin(root, self.mirror_path) for root in mirror_roots]

            # If this archive is normally fetched from a tarball URL,
            # then use the same digest.  `spack mirror` ensures that
            # the checksum will be the same.
            digest = None
            if isinstance(self.default_fetcher, fs.URLFetchStrategy):
                digest = self.default_fetcher.digest

            # Have to skip the checksum for things archived from
            # repositories.  How can this be made safer?
            self.skip_checksum_for_mirror = not bool(digest)

            # Add URL strategies for all the mirrors with the digest
            for url in urls:
                fetchers.insert(0, fs.URLFetchStrategy(url, digest))

        for fetcher in fetchers:
            try:
                fetcher.set_stage(self)
                self.fetcher = fetcher
                self.fetcher.fetch()
                break
            except spack.error.SpackError as e:
                tty.msg("Fetching from %s failed." % fetcher)
                tty.debug(e)
                continue
        else:
            errMessage = "All fetchers failed for %s" % self.name
            self.fetcher = self.default_fetcher
            raise fs.FetchError(errMessage, None)

    def check(self):
        """Check the downloaded archive against a checksum digest.
           No-op if this stage checks code out of a repository."""
        if self.fetcher is not self.default_fetcher and self.skip_checksum_for_mirror:
            tty.warn("Fetching from mirror without a checksum!",
                     "This package is normally checked out from a version "
                     "control system, but it has been archived on a spack "
                     "mirror.  This means we cannot know a checksum for the "
                     "tarball in advance. Be sure that your connection to "
                     "this mirror is secure!.")
        else:
            self.fetcher.check()

    def expand_archive(self):
        """Changes to the stage directory and attempt to expand the downloaded
           archive.  Fail if the stage is not set up or if the archive is not yet
           downloaded.
        """
        archive_dir = self.source_path
        if not archive_dir:
            self.fetcher.expand()
            tty.msg("Created stage in %s" % self.path)
        else:
            tty.msg("Already staged %s in %s" % (self.name, self.path))

    def chdir_to_source(self):
        """Changes directory to the expanded archive directory.
           Dies with an error if there was no expanded archive.
        """
        path = self.source_path
        if not path:
            tty.die("Attempt to chdir before expanding archive.")
        else:
            os.chdir(path)
            if not os.listdir(path):
                tty.die("Archive was empty for %s" % self.name)

    def restage(self):
        """Removes the expanded archive path if it exists, then re-expands
           the archive.
        """
        self.fetcher.reset()

    def create(self):
        """
        Creates the stage directory

        If self.tmp_root evaluates to False, the stage directory is
        created directly under spack.stage_path, otherwise this will
        attempt to create a stage in a temporary directory and link it
        into spack.stage_path.

        Spack will use the first writable location in spack.tmp_dirs
        to create a stage. If there is no valid location in tmp_dirs,
        fall back to making the stage inside spack.stage_path.
        """
        # Create the top-level stage directory
        mkdirp(spack.stage_path)
        remove_dead_links(spack.stage_path)
        # If a tmp_root exists then create a directory there and then link it in the stage area,
        # otherwise create the stage directory in self.path
        if self._need_to_create_path():
            if self.tmp_root:
                tmp_dir = tempfile.mkdtemp('', STAGE_PREFIX, self.tmp_root)
                os.symlink(tmp_dir, self.path)
            else:
                mkdirp(self.path)
        # Make sure we can actually do something with the stage we made.
        ensure_access(self.path)

    def destroy(self):
        """Removes this stage directory."""
        remove_linked_tree(self.path)

        # Make sure we don't end up in a removed directory
        try:
            os.getcwd()
        except OSError:
            os.chdir(os.path.dirname(self.path))


class ResourceStage(Stage):
    def __init__(self, url_or_fetch_strategy, root, resource, **kwargs):
        super(ResourceStage, self).__init__(url_or_fetch_strategy, **kwargs)
        self.root_stage = root
        self.resource = resource

    def expand_archive(self):
        super(ResourceStage, self).expand_archive()
        root_stage = self.root_stage
        resource = self.resource
        placement = os.path.basename(self.source_path) if resource.placement is None else resource.placement
        if not isinstance(placement, dict):
            placement = {'': placement}
        # Make the paths in the dictionary absolute and link
        for key, value in placement.iteritems():
            target_path = join_path(root_stage.source_path, resource.destination)
            destination_path = join_path(target_path, value)
            source_path = join_path(self.source_path, key)

            try:
                os.makedirs(target_path)
            except OSError as err:
                if err.errno == errno.EEXIST and os.path.isdir(target_path):
                    pass
                else:
                    raise

            if not os.path.exists(destination_path):
                # Create a symlink
                tty.info('Moving resource stage\n\tsource : {stage}\n\tdestination : {destination}'.format(
                    stage=source_path, destination=destination_path
                ))
                shutil.move(source_path, destination_path)


@pattern.composite(method_list=['fetch', 'create', 'check', 'expand_archive',  'restage', 'destroy'])
class StageComposite:
    """
    Composite for Stage type objects. The first item in this composite is considered to be the root package, and
    operations that return a value are forwarded to it.
    """
    #
    # __enter__ and __exit__ delegate to all stages in the composite.
    #
    def __enter__(self):
        for item in self:
            item.__enter__()
        return self

    def __exit__(self, exc_type, exc_val, exc_tb):
        for item in reversed(self):
            item.keep = getattr(self, 'keep', False)
            item.__exit__(exc_type, exc_val, exc_tb)

    #
    # Below functions act only on the *first* stage in the composite.
    #
    @property
    def source_path(self):
        return self[0].source_path

    @property
    def path(self):
        return self[0].path

    def chdir_to_source(self):
        return self[0].chdir_to_source()

    @property
    def archive_file(self):
        return self[0].archive_file


class DIYStage(object):
    """Simple class that allows any directory to be a spack stage."""

    def __init__(self, path):
        self.archive_file = None
        self.path = path
        self.source_path = path

    def chdir(self):
        if os.path.isdir(self.path):
            os.chdir(self.path)
        else:
            raise ChdirError("Setup failed: no such directory: " + self.path)

    # DIY stages do nothing as context managers.
    def __enter__(self): pass
    def __exit__(self, exc_type, exc_val, exc_tb): pass

    def chdir_to_source(self):
        self.chdir()

<<<<<<< HEAD
    def fetch(self, *args, **kwargs):
=======
    def fetch(self, mirror_only):
>>>>>>> 1c7f754e
        tty.msg("No need to fetch for DIY.")

    def check(self):
        tty.msg("No checksum needed for DIY.")

    def expand_archive(self):
        tty.msg("Using source directory: %s" % self.source_path)

    def restage(self):
        tty.die("Cannot restage DIY stage.")

    def destroy(self):
        # No need to destroy DIY stage.
        pass


def _get_mirrors():
    """Get mirrors from spack configuration."""
    config = spack.config.get_config('mirrors')
    return [val for name, val in config.iteritems()]


def ensure_access(file=spack.stage_path):
    """Ensure we can access a directory and die with an error if we can't."""
    if not can_access(file):
        tty.die("Insufficient permissions for %s" % file)


def purge():
    """Remove all build directories in the top-level stage path."""
    if os.path.isdir(spack.stage_path):
        for stage_dir in os.listdir(spack.stage_path):
            stage_path = join_path(spack.stage_path, stage_dir)
            remove_linked_tree(stage_path)


def find_tmp_root():
    if spack.use_tmp_stage:
        for tmp in spack.tmp_dirs:
            try:
                # Replace %u with username
                expanded = expand_user(tmp)

                # try to create a directory for spack stuff
                mkdirp(expanded)

                # return it if successful.
                return expanded

            except OSError:
                continue

    return None


class StageError(spack.error.SpackError):
    """"Superclass for all errors encountered during staging."""


class RestageError(StageError):
    """"Error encountered during restaging."""


class ChdirError(StageError):
    """Raised when Spack can't change directories."""

# Keep this in namespace for convenience
FailedDownloadError = fs.FailedDownloadError<|MERGE_RESOLUTION|>--- conflicted
+++ resolved
@@ -480,11 +480,7 @@
     def chdir_to_source(self):
         self.chdir()
 
-<<<<<<< HEAD
     def fetch(self, *args, **kwargs):
-=======
-    def fetch(self, mirror_only):
->>>>>>> 1c7f754e
         tty.msg("No need to fetch for DIY.")
 
     def check(self):
