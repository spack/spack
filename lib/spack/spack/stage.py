--- conflicted
+++ resolved
@@ -565,7 +565,7 @@
         # Make the paths in the dictionary absolute and link
         for key, value in iteritems(placement):
             destination_path = join_path(target_root, value)
-            source_path = join_path(self.source_path, key)
+            source_path = os.path.realpath(join_path(self.source_path, key))
 
             dst_dir = os.path.dirname(destination_path)
             try:
@@ -581,7 +581,6 @@
                          '{stage}\n\tdestination : {destination}'.format(
                              stage=source_path, destination=destination_path
                          ))
-<<<<<<< HEAD
                 shutil.move(source_path, destination_path)
             elif (os.path.isdir(destination_path) and
                   not os.listdir(destination_path)):
@@ -600,9 +599,6 @@
                 tty.warn('{0} exists as a file or nonempty directory, '
                          'not moving {1}'.format(
                              destination_path, source_path))
-=======
-                shutil.move(os.path.realpath(source_path), destination_path)
->>>>>>> 60c1e41e
 
 
 @pattern.composite(method_list=[
