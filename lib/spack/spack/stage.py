# Copyright 2013-2020 Lawrence Livermore National Security, LLC and other
# Spack Project Developers. See the top-level COPYRIGHT file for details.
#
# SPDX-License-Identifier: (Apache-2.0 OR MIT)

from __future__ import print_function

import errno
import getpass
import glob
import hashlib
import os
import shutil
import stat
import sys
import tempfile
from six import string_types
from six import iteritems

import llnl.util.tty as tty
from llnl.util.filesystem import mkdirp, can_access, install, install_tree
from llnl.util.filesystem import partition_path, remove_linked_tree

import spack.paths
import spack.caches
import spack.cmd
import spack.config
import spack.error
import spack.mirror
import spack.util.lock
import spack.fetch_strategy as fs
import spack.util.pattern as pattern
import spack.util.path as sup
import spack.util.url as url_util

from spack.util.crypto import prefix_bits, bit_length


# The well-known stage source subdirectory name.
_source_path_subdir = 'spack-src'

# The temporary stage name prefix.
stage_prefix = 'spack-stage-'


def _create_stage_root(path):
    """Create the stage root directory and ensure appropriate access perms."""
    assert path.startswith(os.path.sep) and len(path.strip()) > 1

    err_msg = 'Cannot create stage root {0}: Access to {1} is denied'

    user_uid = os.getuid()

    # Obtain lists of ancestor and descendant paths of the $user node, if any.
    group_paths, user_node, user_paths = partition_path(path,
                                                        getpass.getuser())

    for p in group_paths:
        if not os.path.exists(p):
            # Ensure access controls of subdirs created above `$user` inherit
            # from the parent and share the group.
            par_stat = os.stat(os.path.dirname(p))
            mkdirp(p, group=par_stat.st_gid, mode=par_stat.st_mode)

            p_stat = os.stat(p)
            if par_stat.st_gid != p_stat.st_gid:
                tty.warn("Expected {0} to have group {1}, but it is {2}"
                         .format(p, par_stat.st_gid, p_stat.st_gid))

            if par_stat.st_mode & p_stat.st_mode != par_stat.st_mode:
                tty.warn("Expected {0} to support mode {1}, but it is {2}"
                         .format(p, par_stat.st_mode, p_stat.st_mode))

            if not can_access(p):
                raise OSError(errno.EACCES, err_msg.format(path, p))

    # Add the path ending with the $user node to the user paths to ensure paths
    # from $user (on down) meet the ownership and permission requirements.
    if user_node:
        user_paths.insert(0, user_node)

    for p in user_paths:
        # Ensure access controls of subdirs from `$user` on down are
        # restricted to the user.
        if not os.path.exists(p):
            mkdirp(p, mode=stat.S_IRWXU)

            p_stat = os.stat(p)
            if p_stat.st_mode & stat.S_IRWXU != stat.S_IRWXU:
                tty.error("Expected {0} to support mode {1}, but it is {2}"
                          .format(p, stat.S_IRWXU, p_stat.st_mode))

                raise OSError(errno.EACCES, err_msg.format(path, p))
        else:
            p_stat = os.stat(p)

        if user_uid != p_stat.st_uid:
            tty.warn("Expected user {0} to own {1}, but it is owned by {2}"
                     .format(user_uid, p, p_stat.st_uid))


def _first_accessible_path(paths):
    """Find the first path that is accessible, creating it if necessary."""
    for path in paths:
        try:
            # Ensure the user has access, creating the directory if necessary.
            if os.path.exists(path):
                if can_access(path):
                    return path
            else:
                # Now create the stage root with the proper group/perms.
                _create_stage_root(path)
                return path

        except OSError as e:
            tty.debug('OSError while checking stage path %s: %s' % (
                      path, str(e)))

    return None


def _resolve_paths(candidates):
    """
    Resolve candidate paths and make user-related adjustments.

    Adjustments involve removing extra $user from $tempdir if $tempdir includes
    $user and appending $user if it is not present in the path.
    """
    temp_path = sup.canonicalize_path('$tempdir')
    user = getpass.getuser()
    tmp_has_usr = user in temp_path.split(os.path.sep)

    paths = []
    for path in candidates:
        # Remove the extra `$user` node from a `$tempdir/$user` entry for
        # hosts that automatically append `$user` to `$tempdir`.
        if path.startswith(os.path.join('$tempdir', '$user')) and tmp_has_usr:
            path = path.replace("/$user", "", 1)

        # Ensure the path is unique per user.
        can_path = sup.canonicalize_path(path)
        if user not in can_path:
            can_path = os.path.join(can_path, user)

        paths.append(can_path)

    return paths


# Cached stage path root
_stage_root = None


def get_stage_root():
    global _stage_root

    if _stage_root is None:
        candidates = spack.config.get('config:build_stage')
        if isinstance(candidates, string_types):
            candidates = [candidates]

        resolved_candidates = _resolve_paths(candidates)
        path = _first_accessible_path(resolved_candidates)
        if not path:
            raise StageError("No accessible stage paths in:",
                             ' '.join(resolved_candidates))

        _stage_root = path

    return _stage_root


def _mirror_roots():
    mirrors = spack.config.get('mirrors')
    return [
        sup.substitute_path_variables(root) if root.endswith(os.sep)
        else sup.substitute_path_variables(root) + os.sep
        for root in mirrors.values()]


class Stage(object):
    """Manages a temporary stage directory for building.

    A Stage object is a context manager that handles a directory where
    some source code is downloaded and built before being installed.
    It handles fetching the source code, either as an archive to be
    expanded or by checking it out of a repository.  A stage's
    lifecycle looks like this::

        with Stage() as stage:      # Context manager creates and destroys the
                                    # stage directory
            stage.fetch()           # Fetch a source archive into the stage.
            stage.expand_archive()  # Expand the archive into source_path.
            <install>               # Build and install the archive.
                                    # (handled by user of Stage)

    When used as a context manager, the stage is automatically
    destroyed if no exception is raised by the context. If an
    excpetion is raised, the stage is left in the filesystem and NOT
    destroyed, for potential reuse later.

    You can also use the stage's create/destroy functions manually,
    like this::

        stage = Stage()
        try:
            stage.create()          # Explicitly create the stage directory.
            stage.fetch()           # Fetch a source archive into the stage.
            stage.expand_archive()  # Expand the archive into source_path.
            <install>               # Build and install the archive.
                                    # (handled by user of Stage)
        finally:
            stage.destroy()         # Explicitly destroy the stage directory.

    There are two kinds of stages: named and unnamed.  Named stages
    can persist between runs of spack, e.g. if you fetched a tarball
    but didn't finish building it, you won't have to fetch it again.

    Unnamed stages are created using standard mkdtemp mechanisms or
    similar, and are intended to persist for only one run of spack.
    """

    """Shared dict of all stage locks."""
    stage_locks = {}

    """Most staging is managed by Spack.  DIYStage is one exception."""
    managed_by_spack = True

    def __init__(
            self, url_or_fetch_strategy,
            name=None, mirror_paths=None, keep=False, path=None, lock=True,
            search_fn=None):
        """Create a stage object.
           Parameters:
             url_or_fetch_strategy
                 URL of the archive to be downloaded into this stage, OR
                 a valid FetchStrategy.

             name
                 If a name is provided, then this stage is a named stage
                 and will persist between runs (or if you construct another
                 stage object later).  If name is not provided, then this
                 stage will be given a unique name automatically.

             mirror_paths
                 If provided, Stage will search Spack's mirrors for
                 this archive at each of the provided relative mirror paths
                 before using the default fetch strategy.

             keep
                 By default, when used as a context manager, the Stage
                 is deleted on exit when no exceptions are raised.
                 Pass True to keep the stage intact even if no
                 exceptions are raised.

            path
                 If provided, the stage path to use for associated builds.

            lock
                 True if the stage directory file lock is to be used, False
                 otherwise.

            search_fn
                 The search function that provides the fetch strategy
                 instance.
        """
        # TODO: fetch/stage coupling needs to be reworked -- the logic
        # TODO: here is convoluted and not modular enough.
        if isinstance(url_or_fetch_strategy, string_types):
            self.fetcher = fs.from_url_scheme(url_or_fetch_strategy)
        elif isinstance(url_or_fetch_strategy, fs.FetchStrategy):
            self.fetcher = url_or_fetch_strategy
        else:
            raise ValueError(
                "Can't construct Stage without url or fetch strategy")
        self.fetcher.stage = self
        # self.fetcher can change with mirrors.
        self.default_fetcher = self.fetcher
        self.search_fn = search_fn
        # used for mirrored archives of repositories.
        self.skip_checksum_for_mirror = True

        self.srcdir = None

        # TODO: This uses a protected member of tempfile, but seemed the only
        # TODO: way to get a temporary name.  It won't be the same as the
        # TODO: temporary stage area in _stage_root.
        self.name = name
        if name is None:
            self.name = stage_prefix + next(tempfile._get_candidate_names())
        self.mirror_paths = mirror_paths

        # Use the provided path or construct an optionally named stage path.
        if path is not None:
            self.path = path
        else:
            self.path = os.path.join(get_stage_root(), self.name)

        # Flag to decide whether to delete the stage folder on exit or not
        self.keep = keep

        # File lock for the stage directory.  We use one file for all
        # stage locks. See spack.database.Database.prefix_lock for
        # details on this approach.
        self._lock = None
        if lock:
            if self.name not in Stage.stage_locks:
                sha1 = hashlib.sha1(self.name.encode('utf-8')).digest()
                lock_id = prefix_bits(sha1, bit_length(sys.maxsize))
                stage_lock_path = os.path.join(get_stage_root(), '.lock')

                tty.debug("Creating stage lock {0}".format(self.name))
                Stage.stage_locks[self.name] = spack.util.lock.Lock(
                    stage_lock_path, lock_id, 1, desc=self.name)

            self._lock = Stage.stage_locks[self.name]

        # When stages are reused, we need to know whether to re-create
        # it.  This marks whether it has been created/destroyed.
        self.created = False

    def __enter__(self):
        """
        Entering a stage context will create the stage directory

        Returns:
            self
        """
        if self._lock is not None:
            self._lock.acquire_write(timeout=60)
        self.create()
        return self

    def __exit__(self, exc_type, exc_val, exc_tb):
        """
        Exiting from a stage context will delete the stage directory unless:
        - it was explicitly requested not to do so
        - an exception has been raised

        Args:
            exc_type: exception type
            exc_val: exception value
            exc_tb: exception traceback

        Returns:
            Boolean
        """
        # Delete when there are no exceptions, unless asked to keep.
        if exc_type is None and not self.keep:
            self.destroy()

        if self._lock is not None:
            self._lock.release_write()

    @property
    def expected_archive_files(self):
        """Possible archive file paths."""
        paths = []

        fnames = []
        expanded = True
        if isinstance(self.default_fetcher, fs.URLFetchStrategy):
            expanded = self.default_fetcher.expand_archive
            fnames.append(os.path.basename(self.default_fetcher.url))

        if self.mirror_paths:
            fnames.extend(os.path.basename(x) for x in self.mirror_paths)

        paths.extend(os.path.join(self.path, f) for f in fnames)
        if not expanded:
            # If the download file is not compressed, the "archive" is a
            # single file placed in Stage.source_path
            paths.extend(os.path.join(self.source_path, f) for f in fnames)

        return paths

    @property
    def save_filename(self):
        possible_filenames = self.expected_archive_files
        if possible_filenames:
            # This prefers using the URL associated with the default fetcher if
            # available, so that the fetched resource name matches the remote
            # name
            return possible_filenames[0]

    @property
    def archive_file(self):
        """Path to the source archive within this stage directory."""
        for path in self.expected_archive_files:
            if os.path.exists(path):
                return path
        else:
            return None

    @property
    def expanded(self):
        """Returns True if source path expanded; else False."""
        return os.path.exists(self.source_path)

    @property
    def source_path(self):
        """Returns the well-known source directory path."""
        return os.path.join(self.path, _source_path_subdir)

    def fetch(self, mirror_only=False, err_msg=None):
        """Retrieves the code or archive

        Args:
            mirror_only (bool): only fetch from a mirror
            err_msg (str or None): the error message to display if all fetchers
                fail or ``None`` for the default fetch failure message
        """
        fetchers = []
        if not mirror_only:
            fetchers.append(self.default_fetcher)

        # TODO: move mirror logic out of here and clean it up!
        # TODO: Or @alalazo may have some ideas about how to use a
        # TODO: CompositeFetchStrategy here.
        self.skip_checksum_for_mirror = True
        if self.mirror_paths:
            # Join URLs of mirror roots with mirror paths. Because
            # urljoin() will strip everything past the final '/' in
            # the root, so we add a '/' if it is not present.
            mirror_urls = []
            for mirror in spack.mirror.MirrorCollection().values():
                for rel_path in self.mirror_paths:
                    mirror_urls.append(
                        url_util.join(mirror.fetch_url, rel_path))

            # If this archive is normally fetched from a tarball URL,
            # then use the same digest.  `spack mirror` ensures that
            # the checksum will be the same.
            digest = None
            expand = True
            extension = None
            if isinstance(self.default_fetcher, fs.URLFetchStrategy):
                digest = self.default_fetcher.digest
                expand = self.default_fetcher.expand_archive
                extension = self.default_fetcher.extension

            # Have to skip the checksum for things archived from
            # repositories.  How can this be made safer?
            self.skip_checksum_for_mirror = not bool(digest)

            # Add URL strategies for all the mirrors with the digest
            # Insert fetchers in the order that the URLs are provided.
            for url in reversed(mirror_urls):
                fetchers.insert(
                    0, fs.from_url_scheme(
                        url, digest, expand=expand, extension=extension))

            if self.default_fetcher.cachable:
                for rel_path in reversed(list(self.mirror_paths)):
                    cache_fetcher = spack.caches.fetch_cache.fetcher(
                        rel_path, digest, expand=expand,
                        extension=extension)
                    fetchers.insert(0, cache_fetcher)

        def generate_fetchers():
            for fetcher in fetchers:
                yield fetcher
            # The search function may be expensive, so wait until now to
            # call it so the user can stop if a prior fetcher succeeded
            if self.search_fn and not mirror_only:
                dynamic_fetchers = self.search_fn()
                for fetcher in dynamic_fetchers:
                    yield fetcher

        def print_errors(errors):
            for msg in errors:
                tty.debug(msg)

        errors = []
        for fetcher in generate_fetchers():
            try:
                fetcher.stage = self
                self.fetcher = fetcher
                self.fetcher.fetch()
                break
            except spack.fetch_strategy.NoCacheError:
                # Don't bother reporting when something is not cached.
                continue
            except spack.error.SpackError as e:
                errors.append('Fetching from {0} failed.'.format(fetcher))
                tty.debug(e)
                continue
        else:
            print_errors(errors)

            self.fetcher = self.default_fetcher
            raise fs.FetchError(err_msg or 'All fetchers failed', None)

        print_errors(errors)

    def steal_source(self, dest):
        """Copy the source_path directory in its entirety to directory dest

        This operation creates/fetches/expands the stage if it is not already,
        and destroys the stage when it is done."""
        if not self.created:
            self.create()
        if not self.expanded and not self.archive_file:
            self.fetch()
        if not self.expanded:
            self.expand_archive()

        if not os.path.isdir(dest):
            mkdirp(dest)

        # glob all files and directories in the source path
        hidden_entries = glob.glob(os.path.join(self.source_path, '.*'))
        entries = glob.glob(os.path.join(self.source_path, '*'))

        # Move all files from stage to destination directory
        # Include hidden files for VCS repo history
        for entry in hidden_entries + entries:
            if os.path.isdir(entry):
                d = os.path.join(dest, os.path.basename(entry))
                shutil.copytree(entry, d)
            else:
                shutil.copy2(entry, dest)

        # copy archive file if we downloaded from url -- replaces for vcs
        if self.archive_file and os.path.exists(self.archive_file):
            shutil.copy2(self.archive_file, dest)

        # remove leftover stage
        self.destroy()

    def check(self):
        """Check the downloaded archive against a checksum digest.
           No-op if this stage checks code out of a repository."""
        if self.fetcher is not self.default_fetcher and \
           self.skip_checksum_for_mirror:
            tty.warn("Fetching from mirror without a checksum!",
                     "This package is normally checked out from a version "
                     "control system, but it has been archived on a spack "
                     "mirror.  This means we cannot know a checksum for the "
                     "tarball in advance. Be sure that your connection to "
                     "this mirror is secure!")
        elif spack.config.get('config:checksum'):
            self.fetcher.check()

    def cache_local(self):
        spack.caches.fetch_cache.store(
            self.fetcher, self.mirror_paths.storage_path)

    def cache_mirror(self, mirror, stats):
        """Perform a fetch if the resource is not already cached

        Arguments:
            mirror (MirrorCache): the mirror to cache this Stage's resource in
            stats (MirrorStats): this is updated depending on whether the
                caching operation succeeded or failed
        """
        if isinstance(self.default_fetcher, fs.BundleFetchStrategy):
            # BundleFetchStrategy has no source to fetch. The associated
            # fetcher does nothing but the associated stage may still exist.
            # There is currently no method available on the fetcher to
            # distinguish this ('cachable' refers to whether the fetcher
            # refers to a resource with a fixed ID, which is not the same
            # concept as whether there is anything to fetch at all) so we
            # must examine the type of the fetcher.
            return

        if (mirror.skip_unstable_versions and
            not fs.stable_target(self.default_fetcher)):
            return

        absolute_storage_path = os.path.join(
            mirror.root, self.mirror_paths.storage_path)

        if os.path.exists(absolute_storage_path):
            stats.already_existed(absolute_storage_path)
        else:
            self.fetch()
            self.check()
            mirror.store(
                self.fetcher, self.mirror_paths.storage_path)
            stats.added(absolute_storage_path)

        mirror.symlink(self.mirror_paths)

    def expand_archive(self):
        """Changes to the stage directory and attempt to expand the downloaded
        archive.  Fail if the stage is not set up or if the archive is not yet
        downloaded."""
        if not self.expanded:
            self.fetcher.expand()
            tty.debug('Created stage in {0}'.format(self.path))
        else:
            tty.debug('Already staged {0} in {1}'.format(self.name, self.path))

    def restage(self):
        """Removes the expanded archive path if it exists, then re-expands
           the archive.
        """
        self.fetcher.reset()

    def create(self):
        """
        Ensures the top-level (config:build_stage) directory exists.
        """
        # Emulate file permissions for tempfile.mkdtemp.
        if not os.path.exists(self.path):
            mkdirp(self.path, mode=stat.S_IRWXU)
        elif not os.path.isdir(self.path):
            os.remove(self.path)
            mkdirp(self.path, mode=stat.S_IRWXU)

        # Make sure we can actually do something with the stage we made.
        ensure_access(self.path)
        self.created = True

    def destroy(self):
        """Removes this stage directory."""
        remove_linked_tree(self.path)

        # Make sure we don't end up in a removed directory
        try:
            os.getcwd()
        except OSError as e:
            tty.debug(e)
            os.chdir(os.path.dirname(self.path))

        # mark as destroyed
        self.created = False


class ResourceStage(Stage):

    def __init__(self, url_or_fetch_strategy, root, resource, **kwargs):
        super(ResourceStage, self).__init__(url_or_fetch_strategy, **kwargs)
        self.root_stage = root
        self.resource = resource

    def restage(self):
        super(ResourceStage, self).restage()
        self._add_to_root_stage()

    def expand_archive(self):
        super(ResourceStage, self).expand_archive()
        self._add_to_root_stage()

    def _add_to_root_stage(self):
        """
        Move the extracted resource to the root stage (according to placement).
        """
        root_stage = self.root_stage
        resource = self.resource

        if resource.placement:
            placement = resource.placement
        elif self.srcdir:
            placement = self.srcdir
        else:
            placement = self.source_path

        if not isinstance(placement, dict):
            placement = {'': placement}

        target_path = os.path.join(
            root_stage.source_path, resource.destination)

        try:
            os.makedirs(target_path)
        except OSError as err:
            tty.debug(err)
            if err.errno == errno.EEXIST and os.path.isdir(target_path):
                pass
            else:
                raise

        for key, value in iteritems(placement):
            destination_path = os.path.join(target_path, value)
            source_path = os.path.join(self.source_path, key)

            if not os.path.exists(destination_path):
                tty.info('Moving resource stage\n\tsource : '
                         '{stage}\n\tdestination : {destination}'.format(
                             stage=source_path, destination=destination_path
                         ))

                src = os.path.realpath(source_path)

                if os.path.isdir(src):
                    install_tree(src, destination_path)
                else:
                    install(src, destination_path)


<<<<<<< HEAD
class StageComposite(pattern.Composite):
=======
@pattern.composite(method_list=[
    'fetch', 'create', 'created', 'check', 'expand_archive', 'restage',
    'destroy', 'cache_local', 'cache_mirror', 'steal_source',
    'managed_by_spack'])
class StageComposite:
>>>>>>> fe04f068
    """Composite for Stage type objects. The first item in this composite is
    considered to be the root package, and operations that return a value are
    forwarded to it."""
    #
    # __enter__ and __exit__ delegate to all stages in the composite.
    #

    def __init__(self):
        super(StageComposite, self).__init__([
            'fetch', 'create', 'created', 'check', 'expand_archive', 'restage',
            'destroy', 'cache_local', 'cache_mirror', 'managed_by_spack'])

    def __enter__(self):
        for item in self:
            item.__enter__()
        return self

    def __exit__(self, exc_type, exc_val, exc_tb):
        for item in reversed(self):
            item.keep = getattr(self, 'keep', False)
            item.__exit__(exc_type, exc_val, exc_tb)

    #
    # Below functions act only on the *first* stage in the composite.
    #
    @property
    def source_path(self):
        return self[0].source_path

    @property
    def expanded(self):
        return self[0].expanded

    @property
    def path(self):
        return self[0].path

    @property
    def archive_file(self):
        return self[0].archive_file


class DIYStage(object):
    """
    Simple class that allows any directory to be a spack stage.  Consequently,
    it does not expect or require that the source path adhere to the standard
    directory naming convention.
    """

    """DIY staging is, by definition, not managed by Spack."""
    managed_by_spack = False

    def __init__(self, path):
        if path is None:
            raise ValueError("Cannot construct DIYStage without a path.")
        elif not os.path.isdir(path):
            raise StagePathError("The stage path directory does not exist:",
                                 path)

        self.archive_file = None
        self.path = path
        self.source_path = path
        self.created = True

    # DIY stages do nothing as context managers.
    def __enter__(self):
        pass

    def __exit__(self, exc_type, exc_val, exc_tb):
        pass

    def fetch(self, *args, **kwargs):
        tty.debug('No need to fetch for DIY.')

    def check(self):
        tty.debug('No checksum needed for DIY.')

    def expand_archive(self):
        tty.debug('Using source directory: {0}'.format(self.source_path))

    @property
    def expanded(self):
        """Returns True since the source_path must exist."""
        return True

    def restage(self):
        raise RestageError("Cannot restage a DIY stage.")

    def create(self):
        self.created = True

    def destroy(self):
        # No need to destroy DIY stage.
        pass

    def cache_local(self):
        tty.debug('Sources for DIY stages are not cached')


def ensure_access(file):
    """Ensure we can access a directory and die with an error if we can't."""
    if not can_access(file):
        tty.die("Insufficient permissions for %s" % file)


def purge():
    """Remove all build directories in the top-level stage path."""
    root = get_stage_root()
    if os.path.isdir(root):
        for stage_dir in os.listdir(root):
            if stage_dir.startswith(stage_prefix) or stage_dir == '.lock':
                stage_path = os.path.join(root, stage_dir)
                remove_linked_tree(stage_path)


def get_checksums_for_versions(
        url_dict, name, first_stage_function=None, keep_stage=False,
        fetch_options=None, batch=False):
    """Fetches and checksums archives from URLs.

    This function is called by both ``spack checksum`` and ``spack
    create``.  The ``first_stage_function`` argument allows the caller to
    inspect the first downloaded archive, e.g., to determine the build
    system.

    Args:
        url_dict (dict): A dictionary of the form: version -> URL
        name (str): The name of the package
        first_stage_function (callable): function that takes a Stage and a URL;
            this is run on the stage of the first URL downloaded
        keep_stage (bool): whether to keep staging area when command completes
        batch (bool): whether to ask user how many versions to fetch (false)
            or fetch all versions (true)
        fetch_options (dict): Options used for the fetcher (such as timeout
            or cookies)

    Returns:
        (str): A multi-line string containing versions and corresponding hashes

    """
    sorted_versions = sorted(url_dict.keys(), reverse=True)

    # Find length of longest string in the list for padding
    max_len = max(len(str(v)) for v in sorted_versions)
    num_ver = len(sorted_versions)

    tty.debug('Found {0} version{1} of {2}:'.format(
              num_ver, '' if num_ver == 1 else 's', name),
              '',
              *spack.cmd.elide_list(
                  ['{0:{1}}  {2}'.format(str(v), max_len, url_dict[v])
                   for v in sorted_versions]))
    print()

    if batch:
        archives_to_fetch = len(sorted_versions)
    else:
        archives_to_fetch = tty.get_number(
            "How many would you like to checksum?", default=1, abort='q')

    if not archives_to_fetch:
        tty.die("Aborted.")

    versions = sorted_versions[:archives_to_fetch]
    urls = [url_dict[v] for v in versions]

    tty.debug('Downloading...')
    version_hashes = []
    i = 0
    errors = []
    for url, version in zip(urls, versions):
        try:
            if fetch_options:
                url_or_fs = fs.URLFetchStrategy(
                    url, fetch_options=fetch_options)
            else:
                url_or_fs = url
            with Stage(url_or_fs, keep=keep_stage) as stage:
                # Fetch the archive
                stage.fetch()
                if i == 0 and first_stage_function:
                    # Only run first_stage_function the first time,
                    # no need to run it every time
                    first_stage_function(stage, url)

                # Checksum the archive and add it to the list
                version_hashes.append((version, spack.util.crypto.checksum(
                    hashlib.sha256, stage.archive_file)))
                i += 1
        except FailedDownloadError:
            errors.append('Failed to fetch {0}'.format(url))
        except Exception as e:
            tty.msg('Something failed on {0}, skipping.  ({1})'.format(url, e))

    for msg in errors:
        tty.debug(msg)

    if not version_hashes:
        tty.die("Could not fetch any versions for {0}".format(name))

    # Find length of longest string in the list for padding
    max_len = max(len(str(v)) for v, h in version_hashes)

    # Generate the version directives to put in a package.py
    version_lines = "\n".join([
        "    version('{0}', {1}sha256='{2}')".format(
            v, ' ' * (max_len - len(str(v))), h) for v, h in version_hashes
    ])

    num_hash = len(version_hashes)
    tty.debug('Checksummed {0} version{1} of {2}:'.format(
              num_hash, '' if num_hash == 1 else 's', name))

    return version_lines


class StageError(spack.error.SpackError):
    """"Superclass for all errors encountered during staging."""


class StagePathError(StageError):
    """"Error encountered with stage path."""


class RestageError(StageError):
    """"Error encountered during restaging."""


class VersionFetchError(StageError):
    """Raised when we can't determine a URL to fetch a package."""


# Keep this in namespace for convenience
FailedDownloadError = fs.FailedDownloadError<|MERGE_RESOLUTION|>--- conflicted
+++ resolved
@@ -690,15 +690,7 @@
                     install(src, destination_path)
 
 
-<<<<<<< HEAD
 class StageComposite(pattern.Composite):
-=======
-@pattern.composite(method_list=[
-    'fetch', 'create', 'created', 'check', 'expand_archive', 'restage',
-    'destroy', 'cache_local', 'cache_mirror', 'steal_source',
-    'managed_by_spack'])
-class StageComposite:
->>>>>>> fe04f068
     """Composite for Stage type objects. The first item in this composite is
     considered to be the root package, and operations that return a value are
     forwarded to it."""
@@ -709,7 +701,8 @@
     def __init__(self):
         super(StageComposite, self).__init__([
             'fetch', 'create', 'created', 'check', 'expand_archive', 'restage',
-            'destroy', 'cache_local', 'cache_mirror', 'managed_by_spack'])
+            'destroy', 'cache_local', 'cache_mirror', 'steal_source',
+            'managed_by_spack'])
 
     def __enter__(self):
         for item in self:
