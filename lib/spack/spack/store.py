# Copyright 2013-2020 Lawrence Livermore National Security, LLC and other
# Spack Project Developers. See the top-level COPYRIGHT file for details.
#
# SPDX-License-Identifier: (Apache-2.0 OR MIT)

"""Components that manage Spack's installation tree.

An install tree, or "build store" consists of two parts:

  1. A package database that tracks what is installed.
  2. A directory layout that determines how the installations
     are laid out.

The store contains all the install prefixes for packages installed by
Spack.  The simplest store could just contain prefixes named by DAG hash,
but we use a fancier directory layout to make browsing the store and
debugging easier.

The directory layout is currently hard-coded to be a YAMLDirectoryLayout,
so called because it stores build metadata within each prefix, in
`spec.yaml` files. In future versions of Spack we may consider allowing
install trees to define their own layouts with some per-tree
configuration.

"""
import os
import six

import llnl.util.lang
import llnl.util.tty as tty

import spack.paths
import spack.config
import spack.util.path
import spack.database
import spack.directory_layout as dir_layout

#: default installation root, relative to the Spack install path
default_root = os.path.join(spack.paths.user_config_path, 'opt/spack')


class Store(object):
    """A store is a path full of installed Spack packages.

    Stores consist of packages installed according to a
    ``DirectoryLayout``, along with an index, or _database_ of their
    contents.  The directory layout controls what paths look like and how
    Spack ensures that each uniqe spec gets its own unique directory (or
    not, though we don't recommend that). The database is a signle file
    that caches metadata for the entire Spack installation.  It prevents
    us from having to spider the install tree to figure out what's there.

    Args:
        root (str): path to the root of the install tree
        path_scheme (str): expression according to guidelines in
            ``spack.util.path`` that describes how to construct a path to
            a package prefix in this store
        hash_length (int): length of the hashes used in the directory
            layout; spec hash suffixes will be truncated to this length
    """
    def __init__(self, root, projections=None, hash_length=None):
        self.root = root
        self.db = spack.database.Database(
            root, upstream_dbs=retrieve_upstream_dbs())
        self.layout = dir_layout.YamlDirectoryLayout(
            root, projections=projections, hash_length=hash_length)

    def reindex(self):
        """Convenience function to reindex the store DB with its own layout."""
        return self.db.reindex(self.layout)


def _store():
    """Get the singleton store instance."""
<<<<<<< HEAD
    root = spack.config.get('config:active_tree', default_root)

    # Canonicalize Path for Root regardless of origin
    root = spack.util.path.canonicalize_path(root)
    return Store(root,
                 spack.config.get('config:install_path_scheme'),
=======
    install_tree = spack.config.get('config:install_tree', {})

    if isinstance(install_tree, six.string_types):
        tty.warn("Using deprecated format for configuring install_tree")
        root = install_tree

        # construct projection from previous values for backwards compatibility
        all_projection = spack.config.get(
            'config:install_path_scheme',
            dir_layout.default_projections['all'])

        projections = {'all': all_projection}
    else:
        root = install_tree.get('root', default_root)
        root = spack.util.path.canonicalize_path(root)

        projections = install_tree.get(
            'projections', dir_layout.default_projections)

        path_scheme = spack.config.get('config:install_path_scheme', None)
        if path_scheme:
            tty.warn("Deprecated config value 'install_path_scheme' ignored"
                     " when using new install_tree syntax")

    return Store(root, projections,
>>>>>>> cb4e30b4
                 spack.config.get('config:install_hash_length'))


#: Singleton store instance
store = llnl.util.lang.Singleton(_store)

# convenience accessors for parts of the singleton store
root = llnl.util.lang.LazyReference(lambda: store.root)
db = llnl.util.lang.LazyReference(lambda: store.db)
layout = llnl.util.lang.LazyReference(lambda: store.layout)


def retrieve_upstream_dbs():

    global_fallback = {'global': {'install_tree': '$spack/opt/spack',
                                  'modules':
                                  {'tcl': '$spack/share/spack/modules',
                                   'lmod': '$spack/share/spack/lmod',
                                   'dotkit': '$spack/share/spack/dotkit'}}}

    other_spack_instances = spack.config.get('upstreams',
                                             global_fallback)
    install_roots = []
    for install_properties in other_spack_instances.values():
        install_roots.append(spack.util.path.canonicalize_path(
                             install_properties['install_tree']))

    return _construct_upstream_dbs_from_install_roots(install_roots)


def _construct_upstream_dbs_from_install_roots(
        install_roots, _test=False):
    accumulated_upstream_dbs = []
    for install_root in reversed(install_roots):
        upstream_dbs = list(accumulated_upstream_dbs)
        next_db = spack.database.Database(
            install_root, is_upstream=True, upstream_dbs=upstream_dbs)
        next_db._fail_when_missing_deps = _test
        next_db._read()
        accumulated_upstream_dbs.insert(0, next_db)

    return accumulated_upstream_dbs<|MERGE_RESOLUTION|>--- conflicted
+++ resolved
@@ -72,19 +72,11 @@
 
 def _store():
     """Get the singleton store instance."""
-<<<<<<< HEAD
-    root = spack.config.get('config:active_tree', default_root)
-
-    # Canonicalize Path for Root regardless of origin
-    root = spack.util.path.canonicalize_path(root)
-    return Store(root,
-                 spack.config.get('config:install_path_scheme'),
-=======
     install_tree = spack.config.get('config:install_tree', {})
 
     if isinstance(install_tree, six.string_types):
         tty.warn("Using deprecated format for configuring install_tree")
-        root = install_tree
+        root = spack.config.get('config:active_tree')
 
         # construct projection from previous values for backwards compatibility
         all_projection = spack.config.get(
@@ -105,7 +97,6 @@
                      " when using new install_tree syntax")
 
     return Store(root, projections,
->>>>>>> cb4e30b4
                  spack.config.get('config:install_hash_length'))
 
 
