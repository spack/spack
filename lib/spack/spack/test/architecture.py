--- conflicted
+++ resolved
@@ -60,12 +60,7 @@
 
 def test_platform():
         output_platform_class = spack.architecture.real_platform()
-<<<<<<< HEAD
-        cray_dir = os.environ.get("CRAYPE_DIR", "")
-        if cray_dir:
-=======
         if os.environ.get('CRAYPE_VERSION') is not None:
->>>>>>> c9a80b6d
             my_platform_class = Cray()
         elif os.path.exists('/bgsys'):
             my_platform_class = Bgq()
