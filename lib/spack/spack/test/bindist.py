--- conflicted
+++ resolved
@@ -333,12 +333,8 @@
     buildcache_cmd("install", "-uf", cspec.name)
 
 
-<<<<<<< HEAD
 @pytest.mark.not_on_windows("gpg not available on Windows")
-def test_push_and_fetch_keys(mock_gnupghome):
-=======
 def test_push_and_fetch_keys(mock_gnupghome, tmp_path):
->>>>>>> fe2d0639
     testpath = str(mock_gnupghome)
 
     mirror = os.path.join(testpath, "mirror")
