# Copyright 2013-2021 Lawrence Livermore National Security, LLC and other
# Spack Project Developers. See the top-level COPYRIGHT file for details.
#
# SPDX-License-Identifier: (Apache-2.0 OR MIT)
import glob
import os
import platform
import sys

import py
import pytest

import llnl.util.filesystem as fs

import spack.binary_distribution as bindist
import spack.config
import spack.hooks.sbang as sbang
import spack.main
import spack.mirror
import spack.repo
import spack.spec as spec
import spack.store
import spack.util.gpg
import spack.util.web as web_util
<<<<<<< HEAD
from spack.directory_layout import DirectoryLayout
from spack.paths import test_path
=======
from spack.directory_layout import YamlDirectoryLayout
>>>>>>> 3724c78a
from spack.spec import Spec

mirror_cmd = spack.main.SpackCommand('mirror')
install_cmd = spack.main.SpackCommand('install')
uninstall_cmd = spack.main.SpackCommand('uninstall')
buildcache_cmd = spack.main.SpackCommand('buildcache')

legacy_mirror_dir = os.path.join(test_path, 'data', 'mirrors', 'legacy_yaml')


@pytest.fixture(scope='function')
def cache_directory(tmpdir):
    fetch_cache_dir = tmpdir.ensure('fetch_cache', dir=True)
    fsc = spack.fetch_strategy.FsCache(str(fetch_cache_dir))
    spack.config.caches, old_cache_path = fsc, spack.caches.fetch_cache

    yield spack.config.caches

    fetch_cache_dir.remove()
    spack.config.caches = old_cache_path


@pytest.fixture(scope='module')
def mirror_dir(tmpdir_factory):
    dir = tmpdir_factory.mktemp('mirror')
    dir.ensure('build_cache', dir=True)
    yield str(dir)
    dir.join('build_cache').remove()


@pytest.fixture(scope='function')
def test_mirror(mirror_dir):
    mirror_url = 'file://%s' % mirror_dir
    mirror_cmd('add', '--scope', 'site', 'test-mirror-func', mirror_url)
    yield mirror_dir
    mirror_cmd('rm', '--scope=site', 'test-mirror-func')


@pytest.fixture(scope='function')
def test_legacy_mirror(mutable_config):
    mirror_url = 'file://%s' % legacy_mirror_dir
    mirror_cmd('add', '--scope', 'site', 'test-legacy-yaml', mirror_url)
    buildcache_cmd('update-index', '-d', mirror_url)
    yield legacy_mirror_dir
    mirror_cmd('rm', '--scope=site', 'test-legacy-yaml')


@pytest.fixture(scope='module')
def config_directory(tmpdir_factory):
    tmpdir = tmpdir_factory.mktemp('test_configs')
    # restore some sane defaults for packages and config
    config_path = py.path.local(spack.paths.etc_path)
    modules_yaml = config_path.join('spack', 'defaults', 'modules.yaml')
    os_modules_yaml = config_path.join('spack', 'defaults', '%s' %
                                       platform.system().lower(),
                                       'modules.yaml')
    packages_yaml = config_path.join('spack', 'defaults', 'packages.yaml')
    config_yaml = config_path.join('spack', 'defaults', 'config.yaml')
    repos_yaml = config_path.join('spack', 'defaults', 'repos.yaml')
    tmpdir.ensure('site', dir=True)
    tmpdir.ensure('user', dir=True)
    tmpdir.ensure('site/%s' % platform.system().lower(), dir=True)
    modules_yaml.copy(tmpdir.join('site', 'modules.yaml'))
    os_modules_yaml.copy(tmpdir.join('site/%s' % platform.system().lower(),
                                     'modules.yaml'))
    packages_yaml.copy(tmpdir.join('site', 'packages.yaml'))
    config_yaml.copy(tmpdir.join('site', 'config.yaml'))
    repos_yaml.copy(tmpdir.join('site', 'repos.yaml'))
    yield tmpdir
    tmpdir.remove()


@pytest.fixture(scope='function')
def default_config(
        tmpdir_factory, config_directory, monkeypatch,
        install_mockery_mutable_config
):
    # This fixture depends on install_mockery_mutable_config to ensure
    # there is a clear order of initialization. The substitution of the
    # config scopes here is done on top of the substitution that comes with
    # install_mockery_mutable_config
    mutable_dir = tmpdir_factory.mktemp('mutable_config').join('tmp')
    config_directory.copy(mutable_dir)

    cfg = spack.config.Configuration(
        *[spack.config.ConfigScope(name, str(mutable_dir))
          for name in ['site/%s' % platform.system().lower(),
                       'site', 'user']])

    spack.config.config, old_config = cfg, spack.config.config

    # This is essential, otherwise the cache will create weird side effects
    # that will compromise subsequent tests if compilers.yaml is modified
    monkeypatch.setattr(spack.compilers, '_cache_config_file', [])
    njobs = spack.config.get('config:build_jobs')
    if not njobs:
        spack.config.set('config:build_jobs', 4, scope='user')
    extensions = spack.config.get('config:template_dirs')
    if not extensions:
        spack.config.set('config:template_dirs',
                         [os.path.join(spack.paths.share_path, 'templates')],
                         scope='user')

    mutable_dir.ensure('build_stage', dir=True)
    build_stage = spack.config.get('config:build_stage')
    if not build_stage:
        spack.config.set('config:build_stage',
                         [str(mutable_dir.join('build_stage'))], scope='user')
    timeout = spack.config.get('config:connect_timeout')
    if not timeout:
        spack.config.set('config:connect_timeout', 10, scope='user')

    yield spack.config.config

    spack.config.config = old_config
    mutable_dir.remove()


@pytest.fixture(scope='function')
def install_dir_default_layout(tmpdir):
    """Hooks a fake install directory with a default layout"""
    scheme = os.path.join(
        '${architecture}',
        '${compiler.name}-${compiler.version}',
        '${name}-${version}-${hash}'
    )
    real_store, real_layout = spack.store.store, spack.store.layout
    opt_dir = tmpdir.join('opt')
    spack.store.store = spack.store.Store(str(opt_dir))
    spack.store.layout = DirectoryLayout(str(opt_dir), path_scheme=scheme)
    try:
        yield spack.store
    finally:
        spack.store.store = real_store
        spack.store.layout = real_layout


@pytest.fixture(scope='function')
def install_dir_non_default_layout(tmpdir):
    """Hooks a fake install directory with a non-default layout"""
    scheme = os.path.join(
        '${name}', '${version}',
        '${architecture}-${compiler.name}-${compiler.version}-${hash}'
    )
    real_store, real_layout = spack.store.store, spack.store.layout
    opt_dir = tmpdir.join('opt')
    spack.store.store = spack.store.Store(str(opt_dir))
    spack.store.layout = DirectoryLayout(str(opt_dir), path_scheme=scheme)
    try:
        yield spack.store
    finally:
        spack.store.store = real_store
        spack.store.layout = real_layout


args = ['strings', 'file']
if sys.platform == 'darwin':
    args.extend(['/usr/bin/clang++', 'install_name_tool'])
else:
    args.extend(['/usr/bin/g++', 'patchelf'])


@pytest.mark.requires_executables(*args)
@pytest.mark.maybeslow
@pytest.mark.usefixtures(
    'default_config', 'cache_directory', 'install_dir_default_layout',
    'test_mirror'
)
def test_default_rpaths_create_install_default_layout(mirror_dir):
    """
    Test the creation and installation of buildcaches with default rpaths
    into the default directory layout scheme.
    """
    gspec, cspec = Spec('garply').concretized(), Spec('corge').concretized()

    # Install 'corge' without using a cache
    install_cmd('--no-cache', cspec.name)

    # Create a buildache
    buildcache_cmd('create', '-au', '-d', mirror_dir, cspec.name, fail_on_error=False)
    # Test force overwrite create buildcache (-f option)
    buildcache_cmd('create', '-auf', '-d', mirror_dir, cspec.name, fail_on_error=False)

    # Create mirror index
    mirror_url = 'file://{0}'.format(mirror_dir)
    buildcache_cmd('update-index', '-d', mirror_url)
    # List the buildcaches in the mirror
    buildcache_cmd('list', '-alv')

    # Uninstall the package and deps
    uninstall_cmd('-y', '--dependents', gspec.name)

    # Test installing from build caches
    buildcache_cmd('install', '-au', cspec.name)

    # This gives warning that spec is already installed
    buildcache_cmd('install', '-au', cspec.name)

    # Test overwrite install
    buildcache_cmd('install', '-afu', cspec.name)

    buildcache_cmd('keys', '-f')
    buildcache_cmd('list')

    buildcache_cmd('list', '-a')
    buildcache_cmd('list', '-l', '-v')


@pytest.mark.requires_executables(*args)
@pytest.mark.maybeslow
@pytest.mark.nomockstage
@pytest.mark.usefixtures(
    'default_config', 'cache_directory', 'install_dir_non_default_layout',
    'test_mirror'
)
def test_default_rpaths_install_nondefault_layout(mirror_dir):
    """
    Test the creation and installation of buildcaches with default rpaths
    into the non-default directory layout scheme.
    """
    cspec = Spec('corge').concretized()

    # Install some packages with dependent packages
    # test install in non-default install path scheme
    buildcache_cmd('install', '-au', cspec.name)

    # Test force install in non-default install path scheme
    buildcache_cmd('install', '-auf', cspec.name)


@pytest.mark.requires_executables(*args)
@pytest.mark.maybeslow
@pytest.mark.nomockstage
@pytest.mark.usefixtures(
    'default_config', 'cache_directory', 'install_dir_default_layout'
)
def test_relative_rpaths_create_default_layout(mirror_dir):
    """
    Test the creation and installation of buildcaches with relative
    rpaths into the default directory layout scheme.
    """

    gspec, cspec = Spec('garply').concretized(), Spec('corge').concretized()

    # Install 'corge' without using a cache
    install_cmd('--no-cache', cspec.name)

    # Create build cache with relative rpaths
    buildcache_cmd(
        'create', '-aur', '-d', mirror_dir, cspec.name
    )

    # Create mirror index
    mirror_url = 'file://%s' % mirror_dir
    buildcache_cmd('update-index', '-d', mirror_url)

    # Uninstall the package and deps
    uninstall_cmd('-y', '--dependents', gspec.name)


@pytest.mark.requires_executables(*args)
@pytest.mark.maybeslow
@pytest.mark.nomockstage
@pytest.mark.usefixtures(
    'default_config', 'cache_directory', 'install_dir_default_layout',
    'test_mirror'
)
def test_relative_rpaths_install_default_layout(mirror_dir):
    """
    Test the creation and installation of buildcaches with relative
    rpaths into the default directory layout scheme.
    """
    gspec, cspec = Spec('garply').concretized(), Spec('corge').concretized()

    # Install buildcache created with relativized rpaths
    buildcache_cmd('install', '-auf', cspec.name)

    # This gives warning that spec is already installed
    buildcache_cmd('install', '-auf', cspec.name)

    # Uninstall the package and deps
    uninstall_cmd('-y', '--dependents', gspec.name)

    # Install build cache
    buildcache_cmd('install', '-auf', cspec.name)

    # Test overwrite install
    buildcache_cmd('install', '-auf', cspec.name)


@pytest.mark.requires_executables(*args)
@pytest.mark.maybeslow
@pytest.mark.nomockstage
@pytest.mark.usefixtures(
    'default_config', 'cache_directory', 'install_dir_non_default_layout',
    'test_mirror'
)
def test_relative_rpaths_install_nondefault(mirror_dir):
    """
    Test the installation of buildcaches with relativized rpaths
    into the non-default directory layout scheme.
    """
    cspec = Spec('corge').concretized()

    # Test install in non-default install path scheme and relative path
    buildcache_cmd('install', '-auf', cspec.name)


def test_push_and_fetch_keys(mock_gnupghome):
    testpath = str(mock_gnupghome)

    mirror = os.path.join(testpath, 'mirror')
    mirrors = {'test-mirror': mirror}
    mirrors = spack.mirror.MirrorCollection(mirrors)
    mirror = spack.mirror.Mirror('file://' + mirror)

    gpg_dir1 = os.path.join(testpath, 'gpg1')
    gpg_dir2 = os.path.join(testpath, 'gpg2')

    # dir 1: create a new key, record its fingerprint, and push it to a new
    #        mirror
    with spack.util.gpg.gnupghome_override(gpg_dir1):
        spack.util.gpg.create(name='test-key',
                              email='fake@test.key',
                              expires='0',
                              comment=None)

        keys = spack.util.gpg.public_keys()
        assert len(keys) == 1
        fpr = keys[0]

        bindist.push_keys(mirror, keys=[fpr], regenerate_index=True)

    # dir 2: import the key from the mirror, and confirm that its fingerprint
    #        matches the one created above
    with spack.util.gpg.gnupghome_override(gpg_dir2):
        assert len(spack.util.gpg.public_keys()) == 0

        bindist.get_keys(mirrors=mirrors, install=True, trust=True, force=True)

        new_keys = spack.util.gpg.public_keys()
        assert len(new_keys) == 1
        assert new_keys[0] == fpr


@pytest.mark.requires_executables(*args)
@pytest.mark.maybeslow
@pytest.mark.nomockstage
@pytest.mark.usefixtures(
    'default_config', 'cache_directory', 'install_dir_non_default_layout',
    'test_mirror'
)
def test_built_spec_cache(mirror_dir):
    """ Because the buildcache list command fetches the buildcache index
    and uses it to populate the binary_distribution built spec cache, when
    this test calls get_mirrors_for_spec, it is testing the popluation of
    that cache from a buildcache index. """
    buildcache_cmd('list', '-a', '-l')

    gspec, cspec = Spec('garply').concretized(), Spec('corge').concretized()

    full_hash_map = {
        'garply': gspec.full_hash(),
        'corge': cspec.full_hash(),
    }

    gspec_results = bindist.get_mirrors_for_spec(gspec)

    gspec_mirrors = {}
    for result in gspec_results:
        s = result['spec']
        assert(s._full_hash == full_hash_map[s.name])
        assert(result['mirror_url'] not in gspec_mirrors)
        gspec_mirrors[result['mirror_url']] = True

    cspec_results = bindist.get_mirrors_for_spec(cspec, full_hash_match=True)

    cspec_mirrors = {}
    for result in cspec_results:
        s = result['spec']
        assert(s._full_hash == full_hash_map[s.name])
        assert(result['mirror_url'] not in cspec_mirrors)
        cspec_mirrors[result['mirror_url']] = True


def fake_full_hash(spec):
    # Generate an arbitrary hash that is intended to be different than
    # whatever a Spec reported before (to test actions that trigger when
    # the hash changes)
    return 'tal4c7h4z0gqmixb1eqa92mjoybxn5l6'


@pytest.mark.usefixtures(
    'install_mockery_mutable_config', 'mock_packages', 'mock_fetch',
    'test_mirror'
)
def test_spec_needs_rebuild(monkeypatch, tmpdir):
    """Make sure needs_rebuild properly compares remote full_hash
    against locally computed one, avoiding unnecessary rebuilds"""

    # Create a temp mirror directory for buildcache usage
    mirror_dir = tmpdir.join('mirror_dir')
    mirror_url = 'file://{0}'.format(mirror_dir.strpath)

    s = Spec('libdwarf').concretized()

    # Install a package
    install_cmd(s.name)

    # Put installed package in the buildcache
    buildcache_cmd('create', '-u', '-a', '-d', mirror_dir.strpath, s.name)

    rebuild = bindist.needs_rebuild(s, mirror_url, rebuild_on_errors=True)

    assert not rebuild

    # Now monkey patch Spec to change the full hash on the package
    monkeypatch.setattr(spack.spec.Spec, 'full_hash', fake_full_hash)

    rebuild = bindist.needs_rebuild(s, mirror_url, rebuild_on_errors=True)

    assert rebuild


@pytest.mark.usefixtures(
    'install_mockery_mutable_config', 'mock_packages', 'mock_fetch',
)
def test_generate_index_missing(monkeypatch, tmpdir, mutable_config):
    """Ensure spack buildcache index only reports available packages"""

    # Create a temp mirror directory for buildcache usage
    mirror_dir = tmpdir.join('mirror_dir')
    mirror_url = 'file://{0}'.format(mirror_dir.strpath)
    spack.config.set('mirrors', {'test': mirror_url})

    s = Spec('libdwarf').concretized()

    # Install a package
    install_cmd('--no-cache', s.name)

    # Create a buildcache and update index
    buildcache_cmd('create', '-uad', mirror_dir.strpath, s.name)
    buildcache_cmd('update-index', '-d', mirror_dir.strpath)

    # Check package and dependency in buildcache
    cache_list = buildcache_cmd('list', '--allarch')
    assert 'libdwarf' in cache_list
    assert 'libelf' in cache_list

    # Remove dependency from cache
    libelf_files = glob.glob(
        os.path.join(mirror_dir.join('build_cache').strpath, '*libelf*'))
    os.remove(*libelf_files)

    # Update index
    buildcache_cmd('update-index', '-d', mirror_dir.strpath)

    # Check dependency not in buildcache
    cache_list = buildcache_cmd('list', '--allarch')
    assert 'libdwarf' in cache_list
    assert 'libelf' not in cache_list


def test_generate_indices_key_error(monkeypatch, capfd):
    def mock_list_url(url, recursive=False):
        print('mocked list_url({0}, {1})'.format(url, recursive))
        raise KeyError('Test KeyError handling')

    monkeypatch.setattr(web_util, 'list_url', mock_list_url)

    test_url = 'file:///fake/keys/dir'

    # Make sure generate_key_index handles the KeyError
    bindist.generate_key_index(test_url)

    err = capfd.readouterr()[1]
    assert 'Warning: No keys at {0}'.format(test_url) in err

    # Make sure generate_package_index handles the KeyError
    bindist.generate_package_index(test_url)

    err = capfd.readouterr()[1]
    assert 'Warning: No packages at {0}'.format(test_url) in err


def test_generate_indices_exception(monkeypatch, capfd):
    def mock_list_url(url, recursive=False):
        print('mocked list_url({0}, {1})'.format(url, recursive))
        raise Exception('Test Exception handling')

    monkeypatch.setattr(web_util, 'list_url', mock_list_url)

    test_url = 'file:///fake/keys/dir'

    # Make sure generate_key_index handles the Exception
    bindist.generate_key_index(test_url)

    err = capfd.readouterr()[1]
    expect = 'Encountered problem listing keys at {0}'.format(test_url)
    assert expect in err

    # Make sure generate_package_index handles the Exception
    bindist.generate_package_index(test_url)

    err = capfd.readouterr()[1]
    expect = 'Encountered problem listing packages at {0}'.format(test_url)
    assert expect in err


@pytest.mark.usefixtures('mock_fetch', 'install_mockery')
def test_update_sbang(tmpdir, test_mirror):
    """Test the creation and installation of buildcaches with default rpaths
    into the non-default directory layout scheme, triggering an update of the
    sbang.
    """
    scheme = os.path.join(
        '${name}', '${version}',
        '${architecture}-${compiler.name}-${compiler.version}-${hash}'
    )
    spec_str = 'old-sbang'
    # Concretize a package with some old-fashioned sbang lines.
    old_spec = Spec(spec_str).concretized()
    old_spec_hash_str = '/{0}'.format(old_spec.dag_hash())

    # Need a fake mirror with *function* scope.
    mirror_dir = test_mirror
    mirror_url = 'file://{0}'.format(mirror_dir)

    # Assume all commands will concretize old_spec the same way.
    install_cmd('--no-cache', old_spec.name)

    # Create a buildcache with the installed spec.
    buildcache_cmd('create', '-u', '-a', '-d', mirror_dir, old_spec_hash_str)

    # Need to force an update of the buildcache index
    buildcache_cmd('update-index', '-d', mirror_url)

    # Uninstall the original package.
    uninstall_cmd('-y', old_spec_hash_str)

    # Switch the store to the new install tree locations
    newtree_dir = tmpdir.join('newtree')
    s = spack.store.Store(str(newtree_dir))
    s.layout = DirectoryLayout(str(newtree_dir), path_scheme=scheme)

    with spack.store.use_store(s):
        new_spec = Spec('old-sbang')
        new_spec.concretize()
        assert new_spec.dag_hash() == old_spec.dag_hash()

        # Install package from buildcache
        buildcache_cmd('install', '-a', '-u', '-f', new_spec.name)

        # Continue blowing away caches
        bindist.clear_spec_cache()
        spack.stage.purge()

        # test that the sbang was updated by the move
        sbang_style_1_expected = '''{0}
#!/usr/bin/env python

{1}
'''.format(sbang.sbang_shebang_line(), new_spec.prefix.bin)
        sbang_style_2_expected = '''{0}
#!/usr/bin/env python

{1}
'''.format(sbang.sbang_shebang_line(), new_spec.prefix.bin)

        installed_script_style_1_path = new_spec.prefix.bin.join('sbang-style-1.sh')
        assert sbang_style_1_expected == \
            open(str(installed_script_style_1_path)).read()

        installed_script_style_2_path = new_spec.prefix.bin.join('sbang-style-2.sh')
        assert sbang_style_2_expected == \
            open(str(installed_script_style_2_path)).read()

        uninstall_cmd('-y', '/%s' % new_spec.dag_hash())


<<<<<<< HEAD
# Need one where the platform has been changed to the test platform.
def test_legacy_yaml(test_legacy_mirror, install_mockery_mutable_config,
                     mock_packages):
    # There has to be a better way!
    install_cmd('--no-check-signature', '--cache-only', '-f', legacy_mirror_dir
                + '/build_cache/test-debian6-core2-gcc-4.5.0-zlib-' +
                '1.2.11-t5mczux3tfqpxwmg7egp7axy2jvyulqk.spec.yaml')
    uninstall_cmd('-y', '/t5mczux3tfqpxwmg7egp7axy2jvyulqk')
=======
@pytest.mark.usefixtures(
    'install_mockery_mutable_config', 'mock_packages', 'mock_fetch',
)
def test_update_index_fix_deps(monkeypatch, tmpdir, mutable_config):
    """Ensure spack buildcache update-index properly fixes up spec.yaml
    files on the mirror when updating the buildcache index."""

    # Create a temp mirror directory for buildcache usage
    mirror_dir = tmpdir.join('mirror_dir')
    mirror_url = 'file://{0}'.format(mirror_dir.strpath)
    spack.config.set('mirrors', {'test': mirror_url})

    a = Spec('a').concretized()
    b = Spec('b').concretized()
    new_b_full_hash = 'abcdef'

    # Install package a with dep b
    install_cmd('--no-cache', a.name)

    # Create a buildcache for a and its dep b, and update index
    buildcache_cmd('create', '-uad', mirror_dir.strpath, a.name)
    buildcache_cmd('update-index', '-d', mirror_dir.strpath)

    # Simulate an update to b that only affects full hash by simply overwriting
    # the full hash in the spec.yaml file on the mirror
    b_spec_yaml_name = bindist.tarball_name(b, '.spec.yaml')
    b_spec_yaml_path = os.path.join(mirror_dir.strpath,
                                    bindist.build_cache_relative_path(),
                                    b_spec_yaml_name)
    fs.filter_file(r"full_hash:\s[^\s]+$",
                   "full_hash: {0}".format(new_b_full_hash),
                   b_spec_yaml_path)

    # When we update the index, spack should notice that a's notion of the
    # full hash of b doesn't match b's notion of it's own full hash, and as
    # a result, spack should fix the spec.yaml for a
    buildcache_cmd('update-index', '-d', mirror_dir.strpath)

    # Read in the concrete spec yaml of a
    a_spec_yaml_name = bindist.tarball_name(a, '.spec.yaml')
    a_spec_yaml_path = os.path.join(mirror_dir.strpath,
                                    bindist.build_cache_relative_path(),
                                    a_spec_yaml_name)

    # Turn concrete spec yaml into a concrete spec (a)
    with open(a_spec_yaml_path) as fd:
        a_prime = spec.Spec.from_yaml(fd.read())

    # Make sure the full hash of b in a's spec yaml matches the new value
    assert(a_prime[b.name].full_hash() == new_b_full_hash)
>>>>>>> 3724c78a
<|MERGE_RESOLUTION|>--- conflicted
+++ resolved
@@ -22,12 +22,8 @@
 import spack.store
 import spack.util.gpg
 import spack.util.web as web_util
-<<<<<<< HEAD
 from spack.directory_layout import DirectoryLayout
 from spack.paths import test_path
-=======
-from spack.directory_layout import YamlDirectoryLayout
->>>>>>> 3724c78a
 from spack.spec import Spec
 
 mirror_cmd = spack.main.SpackCommand('mirror')
@@ -608,7 +604,6 @@
         uninstall_cmd('-y', '/%s' % new_spec.dag_hash())
 
 
-<<<<<<< HEAD
 # Need one where the platform has been changed to the test platform.
 def test_legacy_yaml(test_legacy_mirror, install_mockery_mutable_config,
                      mock_packages):
@@ -617,7 +612,8 @@
                 + '/build_cache/test-debian6-core2-gcc-4.5.0-zlib-' +
                 '1.2.11-t5mczux3tfqpxwmg7egp7axy2jvyulqk.spec.yaml')
     uninstall_cmd('-y', '/t5mczux3tfqpxwmg7egp7axy2jvyulqk')
-=======
+
+
 @pytest.mark.usefixtures(
     'install_mockery_mutable_config', 'mock_packages', 'mock_fetch',
 )
@@ -667,5 +663,4 @@
         a_prime = spec.Spec.from_yaml(fd.read())
 
     # Make sure the full hash of b in a's spec yaml matches the new value
-    assert(a_prime[b.name].full_hash() == new_b_full_hash)
->>>>>>> 3724c78a
+    assert(a_prime[b.name].full_hash() == new_b_full_hash)