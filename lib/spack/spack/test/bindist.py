--- conflicted
+++ resolved
@@ -374,11 +374,6 @@
         assert new_keys[0] == fpr
 
 
-<<<<<<< HEAD
-@pytest.mark.skipif(str(spack.platforms.host()) == 'windows',
-                    reason="Not supported on Windows (yet)")
-=======
->>>>>>> 38289ef1
 @pytest.mark.requires_executables(*args)
 @pytest.mark.maybeslow
 @pytest.mark.nomockstage
@@ -426,11 +421,6 @@
     return 'tal4c7h4z0gqmixb1eqa92mjoybxn5l6'
 
 
-<<<<<<< HEAD
-@pytest.mark.skipif(str(spack.platforms.host()) == 'windows',
-                    reason="Not supported on Windows (yet)")
-=======
->>>>>>> 38289ef1
 @pytest.mark.usefixtures(
     'install_mockery_mutable_config', 'mock_packages', 'mock_fetch',
     'test_mirror'
@@ -531,11 +521,6 @@
     assert 'Warning: No packages at {0}'.format(test_url) in err
 
 
-<<<<<<< HEAD
-@pytest.mark.skipif(str(spack.platforms.host()) == 'windows',
-                    reason="Not supported on Windows (yet)")
-=======
->>>>>>> 38289ef1
 def test_generate_indices_exception(monkeypatch, capfd):
 
     def mock_list_url(url, recursive=False):
