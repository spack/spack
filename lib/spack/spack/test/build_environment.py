# Copyright 2013-2024 Lawrence Livermore National Security, LLC and other
# Spack Project Developers. See the top-level COPYRIGHT file for details.
#
# SPDX-License-Identifier: (Apache-2.0 OR MIT)
import inspect
import os
import platform
import posixpath

import pytest

from llnl.path import Path, convert_to_platform_path
from llnl.util.filesystem import HeaderList, LibraryList

import spack.build_environment
import spack.config
import spack.package_base
import spack.spec
import spack.util.spack_yaml as syaml
from spack.build_environment import UseMode, _static_to_shared_library, dso_suffix
from spack.context import Context
from spack.paths import build_env_path
from spack.util.cpus import determine_number_of_jobs
from spack.util.environment import EnvironmentModifications
from spack.util.executable import Executable


def os_pathsep_join(path, *pths):
    out_pth = path
    for pth in pths:
        out_pth = os.pathsep.join([out_pth, pth])
    return out_pth


def prep_and_join(path, *pths):
    return os.path.sep + os.path.join(path, *pths)


@pytest.fixture
def build_environment(working_env):
    cc = Executable(os.path.join(build_env_path, "cc"))
    cxx = Executable(os.path.join(build_env_path, "c++"))
    fc = Executable(os.path.join(build_env_path, "fc"))

    realcc = "/bin/mycc"
    prefix = "/spack-test-prefix"

    os.environ["SPACK_CC"] = realcc
    os.environ["SPACK_CXX"] = realcc
    os.environ["SPACK_FC"] = realcc

    os.environ["SPACK_PREFIX"] = prefix
    os.environ["SPACK_ENV_PATH"] = "test"
    os.environ["SPACK_DEBUG_LOG_DIR"] = "."
    os.environ["SPACK_DEBUG_LOG_ID"] = "foo-hashabc"
    os.environ["SPACK_COMPILER_SPEC"] = "gcc@4.4.7"
    os.environ["SPACK_SHORT_SPEC"] = "foo@1.2 arch=linux-rhel6-x86_64 /hashabc"

    os.environ["SPACK_CC_RPATH_ARG"] = "-Wl,-rpath,"
    os.environ["SPACK_CXX_RPATH_ARG"] = "-Wl,-rpath,"
    os.environ["SPACK_F77_RPATH_ARG"] = "-Wl,-rpath,"
    os.environ["SPACK_FC_RPATH_ARG"] = "-Wl,-rpath,"
    os.environ["SPACK_LINKER_ARG"] = "-Wl,"
    os.environ["SPACK_DTAGS_TO_ADD"] = "--disable-new-dtags"
    os.environ["SPACK_DTAGS_TO_STRIP"] = "--enable-new-dtags"
    os.environ["SPACK_SYSTEM_DIRS"] = "/usr/include /usr/lib"
    os.environ["SPACK_TARGET_ARGS"] = ""

    if "SPACK_DEPENDENCIES" in os.environ:
        del os.environ["SPACK_DEPENDENCIES"]

    yield {"cc": cc, "cxx": cxx, "fc": fc}

    for name in (
        "SPACK_CC",
        "SPACK_CXX",
        "SPACK_FC",
        "SPACK_PREFIX",
        "SPACK_ENV_PATH",
        "SPACK_DEBUG_LOG_DIR",
        "SPACK_COMPILER_SPEC",
        "SPACK_SHORT_SPEC",
        "SPACK_CC_RPATH_ARG",
        "SPACK_CXX_RPATH_ARG",
        "SPACK_F77_RPATH_ARG",
        "SPACK_FC_RPATH_ARG",
        "SPACK_TARGET_ARGS",
    ):
        del os.environ[name]


@pytest.fixture
def ensure_env_variables(config, mock_packages, monkeypatch, working_env):
    """Returns a function that takes a dictionary and updates os.environ
    for the test lifetime accordingly. Plugs-in mock config and repo.
    """

    def _ensure(env_mods):
        for name, value in env_mods.items():
            monkeypatch.setenv(name, value)

    return _ensure


@pytest.fixture
def mock_module_cmd(monkeypatch):
    class Logger:
        def __init__(self, fn=None):
            self.fn = fn
            self.calls = []

        def __call__(self, *args, **kwargs):
            self.calls.append((args, kwargs))
            if self.fn:
                return self.fn(*args, **kwargs)

    mock_module_cmd = Logger()
    monkeypatch.setattr(spack.build_environment, "module", mock_module_cmd)
    monkeypatch.setattr(spack.build_environment, "_on_cray", lambda: (True, None))
    return mock_module_cmd


@pytest.mark.not_on_windows("Static to Shared not supported on Win (yet)")
def test_static_to_shared_library(build_environment):
    os.environ["SPACK_TEST_COMMAND"] = "dump-args"

    expected = {
        "linux": (
            "/bin/mycc -shared"
            " -Wl,--disable-new-dtags"
            " -Wl,-soname -Wl,{2} -Wl,--whole-archive {0}"
            " -Wl,--no-whole-archive -o {1}"
        ),
        "darwin": (
            "/bin/mycc -dynamiclib"
            " -Wl,--disable-new-dtags"
            " -install_name {1} -Wl,-force_load -Wl,{0} -o {1}"
        ),
    }

    static_lib = "/spack/libfoo.a"

    for arch in ("linux", "darwin"):
        for shared_lib in (None, "/spack/libbar.so"):
            output = _static_to_shared_library(
                arch, build_environment["cc"], static_lib, shared_lib, compiler_output=str
            ).strip()

            if not shared_lib:
                shared_lib = "{0}.{1}".format(os.path.splitext(static_lib)[0], dso_suffix)

            assert set(output.split()) == set(
                expected[arch].format(static_lib, shared_lib, os.path.basename(shared_lib)).split()
            )


@pytest.mark.regression("8345")
@pytest.mark.usefixtures("config", "mock_packages")
def test_cc_not_changed_by_modules(monkeypatch, working_env):
    s = spack.spec.Spec("cmake")
    s.concretize()
    pkg = s.package

    def _set_wrong_cc(x):
        os.environ["CC"] = "NOT_THIS_PLEASE"
        os.environ["ANOTHER_VAR"] = "THIS_IS_SET"

    monkeypatch.setattr(spack.build_environment, "load_module", _set_wrong_cc)
    monkeypatch.setattr(pkg.compiler, "modules", ["some_module"])

    spack.build_environment.setup_package(pkg, False)

    assert os.environ["CC"] != "NOT_THIS_PLEASE"
    assert os.environ["ANOTHER_VAR"] == "THIS_IS_SET"


def test_setup_dependent_package_inherited_modules(
    config, working_env, mock_packages, install_mockery, mock_fetch
):
    # This will raise on regression
    s = spack.spec.Spec("cmake-client-inheritor").concretized()
    s.package.do_install()


@pytest.mark.parametrize(
    "initial,modifications,expected",
    [
        # Set and unset variables
        (
            {"SOME_VAR_STR": "", "SOME_VAR_NUM": "0"},
            {"set": {"SOME_VAR_STR": "SOME_STR", "SOME_VAR_NUM": 1}},
            {"SOME_VAR_STR": "SOME_STR", "SOME_VAR_NUM": "1"},
        ),
        ({"SOME_VAR_STR": ""}, {"unset": ["SOME_VAR_STR"]}, {"SOME_VAR_STR": None}),
        (
            {},  # Set a variable that was not defined already
            {"set": {"SOME_VAR_STR": "SOME_STR"}},
            {"SOME_VAR_STR": "SOME_STR"},
        ),
        # Append and prepend to the same variable
        (
            {"EMPTY_PATH_LIST": prep_and_join("path", "middle")},
            {
                "prepend_path": {"EMPTY_PATH_LIST": prep_and_join("path", "first")},
                "append_path": {"EMPTY_PATH_LIST": prep_and_join("path", "last")},
            },
            {
                "EMPTY_PATH_LIST": os_pathsep_join(
                    prep_and_join("path", "first"),
                    prep_and_join("path", "middle"),
                    prep_and_join("path", "last"),
                )
            },
        ),
        # Append and prepend from empty variables
        (
            {"EMPTY_PATH_LIST": "", "SOME_VAR_STR": ""},
            {
                "prepend_path": {"EMPTY_PATH_LIST": prep_and_join("path", "first")},
                "append_path": {"SOME_VAR_STR": prep_and_join("path", "last")},
            },
            {
                "EMPTY_PATH_LIST": prep_and_join("path", "first"),
                "SOME_VAR_STR": prep_and_join("path", "last"),
            },
        ),
        (
            {},  # Same as before but on variables that were not defined
            {
                "prepend_path": {"EMPTY_PATH_LIST": prep_and_join("path", "first")},
                "append_path": {"SOME_VAR_STR": prep_and_join("path", "last")},
            },
            {
                "EMPTY_PATH_LIST": prep_and_join("path", "first"),
                "SOME_VAR_STR": prep_and_join("path", "last"),
            },
        ),
        # Remove a path from a list
        (
            {
                "EMPTY_PATH_LIST": os_pathsep_join(
                    prep_and_join("path", "first"),
                    prep_and_join("path", "middle"),
                    prep_and_join("path", "last"),
                )
            },
            {"remove_path": {"EMPTY_PATH_LIST": prep_and_join("path", "middle")}},
            {
                "EMPTY_PATH_LIST": os_pathsep_join(
                    prep_and_join("path", "first"), prep_and_join("path", "last")
                )
            },
        ),
        (
            {"EMPTY_PATH_LIST": prep_and_join("only", "path")},
            {"remove_path": {"EMPTY_PATH_LIST": prep_and_join("only", "path")}},
            {"EMPTY_PATH_LIST": ""},
        ),
    ],
)
def test_compiler_config_modifications(
    initial, modifications, expected, ensure_env_variables, monkeypatch
):
    # Set the environment as per prerequisites
    ensure_env_variables(initial)

    def platform_pathsep(pathlist):
        if Path.platform_path == Path.windows:
            pathlist = pathlist.replace(":", ";")

        return convert_to_platform_path(pathlist)

    # Monkeypatch a pkg.compiler.environment with the required modifications
<<<<<<< HEAD
    pkg = spack.spec.Spec('cmake').concretized().package
    monkeypatch.setattr(pkg.compiler, 'environment', modifications)

    # Trigger the modifications, set dirty so these aren't removed
    spack.build_environment.setup_package(pkg, True)
=======
    pkg = spack.spec.Spec("cmake").concretized().package
    monkeypatch.setattr(pkg.compiler, "environment", modifications)
    # Trigger the modifications
    spack.build_environment.setup_package(pkg, False)
>>>>>>> 31ed3930

    # Check they were applied
    for name, value in expected.items():
        if value is not None:
            value = platform_pathsep(value)
            assert os.environ[name] == value
            continue
        assert name not in os.environ


def test_external_config_env(mock_packages, mutable_config, working_env):
    cmake_config = {
        "externals": [
            {
                "spec": "cmake@1.0",
                "prefix": "/fake/path",
                "extra_attributes": {"environment": {"set": {"TEST_ENV_VAR_SET": "yes it's set"}}},
            }
        ]
    }
    spack.config.set("packages:cmake", cmake_config)

    cmake_client = spack.spec.Spec("cmake-client").concretized()
    spack.build_environment.setup_package(cmake_client.package, False)

    assert os.environ["TEST_ENV_VAR_SET"] == "yes it's set"


@pytest.mark.regression("9107")
def test_spack_paths_before_module_paths(config, mock_packages, monkeypatch, working_env):
    s = spack.spec.Spec("cmake")
    s.concretize()
    pkg = s.package

    module_path = os.path.join("path", "to", "module")

    def _set_wrong_cc(x):
        os.environ["PATH"] = module_path + os.pathsep + os.environ["PATH"]

    monkeypatch.setattr(spack.build_environment, "load_module", _set_wrong_cc)
    monkeypatch.setattr(pkg.compiler, "modules", ["some_module"])

    spack.build_environment.setup_package(pkg, False)

    spack_path = os.path.join(spack.paths.prefix, os.path.join("lib", "spack", "env"))

    paths = os.environ["PATH"].split(os.pathsep)

    assert paths.index(spack_path) < paths.index(module_path)


def test_package_inheritance_module_setup(config, mock_packages, working_env):
    s = spack.spec.Spec("multimodule-inheritance")
    s.concretize()
    pkg = s.package

    spack.build_environment.setup_package(pkg, False)

    os.environ["TEST_MODULE_VAR"] = "failed"

    assert pkg.use_module_variable() == "test_module_variable"
    assert os.environ["TEST_MODULE_VAR"] == "test_module_variable"


def test_wrapper_variables(
    config, mock_packages, working_env, monkeypatch, installation_dir_with_headers
):
    """Check that build_environment supplies the needed library/include
    directories via the SPACK_LINK_DIRS and SPACK_INCLUDE_DIRS environment
    variables.
    """

    # https://github.com/spack/spack/issues/13969
    cuda_headers = HeaderList(
        [
            "prefix/include/cuda_runtime.h",
            "prefix/include/cuda/atomic",
            "prefix/include/cuda/std/detail/libcxx/include/ctype.h",
        ]
    )
    cuda_include_dirs = cuda_headers.directories
    assert posixpath.join("prefix", "include") in cuda_include_dirs
    assert (
        posixpath.join("prefix", "include", "cuda", "std", "detail", "libcxx", "include")
        not in cuda_include_dirs
    )

    root = spack.spec.Spec("dt-diamond")
    root.concretize()

    for s in root.traverse():
        s.prefix = "/{0}-prefix/".format(s.name)

    dep_pkg = root["dt-diamond-left"].package
    dep_lib_paths = ["/test/path/to/ex1.so", "/test/path/to/subdir/ex2.so"]
    dep_lib_dirs = ["/test/path/to", "/test/path/to/subdir"]
    dep_libs = LibraryList(dep_lib_paths)

    dep2_pkg = root["dt-diamond-right"].package
    dep2_pkg.spec.prefix = str(installation_dir_with_headers)

    setattr(dep_pkg, "libs", dep_libs)
    try:
        pkg = root.package
        env_mods = EnvironmentModifications()
        spack.build_environment.set_wrapper_variables(pkg, env_mods)

        env_mods.apply_modifications()

        def normpaths(paths):
            return list(os.path.normpath(p) for p in paths)

        link_dir_var = os.environ["SPACK_LINK_DIRS"]
        assert normpaths(link_dir_var.split(":")) == normpaths(dep_lib_dirs)

        root_libdirs = ["/dt-diamond-prefix/lib", "/dt-diamond-prefix/lib64"]
        rpath_dir_var = os.environ["SPACK_RPATH_DIRS"]
        # The 'lib' and 'lib64' subdirectories of the root package prefix
        # should always be rpathed and should be the first rpaths
        assert normpaths(rpath_dir_var.split(":")) == normpaths(root_libdirs + dep_lib_dirs)

        header_dir_var = os.environ["SPACK_INCLUDE_DIRS"]

        # The default implementation looks for header files only
        # in <prefix>/include and subdirectories
        prefix = str(installation_dir_with_headers)
        include_dirs = normpaths(header_dir_var.split(os.pathsep))

        assert os.path.join(prefix, "include") in include_dirs
        assert os.path.join(prefix, "include", "boost") not in include_dirs
        assert os.path.join(prefix, "path", "to") not in include_dirs
        assert os.path.join(prefix, "path", "to", "subdir") not in include_dirs

    finally:
        delattr(dep_pkg, "libs")


def test_external_prefixes_last(mutable_config, mock_packages, working_env, monkeypatch):
    # Sanity check: under normal circumstances paths associated with
    # dt-diamond-left would appear first. We'll mark it as external in
    # the test to check if the associated paths are placed last.
    assert "dt-diamond-left" < "dt-diamond-right"

    cfg_data = syaml.load_config(
        """\
dt-diamond-left:
  externals:
  - spec: dt-diamond-left@1.0
    prefix: /fake/path1
  buildable: false
"""
    )
    spack.config.set("packages", cfg_data)
    top = spack.spec.Spec("dt-diamond").concretized()

    def _trust_me_its_a_dir(path):
        return True

    monkeypatch.setattr(os.path, "isdir", _trust_me_its_a_dir)

    env_mods = EnvironmentModifications()
    spack.build_environment.set_wrapper_variables(top.package, env_mods)

    env_mods.apply_modifications()
    link_dir_var = os.environ["SPACK_LINK_DIRS"]
    link_dirs = link_dir_var.split(":")
    external_lib_paths = set(
        [os.path.normpath("/fake/path1/lib"), os.path.normpath("/fake/path1/lib64")]
    )
    # The external lib paths should be the last two entries of the list and
    # should not appear anywhere before the last two entries
    assert set(os.path.normpath(x) for x in link_dirs[-2:]) == external_lib_paths
    assert not (set(os.path.normpath(x) for x in link_dirs[:-2]) & external_lib_paths)


def test_parallel_false_is_not_propagating(default_mock_concretization):
    """Test that parallel=False is not propagating to dependencies"""
    # a foobar=bar (parallel = False)
    # |
    # b (parallel =True)
    s = default_mock_concretization("a foobar=bar")

    spack.build_environment.set_package_py_globals(s.package, context=Context.BUILD)
    assert s["a"].package.module.make_jobs == 1

    spack.build_environment.set_package_py_globals(s["b"].package, context=Context.BUILD)
    assert s["b"].package.module.make_jobs == spack.build_environment.determine_number_of_jobs(
        parallel=s["b"].package.parallel
    )


@pytest.mark.parametrize(
    "config_setting,expected_flag",
    [
        ("runpath", "" if platform.system() == "Darwin" else "--enable-new-dtags"),
        ("rpath", "" if platform.system() == "Darwin" else "--disable-new-dtags"),
    ],
)
def test_setting_dtags_based_on_config(config_setting, expected_flag, config, mock_packages):
    # Pick a random package to be able to set compiler's variables
    s = spack.spec.Spec("cmake")
    s.concretize()
    pkg = s.package

    env = EnvironmentModifications()
    with spack.config.override("config:shared_linking", {"type": config_setting, "bind": False}):
        spack.build_environment.set_compiler_environment_variables(pkg, env)
        modifications = env.group_by_name()
        assert "SPACK_DTAGS_TO_STRIP" in modifications
        assert "SPACK_DTAGS_TO_ADD" in modifications
        assert len(modifications["SPACK_DTAGS_TO_ADD"]) == 1
        assert len(modifications["SPACK_DTAGS_TO_STRIP"]) == 1

        dtags_to_add = modifications["SPACK_DTAGS_TO_ADD"][0]
        assert dtags_to_add.value == expected_flag


def test_build_jobs_sequential_is_sequential():
    assert (
        determine_number_of_jobs(
            parallel=False,
            max_cpus=8,
            config=spack.config.Configuration(
                spack.config.InternalConfigScope("command_line", {"config": {"build_jobs": 8}}),
                spack.config.InternalConfigScope("defaults", {"config": {"build_jobs": 8}}),
            ),
        )
        == 1
    )


def test_build_jobs_command_line_overrides():
    assert (
        determine_number_of_jobs(
            parallel=True,
            max_cpus=1,
            config=spack.config.Configuration(
                spack.config.InternalConfigScope("command_line", {"config": {"build_jobs": 10}}),
                spack.config.InternalConfigScope("defaults", {"config": {"build_jobs": 1}}),
            ),
        )
        == 10
    )
    assert (
        determine_number_of_jobs(
            parallel=True,
            max_cpus=100,
            config=spack.config.Configuration(
                spack.config.InternalConfigScope("command_line", {"config": {"build_jobs": 10}}),
                spack.config.InternalConfigScope("defaults", {"config": {"build_jobs": 100}}),
            ),
        )
        == 10
    )


def test_build_jobs_defaults():
    assert (
        determine_number_of_jobs(
            parallel=True,
            max_cpus=10,
            config=spack.config.Configuration(
                spack.config.InternalConfigScope("defaults", {"config": {"build_jobs": 1}})
            ),
        )
        == 1
    )
    assert (
        determine_number_of_jobs(
            parallel=True,
            max_cpus=10,
            config=spack.config.Configuration(
                spack.config.InternalConfigScope("defaults", {"config": {"build_jobs": 100}})
            ),
        )
        == 10
    )


def test_dirty_disable_module_unload(config, mock_packages, working_env, mock_module_cmd):
    """Test that on CRAY platform 'module unload' is not called if the 'dirty'
    option is on.
    """
    s = spack.spec.Spec("a").concretized()

    # If called with "dirty" we don't unload modules, so no calls to the
    # `module` function on Cray
    spack.build_environment.setup_package(s.package, dirty=True)
    assert not mock_module_cmd.calls

    # If called without "dirty" we unload modules on Cray
    spack.build_environment.setup_package(s.package, dirty=False)
    assert mock_module_cmd.calls
    assert any(("unload", "cray-libsci") == item[0] for item in mock_module_cmd.calls)
    assert any(("unload", "cray-mpich") == item[0] for item in mock_module_cmd.calls)


class TestModuleMonkeyPatcher:
    def test_getting_attributes(self, default_mock_concretization):
        s = default_mock_concretization("libelf")
        module_wrapper = spack.build_environment.ModuleChangePropagator(s.package)
        assert module_wrapper.Libelf == s.package.module.Libelf

    def test_setting_attributes(self, default_mock_concretization):
        s = default_mock_concretization("libelf")
        module = s.package.module
        module_wrapper = spack.build_environment.ModuleChangePropagator(s.package)

        # Setting an attribute has an immediate effect
        module_wrapper.SOME_ATTRIBUTE = 1
        assert module.SOME_ATTRIBUTE == 1

        # We can also propagate the settings to classes in the MRO
        module_wrapper.propagate_changes_to_mro()
        for cls in inspect.getmro(type(s.package)):
            current_module = cls.module
            if current_module == spack.package_base:
                break
            assert current_module.SOME_ATTRIBUTE == 1


def test_effective_deptype_build_environment(default_mock_concretization):
    s = default_mock_concretization("dttop")

    #  [    ]  dttop@1.0                    #
    #  [b   ]      ^dtbuild1@1.0            # <- direct build dep
    #  [b   ]          ^dtbuild2@1.0        # <- indirect build-only dep is dropped
    #  [bl  ]          ^dtlink2@1.0         # <- linkable, and runtime dep of build dep
    #  [  r ]          ^dtrun2@1.0          # <- non-linkable, exectuable runtime dep of build dep
    #  [bl  ]      ^dtlink1@1.0             # <- direct build dep
    #  [bl  ]          ^dtlink3@1.0         # <- linkable, and runtime dep of build dep
    #  [b   ]              ^dtbuild2@1.0    # <- indirect build-only dep is dropped
    #  [bl  ]              ^dtlink4@1.0     # <- linkable, and runtime dep of build dep
    #  [  r ]      ^dtrun1@1.0              # <- run-only dep is pruned (should it be in PATH?)
    #  [bl  ]          ^dtlink5@1.0         # <- children too
    #  [  r ]          ^dtrun3@1.0          # <- children too
    #  [b   ]              ^dtbuild3@1.0    # <- children too

    expected_flags = {
        "dttop": UseMode.ROOT,
        "dtbuild1": UseMode.BUILDTIME_DIRECT,
        "dtlink1": UseMode.BUILDTIME_DIRECT | UseMode.BUILDTIME,
        "dtlink3": UseMode.BUILDTIME | UseMode.RUNTIME,
        "dtlink4": UseMode.BUILDTIME | UseMode.RUNTIME,
        "dtrun2": UseMode.RUNTIME | UseMode.RUNTIME_EXECUTABLE,
        "dtlink2": UseMode.RUNTIME,
    }

    for spec, effective_type in spack.build_environment.effective_deptypes(
        s, context=Context.BUILD
    ):
        assert effective_type & expected_flags.pop(spec.name) == effective_type
    assert not expected_flags, f"Missing {expected_flags.keys()} from effective_deptypes"


def test_effective_deptype_run_environment(default_mock_concretization):
    s = default_mock_concretization("dttop")

    #  [    ]  dttop@1.0                    #
    #  [b   ]      ^dtbuild1@1.0            # <- direct build-only dep is pruned
    #  [b   ]          ^dtbuild2@1.0        # <- children too
    #  [bl  ]          ^dtlink2@1.0         # <- children too
    #  [  r ]          ^dtrun2@1.0          # <- children too
    #  [bl  ]      ^dtlink1@1.0             # <- runtime, not executable
    #  [bl  ]          ^dtlink3@1.0         # <- runtime, not executable
    #  [b   ]              ^dtbuild2@1.0    # <- indirect build only dep is pruned
    #  [bl  ]              ^dtlink4@1.0     # <- runtime, not executable
    #  [  r ]      ^dtrun1@1.0              # <- runtime and executable
    #  [bl  ]          ^dtlink5@1.0         # <- runtime, not executable
    #  [  r ]          ^dtrun3@1.0          # <- runtime and executable
    #  [b   ]              ^dtbuild3@1.0    # <- indirect build-only dep is pruned

    expected_flags = {
        "dttop": UseMode.ROOT,
        "dtlink1": UseMode.RUNTIME,
        "dtlink3": UseMode.BUILDTIME | UseMode.RUNTIME,
        "dtlink4": UseMode.BUILDTIME | UseMode.RUNTIME,
        "dtrun1": UseMode.RUNTIME | UseMode.RUNTIME_EXECUTABLE,
        "dtlink5": UseMode.RUNTIME,
        "dtrun3": UseMode.RUNTIME | UseMode.RUNTIME_EXECUTABLE,
    }

    for spec, effective_type in spack.build_environment.effective_deptypes(s, context=Context.RUN):
        assert effective_type & expected_flags.pop(spec.name) == effective_type
    assert not expected_flags, f"Missing {expected_flags.keys()} from effective_deptypes"


def test_monkey_patching_works_across_virtual(default_mock_concretization):
    """Assert that a monkeypatched attribute is found regardless we access through the
    real name or the virtual name.
    """
    s = default_mock_concretization("mpileaks ^mpich")
    s["mpich"].foo = "foo"
    assert s["mpich"].foo == "foo"
    assert s["mpi"].foo == "foo"


def test_clear_compiler_related_runtime_variables_of_build_deps(default_mock_concretization):
    """Verify that Spack drops CC, CXX, FC and F77 from the dependencies related build environment
    variable changes if they are set in setup_run_environment. Spack manages those variables
    elsewhere."""
    s = default_mock_concretization("build-env-compiler-var-a")
    ctx = spack.build_environment.SetupContext(s, context=Context.BUILD)
    result = {}
    ctx.get_env_modifications().apply_modifications(result)
    assert "CC" not in result
    assert "CXX" not in result
    assert "FC" not in result
    assert "F77" not in result
    assert result["ANOTHER_VAR"] == "this-should-be-present"


@pytest.mark.parametrize("context", [Context.BUILD, Context.RUN])
def test_build_system_globals_only_set_on_root_during_build(default_mock_concretization, context):
    """Test whether when setting up a build environment, the build related globals are set only
    in the top level spec.

    TODO: Since module instances are globals themselves, and Spack defines properties on them, they
    persist across tests. In principle this is not terrible, cause the variables are mostly static.
    But obviously it can lead to very hard to find bugs... We should get rid of those globals and
    define them instead as a property on the package instance.
    """
    root = spack.spec.Spec("mpileaks").concretized()
    build_variables = ("std_cmake_args", "std_meson_args", "std_pip_args")

    # See todo above, we clear out any properties that may have been set by the previous test.
    # Commenting this loop will make the test fail. I'm leaving it here as a reminder that those
    # globals were always a bad idea, and we should pass them to the package instance.
    for spec in root.traverse():
        for variable in build_variables:
            spec.package.module.__dict__.pop(variable, None)

    spack.build_environment.SetupContext(root, context=context).set_all_package_py_globals()

    # Excpect the globals to be set at the root in a build context only.
    should_be_set = lambda depth: context == Context.BUILD and depth == 0

    for depth, spec in root.traverse(depth=True, root=True):
        for variable in build_variables:
            assert hasattr(spec.package.module, variable) == should_be_set(depth)<|MERGE_RESOLUTION|>--- conflicted
+++ resolved
@@ -271,18 +271,10 @@
         return convert_to_platform_path(pathlist)
 
     # Monkeypatch a pkg.compiler.environment with the required modifications
-<<<<<<< HEAD
-    pkg = spack.spec.Spec('cmake').concretized().package
-    monkeypatch.setattr(pkg.compiler, 'environment', modifications)
-
+    pkg = spack.spec.Spec("cmake").concretized().package
+    monkeypatch.setattr(pkg.compiler, "environment", modifications)
     # Trigger the modifications, set dirty so these aren't removed
     spack.build_environment.setup_package(pkg, True)
-=======
-    pkg = spack.spec.Spec("cmake").concretized().package
-    monkeypatch.setattr(pkg.compiler, "environment", modifications)
-    # Trigger the modifications
-    spack.build_environment.setup_package(pkg, False)
->>>>>>> 31ed3930
 
     # Check they were applied
     for name, value in expected.items():
