##############################################################################
# Copyright (c) 2013-2018, Lawrence Livermore National Security, LLC.
# Produced at the Lawrence Livermore National Laboratory.
#
# This file is part of Spack.
# Created by Todd Gamblin, tgamblin@llnl.gov, All rights reserved.
# LLNL-CODE-647188
#
# For details, see https://github.com/spack/spack
# Please also see the NOTICE and LICENSE files for our notice and the LGPL.
#
# This program is free software; you can redistribute it and/or modify
# it under the terms of the GNU Lesser General Public License (as
# published by the Free Software Foundation) version 2.1, February 1999.
#
# This program is distributed in the hope that it will be useful, but
# WITHOUT ANY WARRANTY; without even the IMPLIED WARRANTY OF
# MERCHANTABILITY or FITNESS FOR A PARTICULAR PURPOSE. See the terms and
# conditions of the GNU Lesser General Public License for more details.
#
# You should have received a copy of the GNU Lesser General Public
# License along with this program; if not, write to the Free Software
# Foundation, Inc., 59 Temple Place, Suite 330, Boston, MA 02111-1307 USA
##############################################################################
"""
This test checks that the Spack cc compiler wrapper is parsing
arguments correctly.
"""
import os
<<<<<<< HEAD
import unittest

from spack.paths import build_env_path
=======
import pytest

from spack.paths import build_env_path
from spack.util.environment import system_dirs, set_env
>>>>>>> 451328d6
from spack.util.executable import Executable

#
# Complicated compiler test command
#
test_args = [
    '-I/test/include', '-L/test/lib', '-L/other/lib', '-I/other/include',
    'arg1',
    '-Wl,--start-group',
    'arg2',
    '-Wl,-rpath,/first/rpath', 'arg3', '-Wl,-rpath', '-Wl,/second/rpath',
    '-llib1', '-llib2',
    'arg4',
    '-Wl,--end-group',
    '-Xlinker', '-rpath', '-Xlinker', '/third/rpath',
    '-Xlinker', '-rpath', '-Xlinker', '/fourth/rpath',
    '-llib3', '-llib4',
    'arg5', 'arg6']

#
# Pieces of the test command above, as they should be parsed out.
#
# `_wl_rpaths` are for the compiler (with -Wl,), and `_rpaths` are raw
# -rpath arguments for the linker.
#
test_include_paths = [
    '-I/test/include', '-I/other/include']

<<<<<<< HEAD
class CompilerWrapperTest(unittest.TestCase):

    def setUp(self):
        self.cc = Executable(os.path.join(build_env_path, "cc"))
        self.ld = Executable(os.path.join(build_env_path, "ld"))
        self.cpp = Executable(os.path.join(build_env_path, "cpp"))
        self.cxx = Executable(os.path.join(build_env_path, "c++"))
        self.fc = Executable(os.path.join(build_env_path, "fc"))

        self.realcc = "/bin/mycc"
        self.prefix = "/spack-test-prefix"

        os.environ['SPACK_CC'] = self.realcc
        os.environ['SPACK_CXX'] = self.realcc
        os.environ['SPACK_FC'] = self.realcc

        os.environ['SPACK_PREFIX'] = self.prefix
        os.environ['SPACK_ENV_PATH'] = "test"
        os.environ['SPACK_DEBUG_LOG_DIR'] = "."
        os.environ['SPACK_DEBUG_LOG_ID'] = "foo-hashabc"
        os.environ['SPACK_COMPILER_SPEC'] = "gcc@4.4.7"
        os.environ['SPACK_SHORT_SPEC'] = (
            "foo@1.2 arch=linux-rhel6-x86_64 /hashabc")

        os.environ['SPACK_CC_RPATH_ARG']  = "-Wl,-rpath,"
        os.environ['SPACK_CXX_RPATH_ARG'] = "-Wl,-rpath,"
        os.environ['SPACK_F77_RPATH_ARG'] = "-Wl,-rpath,"
        os.environ['SPACK_FC_RPATH_ARG']  = "-Wl,-rpath,"

        self.path1 = '/x/y/z1/'
        self.path2 = '/x/y/z2/'
        self.path3 = '/x/y/z3/'

        if 'SPACK_LINK_DIRS' in os.environ:
            del os.environ['SPACK_LINK_DIRS']

        if 'SPACK_RPATH_DIRS' in os.environ:
            del os.environ['SPACK_RPATH_DIRS']

        if 'SPACK_INCLUDE_DIRS' in os.environ:
            del os.environ['SPACK_INCLUDE_DIRS']

    def check_cc(self, command, args, expected):
        os.environ['SPACK_TEST_COMMAND'] = command
        self.assertEqual(self.cc(*args, output=str).strip(), expected)

    def check_cxx(self, command, args, expected):
        os.environ['SPACK_TEST_COMMAND'] = command
        self.assertEqual(self.cxx(*args, output=str).strip(), expected)

    def check_fc(self, command, args, expected):
        os.environ['SPACK_TEST_COMMAND'] = command
        self.assertEqual(self.fc(*args, output=str).strip(), expected)

    def check_ld(self, command, args, expected):
        os.environ['SPACK_TEST_COMMAND'] = command
        self.assertEqual(self.ld(*args, output=str).strip(), expected)

    def check_cpp(self, command, args, expected):
        os.environ['SPACK_TEST_COMMAND'] = command
        self.assertEqual(self.cpp(*args, output=str).strip(), expected)

    def test_vcheck_mode(self):
        self.check_cc('dump-mode', ['-I/include', '--version'], "vcheck")
        self.check_cc('dump-mode', ['-I/include', '-V'], "vcheck")
        self.check_cc('dump-mode', ['-I/include', '-v'], "vcheck")
        self.check_cc('dump-mode', ['-I/include', '-dumpversion'], "vcheck")
        self.check_cc('dump-mode', ['-I/include', '--version', '-c'], "vcheck")
        self.check_cc('dump-mode', ['-I/include',
                                    '-V', '-o', 'output'], "vcheck")

    def test_cpp_mode(self):
        self.check_cc('dump-mode', ['-E'], "cpp")
        self.check_cpp('dump-mode', [], "cpp")

    def test_as_mode(self):
        self.check_cc('dump-mode', ['-S'], "as")

    def test_ccld_mode(self):
        self.check_cc('dump-mode', [], "ccld")
        self.check_cc('dump-mode', ['foo.c', '-o', 'foo'], "ccld")
        self.check_cc('dump-mode', ['foo.c', '-o',
                                    'foo', '-Wl,-rpath,foo'], "ccld")
        self.check_cc(
            'dump-mode',
            ['foo.o', 'bar.o', 'baz.o', '-o', 'foo', '-Wl,-rpath,foo'],
            "ccld")

    def test_ld_mode(self):
        self.check_ld('dump-mode', [], "ld")
        self.check_ld(
            'dump-mode',
            ['foo.o', 'bar.o', 'baz.o', '-o', 'foo', '-Wl,-rpath,foo'],
            "ld")

    def test_flags(self):
        os.environ['SPACK_LDFLAGS'] = '-L foo'
        os.environ['SPACK_LDLIBS'] = '-lfoo'
        os.environ['SPACK_CPPFLAGS'] = '-g -O1'
        os.environ['SPACK_CFLAGS'] = '-Wall'
        os.environ['SPACK_CXXFLAGS'] = '-Werror'
        os.environ['SPACK_FFLAGS'] = '-w'

        try:
            # Test ldflags added properly in ld mode
            self.check_ld('dump-args', test_command,
                          "ld " +
                          '-L foo ' +
                          ' '.join(test_command) + ' ' +
                          '-lfoo')

            # Test cppflags added properly in cpp mode
            self.check_cpp('dump-args', test_command,
                           "cpp " +
                           '-g -O1 ' +
                           ' '.join(test_command))

            # Test ldflags, cppflags, and language specific flags are added in
            # proper order
            self.check_cc('dump-args', test_command,
                          self.realcc + ' ' +
                          '-g -O1 ' +
                          '-Wall ' +
                          '-L foo ' +
                          ' '.join(test_command) + ' ' +
                          '-lfoo')

            self.check_cxx('dump-args', test_command,
                           self.realcc + ' ' +
                           '-g -O1 ' +
                           '-Werror ' +
                           '-L foo ' +
                           ' '.join(test_command) + ' ' +
                           '-lfoo')

            self.check_fc('dump-args', test_command,
                          self.realcc + ' ' +
                          '-w ' +
                          '-g -O1 ' +
                          '-L foo ' +
                          ' '.join(test_command) + ' ' +
                          '-lfoo')
        finally:
            del os.environ['SPACK_CFLAGS']
            del os.environ['SPACK_CXXFLAGS']
            del os.environ['SPACK_FFLAGS']
            del os.environ['SPACK_CPPFLAGS']
            del os.environ['SPACK_LDFLAGS']
            del os.environ['SPACK_LDLIBS']

    def test_dep_include(self):
        """Ensure a single dependency include directory is added."""
        os.environ['SPACK_INCLUDE_DIRS'] = ':'.join([self.path3])
        self.check_cc('dump-args', test_command,
                      self.realcc + ' ' +
                      '-I' + self.path3 + ' ' +
                      ' '.join(test_command))

    def test_dep_lib_no_rpath(self):
        """Ensure a single dependency link flag is added with no dep RPATH."""
        os.environ['SPACK_LINK_DIRS'] = ':'.join([self.path1])
        self.check_cc('dump-args', test_command,
                      self.realcc + ' ' +
                      '-L' + self.path1 + ' ' +
                      ' '.join(test_command))

    def test_dep_lib_no_lib(self):
        """Ensure a single dependency RPATH is added with no -L."""
        os.environ['SPACK_RPATH_DIRS'] = ':'.join([self.path1])
        self.check_cc('dump-args', test_command,
                      self.realcc + ' ' +
                      '-Wl,-rpath,' + self.path1 + ' ' +
                      ' '.join(test_command))

    def test_all_deps(self):
        """Ensure includes and RPATHs for all deps are added. """
        os.environ['SPACK_LINK_DIRS'] = ':'.join([self.path1, self.path2])
        os.environ['SPACK_RPATH_DIRS'] = ':'.join([self.path2])
        os.environ['SPACK_INCLUDE_DIRS'] = ':'.join([self.path3])

        # This is probably more constrained than it needs to be; it
        # checks order within prepended args and doesn't strictly have
        # to.  We could loosen that if it becomes necessary
        self.check_cc('dump-args', test_command,
                      self.realcc + ' ' +
                      '-L' + self.path2 + ' ' +
                      '-L' + self.path1 + ' ' +

                      '-Wl,-rpath,' + self.path2 + ' ' +

                      '-I' + self.path3 + ' ' +

                      ' '.join(test_command))

    def test_ld_deps(self):
        """Ensure no (extra) -I args or -Wl, are passed in ld mode."""
        os.environ['SPACK_LINK_DIRS'] = ':'.join([self.path1, self.path2])
        os.environ['SPACK_RPATH_DIRS'] = ':'.join([self.path2])

        self.check_ld('dump-args', test_command,
                      'ld ' +
                      '-L' + self.path2 + ' ' +
                      '-L' + self.path1 + ' ' +

                      '-rpath ' + self.path2 + ' ' +

                      ' '.join(test_command))

    def test_ld_deps_no_link(self):
        """Ensure SPACK_LINK_DEPS controls -L for ld."""
        os.environ['SPACK_RPATH_DIRS'] = ':'.join([self.path1, self.path2])

        self.check_ld('dump-args', test_command,
                      'ld ' +
                      '-rpath ' + self.path2 + ' ' +
                      '-rpath ' + self.path1 + ' ' +

                      ' '.join(test_command))

    def test_ld_deps_reentrant(self):
        """Make sure ld -r is handled correctly on OS's where it doesn't
           support rpaths."""
        os.environ['SPACK_LINK_DIRS'] = ':'.join([self.path1])
        os.environ['SPACK_RPATH_DIRS'] = ':'.join([self.path1])

        os.environ['SPACK_SHORT_SPEC'] = "foo@1.2=linux-x86_64"
        reentrant_test_command = ['-r'] + test_command
        self.check_ld('dump-args', reentrant_test_command,
                      'ld ' +

                      '-L' + self.path1 + ' ' +
                      '-rpath ' + self.path1 + ' '
=======
test_library_paths = [
    '-L/test/lib', '-L/other/lib']

test_wl_rpaths = [
    '-Wl,-rpath,/first/rpath', '-Wl,-rpath,/second/rpath',
    '-Wl,-rpath,/third/rpath', '-Wl,-rpath,/fourth/rpath']

test_rpaths = [
    '-rpath', '/first/rpath', '-rpath', '/second/rpath',
    '-rpath', '/third/rpath', '-rpath', '/fourth/rpath']
>>>>>>> 451328d6

test_args_without_paths = [
    'arg1',
    '-Wl,--start-group',
    'arg2', 'arg3', '-llib1', '-llib2', 'arg4',
    '-Wl,--end-group',
    '-llib3', '-llib4', 'arg5', 'arg6']

#: The prefix of the package being mock installed
pkg_prefix = '/spack-test-prefix'

#
# Expected RPATHs for the package itself.  The package is expected to
# have only one of /lib or /lib64, but we add both b/c we can't know
# before installing.
#
pkg_wl_rpaths = [
    '-Wl,-rpath,' + pkg_prefix + '/lib',
    '-Wl,-rpath,' + pkg_prefix + '/lib64']

pkg_rpaths = [
    '-rpath', '/spack-test-prefix/lib',
    '-rpath', '/spack-test-prefix/lib64']

# Compilers to use during tests
cc = Executable(os.path.join(build_env_path, "cc"))
ld = Executable(os.path.join(build_env_path, "ld"))
cpp = Executable(os.path.join(build_env_path, "cpp"))
cxx = Executable(os.path.join(build_env_path, "c++"))
fc = Executable(os.path.join(build_env_path, "fc"))

#: the "real" compiler the wrapper is expected to invoke
real_cc = '/bin/mycc'

# mock flags to use in the wrapper environment
spack_cppflags = ['-g', '-O1', '-DVAR=VALUE']
spack_cflags   = ['-Wall']
spack_cxxflags = ['-Werror']
spack_fflags   = ['-w']
spack_ldflags  = ['-L', 'foo']
spack_ldlibs   = ['-lfoo']


@pytest.fixture(scope='session')
def wrapper_environment():
    with set_env(
            SPACK_CC=real_cc,
            SPACK_CXX=real_cc,
            SPACK_FC=real_cc,
            SPACK_PREFIX=pkg_prefix,
            SPACK_ENV_PATH='test',
            SPACK_DEBUG_LOG_DIR='.',
            SPACK_DEBUG_LOG_ID='foo-hashabc',
            SPACK_COMPILER_SPEC='gcc@4.4.7',
            SPACK_SHORT_SPEC='foo@1.2 arch=linux-rhel6-x86_64 /hashabc',
            SPACK_SYSTEM_DIRS=':'.join(system_dirs),
            SPACK_CC_RPATH_ARG='-Wl,-rpath,',
            SPACK_CXX_RPATH_ARG='-Wl,-rpath,',
            SPACK_F77_RPATH_ARG='-Wl,-rpath,',
            SPACK_FC_RPATH_ARG='-Wl,-rpath,',
            SPACK_DEPENDENCIES=None):
        yield


@pytest.fixture()
def wrapper_flags():
    with set_env(
            SPACK_CPPFLAGS=' '.join(spack_cppflags),
            SPACK_CFLAGS=' '.join(spack_cflags),
            SPACK_CXXFLAGS=' '.join(spack_cxxflags),
            SPACK_FFLAGS=' '.join(spack_fflags),
            SPACK_LDFLAGS=' '.join(spack_ldflags),
            SPACK_LDLIBS=' '.join(spack_ldlibs)):
        yield


@pytest.fixture(scope='session')
def dep1(tmpdir_factory):
    path = tmpdir_factory.mktemp('cc-dep1')
    path.mkdir('include')
    path.mkdir('lib')
    yield str(path)


@pytest.fixture(scope='session')
def dep2(tmpdir_factory):
    path = tmpdir_factory.mktemp('cc-dep2')
    path.mkdir('lib64')
    yield str(path)


@pytest.fixture(scope='session')
def dep3(tmpdir_factory):
    path = tmpdir_factory.mktemp('cc-dep3')
    path.mkdir('include')
    path.mkdir('lib64')
    yield str(path)


@pytest.fixture(scope='session')
def dep4(tmpdir_factory):
    path = tmpdir_factory.mktemp('cc-dep4')
    path.mkdir('include')
    yield str(path)


pytestmark = pytest.mark.usefixtures('wrapper_environment')


def check_args(cc, args, expected):
    """Check output arguments that cc produces when called with args.

    This assumes that cc will print debug command output with one element
    per line, so that we see whether arguments that should (or shouldn't)
    contain spaces are parsed correctly.
    """
    with set_env(SPACK_TEST_COMMAND='dump-args'):
        assert expected == cc(*args, output=str).strip().split('\n')


def dump_mode(cc, args):
    """Make cc dump the mode it detects, and return it."""
    with set_env(SPACK_TEST_COMMAND='dump-mode'):
        return cc(*args, output=str).strip()


def test_vcheck_mode():
    assert dump_mode(cc, ['-I/include', '--version']) == 'vcheck'
    assert dump_mode(cc, ['-I/include', '-V']) == 'vcheck'
    assert dump_mode(cc, ['-I/include', '-v']) == 'vcheck'
    assert dump_mode(cc, ['-I/include', '-dumpversion']) == 'vcheck'
    assert dump_mode(cc, ['-I/include', '--version', '-c']) == 'vcheck'
    assert dump_mode(cc, ['-I/include', '-V', '-o', 'output']) == 'vcheck'


def test_cpp_mode():
    assert dump_mode(cc, ['-E']) == 'cpp'
    assert dump_mode(cxx, ['-E']) == 'cpp'
    assert dump_mode(cpp, []) == 'cpp'


def test_as_mode():
    assert dump_mode(cc, ['-S']) == 'as'


def test_ccld_mode():
    assert dump_mode(cc, []) == 'ccld'
    assert dump_mode(cc, ['foo.c', '-o', 'foo']) == 'ccld'
    assert dump_mode(cc, ['foo.c', '-o', 'foo', '-Wl,-rpath,foo']) == 'ccld'
    assert dump_mode(cc, [
        'foo.o', 'bar.o', 'baz.o', '-o', 'foo', '-Wl,-rpath,foo']) == 'ccld'


def test_ld_mode():
    assert dump_mode(ld, []) == 'ld'
    assert dump_mode(ld, [
        'foo.o', 'bar.o', 'baz.o', '-o', 'foo', '-Wl,-rpath,foo']) == 'ld'


def test_ld_flags(wrapper_flags):
    check_args(
        ld, test_args,
        ['ld'] +
        spack_ldflags +
        test_include_paths +
        test_library_paths +
        test_rpaths +
        pkg_rpaths +
        test_args_without_paths +
        spack_ldlibs)


def test_cpp_flags(wrapper_flags):
    check_args(
        cpp, test_args,
        ['cpp'] +
        spack_cppflags +
        test_include_paths +
        test_library_paths +
        test_args_without_paths)


def test_cc_flags(wrapper_flags):
    check_args(
        cc, test_args,
        [real_cc] +
        spack_cppflags +
        spack_cflags +
        spack_ldflags +
        test_include_paths +
        test_library_paths +
        test_wl_rpaths +
        pkg_wl_rpaths +
        test_args_without_paths +
        spack_ldlibs)


def test_cxx_flags(wrapper_flags):
    check_args(
        cxx, test_args,
        [real_cc] +
        spack_cppflags +
        spack_cxxflags +
        spack_ldflags +
        test_include_paths +
        test_library_paths +
        test_wl_rpaths +
        pkg_wl_rpaths +
        test_args_without_paths +
        spack_ldlibs)


def test_fc_flags(wrapper_flags):
    check_args(
        fc, test_args,
        [real_cc] +
        spack_fflags +
        spack_cppflags +
        spack_ldflags +
        test_include_paths +
        test_library_paths +
        test_wl_rpaths +
        pkg_wl_rpaths +
        test_args_without_paths +
        spack_ldlibs)


def test_dep_rpath():
    """Ensure RPATHs for root package are added."""
    check_args(
        cc, test_args,
        [real_cc] +
        test_include_paths +
        test_library_paths +
        test_wl_rpaths +
        pkg_wl_rpaths +
        test_args_without_paths)


def test_dep_include(dep4):
    """Ensure a single dependency include directory is added."""
    with set_env(SPACK_DEPENDENCIES=dep4,
                 SPACK_RPATH_DEPS=dep4,
                 SPACK_LINK_DEPS=dep4):
        check_args(
            cc, test_args,
            [real_cc] +
            test_include_paths +
            ['-I' + dep4 + '/include'] +
            test_library_paths +
            test_wl_rpaths +
            pkg_wl_rpaths +
            test_args_without_paths)


def test_dep_lib(dep2):
    """Ensure a single dependency RPATH is added."""
    with set_env(SPACK_DEPENDENCIES=dep2,
                 SPACK_RPATH_DEPS=dep2,
                 SPACK_LINK_DEPS=dep2):
        check_args(
            cc, test_args,
            [real_cc] +
            test_include_paths +
            test_library_paths +
            ['-L' + dep2 + '/lib64'] +
            test_wl_rpaths +
            pkg_wl_rpaths +
            ['-Wl,-rpath,' + dep2 + '/lib64'] +
            test_args_without_paths)


def test_dep_lib_no_rpath(dep2):
    """Ensure a single dependency link flag is added with no dep RPATH."""
    with set_env(SPACK_DEPENDENCIES=dep2,
                 SPACK_LINK_DEPS=dep2):
        check_args(
            cc, test_args,
            [real_cc] +
            test_include_paths +
            test_library_paths +
            ['-L' + dep2 + '/lib64'] +
            test_wl_rpaths +
            pkg_wl_rpaths +
            test_args_without_paths)


def test_dep_lib_no_lib(dep2):
    """Ensure a single dependency RPATH is added with no -L."""
    with set_env(SPACK_DEPENDENCIES=dep2,
                 SPACK_RPATH_DEPS=dep2):
        check_args(
            cc, test_args,
            [real_cc] +
            test_include_paths +
            test_library_paths +
            test_wl_rpaths +
            pkg_wl_rpaths +
            ['-Wl,-rpath,' + dep2 + '/lib64'] +
            test_args_without_paths)


def test_ccld_deps(dep1, dep2, dep3, dep4):
    """Ensure all flags are added in ccld mode."""
    deps = ':'.join((dep1, dep2, dep3, dep4))
    with set_env(SPACK_DEPENDENCIES=deps,
                 SPACK_RPATH_DEPS=deps,
                 SPACK_LINK_DEPS=deps):
        check_args(
            cc, test_args,
            [real_cc] +
            test_include_paths +
            ['-I' + dep1 + '/include',
             '-I' + dep3 + '/include',
             '-I' + dep4 + '/include'] +
            test_library_paths +
            ['-L' + dep1 + '/lib',
             '-L' + dep2 + '/lib64',
             '-L' + dep3 + '/lib64'] +
            test_wl_rpaths +
            pkg_wl_rpaths +
            ['-Wl,-rpath,' + dep1 + '/lib',
             '-Wl,-rpath,' + dep2 + '/lib64',
             '-Wl,-rpath,' + dep3 + '/lib64'] +
            test_args_without_paths)


def test_cc_deps(dep1, dep2, dep3, dep4):
    """Ensure -L and RPATHs are not added in cc mode."""
    deps = ':'.join((dep1, dep2, dep3, dep4))
    with set_env(SPACK_DEPENDENCIES=deps,
                 SPACK_RPATH_DEPS=deps,
                 SPACK_LINK_DEPS=deps):
        check_args(
            cc, ['-c'] + test_args,
            [real_cc] +
            test_include_paths +
            ['-I' + dep1 + '/include',
             '-I' + dep3 + '/include',
             '-I' + dep4 + '/include'] +
            test_library_paths +
            ['-c'] +
            test_args_without_paths)


def test_ccld_with_system_dirs(dep1, dep2, dep3, dep4):
    """Ensure all flags are added in ccld mode."""
    deps = ':'.join((dep1, dep2, dep3, dep4))
    with set_env(SPACK_DEPENDENCIES=deps,
                 SPACK_RPATH_DEPS=deps,
                 SPACK_LINK_DEPS=deps):

        sys_path_args = ['-I/usr/include',
                         '-L/usr/local/lib',
                         '-Wl,-rpath,/usr/lib64',
                         '-I/usr/local/include',
                         '-L/lib64/']
        check_args(
            cc, sys_path_args + test_args,
            [real_cc] +
            test_include_paths +
            ['-I' + dep1 + '/include',
             '-I' + dep3 + '/include',
             '-I' + dep4 + '/include'] +
            ['-I/usr/include',
             '-I/usr/local/include'] +
            test_library_paths +
            ['-L' + dep1 + '/lib',
             '-L' + dep2 + '/lib64',
             '-L' + dep3 + '/lib64'] +
            ['-L/usr/local/lib',
             '-L/lib64/'] +
            test_wl_rpaths +
            pkg_wl_rpaths +
            ['-Wl,-rpath,' + dep1 + '/lib',
             '-Wl,-rpath,' + dep2 + '/lib64',
             '-Wl,-rpath,' + dep3 + '/lib64'] +
            ['-Wl,-rpath,/usr/lib64'] +
            test_args_without_paths)


def test_ld_deps(dep1, dep2, dep3, dep4):
    """Ensure no (extra) -I args or -Wl, are passed in ld mode."""
    deps = ':'.join((dep1, dep2, dep3, dep4))
    with set_env(SPACK_DEPENDENCIES=deps,
                 SPACK_RPATH_DEPS=deps,
                 SPACK_LINK_DEPS=deps):
        check_args(
            ld, test_args,
            ['ld'] +
            test_include_paths +
            test_library_paths +
            ['-L' + dep1 + '/lib',
             '-L' + dep2 + '/lib64',
             '-L' + dep3 + '/lib64'] +
            test_rpaths +
            pkg_rpaths +
            ['-rpath', dep1 + '/lib',
             '-rpath', dep2 + '/lib64',
             '-rpath', dep3 + '/lib64'] +
            test_args_without_paths)


def test_ld_deps_no_rpath(dep1, dep2, dep3, dep4):
    """Ensure SPACK_LINK_DEPS controls -L for ld."""
    deps = ':'.join((dep1, dep2, dep3, dep4))
    with set_env(SPACK_DEPENDENCIES=deps,
                 SPACK_LINK_DEPS=deps):
        check_args(
            ld, test_args,
            ['ld'] +
            test_include_paths +
            test_library_paths +
            ['-L' + dep1 + '/lib',
             '-L' + dep2 + '/lib64',
             '-L' + dep3 + '/lib64'] +
            test_rpaths +
            pkg_rpaths +
            test_args_without_paths)


def test_ld_deps_no_link(dep1, dep2, dep3, dep4):
    """Ensure SPACK_RPATH_DEPS controls -rpath for ld."""
    deps = ':'.join((dep1, dep2, dep3, dep4))
    with set_env(SPACK_DEPENDENCIES=deps,
                 SPACK_RPATH_DEPS=deps):
        check_args(
            ld, test_args,
            ['ld'] +
            test_include_paths +
            test_library_paths +
            test_rpaths +
            pkg_rpaths +
            ['-rpath', dep1 + '/lib',
             '-rpath', dep2 + '/lib64',
             '-rpath', dep3 + '/lib64'] +
            test_args_without_paths)


def test_ld_deps_partial(dep1):
    """Make sure ld -r (partial link) is handled correctly on OS's where it
       doesn't accept rpaths.
    """
    with set_env(SPACK_DEPENDENCIES=dep1,
                 SPACK_RPATH_DEPS=dep1,
                 SPACK_LINK_DEPS=dep1):
        # TODO: do we need to add RPATHs on other platforms like Linux?
        # TODO: Can't we treat them the same?
        os.environ['SPACK_SHORT_SPEC'] = "foo@1.2=linux-x86_64"
        check_args(
            ld, ['-r'] + test_args,
            ['ld'] +
            test_include_paths +
            test_library_paths +
            ['-L' + dep1 + '/lib'] +
            test_rpaths +
            pkg_rpaths +
            ['-rpath', dep1 + '/lib'] +
            ['-r'] +
            test_args_without_paths)

        # rpaths from the underlying command will still appear
        # Spack will not add its own rpaths.
        os.environ['SPACK_SHORT_SPEC'] = "foo@1.2=darwin-x86_64"
<<<<<<< HEAD
        self.check_ld('dump-args', reentrant_test_command,
                      'ld ' +
                      '-L' + self.path1 + ' ' +
                      '-r ' +
                      ' '.join(test_command))
=======
        check_args(
            ld, ['-r'] + test_args,
            ['ld'] +
            test_include_paths +
            test_library_paths +
            ['-L' + dep1 + '/lib'] +
            test_rpaths +
            ['-r'] +
            test_args_without_paths)


def test_ccache_prepend_for_cc():
    with set_env(SPACK_CCACHE_BINARY='ccache'):
        check_args(
            cc, test_args,
            ['ccache'] +  # ccache prepended in cc mode
            [real_cc] +
            test_include_paths +
            test_library_paths +
            test_wl_rpaths +
            pkg_wl_rpaths +
            test_args_without_paths)


def test_no_ccache_prepend_for_fc():
    check_args(
        fc, test_args,
        # no ccache for Fortran
        [real_cc] +
        test_include_paths +
        test_library_paths +
        test_wl_rpaths +
        pkg_wl_rpaths +
        test_args_without_paths)
>>>>>>> 451328d6
<|MERGE_RESOLUTION|>--- conflicted
+++ resolved
@@ -27,16 +27,10 @@
 arguments correctly.
 """
 import os
-<<<<<<< HEAD
-import unittest
-
-from spack.paths import build_env_path
-=======
 import pytest
 
 from spack.paths import build_env_path
 from spack.util.environment import system_dirs, set_env
->>>>>>> 451328d6
 from spack.util.executable import Executable
 
 #
@@ -65,240 +59,6 @@
 test_include_paths = [
     '-I/test/include', '-I/other/include']
 
-<<<<<<< HEAD
-class CompilerWrapperTest(unittest.TestCase):
-
-    def setUp(self):
-        self.cc = Executable(os.path.join(build_env_path, "cc"))
-        self.ld = Executable(os.path.join(build_env_path, "ld"))
-        self.cpp = Executable(os.path.join(build_env_path, "cpp"))
-        self.cxx = Executable(os.path.join(build_env_path, "c++"))
-        self.fc = Executable(os.path.join(build_env_path, "fc"))
-
-        self.realcc = "/bin/mycc"
-        self.prefix = "/spack-test-prefix"
-
-        os.environ['SPACK_CC'] = self.realcc
-        os.environ['SPACK_CXX'] = self.realcc
-        os.environ['SPACK_FC'] = self.realcc
-
-        os.environ['SPACK_PREFIX'] = self.prefix
-        os.environ['SPACK_ENV_PATH'] = "test"
-        os.environ['SPACK_DEBUG_LOG_DIR'] = "."
-        os.environ['SPACK_DEBUG_LOG_ID'] = "foo-hashabc"
-        os.environ['SPACK_COMPILER_SPEC'] = "gcc@4.4.7"
-        os.environ['SPACK_SHORT_SPEC'] = (
-            "foo@1.2 arch=linux-rhel6-x86_64 /hashabc")
-
-        os.environ['SPACK_CC_RPATH_ARG']  = "-Wl,-rpath,"
-        os.environ['SPACK_CXX_RPATH_ARG'] = "-Wl,-rpath,"
-        os.environ['SPACK_F77_RPATH_ARG'] = "-Wl,-rpath,"
-        os.environ['SPACK_FC_RPATH_ARG']  = "-Wl,-rpath,"
-
-        self.path1 = '/x/y/z1/'
-        self.path2 = '/x/y/z2/'
-        self.path3 = '/x/y/z3/'
-
-        if 'SPACK_LINK_DIRS' in os.environ:
-            del os.environ['SPACK_LINK_DIRS']
-
-        if 'SPACK_RPATH_DIRS' in os.environ:
-            del os.environ['SPACK_RPATH_DIRS']
-
-        if 'SPACK_INCLUDE_DIRS' in os.environ:
-            del os.environ['SPACK_INCLUDE_DIRS']
-
-    def check_cc(self, command, args, expected):
-        os.environ['SPACK_TEST_COMMAND'] = command
-        self.assertEqual(self.cc(*args, output=str).strip(), expected)
-
-    def check_cxx(self, command, args, expected):
-        os.environ['SPACK_TEST_COMMAND'] = command
-        self.assertEqual(self.cxx(*args, output=str).strip(), expected)
-
-    def check_fc(self, command, args, expected):
-        os.environ['SPACK_TEST_COMMAND'] = command
-        self.assertEqual(self.fc(*args, output=str).strip(), expected)
-
-    def check_ld(self, command, args, expected):
-        os.environ['SPACK_TEST_COMMAND'] = command
-        self.assertEqual(self.ld(*args, output=str).strip(), expected)
-
-    def check_cpp(self, command, args, expected):
-        os.environ['SPACK_TEST_COMMAND'] = command
-        self.assertEqual(self.cpp(*args, output=str).strip(), expected)
-
-    def test_vcheck_mode(self):
-        self.check_cc('dump-mode', ['-I/include', '--version'], "vcheck")
-        self.check_cc('dump-mode', ['-I/include', '-V'], "vcheck")
-        self.check_cc('dump-mode', ['-I/include', '-v'], "vcheck")
-        self.check_cc('dump-mode', ['-I/include', '-dumpversion'], "vcheck")
-        self.check_cc('dump-mode', ['-I/include', '--version', '-c'], "vcheck")
-        self.check_cc('dump-mode', ['-I/include',
-                                    '-V', '-o', 'output'], "vcheck")
-
-    def test_cpp_mode(self):
-        self.check_cc('dump-mode', ['-E'], "cpp")
-        self.check_cpp('dump-mode', [], "cpp")
-
-    def test_as_mode(self):
-        self.check_cc('dump-mode', ['-S'], "as")
-
-    def test_ccld_mode(self):
-        self.check_cc('dump-mode', [], "ccld")
-        self.check_cc('dump-mode', ['foo.c', '-o', 'foo'], "ccld")
-        self.check_cc('dump-mode', ['foo.c', '-o',
-                                    'foo', '-Wl,-rpath,foo'], "ccld")
-        self.check_cc(
-            'dump-mode',
-            ['foo.o', 'bar.o', 'baz.o', '-o', 'foo', '-Wl,-rpath,foo'],
-            "ccld")
-
-    def test_ld_mode(self):
-        self.check_ld('dump-mode', [], "ld")
-        self.check_ld(
-            'dump-mode',
-            ['foo.o', 'bar.o', 'baz.o', '-o', 'foo', '-Wl,-rpath,foo'],
-            "ld")
-
-    def test_flags(self):
-        os.environ['SPACK_LDFLAGS'] = '-L foo'
-        os.environ['SPACK_LDLIBS'] = '-lfoo'
-        os.environ['SPACK_CPPFLAGS'] = '-g -O1'
-        os.environ['SPACK_CFLAGS'] = '-Wall'
-        os.environ['SPACK_CXXFLAGS'] = '-Werror'
-        os.environ['SPACK_FFLAGS'] = '-w'
-
-        try:
-            # Test ldflags added properly in ld mode
-            self.check_ld('dump-args', test_command,
-                          "ld " +
-                          '-L foo ' +
-                          ' '.join(test_command) + ' ' +
-                          '-lfoo')
-
-            # Test cppflags added properly in cpp mode
-            self.check_cpp('dump-args', test_command,
-                           "cpp " +
-                           '-g -O1 ' +
-                           ' '.join(test_command))
-
-            # Test ldflags, cppflags, and language specific flags are added in
-            # proper order
-            self.check_cc('dump-args', test_command,
-                          self.realcc + ' ' +
-                          '-g -O1 ' +
-                          '-Wall ' +
-                          '-L foo ' +
-                          ' '.join(test_command) + ' ' +
-                          '-lfoo')
-
-            self.check_cxx('dump-args', test_command,
-                           self.realcc + ' ' +
-                           '-g -O1 ' +
-                           '-Werror ' +
-                           '-L foo ' +
-                           ' '.join(test_command) + ' ' +
-                           '-lfoo')
-
-            self.check_fc('dump-args', test_command,
-                          self.realcc + ' ' +
-                          '-w ' +
-                          '-g -O1 ' +
-                          '-L foo ' +
-                          ' '.join(test_command) + ' ' +
-                          '-lfoo')
-        finally:
-            del os.environ['SPACK_CFLAGS']
-            del os.environ['SPACK_CXXFLAGS']
-            del os.environ['SPACK_FFLAGS']
-            del os.environ['SPACK_CPPFLAGS']
-            del os.environ['SPACK_LDFLAGS']
-            del os.environ['SPACK_LDLIBS']
-
-    def test_dep_include(self):
-        """Ensure a single dependency include directory is added."""
-        os.environ['SPACK_INCLUDE_DIRS'] = ':'.join([self.path3])
-        self.check_cc('dump-args', test_command,
-                      self.realcc + ' ' +
-                      '-I' + self.path3 + ' ' +
-                      ' '.join(test_command))
-
-    def test_dep_lib_no_rpath(self):
-        """Ensure a single dependency link flag is added with no dep RPATH."""
-        os.environ['SPACK_LINK_DIRS'] = ':'.join([self.path1])
-        self.check_cc('dump-args', test_command,
-                      self.realcc + ' ' +
-                      '-L' + self.path1 + ' ' +
-                      ' '.join(test_command))
-
-    def test_dep_lib_no_lib(self):
-        """Ensure a single dependency RPATH is added with no -L."""
-        os.environ['SPACK_RPATH_DIRS'] = ':'.join([self.path1])
-        self.check_cc('dump-args', test_command,
-                      self.realcc + ' ' +
-                      '-Wl,-rpath,' + self.path1 + ' ' +
-                      ' '.join(test_command))
-
-    def test_all_deps(self):
-        """Ensure includes and RPATHs for all deps are added. """
-        os.environ['SPACK_LINK_DIRS'] = ':'.join([self.path1, self.path2])
-        os.environ['SPACK_RPATH_DIRS'] = ':'.join([self.path2])
-        os.environ['SPACK_INCLUDE_DIRS'] = ':'.join([self.path3])
-
-        # This is probably more constrained than it needs to be; it
-        # checks order within prepended args and doesn't strictly have
-        # to.  We could loosen that if it becomes necessary
-        self.check_cc('dump-args', test_command,
-                      self.realcc + ' ' +
-                      '-L' + self.path2 + ' ' +
-                      '-L' + self.path1 + ' ' +
-
-                      '-Wl,-rpath,' + self.path2 + ' ' +
-
-                      '-I' + self.path3 + ' ' +
-
-                      ' '.join(test_command))
-
-    def test_ld_deps(self):
-        """Ensure no (extra) -I args or -Wl, are passed in ld mode."""
-        os.environ['SPACK_LINK_DIRS'] = ':'.join([self.path1, self.path2])
-        os.environ['SPACK_RPATH_DIRS'] = ':'.join([self.path2])
-
-        self.check_ld('dump-args', test_command,
-                      'ld ' +
-                      '-L' + self.path2 + ' ' +
-                      '-L' + self.path1 + ' ' +
-
-                      '-rpath ' + self.path2 + ' ' +
-
-                      ' '.join(test_command))
-
-    def test_ld_deps_no_link(self):
-        """Ensure SPACK_LINK_DEPS controls -L for ld."""
-        os.environ['SPACK_RPATH_DIRS'] = ':'.join([self.path1, self.path2])
-
-        self.check_ld('dump-args', test_command,
-                      'ld ' +
-                      '-rpath ' + self.path2 + ' ' +
-                      '-rpath ' + self.path1 + ' ' +
-
-                      ' '.join(test_command))
-
-    def test_ld_deps_reentrant(self):
-        """Make sure ld -r is handled correctly on OS's where it doesn't
-           support rpaths."""
-        os.environ['SPACK_LINK_DIRS'] = ':'.join([self.path1])
-        os.environ['SPACK_RPATH_DIRS'] = ':'.join([self.path1])
-
-        os.environ['SPACK_SHORT_SPEC'] = "foo@1.2=linux-x86_64"
-        reentrant_test_command = ['-r'] + test_command
-        self.check_ld('dump-args', reentrant_test_command,
-                      'ld ' +
-
-                      '-L' + self.path1 + ' ' +
-                      '-rpath ' + self.path1 + ' '
-=======
 test_library_paths = [
     '-L/test/lib', '-L/other/lib']
 
@@ -309,7 +69,6 @@
 test_rpaths = [
     '-rpath', '/first/rpath', '-rpath', '/second/rpath',
     '-rpath', '/third/rpath', '-rpath', '/fourth/rpath']
->>>>>>> 451328d6
 
 test_args_without_paths = [
     'arg1',
@@ -774,13 +533,6 @@
         # rpaths from the underlying command will still appear
         # Spack will not add its own rpaths.
         os.environ['SPACK_SHORT_SPEC'] = "foo@1.2=darwin-x86_64"
-<<<<<<< HEAD
-        self.check_ld('dump-args', reentrant_test_command,
-                      'ld ' +
-                      '-L' + self.path1 + ' ' +
-                      '-r ' +
-                      ' '.join(test_command))
-=======
         check_args(
             ld, ['-r'] + test_args,
             ['ld'] +
@@ -814,5 +566,4 @@
         test_library_paths +
         test_wl_rpaths +
         pkg_wl_rpaths +
-        test_args_without_paths)
->>>>>>> 451328d6
+        test_args_without_paths)