# Copyright 2013-2022 Lawrence Livermore National Security, LLC and other
# Spack Project Developers. See the top-level COPYRIGHT file for details.
#
# SPDX-License-Identifier: (Apache-2.0 OR MIT)

"""
This test checks that the Spack cc compiler wrapper is parsing
arguments correctly.
"""
import os
import sys

import pytest

from spack.paths import build_env_path
from spack.util.environment import set_env, system_dirs
from spack.util.executable import Executable, ProcessError

#
# Complicated compiler test command
#
test_args = [
    "-I/test/include",
    "-L/test/lib",
    "-L/with space/lib",
    "-I/other/include",
    "arg1",
    "-Wl,--start-group",
    "arg2",
    "-Wl,-rpath,/first/rpath",
    "arg3",
    "-Wl,-rpath",
    "-Wl,/second/rpath",
    "-llib1",
    "-llib2",
    "arg4",
    "-Wl,--end-group",
    "-Xlinker",
    "-rpath",
    "-Xlinker",
    "/third/rpath",
    "-Xlinker",
    "-rpath",
    "-Xlinker",
    "/fourth/rpath",
    "-Wl,--rpath,/fifth/rpath",
    "-Wl,--rpath",
    "-Wl,/sixth/rpath",
    "-llib3",
    "-llib4",
    "arg5",
    "arg6",
    '"-DDOUBLE_QUOTED_ARG"',
    "'-DSINGLE_QUOTED_ARG'",
]

#
# Pieces of the test command above, as they should be parsed out.
#
# `_wl_rpaths` are for the compiler (with -Wl,), and `_rpaths` are raw
# -rpath arguments for the linker.
#
test_include_paths = ["-I/test/include", "-I/other/include"]

test_library_paths = ["-L/test/lib", "-L/with space/lib"]

test_wl_rpaths = [
    "-Wl,-rpath,/first/rpath",
    "-Wl,-rpath,/second/rpath",
    "-Wl,-rpath,/third/rpath",
    "-Wl,-rpath,/fourth/rpath",
    "-Wl,-rpath,/fifth/rpath",
    "-Wl,-rpath,/sixth/rpath",
]

test_rpaths = [
    "-rpath",
    "/first/rpath",
    "-rpath",
    "/second/rpath",
    "-rpath",
    "/third/rpath",
    "-rpath",
    "/fourth/rpath",
    "-rpath",
    "/fifth/rpath",
    "-rpath",
    "/sixth/rpath",
]

test_args_without_paths = [
    "arg1",
    "-Wl,--start-group",
    "arg2",
    "arg3",
    "-llib1",
    "-llib2",
    "arg4",
    "-Wl,--end-group",
    "-llib3",
    "-llib4",
    "arg5",
    "arg6",
    '"-DDOUBLE_QUOTED_ARG"',
    "'-DSINGLE_QUOTED_ARG'",
]

#: The prefix of the package being mock installed
pkg_prefix = "/spack-test-prefix"

# Compilers to use during tests
cc = Executable(os.path.join(build_env_path, "cc"))
ld = Executable(os.path.join(build_env_path, "ld"))
cpp = Executable(os.path.join(build_env_path, "cpp"))
cxx = Executable(os.path.join(build_env_path, "c++"))
fc = Executable(os.path.join(build_env_path, "fc"))

#: the "real" compiler the wrapper is expected to invoke
real_cc = "/bin/mycc"

# mock flags to use in the wrapper environment
spack_cppflags = ["-g", "-O1", "-DVAR=VALUE"]
spack_cflags = ["-Wall"]
spack_cxxflags = ["-Werror"]
spack_fflags = ["-w"]
spack_ldflags = ["-L", "foo"]
spack_ldlibs = ["-lfoo"]

lheaderpad = ["-Wl,-headerpad_max_install_names"]
headerpad = ["-headerpad_max_install_names"]

target_args = ["-march=znver2", "-mtune=znver2"]

# common compile arguments: includes, libs, -Wl linker args, other args
common_compile_args = (
    test_include_paths
    + test_library_paths
    + ["-Wl,--disable-new-dtags"]
    + test_wl_rpaths
    + test_args_without_paths
)

pytestmark = pytest.mark.skipif(sys.platform == "win32", reason="does not run on windows")


@pytest.fixture(scope="function")
def wrapper_environment():
    with set_env(
<<<<<<< HEAD
            SPACK_CC=real_cc,
            SPACK_CXX=real_cc,
            SPACK_FC=real_cc,
            SPACK_PREFIX=pkg_prefix,
            SPACK_ENV_PATH='test',
            SPACK_DEBUG_LOG_DIR='.',
            SPACK_DEBUG_LOG_ID='foo-hashabc',
            SPACK_COMPILER_SPEC='gcc@4.4.7',
            SPACK_SHORT_SPEC='foo@1.2 arch=linux-rhel6-x86_64 /hashabc',
            SPACK_SYSTEM_DIRS=':'.join(system_dirs),
            SPACK_CC_RPATH_ARG='-Wl,-rpath,',
            SPACK_CXX_RPATH_ARG='-Wl,-rpath,',
            SPACK_F77_RPATH_ARG='-Wl,-rpath,',
            SPACK_FC_RPATH_ARG='-Wl,-rpath,',
            SPACK_LINK_DIRS=None,
            SPACK_INCLUDE_DIRS=None,
            SPACK_RPATH_DIRS=None,
            SPACK_TARGET_ARGS="-march=znver2 -mtune=znver2",
            SPACK_LINKER_ARG='-Wl,',
            SPACK_DTAGS_TO_ADD='--disable-new-dtags',
            SPACK_DTAGS_TO_STRIP='--enable-new-dtags'):
=======
        SPACK_CC=real_cc,
        SPACK_CXX=real_cc,
        SPACK_FC=real_cc,
        SPACK_PREFIX=pkg_prefix,
        SPACK_ENV_PATH="test",
        SPACK_DEBUG_LOG_DIR=".",
        SPACK_DEBUG_LOG_ID="foo-hashabc",
        SPACK_COMPILER_SPEC="gcc@4.4.7",
        SPACK_SHORT_SPEC="foo@1.2 arch=linux-rhel6-x86_64 /hashabc",
        SPACK_SYSTEM_DIRS=":".join(system_dirs),
        SPACK_CC_RPATH_ARG="-Wl,-rpath,",
        SPACK_CXX_RPATH_ARG="-Wl,-rpath,",
        SPACK_F77_RPATH_ARG="-Wl,-rpath,",
        SPACK_FC_RPATH_ARG="-Wl,-rpath,",
        SPACK_LINK_DIRS=None,
        SPACK_INCLUDE_DIRS=None,
        SPACK_RPATH_DIRS=None,
        SPACK_TARGET_ARGS="-march=znver2 -mtune=znver2",
        SPACK_LINKER_ARG="-Wl,",
        SPACK_DTAGS_TO_ADD="--disable-new-dtags",
        SPACK_DTAGS_TO_STRIP="--enable-new-dtags",
    ):
>>>>>>> b1e499d0
        yield


@pytest.fixture()
def wrapper_flags():
    with set_env(
        SPACK_CPPFLAGS=" ".join(spack_cppflags),
        SPACK_CFLAGS=" ".join(spack_cflags),
        SPACK_CXXFLAGS=" ".join(spack_cxxflags),
        SPACK_FFLAGS=" ".join(spack_fflags),
        SPACK_LDFLAGS=" ".join(spack_ldflags),
        SPACK_LDLIBS=" ".join(spack_ldlibs),
    ):
        yield


def check_args(cc, args, expected):
    """Check output arguments that cc produces when called with args.

    This assumes that cc will print debug command output with one element
    per line, so that we see whether arguments that should (or shouldn't)
    contain spaces are parsed correctly.
    """
    with set_env(SPACK_TEST_COMMAND="dump-args"):
        cc_modified_args = cc(*args, output=str).strip().split("\n")
        assert expected == cc_modified_args


def check_env_var(executable, var, expected):
    """Check environment variables updated by the passed compiler wrapper

    This assumes that cc will print debug output when it's environment
    contains SPACK_TEST_COMMAND=dump-env-<variable-to-debug>
    """
    with set_env(SPACK_TEST_COMMAND="dump-env-" + var):
        output = executable(*test_args, output=str).strip()
        assert executable.path + ": " + var + ": " + expected == output


def dump_mode(cc, args):
    """Make cc dump the mode it detects, and return it."""
    with set_env(SPACK_TEST_COMMAND="dump-mode"):
        return cc(*args, output=str).strip()


def test_no_wrapper_environment():
    with pytest.raises(ProcessError):
        output = cc(output=str)
        assert "Spack compiler must be run from Spack" in output


def test_vcheck_mode(wrapper_environment):
    assert dump_mode(cc, ["-I/include", "--version"]) == "vcheck"
    assert dump_mode(cc, ["-I/include", "-V"]) == "vcheck"
    assert dump_mode(cc, ["-I/include", "-v"]) == "vcheck"
    assert dump_mode(cc, ["-I/include", "-dumpversion"]) == "vcheck"
    assert dump_mode(cc, ["-I/include", "--version", "-c"]) == "vcheck"
    assert dump_mode(cc, ["-I/include", "-V", "-o", "output"]) == "vcheck"


def test_cpp_mode(wrapper_environment):
    assert dump_mode(cc, ["-E"]) == "cpp"
    assert dump_mode(cxx, ["-E"]) == "cpp"
    assert dump_mode(cpp, []) == "cpp"


def test_as_mode(wrapper_environment):
    assert dump_mode(cc, ["-S"]) == "as"


def test_ccld_mode(wrapper_environment):
    assert dump_mode(cc, []) == "ccld"
    assert dump_mode(cc, ["foo.c", "-o", "foo"]) == "ccld"
    assert dump_mode(cc, ["foo.c", "-o", "foo", "-Wl,-rpath,foo"]) == "ccld"
    assert dump_mode(cc, ["foo.o", "bar.o", "baz.o", "-o", "foo", "-Wl,-rpath,foo"]) == "ccld"


def test_ld_mode(wrapper_environment):
    assert dump_mode(ld, []) == "ld"
    assert dump_mode(ld, ["foo.o", "bar.o", "baz.o", "-o", "foo", "-Wl,-rpath,foo"]) == "ld"


def test_ld_flags(wrapper_environment, wrapper_flags):
    check_args(
        ld,
        test_args,
        ["ld"]
        + spack_ldflags
        + test_include_paths
        + test_library_paths
        + ["--disable-new-dtags"]
        + test_rpaths
        + test_args_without_paths
        + spack_ldlibs,
    )


def test_cpp_flags(wrapper_environment, wrapper_flags):
    check_args(
        cpp,
        test_args,
        ["cpp"]
        + spack_cppflags
        + test_include_paths
        + test_library_paths
        + test_args_without_paths,
    )


def test_cc_flags(wrapper_environment, wrapper_flags):
    check_args(
        cc,
        test_args,
        [real_cc]
        + target_args
        + spack_cppflags
        + spack_cflags
        + spack_ldflags
        + common_compile_args
        + spack_ldlibs,
    )


def test_cxx_flags(wrapper_environment, wrapper_flags):
    check_args(
        cxx,
        test_args,
        [real_cc]
        + target_args
        + spack_cppflags
        + spack_cxxflags
        + spack_ldflags
        + common_compile_args
        + spack_ldlibs,
    )


def test_fc_flags(wrapper_environment, wrapper_flags):
    check_args(
        fc,
        test_args,
        [real_cc]
        + target_args
        + spack_fflags
        + spack_cppflags
        + spack_ldflags
        + common_compile_args
        + spack_ldlibs,
    )


def test_dep_rpath(wrapper_environment):
    """Ensure RPATHs for root package are added."""
    check_args(cc, test_args, [real_cc] + target_args + common_compile_args)


def test_dep_include(wrapper_environment):
    """Ensure a single dependency include directory is added."""
    with set_env(SPACK_INCLUDE_DIRS="x"):
        check_args(
            cc,
            test_args,
            [real_cc]
            + target_args
            + test_include_paths
            + ["-Ix"]
            + test_library_paths
            + ["-Wl,--disable-new-dtags"]
            + test_wl_rpaths
            + test_args_without_paths,
        )


def test_system_path_cleanup(wrapper_environment):
    """Ensure SPACK_ENV_PATH is removed from PATH, even with trailing /

    The compiler wrapper has to ensure that it is not called nested
    like it would happen when gcc's collect2 looks in PATH for ld.

    To prevent nested calls, the compiler wrapper removes the elements
    of SPACK_ENV_PATH from PATH. Autotest's generated testsuite appends
    a / to each element of PATH when adding AUTOTEST_PATH.
    Thus, ensure that PATH cleanup works even with trailing /.
    """
    system_path = "/bin:/usr/bin:/usr/local/bin"
    cc_dir = os.path.dirname(cc.path)
    with set_env(SPACK_ENV_PATH=cc_dir, SPACK_CC="true"):
        with set_env(PATH=cc_dir + ":" + system_path):
            check_env_var(cc, "PATH", system_path)
        with set_env(PATH=cc_dir + "/:" + system_path):
            check_env_var(cc, "PATH", system_path)


def test_dep_lib(wrapper_environment):
    """Ensure a single dependency RPATH is added."""
    with set_env(SPACK_LINK_DIRS="x", SPACK_RPATH_DIRS="x"):
        check_args(
            cc,
            test_args,
            [real_cc]
            + target_args
            + test_include_paths
            + test_library_paths
            + ["-Lx"]
            + ["-Wl,--disable-new-dtags"]
            + test_wl_rpaths
            + ["-Wl,-rpath,x"]
            + test_args_without_paths,
        )


def test_dep_lib_no_rpath(wrapper_environment):
    """Ensure a single dependency link flag is added with no dep RPATH."""
    with set_env(SPACK_LINK_DIRS="x"):
        check_args(
            cc,
            test_args,
            [real_cc]
            + target_args
            + test_include_paths
            + test_library_paths
            + ["-Lx"]
            + ["-Wl,--disable-new-dtags"]
            + test_wl_rpaths
            + test_args_without_paths,
        )


def test_dep_lib_no_lib(wrapper_environment):
    """Ensure a single dependency RPATH is added with no -L."""
    with set_env(SPACK_RPATH_DIRS="x"):
        check_args(
            cc,
            test_args,
            [real_cc]
            + target_args
            + test_include_paths
            + test_library_paths
            + ["-Wl,--disable-new-dtags"]
            + test_wl_rpaths
            + ["-Wl,-rpath,x"]
            + test_args_without_paths,
        )


def test_ccld_deps(wrapper_environment):
    """Ensure all flags are added in ccld mode."""
    with set_env(
        SPACK_INCLUDE_DIRS="xinc:yinc:zinc",
        SPACK_RPATH_DIRS="xlib:ylib:zlib",
        SPACK_LINK_DIRS="xlib:ylib:zlib",
    ):
        check_args(
            cc,
            test_args,
            [real_cc]
            + target_args
            + test_include_paths
            + ["-Ixinc", "-Iyinc", "-Izinc"]
            + test_library_paths
            + ["-Lxlib", "-Lylib", "-Lzlib"]
            + ["-Wl,--disable-new-dtags"]
            + test_wl_rpaths
            + ["-Wl,-rpath,xlib", "-Wl,-rpath,ylib", "-Wl,-rpath,zlib"]
            + test_args_without_paths,
        )


def test_ccld_deps_isystem(wrapper_environment):
    """Ensure all flags are added in ccld mode.
    When a build uses -isystem, Spack should inject it's
    include paths using -isystem. Spack will insert these
    after any provided -isystem includes, but before any
    system directories included using -isystem"""
    with set_env(
        SPACK_INCLUDE_DIRS="xinc:yinc:zinc",
        SPACK_RPATH_DIRS="xlib:ylib:zlib",
        SPACK_LINK_DIRS="xlib:ylib:zlib",
    ):
        mytest_args = test_args + ["-isystem", "fooinc"]
        check_args(
            cc,
            mytest_args,
            [real_cc]
            + target_args
            + test_include_paths
            + ["-isystem", "fooinc", "-isystem", "xinc", "-isystem", "yinc", "-isystem", "zinc"]
            + test_library_paths
            + ["-Lxlib", "-Lylib", "-Lzlib"]
            + ["-Wl,--disable-new-dtags"]
            + test_wl_rpaths
            + ["-Wl,-rpath,xlib", "-Wl,-rpath,ylib", "-Wl,-rpath,zlib"]
            + test_args_without_paths,
        )


def test_cc_deps(wrapper_environment):
    """Ensure -L and RPATHs are not added in cc mode."""
    with set_env(
        SPACK_INCLUDE_DIRS="xinc:yinc:zinc",
        SPACK_RPATH_DIRS="xlib:ylib:zlib",
        SPACK_LINK_DIRS="xlib:ylib:zlib",
    ):
        check_args(
            cc,
            ["-c"] + test_args,
            [real_cc]
            + target_args
            + test_include_paths
            + ["-Ixinc", "-Iyinc", "-Izinc"]
            + test_library_paths
            + ["-c"]
            + test_args_without_paths,
        )


def test_ccld_with_system_dirs(wrapper_environment):
    """Ensure all flags are added in ccld mode."""
    with set_env(
        SPACK_INCLUDE_DIRS="xinc:yinc:zinc",
        SPACK_RPATH_DIRS="xlib:ylib:zlib",
        SPACK_LINK_DIRS="xlib:ylib:zlib",
    ):

        sys_path_args = [
            "-I/usr/include",
            "-L/usr/local/lib",
            "-Wl,-rpath,/usr/lib64",
            "-I/usr/local/include",
            "-L/lib64/",
        ]
        check_args(
            cc,
            sys_path_args + test_args,
            [real_cc]
            + target_args
            + test_include_paths
            + ["-Ixinc", "-Iyinc", "-Izinc"]
            + ["-I/usr/include", "-I/usr/local/include"]
            + test_library_paths
            + ["-Lxlib", "-Lylib", "-Lzlib"]
            + ["-L/usr/local/lib", "-L/lib64/"]
            + ["-Wl,--disable-new-dtags"]
            + test_wl_rpaths
            + ["-Wl,-rpath,xlib", "-Wl,-rpath,ylib", "-Wl,-rpath,zlib"]
            + ["-Wl,-rpath,/usr/lib64"]
            + test_args_without_paths,
        )


def test_ccld_with_system_dirs_isystem(wrapper_environment):
    """Ensure all flags are added in ccld mode.
    Ensure that includes are in the proper
    place when a build uses -isystem, and uses
    system directories in the include paths"""
    with set_env(
        SPACK_INCLUDE_DIRS="xinc:yinc:zinc",
        SPACK_RPATH_DIRS="xlib:ylib:zlib",
        SPACK_LINK_DIRS="xlib:ylib:zlib",
    ):

        sys_path_args = [
            "-isystem",
            "/usr/include",
            "-L/usr/local/lib",
            "-Wl,-rpath,/usr/lib64",
            "-isystem",
            "/usr/local/include",
            "-L/lib64/",
        ]
        check_args(
            cc,
            sys_path_args + test_args,
            [real_cc]
            + target_args
            + test_include_paths
            + ["-isystem", "xinc", "-isystem", "yinc", "-isystem", "zinc"]
            + ["-isystem", "/usr/include", "-isystem", "/usr/local/include"]
            + test_library_paths
            + ["-Lxlib", "-Lylib", "-Lzlib"]
            + ["-L/usr/local/lib", "-L/lib64/"]
            + ["-Wl,--disable-new-dtags"]
            + test_wl_rpaths
            + ["-Wl,-rpath,xlib", "-Wl,-rpath,ylib", "-Wl,-rpath,zlib"]
            + ["-Wl,-rpath,/usr/lib64"]
            + test_args_without_paths,
        )


def test_ld_deps(wrapper_environment):
    """Ensure no (extra) -I args or -Wl, are passed in ld mode."""
    with set_env(
        SPACK_INCLUDE_DIRS="xinc:yinc:zinc",
        SPACK_RPATH_DIRS="xlib:ylib:zlib",
        SPACK_LINK_DIRS="xlib:ylib:zlib",
    ):
        check_args(
            ld,
            test_args,
            ["ld"]
            + test_include_paths
            + test_library_paths
            + ["-Lxlib", "-Lylib", "-Lzlib"]
            + ["--disable-new-dtags"]
            + test_rpaths
            + ["-rpath", "xlib", "-rpath", "ylib", "-rpath", "zlib"]
            + test_args_without_paths,
        )


def test_ld_deps_no_rpath(wrapper_environment):
    """Ensure SPACK_LINK_DEPS controls -L for ld."""
    with set_env(SPACK_INCLUDE_DIRS="xinc:yinc:zinc", SPACK_LINK_DIRS="xlib:ylib:zlib"):
        check_args(
            ld,
            test_args,
            ["ld"]
            + test_include_paths
            + test_library_paths
            + ["-Lxlib", "-Lylib", "-Lzlib"]
            + ["--disable-new-dtags"]
            + test_rpaths
            + test_args_without_paths,
        )


def test_ld_deps_no_link(wrapper_environment):
    """Ensure SPACK_RPATH_DEPS controls -rpath for ld."""
    with set_env(SPACK_INCLUDE_DIRS="xinc:yinc:zinc", SPACK_RPATH_DIRS="xlib:ylib:zlib"):
        check_args(
            ld,
            test_args,
            ["ld"]
            + test_include_paths
            + test_library_paths
            + ["--disable-new-dtags"]
            + test_rpaths
            + ["-rpath", "xlib", "-rpath", "ylib", "-rpath", "zlib"]
            + test_args_without_paths,
        )


def test_ld_deps_partial(wrapper_environment):
    """Make sure ld -r (partial link) is handled correctly on OS's where it
    doesn't accept rpaths.
    """
    with set_env(SPACK_INCLUDE_DIRS="xinc", SPACK_RPATH_DIRS="xlib", SPACK_LINK_DIRS="xlib"):
        # TODO: do we need to add RPATHs on other platforms like Linux?
        # TODO: Can't we treat them the same?
        os.environ["SPACK_SHORT_SPEC"] = "foo@1.2=linux-x86_64"
        check_args(
            ld,
            ["-r"] + test_args,
            ["ld"]
            + test_include_paths
            + test_library_paths
            + ["-Lxlib"]
            + ["--disable-new-dtags"]
            + test_rpaths
            + ["-rpath", "xlib"]
            + ["-r"]
            + test_args_without_paths,
        )

        # rpaths from the underlying command will still appear
        # Spack will not add its own rpaths.
        os.environ["SPACK_SHORT_SPEC"] = "foo@1.2=darwin-x86_64"
        check_args(
            ld,
            ["-r"] + test_args,
            ["ld"]
            + headerpad
            + test_include_paths
            + test_library_paths
            + ["-Lxlib"]
            + ["--disable-new-dtags"]
            + test_rpaths
            + ["-r"]
            + test_args_without_paths,
        )


def test_ccache_prepend_for_cc(wrapper_environment):
    with set_env(SPACK_CCACHE_BINARY="ccache"):
        os.environ["SPACK_SHORT_SPEC"] = "foo@1.2=linux-x86_64"
        check_args(
            cc,
            test_args,
            ["ccache"]
            + [real_cc]  # ccache prepended in cc mode
            + target_args
            + common_compile_args,
        )
        os.environ["SPACK_SHORT_SPEC"] = "foo@1.2=darwin-x86_64"
        check_args(
            cc,
            test_args,
            ["ccache"]
            + [real_cc]  # ccache prepended in cc mode
            + target_args
            + lheaderpad
            + common_compile_args,
        )


def test_no_ccache_prepend_for_fc(wrapper_environment):
    os.environ["SPACK_SHORT_SPEC"] = "foo@1.2=linux-x86_64"
    check_args(
        fc,
        test_args,
        # no ccache for Fortran
        [real_cc] + target_args + common_compile_args,
    )
    os.environ["SPACK_SHORT_SPEC"] = "foo@1.2=darwin-x86_64"
    check_args(
        fc,
        test_args,
        # no ccache for Fortran
<<<<<<< HEAD
        [real_cc] +
        target_args +
        lheaderpad +
        common_compile_args)


@pytest.mark.regression('9160')
=======
        [real_cc] + target_args + lheaderpad + common_compile_args,
    )


@pytest.mark.regression("9160")
>>>>>>> b1e499d0
def test_disable_new_dtags(wrapper_environment, wrapper_flags):
    with set_env(SPACK_TEST_COMMAND="dump-args"):
        result = ld(*test_args, output=str).strip().split("\n")
        assert "--disable-new-dtags" in result
        result = cc(*test_args, output=str).strip().split("\n")
        assert "-Wl,--disable-new-dtags" in result


@pytest.mark.regression("9160")
def test_filter_enable_new_dtags(wrapper_environment, wrapper_flags):
    with set_env(SPACK_TEST_COMMAND="dump-args"):
        result = ld(*(test_args + ["--enable-new-dtags"]), output=str)
        result = result.strip().split("\n")
        assert "--enable-new-dtags" not in result

        result = cc(*(test_args + ["-Wl,--enable-new-dtags"]), output=str)
        result = result.strip().split("\n")
        assert "-Wl,--enable-new-dtags" not in result


@pytest.mark.regression("22643")
def test_linker_strips_loopopt(wrapper_environment, wrapper_flags):
    with set_env(SPACK_TEST_COMMAND="dump-args"):
        # ensure that -loopopt=0 is not present in ld mode
        result = ld(*(test_args + ["-loopopt=0"]), output=str)
        result = result.strip().split("\n")
        assert "-loopopt=0" not in result

        # ensure that -loopopt=0 is not present in ccld mode
        result = cc(*(test_args + ["-loopopt=0"]), output=str)
        result = result.strip().split("\n")
        assert "-loopopt=0" not in result

        # ensure that -loopopt=0 *is* present in cc mode
        # The "-c" argument is needed for cc to be detected
        # as compile only (cc) mode.
        result = cc(*(test_args + ["-loopopt=0", "-c", "x.c"]), output=str)
        result = result.strip().split("\n")
        assert "-loopopt=0" in result<|MERGE_RESOLUTION|>--- conflicted
+++ resolved
@@ -146,29 +146,6 @@
 @pytest.fixture(scope="function")
 def wrapper_environment():
     with set_env(
-<<<<<<< HEAD
-            SPACK_CC=real_cc,
-            SPACK_CXX=real_cc,
-            SPACK_FC=real_cc,
-            SPACK_PREFIX=pkg_prefix,
-            SPACK_ENV_PATH='test',
-            SPACK_DEBUG_LOG_DIR='.',
-            SPACK_DEBUG_LOG_ID='foo-hashabc',
-            SPACK_COMPILER_SPEC='gcc@4.4.7',
-            SPACK_SHORT_SPEC='foo@1.2 arch=linux-rhel6-x86_64 /hashabc',
-            SPACK_SYSTEM_DIRS=':'.join(system_dirs),
-            SPACK_CC_RPATH_ARG='-Wl,-rpath,',
-            SPACK_CXX_RPATH_ARG='-Wl,-rpath,',
-            SPACK_F77_RPATH_ARG='-Wl,-rpath,',
-            SPACK_FC_RPATH_ARG='-Wl,-rpath,',
-            SPACK_LINK_DIRS=None,
-            SPACK_INCLUDE_DIRS=None,
-            SPACK_RPATH_DIRS=None,
-            SPACK_TARGET_ARGS="-march=znver2 -mtune=znver2",
-            SPACK_LINKER_ARG='-Wl,',
-            SPACK_DTAGS_TO_ADD='--disable-new-dtags',
-            SPACK_DTAGS_TO_STRIP='--enable-new-dtags'):
-=======
         SPACK_CC=real_cc,
         SPACK_CXX=real_cc,
         SPACK_FC=real_cc,
@@ -191,7 +168,6 @@
         SPACK_DTAGS_TO_ADD="--disable-new-dtags",
         SPACK_DTAGS_TO_STRIP="--enable-new-dtags",
     ):
->>>>>>> b1e499d0
         yield
 
 
@@ -710,21 +686,11 @@
         fc,
         test_args,
         # no ccache for Fortran
-<<<<<<< HEAD
-        [real_cc] +
-        target_args +
-        lheaderpad +
-        common_compile_args)
-
-
-@pytest.mark.regression('9160')
-=======
         [real_cc] + target_args + lheaderpad + common_compile_args,
     )
 
 
 @pytest.mark.regression("9160")
->>>>>>> b1e499d0
 def test_disable_new_dtags(wrapper_environment, wrapper_flags):
     with set_env(SPACK_TEST_COMMAND="dump-args"):
         result = ld(*test_args, output=str).strip().split("\n")
