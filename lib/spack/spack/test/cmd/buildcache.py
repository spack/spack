--- conflicted
+++ resolved
@@ -17,11 +17,7 @@
 def mock_get_specs(database, monkeypatch):
     specs = database.query_local()
     monkeypatch.setattr(
-<<<<<<< HEAD
-        spack.binary_distribution, 'get_specs', lambda x: specs
-=======
         spack.binary_distribution, 'get_specs', lambda x, y: specs
->>>>>>> 3b2c534e
     )
 
 
