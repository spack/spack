--- conflicted
+++ resolved
@@ -705,82 +705,7 @@
     mutable_mock_env_path,
     mock_gnupghome,
     ci_base_environment,
-<<<<<<< HEAD
-    mock_binary_index,
-):
-    pkg_name = "archive-files"
-    rebuild_env = create_rebuild_env(tmpdir, pkg_name)
-
-    # Create job directories to be removed before processing (for coverage)
-    os.makedirs(rebuild_env.log_dir)
-    os.makedirs(rebuild_env.repro_dir)
-    os.makedirs(rebuild_env.test_dir)
-
-    with rebuild_env.env_dir.as_cwd():
-        activate_rebuild_env(tmpdir, pkg_name, rebuild_env)
-
-        ci_cmd("rebuild", "--tests", fail_on_error=False)
-
-    monkeypatch.setattr(spack.cmd.ci, "SPACK_COMMAND", "notcommand")
-    monkeypatch.setattr(spack.cmd.ci, "INSTALL_FAIL_CODE", 127)
-
-    with rebuild_env.env_dir.as_cwd():
-        activate_rebuild_env(tmpdir, pkg_name, rebuild_env)
-
-        expected_repro_files = [
-            "install.sh",
-            "root.json",
-            "archive-files.json",
-            "spack.yaml",
-            "spack.lock",
-        ]
-        repro_files = os.listdir(rebuild_env.repro_dir)
-        assert all([f in repro_files for f in expected_repro_files])
-
-        install_script_path = os.path.join(rebuild_env.repro_dir, "install.sh")
-        install_line = None
-        with open(install_script_path) as fd:
-            for line in fd:
-                if line.startswith('"notcommand"'):
-                    install_line = line
-
-        assert install_line
-
-        def mystrip(s):
-            return s.strip('"').rstrip("\n").rstrip('"')
-
-        install_parts = [mystrip(s) for s in install_line.split(" ")]
-
-        assert "--keep-stage" in install_parts
-        assert "--no-check-signature" not in install_parts
-        assert "-f" in install_parts
-        flag_index = install_parts.index("-f")
-        assert "archive-files.json" in install_parts[flag_index + 1]
-
-        with open(rebuild_env.broken_spec_file) as fd:
-            broken_spec_content = fd.read()
-            assert rebuild_env.ci_job_url in broken_spec_content
-            assert rebuild_env.ci_pipeline_url in broken_spec_content
-
-        # Ensure also produce CDash output for skipped (or notrun) tests
-        test_files = os.listdir(rebuild_env.test_dir)
-        with open(os.path.join(rebuild_env.test_dir, test_files[0]), "r") as f:
-            have = False
-            for line in f:
-                if "notrun" in line:
-                    have = True
-                    break
-            assert have
-
-        env_cmd("deactivate")
-
-
-@pytest.mark.not_on_windows("gpg not available on Windows")
-def test_ci_require_signing(
-    tmpdir, working_env, mutable_mock_env_path, mock_gnupghome, ci_base_environment
-=======
     monkeypatch,
->>>>>>> fe2d0639
 ):
     spack_yaml = tmp_path / "spack.yaml"
     spack_yaml.write_text(
@@ -1254,11 +1179,7 @@
             assert the_elt["after_script"][0] == "post step one"
 
 
-<<<<<<< HEAD
 @pytest.mark.not_on_windows("file not available on Windows")
-@pytest.mark.disable_clean_stage_check
-=======
->>>>>>> fe2d0639
 def test_ci_rebuild_index(
     tmp_path: pathlib.Path, working_env, mutable_mock_env_path, install_mockery, mock_fetch
 ):
