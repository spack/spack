# Copyright 2013-2020 Lawrence Livermore National Security, LLC and other
# Spack Project Developers. See the top-level COPYRIGHT file for details.
#
# SPDX-License-Identifier: (Apache-2.0 OR MIT)

import os
import pytest
import spack.spec
<<<<<<< HEAD
from spack.main import SpackCommand
=======
import llnl.util.filesystem as fs
import spack.environment as ev
from spack.main import SpackCommand, SpackCommandError
>>>>>>> 7052c650

dev_build = SpackCommand('dev-build')
install = SpackCommand('install')
env = SpackCommand('env')


def test_dev_build_basics(tmpdir, mock_packages, install_mockery):
    spec = spack.spec.Spec('dev-build-test-install@0.0.0 dev_path=%s' % tmpdir)
    spec.concretize()

    with tmpdir.as_cwd():
        with open(spec.package.filename, 'w') as f:
            f.write(spec.package.original_string)

        dev_build('dev-build-test-install@0.0.0')

    assert spec.package.filename in os.listdir(spec.prefix)
    with open(os.path.join(spec.prefix, spec.package.filename), 'r') as f:
        assert f.read() == spec.package.replacement_string

    assert os.path.exists(str(tmpdir))


def test_dev_build_before(tmpdir, mock_packages, install_mockery):
    spec = spack.spec.Spec('dev-build-test-install@0.0.0 dev_path=%s' % tmpdir)
    spec.concretize()

    with tmpdir.as_cwd():
        with open(spec.package.filename, 'w') as f:
            f.write(spec.package.original_string)

        dev_build('-b', 'edit', 'dev-build-test-install@0.0.0')

        assert spec.package.filename in os.listdir(os.getcwd())
        with open(spec.package.filename, 'r') as f:
            assert f.read() == spec.package.original_string

    assert not os.path.exists(spec.prefix)


def test_dev_build_until(tmpdir, mock_packages, install_mockery):
    spec = spack.spec.Spec('dev-build-test-install@0.0.0 dev_path=%s' % tmpdir)
    spec.concretize()

    with tmpdir.as_cwd():
        with open(spec.package.filename, 'w') as f:
            f.write(spec.package.original_string)

        dev_build('-u', 'edit', 'dev-build-test-install@0.0.0')

        assert spec.package.filename in os.listdir(os.getcwd())
        with open(spec.package.filename, 'r') as f:
            assert f.read() == spec.package.replacement_string

    assert not os.path.exists(spec.prefix)
    assert not spack.store.db.query(spec, installed=True)


def test_dev_build_until_last_phase(tmpdir, mock_packages, install_mockery):
    # Test that we ignore the last_phase argument if it is already last
    spec = spack.spec.Spec('dev-build-test-install@0.0.0 dev_path=%s' % tmpdir)
    spec.concretize()

    with tmpdir.as_cwd():
        with open(spec.package.filename, 'w') as f:
            f.write(spec.package.original_string)

        dev_build('-u', 'install', 'dev-build-test-install@0.0.0')

        assert spec.package.filename in os.listdir(os.getcwd())
        with open(spec.package.filename, 'r') as f:
            assert f.read() == spec.package.replacement_string

    assert os.path.exists(spec.prefix)
    assert spack.store.db.query(spec, installed=True)
    assert os.path.exists(str(tmpdir))


def test_dev_build_before_until(tmpdir, mock_packages, install_mockery):
    spec = spack.spec.Spec('dev-build-test-install@0.0.0 dev_path=%s' % tmpdir)
    spec.concretize()

    with tmpdir.as_cwd():
        with open(spec.package.filename, 'w') as f:
            f.write(spec.package.original_string)

        with pytest.raises(SystemExit):
            dev_build('-u', 'edit', '-b', 'edit',
                      'dev-build-test-install@0.0.0')

        bad_phase = 'phase_that_does_not_exist'
        not_allowed = 'is not an allowed phase'
        out = dev_build('-u', bad_phase, 'dev-build-test-install@0.0.0')
        assert bad_phase in out
        assert not_allowed in out

        out = dev_build('-b', bad_phase, 'dev-build-test-install@0.0.0')
        assert bad_phase in out
        assert not_allowed in out


def test_dev_build_drop_in(tmpdir, mock_packages, monkeypatch,
                           install_mockery):
    def print_spack_cc(*args):
        # Eat arguments and print environment variable to test
        print(os.environ.get('CC', ''))
    monkeypatch.setattr(os, 'execvp', print_spack_cc)

    # `module unload cray-libsci` in test environment causes failure
    # It does not fail for actual installs
    # build_environment.py imports module directly, so we monkeypatch it there
    # rather than in module_cmd
    def module(*args):
        pass
    monkeypatch.setattr(spack.build_environment, 'module', module)

    with tmpdir.as_cwd():
        output = dev_build('-b', 'edit', '--drop-in', 'sh',
                           'dev-build-test-install@0.0.0')
        assert "lib/spack/env" in output


def test_dev_build_fails_already_installed(tmpdir, mock_packages,
                                           install_mockery):
    spec = spack.spec.Spec('dev-build-test-install@0.0.0 dev_path=%s' % tmpdir)
    spec.concretize()

    with tmpdir.as_cwd():
        with open(spec.package.filename, 'w') as f:
            f.write(spec.package.original_string)

        dev_build('dev-build-test-install@0.0.0')
        output = dev_build('dev-build-test-install@0.0.0', fail_on_error=False)
        assert 'Already installed in %s' % spec.prefix in output


def test_dev_build_fails_no_spec():
    output = dev_build(fail_on_error=False)
    assert 'requires a package spec argument' in output


def test_dev_build_fails_multiple_specs(mock_packages):
    output = dev_build('libelf', 'libdwarf', fail_on_error=False)
    assert 'only takes one spec' in output


def test_dev_build_fails_nonexistent_package_name(mock_packages):
    output = dev_build('no_such_package', fail_on_error=False)
    assert "No package for 'no_such_package' was found" in output


def test_dev_build_fails_no_version(mock_packages):
    output = dev_build('dev-build-test-install', fail_on_error=False)
    assert 'dev-build spec must have a single, concrete version' in output


def test_dev_build_env(tmpdir, mock_packages, install_mockery,
                       mutable_mock_env_path):
    """Test Spack does dev builds for packages in develop section of env."""
    # setup dev-build-test-install package for dev build
    build_dir = tmpdir.mkdir('build')
    spec = spack.spec.Spec('dev-build-test-install@0.0.0 dev_path=%s' %
                           build_dir)
    spec.concretize()

    with build_dir.as_cwd():
        with open(spec.package.filename, 'w') as f:
            f.write(spec.package.original_string)

    # setup environment
    envdir = tmpdir.mkdir('env')
    with envdir.as_cwd():
        with open('spack.yaml', 'w') as f:
            f.write("""\
env:
  specs:
  - dev-build-test-install@0.0.0

  develop:
    dev-build-test-install:
      spec: dev-build-test-install@0.0.0
      path: %s
""" % build_dir)

        env('create', 'test', './spack.yaml')
        with ev.read('test'):
            install()

    assert spec.package.filename in os.listdir(spec.prefix)
    with open(os.path.join(spec.prefix, spec.package.filename), 'r') as f:
        assert f.read() == spec.package.replacement_string


def test_dev_build_env_version_mismatch(tmpdir, mock_packages, install_mockery,
                                        mutable_mock_env_path):
    """Test Spack constraints concretization by develop specs."""
    # setup dev-build-test-install package for dev build
    build_dir = tmpdir.mkdir('build')
    spec = spack.spec.Spec('dev-build-test-install@0.0.0 dev_path=%s' % tmpdir)
    spec.concretize()

    with build_dir.as_cwd():
        with open(spec.package.filename, 'w') as f:
            f.write(spec.package.original_string)

    # setup environment
    envdir = tmpdir.mkdir('env')
    with envdir.as_cwd():
        with open('spack.yaml', 'w') as f:
            f.write("""\
env:
  specs:
  - dev-build-test-install@0.0.0

  develop:
    dev-build-test-install:
      spec: dev-build-test-install@1.1.1
      path: %s
""" % build_dir)

        env('create', 'test', './spack.yaml')
        with ev.read('test'):
            with pytest.raises(spack.spec.UnsatisfiableVersionSpecError):
                install()


def test_dev_build_multiple(tmpdir, mock_packages, install_mockery,
                            mutable_mock_env_path, mock_fetch):
    """Test spack install with multiple developer builds"""
    # setup dev-build-test-install package for dev build
    # Wait to concretize inside the environment to set dev_path on the specs;
    # without the environment, the user would need to set dev_path for both the
    # root and dependency if they wanted a dev build for both.
    leaf_dir = tmpdir.mkdir('leaf')
    leaf_spec = spack.spec.Spec('dev-build-test-install@0.0.0')
    with leaf_dir.as_cwd():
        with open(leaf_spec.package.filename, 'w') as f:
            f.write(leaf_spec.package.original_string)

    # setup dev-build-test-dependent package for dev build
    # don't concretize outside environment -- dev info will be wrong
    root_dir = tmpdir.mkdir('root')
    root_spec = spack.spec.Spec('dev-build-test-dependent@0.0.0')
    with root_dir.as_cwd():
        with open(root_spec.package.filename, 'w') as f:
            f.write(root_spec.package.original_string)

    # setup environment
    envdir = tmpdir.mkdir('env')
    with envdir.as_cwd():
        with open('spack.yaml', 'w') as f:
            f.write("""\
env:
  specs:
  - dev-build-test-install@0.0.0
  - dev-build-test-dependent@0.0.0

  develop:
    dev-build-test-install:
      path: %s
      spec: dev-build-test-install@0.0.0
    dev-build-test-dependent:
      spec: dev-build-test-dependent@0.0.0
      path: %s
""" % (leaf_dir, root_dir))

        env('create', 'test', './spack.yaml')
        with ev.read('test'):
            # Do concretization inside environment for dev info
            leaf_spec.concretize()
            root_spec.concretize()

            # Do install
            install()

    for spec in (leaf_spec, root_spec):
        assert spec.package.filename in os.listdir(spec.prefix)
        with open(os.path.join(spec.prefix, spec.package.filename), 'r') as f:
            assert f.read() == spec.package.replacement_string


def test_dev_build_env_dependency(tmpdir, mock_packages, install_mockery,
                                  mock_fetch, mutable_mock_env_path):
    """
    Test non-root specs in an environment are properly marked for dev builds.
    """
    # setup dev-build-test-install package for dev build
    build_dir = tmpdir.mkdir('build')
    spec = spack.spec.Spec('dependent-of-dev-build@0.0.0')
    dep_spec = spack.spec.Spec('dev-build-test-install')

    with build_dir.as_cwd():
        with open(dep_spec.package.filename, 'w') as f:
            f.write(dep_spec.package.original_string)

    # setup environment
    envdir = tmpdir.mkdir('env')
    with envdir.as_cwd():
        with open('spack.yaml', 'w') as f:
            f.write("""\
env:
  specs:
  - dependent-of-dev-build@0.0.0

  develop:
    dev-build-test-install:
      spec: dev-build-test-install@0.0.0
      path: %s
""" % build_dir)

        env('create', 'test', './spack.yaml')
        with ev.read('test'):
            # concretize in the environment to get the dev build info
            # equivalent to setting dev_build and dev_path variants
            # on all specs above
            spec.concretize()
            dep_spec.concretize()
            install()

    # Ensure that both specs installed properly
    assert dep_spec.package.filename in os.listdir(dep_spec.prefix)
    assert os.path.exists(spec.prefix)

    # Ensure variants set properly
    for dep in (dep_spec, spec['dev-build-test-install']):
        assert dep.satisfies('dev_path=%s' % build_dir)
    assert spec.satisfies('^dev_path=any')


@pytest.mark.parametrize('test_spec', ['dev-build-test-install',
                                       'dependent-of-dev-build'])
def test_dev_build_rebuild_on_source_changes(
        test_spec, tmpdir, mock_packages, install_mockery,
        mutable_mock_env_path, mock_fetch):
    """Test dev builds rebuild on changes to source code.

    ``test_spec = dev-build-test-install`` tests rebuild for changes to package
    ``test_spec = dependent-of-dev-build`` tests rebuild for changes to dep
    """
    # setup dev-build-test-install package for dev build
    build_dir = tmpdir.mkdir('build')
    spec = spack.spec.Spec('dev-build-test-install@0.0.0 dev_path=%s' %
                           build_dir)
    spec.concretize()

    def reset_string():
        with build_dir.as_cwd():
            with open(spec.package.filename, 'w') as f:
                f.write(spec.package.original_string)

    reset_string()

    # setup environment
    envdir = tmpdir.mkdir('env')
    with envdir.as_cwd():
        with open('spack.yaml', 'w') as f:
            f.write("""\
env:
  specs:
  - %s@0.0.0

  develop:
    dev-build-test-install:
      spec: dev-build-test-install@0.0.0
      path: %s
""" % (test_spec, build_dir))

        env('create', 'test', './spack.yaml')
        with ev.read('test'):
            install()

            reset_string()  # so the package will accept rebuilds

            fs.touch(os.path.join(str(build_dir), 'test'))
            output = install()

    assert 'Installing %s' % test_spec in output<|MERGE_RESOLUTION|>--- conflicted
+++ resolved
@@ -6,13 +6,9 @@
 import os
 import pytest
 import spack.spec
-<<<<<<< HEAD
-from spack.main import SpackCommand
-=======
 import llnl.util.filesystem as fs
 import spack.environment as ev
-from spack.main import SpackCommand, SpackCommandError
->>>>>>> 7052c650
+from spack.main import SpackCommand
 
 dev_build = SpackCommand('dev-build')
 install = SpackCommand('install')
