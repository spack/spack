--- conflicted
+++ resolved
@@ -25,15 +25,10 @@
 
 
 # everything here uses the mock_env_path
-<<<<<<< HEAD
-pytestmark = pytest.mark.usefixtures(
-    'mutable_mock_env_path', 'config')
-=======
 pytestmark = [
-    pytest.mark.usefixtures('mutable_mock_env_path', 'config', 'mutable_mock_repo'),
+    pytest.mark.usefixtures('mutable_mock_env_path', 'config'),
     pytest.mark.maybeslow
 ]
->>>>>>> f57626a7
 
 env        = SpackCommand('env')
 install    = SpackCommand('install')
