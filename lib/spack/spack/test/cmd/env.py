--- conflicted
+++ resolved
@@ -2924,7 +2924,6 @@
     assert ev.is_env_dir(str(tmpdir))
 
 
-<<<<<<< HEAD
 def test_create_and_activate_managed(tmp_path):
     with fs.working_dir(str(tmp_path)):
         shell = env("activate", "--without-view", "--create", "--sh", "foo")
@@ -2943,7 +2942,8 @@
         assert str(env_dir) in active_env_var
         assert ev.is_env_dir(env_dir)
         env("deactivate")
-=======
+
+        
 def test_activate_default(monkeypatch):
     """Tests whether `spack env activate` creates / activates the default
     environment"""
@@ -2961,7 +2961,6 @@
 
     env("remove", "-y", "default")
     assert not ev.exists("default")
->>>>>>> abdac36f
 
 
 def test_env_view_fail_if_symlink_points_elsewhere(tmpdir, install_mockery, mock_fetch):
