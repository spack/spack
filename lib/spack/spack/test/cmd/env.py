# Copyright 2013-2023 Lawrence Livermore National Security, LLC and other
# Spack Project Developers. See the top-level COPYRIGHT file for details.
#
# SPDX-License-Identifier: (Apache-2.0 OR MIT)
import filecmp
import glob
import io
import os
import pathlib
import shutil
from argparse import Namespace

import pytest

import llnl.util.filesystem as fs
import llnl.util.link_tree
import llnl.util.tty as tty

import spack.cmd.env
import spack.config
import spack.environment as ev
import spack.environment.depfile as depfile
import spack.environment.environment
import spack.environment.shell
import spack.error
import spack.modules
import spack.package_base
import spack.paths
import spack.repo
import spack.util.spack_json as sjson
from spack.cmd.env import _env_create
from spack.main import SpackCommand, SpackCommandError
from spack.spec import Spec
from spack.stage import stage_prefix
from spack.util.executable import Executable
from spack.util.path import substitute_path_variables
from spack.version import Version

# TODO-27021
# everything here uses the mock_env_path
pytestmark = [
    pytest.mark.usefixtures("mutable_mock_env_path", "config", "mutable_mock_repo"),
    pytest.mark.maybeslow,
    pytest.mark.not_on_windows("Envs unsupported on Window"),
]

env = SpackCommand("env")
install = SpackCommand("install")
add = SpackCommand("add")
change = SpackCommand("change")
remove = SpackCommand("remove")
concretize = SpackCommand("concretize")
stage = SpackCommand("stage")
uninstall = SpackCommand("uninstall")
find = SpackCommand("find")
<<<<<<< HEAD
develop = SpackCommand("develop")
=======
module = SpackCommand("module")
>>>>>>> 2f404630

sep = os.sep


@pytest.fixture()
def environment_from_manifest(tmp_path):
    """Returns a new environment named 'test' from the content of a manifest file."""

    def _create(content, cfg_paths=None):
        spack_yaml = tmp_path / ev.manifest_name
        spack_yaml.write_text(content)
        cfg_paths = cfg_paths or []
        for cfg_path in cfg_paths:
            dst_cfg_path = os.path.join(tmp_path, os.path.basename(cfg_path))
            shutil.copy(cfg_path, dst_cfg_path)
        return _env_create("test", init_file=str(spack_yaml))

    return _create


def check_mpileaks_and_deps_in_view(viewdir):
    """Check that the expected install directories exist."""
    assert os.path.exists(str(viewdir.join(".spack", "mpileaks")))
    assert os.path.exists(str(viewdir.join(".spack", "libdwarf")))


def check_viewdir_removal(viewdir):
    """Check that the uninstall/removal worked."""
    assert not os.path.exists(str(viewdir.join(".spack"))) or os.listdir(
        str(viewdir.join(".spack"))
    ) == ["projections.yaml"]


def test_add():
    e = ev.create("test")
    e.add("mpileaks")
    assert Spec("mpileaks") in e.user_specs


def test_change_match_spec():
    env("create", "test")

    e = ev.read("test")
    with e:
        add("mpileaks@2.1")
        add("mpileaks@2.2")

        change("--match-spec", "mpileaks@2.2", "mpileaks@2.3")

    assert not any(x.intersects("mpileaks@2.2") for x in e.user_specs)
    assert any(x.intersects("mpileaks@2.3") for x in e.user_specs)


def test_change_multiple_matches():
    env("create", "test")

    e = ev.read("test")
    with e:
        add("mpileaks@2.1")
        add("mpileaks@2.2")
        add("libelf@0.8.12%clang")

        change("--match-spec", "mpileaks", "-a", "mpileaks%gcc")

    assert all(x.intersects("%gcc") for x in e.user_specs if x.name == "mpileaks")
    assert any(x.intersects("%clang") for x in e.user_specs if x.name == "libelf")


def test_env_add_virtual():
    env("create", "test")

    e = ev.read("test")
    e.add("mpi")
    e.concretize()

    hashes = e.concretized_order
    assert len(hashes) == 1
    spec = e.specs_by_hash[hashes[0]]
    assert spec.intersects("mpi")


def test_env_add_nonexistant_fails():
    env("create", "test")

    e = ev.read("test")
    with pytest.raises(ev.SpackEnvironmentError, match=r"no such package"):
        e.add("thispackagedoesnotexist")


def test_env_list(mutable_mock_env_path):
    env("create", "foo")
    env("create", "bar")
    env("create", "baz")

    out = env("list")

    assert "foo" in out
    assert "bar" in out
    assert "baz" in out

    # make sure `spack env list` skips invalid things in var/spack/env
    (mutable_mock_env_path / ".DS_Store").touch()
    out = env("list")

    assert "foo" in out
    assert "bar" in out
    assert "baz" in out
    assert ".DS_Store" not in out


def test_env_remove(capfd):
    env("create", "foo")
    env("create", "bar")

    out = env("list")
    assert "foo" in out
    assert "bar" in out

    foo = ev.read("foo")
    with foo:
        with pytest.raises(SpackCommandError):
            with capfd.disabled():
                env("remove", "-y", "foo")
        assert "foo" in env("list")

    env("remove", "-y", "foo")
    out = env("list")
    assert "foo" not in out
    assert "bar" in out

    env("remove", "-y", "bar")
    out = env("list")
    assert "foo" not in out
    assert "bar" not in out


def test_concretize():
    e = ev.create("test")
    e.add("mpileaks")
    e.concretize()
    env_specs = e._get_environment_specs()
    assert any(x.name == "mpileaks" for x in env_specs)


def test_env_specs_partition(install_mockery, mock_fetch):
    e = ev.create("test")
    e.add("cmake-client")
    e.concretize()

    # Single not installed root spec.
    roots_already_installed, roots_to_install = e._partition_roots_by_install_status()
    assert len(roots_already_installed) == 0
    assert len(roots_to_install) == 1
    assert roots_to_install[0].name == "cmake-client"

    # Single installed root.
    e.install_all()
    roots_already_installed, roots_to_install = e._partition_roots_by_install_status()
    assert len(roots_already_installed) == 1
    assert roots_already_installed[0].name == "cmake-client"
    assert len(roots_to_install) == 0

    # One installed root, one not installed root.
    e.add("mpileaks")
    e.concretize()
    roots_already_installed, roots_to_install = e._partition_roots_by_install_status()
    assert len(roots_already_installed) == 1
    assert len(roots_to_install) == 1
    assert roots_already_installed[0].name == "cmake-client"
    assert roots_to_install[0].name == "mpileaks"


def test_env_install_all(install_mockery, mock_fetch):
    e = ev.create("test")
    e.add("cmake-client")
    e.concretize()
    e.install_all()
    env_specs = e._get_environment_specs()
    spec = next(x for x in env_specs if x.name == "cmake-client")
    assert spec.installed


def test_env_install_single_spec(install_mockery, mock_fetch):
    env("create", "test")
    install = SpackCommand("install")

    e = ev.read("test")
    with e:
        install("--add", "cmake-client")

    e = ev.read("test")
    assert e.user_specs[0].name == "cmake-client"
    assert e.concretized_user_specs[0].name == "cmake-client"
    assert e.specs_by_hash[e.concretized_order[0]].name == "cmake-client"


def test_env_roots_marked_explicit(install_mockery, mock_fetch):
    install = SpackCommand("install")
    install("dependent-install")

    # Check one explicit, one implicit install
    dependent = spack.store.STORE.db.query(explicit=True)
    dependency = spack.store.STORE.db.query(explicit=False)
    assert len(dependent) == 1
    assert len(dependency) == 1

    env("create", "test")
    with ev.read("test") as e:
        # make implicit install a root of the env
        e.add(dependency[0].name)
        e.concretize()
        e.install_all()

    explicit = spack.store.STORE.db.query(explicit=True)
    assert len(explicit) == 2


def test_env_modifications_error_on_activate(install_mockery, mock_fetch, monkeypatch, capfd):
    env("create", "test")
    install = SpackCommand("install")

    e = ev.read("test")
    with e:
        install("--add", "cmake-client")

    def setup_error(pkg, env):
        raise RuntimeError("cmake-client had issues!")

    pkg = spack.repo.PATH.get_pkg_class("cmake-client")
    monkeypatch.setattr(pkg, "setup_run_environment", setup_error)

    spack.environment.shell.activate(e)

    _, err = capfd.readouterr()
    assert "cmake-client had issues!" in err
    assert "Warning: could not load runtime environment" in err


def test_activate_adds_transitive_run_deps_to_path(install_mockery, mock_fetch, monkeypatch):
    env("create", "test")
    install = SpackCommand("install")

    e = ev.read("test")
    with e:
        install("--add", "depends-on-run-env")

    env_variables = {}
    spack.environment.shell.activate(e).apply_modifications(env_variables)
    assert env_variables["DEPENDENCY_ENV_VAR"] == "1"


def test_env_install_same_spec_twice(install_mockery, mock_fetch):
    env("create", "test")

    e = ev.read("test")
    with e:
        # The first installation outputs the package prefix, updates the view
        out = install("--add", "cmake-client")
        assert "Updating view at" in out

        # The second installation reports all packages already installed
        out = install("cmake-client")
        assert "already installed" in out


def test_env_definition_symlink(install_mockery, mock_fetch, tmpdir):
    filepath = str(tmpdir.join("spack.yaml"))
    filepath_mid = str(tmpdir.join("spack_mid.yaml"))

    env("create", "test")
    e = ev.read("test")
    e.add("mpileaks")

    os.rename(e.manifest_path, filepath)
    os.symlink(filepath, filepath_mid)
    os.symlink(filepath_mid, e.manifest_path)

    e.concretize()
    e.write()

    assert os.path.islink(e.manifest_path)
    assert os.path.islink(filepath_mid)


def test_env_install_two_specs_same_dep(install_mockery, mock_fetch, tmpdir, capsys):
    """Test installation of two packages that share a dependency with no
    connection and the second specifying the dependency as a 'build'
    dependency.
    """
    path = tmpdir.join("spack.yaml")

    with tmpdir.as_cwd():
        with open(str(path), "w") as f:
            f.write(
                """\
spack:
  specs:
  - a
  - depb
"""
            )

        env("create", "test", "spack.yaml")

    with ev.read("test"):
        with capsys.disabled():
            out = install()

    # Ensure both packages reach install phase processing and are installed
    out = str(out)
    assert "depb: Executing phase:" in out
    assert "a: Executing phase:" in out

    depb = spack.store.STORE.db.query_one("depb", installed=True)
    assert depb, "Expected depb to be installed"

    a = spack.store.STORE.db.query_one("a", installed=True)
    assert a, "Expected a to be installed"


def test_remove_after_concretize():
    e = ev.create("test")

    e.add("mpileaks")
    e.concretize()

    e.add("python")
    e.concretize()

    e.remove("mpileaks")
    assert Spec("mpileaks") not in e.user_specs
    env_specs = e._get_environment_specs()
    assert any(s.name == "mpileaks" for s in env_specs)

    e.add("mpileaks")
    assert any(s.name == "mpileaks" for s in e.user_specs)

    e.remove("mpileaks", force=True)
    assert Spec("mpileaks") not in e.user_specs
    env_specs = e._get_environment_specs()
    assert not any(s.name == "mpileaks" for s in env_specs)


def test_remove_before_concretize():
    e = ev.create("test")
    e.unify = True

    e.add("mpileaks")
    e.concretize()

    e.remove("mpileaks")
    e.concretize()

    assert not list(e.concretized_specs())


def test_remove_command():
    env("create", "test")
    assert "test" in env("list")

    with ev.read("test"):
        add("mpileaks")
        assert "mpileaks" in find()
        assert "mpileaks@" not in find()
        assert "mpileaks@" not in find("--show-concretized")

    with ev.read("test"):
        remove("mpileaks")
        assert "mpileaks" not in find()
        assert "mpileaks@" not in find()
        assert "mpileaks@" not in find("--show-concretized")

    with ev.read("test"):
        add("mpileaks")
        assert "mpileaks" in find()
        assert "mpileaks@" not in find()
        assert "mpileaks@" not in find("--show-concretized")

    with ev.read("test"):
        concretize()
        assert "mpileaks" in find()
        assert "mpileaks@" not in find()
        assert "mpileaks@" in find("--show-concretized")

    with ev.read("test"):
        remove("mpileaks")
        assert "mpileaks" not in find()
        # removed but still in last concretized specs
        assert "mpileaks@" in find("--show-concretized")

    with ev.read("test"):
        concretize()
        assert "mpileaks" not in find()
        assert "mpileaks@" not in find()
        # now the lockfile is regenerated and it's gone.
        assert "mpileaks@" not in find("--show-concretized")


def test_environment_status(capsys, tmpdir):
    with tmpdir.as_cwd():
        with capsys.disabled():
            assert "No active environment" in env("status")

        with ev.create("test"):
            with capsys.disabled():
                assert "In environment test" in env("status")

        with ev.create_in_dir("local_dir"):
            with capsys.disabled():
                assert os.path.join(os.getcwd(), "local_dir") in env("status")

            e = ev.create_in_dir("myproject")
            e.write()
            with tmpdir.join("myproject").as_cwd():
                with e:
                    with capsys.disabled():
                        assert "in current directory" in env("status")


def test_env_status_broken_view(
    mutable_mock_env_path,
    mock_archive,
    mock_fetch,
    mock_custom_repository,
    install_mockery,
    tmp_path,
):
    with ev.create_in_dir(tmp_path):
        install("--add", "trivial-install-test-package")

    # switch to a new repo that doesn't include the installed package
    # test that Spack detects the missing package and warns the user
    with spack.repo.use_repositories(mock_custom_repository):
        with ev.Environment(tmp_path):
            output = env("status")
            assert "includes out of date packages or repos" in output

    # Test that the warning goes away when it's fixed
    with ev.Environment(tmp_path):
        output = env("status")
        assert "includes out of date packages or repos" not in output


def test_env_activate_broken_view(
    mutable_mock_env_path, mock_archive, mock_fetch, mock_custom_repository, install_mockery
):
    with ev.create("test"):
        install("--add", "trivial-install-test-package")

    # switch to a new repo that doesn't include the installed package
    # test that Spack detects the missing package and fails gracefully
    with spack.repo.use_repositories(mock_custom_repository):
        wrong_repo = env("activate", "--sh", "test")
        assert "Warning: could not load runtime environment" in wrong_repo
        assert "Unknown namespace: builtin.mock" in wrong_repo

    # test replacing repo fixes it
    normal_repo = env("activate", "--sh", "test")
    assert "Warning: could not load runtime environment" not in normal_repo
    assert "Unknown namespace: builtin.mock" not in normal_repo


def test_to_lockfile_dict():
    e = ev.create("test")
    e.add("mpileaks")
    e.concretize()
    context_dict = e._to_lockfile_dict()

    e_copy = ev.create("test_copy")

    e_copy._read_lockfile_dict(context_dict)
    assert e.specs_by_hash == e_copy.specs_by_hash


def test_env_repo():
    e = ev.create("test")
    e.add("mpileaks")
    e.write()

    with ev.read("test"):
        concretize()

    pkg_cls = e.repo.get_pkg_class("mpileaks")
    assert pkg_cls.name == "mpileaks"
    assert pkg_cls.namespace == "builtin.mock"


def test_user_removed_spec(environment_from_manifest):
    """Ensure a user can remove from any position in the spack.yaml file."""
    before = environment_from_manifest(
        """\
spack:
  specs:
  - mpileaks
  - hypre
  - libelf
"""
    )
    before.concretize()
    before.write()

    # user modifies yaml externally to spack and removes hypre
    with open(before.manifest_path, "w") as f:
        f.write(
            """\
spack:
  specs:
  - mpileaks
  - libelf
"""
        )

    after = ev.read("test")
    after.concretize()
    after.write()

    read = ev.read("test")
    env_specs = read._get_environment_specs()

    assert not any(x.name == "hypre" for x in env_specs)


def test_init_from_lockfile(environment_from_manifest):
    """Test that an environment can be instantiated from a lockfile."""
    e1 = environment_from_manifest(
        """
spack:
  specs:
  - mpileaks
  - hypre
  - libelf
"""
    )
    e1.concretize()
    e1.write()

    e2 = _env_create("test2", init_file=e1.lock_path)

    for s1, s2 in zip(e1.user_specs, e2.user_specs):
        assert s1 == s2

    for h1, h2 in zip(e1.concretized_order, e2.concretized_order):
        assert h1 == h2
        assert e1.specs_by_hash[h1] == e2.specs_by_hash[h2]

    for s1, s2 in zip(e1.concretized_user_specs, e2.concretized_user_specs):
        assert s1 == s2


def test_init_from_yaml(environment_from_manifest):
    """Test that an environment can be instantiated from a lockfile."""
    e1 = environment_from_manifest(
        """
spack:
  specs:
  - mpileaks
  - hypre
  - libelf
"""
    )
    e1.concretize()
    e1.write()

    e2 = _env_create("test2", init_file=e1.manifest_path)

    for s1, s2 in zip(e1.user_specs, e2.user_specs):
        assert s1 == s2

    assert not e2.concretized_order
    assert not e2.concretized_user_specs
    assert not e2.specs_by_hash


@pytest.mark.usefixtures("config")
def test_env_view_external_prefix(tmp_path, mutable_database, mock_packages):
    fake_prefix = tmp_path / "a-prefix"
    fake_bin = fake_prefix / "bin"
    fake_bin.mkdir(parents=True, exist_ok=False)

    manifest_dir = tmp_path / "environment"
    manifest_dir.mkdir(parents=True, exist_ok=False)
    manifest_file = manifest_dir / ev.manifest_name
    manifest_file.write_text(
        """\
spack:
  specs:
  - a
  view: true
"""
    )

    external_config = io.StringIO(
        """\
packages:
  a:
    externals:
    - spec: a@2.0
      prefix: {a_prefix}
    buildable: false
""".format(
            a_prefix=str(fake_prefix)
        )
    )
    external_config_dict = spack.util.spack_yaml.load_config(external_config)

    test_scope = spack.config.InternalConfigScope("env-external-test", data=external_config_dict)
    with spack.config.override(test_scope):
        e = ev.create("test", manifest_file)
        e.concretize()
        # Note: normally installing specs in a test environment requires doing
        # a fake install, but not for external specs since no actions are
        # taken to install them. The installation commands also include
        # post-installation functions like DB-registration, so are important
        # to do (otherwise the package is not considered installed).
        e.install_all()
        e.write()

        env_mod = spack.util.environment.EnvironmentModifications()
        e.add_view_to_env(env_mod, "default")
        env_variables = {}
        env_mod.apply_modifications(env_variables)
        assert str(fake_bin) in env_variables["PATH"]


def test_init_with_file_and_remove(tmpdir):
    """Ensure a user can remove from any position in the spack.yaml file."""
    path = tmpdir.join("spack.yaml")

    with tmpdir.as_cwd():
        with open(str(path), "w") as f:
            f.write(
                """\
spack:
  specs:
  - mpileaks
"""
            )

        env("create", "test", "spack.yaml")

    out = env("list")
    assert "test" in out

    with ev.read("test"):
        assert "mpileaks" in find()

    env("remove", "-y", "test")

    out = env("list")
    assert "test" not in out


def test_env_with_config(environment_from_manifest):
    e = environment_from_manifest(
        """
spack:
  specs:
  - mpileaks
  packages:
    mpileaks:
      version: ["2.2"]
"""
    )
    with e:
        e.concretize()

    assert any(x.intersects("mpileaks@2.2") for x in e._get_environment_specs())


def test_with_config_bad_include_create(environment_from_manifest):
    """Confirm missing include paths raise expected exception and error."""
    with pytest.raises(spack.config.ConfigFileError, match="2 missing include path"):
        environment_from_manifest(
            """
spack:
  include:
  - /no/such/directory
  - no/such/file.yaml
"""
        )


def test_with_config_bad_include_activate(environment_from_manifest, tmpdir):
    env_root = pathlib.Path(tmpdir.ensure("env-root", dir=True))
    include1 = env_root / "include1.yaml"
    include1.touch()

    abs_include_path = os.path.abspath(tmpdir.join("subdir").ensure("include2.yaml"))

    spack_yaml = env_root / ev.manifest_name
    spack_yaml.write_text(
        f"""
spack:
  include:
  - ./include1.yaml
  - {abs_include_path}
"""
    )

    e = ev.Environment(env_root)
    with e:
        e.concretize()

    # we've created an environment with some included config files (which do
    # in fact exist): now we remove them and check that we get a sensible
    # error message

    os.remove(abs_include_path)
    os.remove(include1)
    with pytest.raises(spack.config.ConfigFileError) as exc:
        ev.activate(e)

    err = exc.value.message
    assert "missing include" in err
    assert abs_include_path in err
    assert "include1.yaml" in err
    assert ev.active_environment() is None


def test_env_with_include_config_files_same_basename(tmp_path, environment_from_manifest):
    file1 = fs.join_path(tmp_path, "path", "to", "included-config.yaml")
    fs.mkdirp(os.path.dirname(file1))
    with open(file1, "w") as f:
        f.write(
            """\
        packages:
          libelf:
              version: ["0.8.10"]
        """
        )

    file2 = fs.join_path(tmp_path, "second", "path", "included-config.yaml")
    fs.mkdirp(os.path.dirname(file2))
    with open(file2, "w") as f:
        f.write(
            """\
        packages:
          mpileaks:
              version: ["2.2"]
        """
        )

    e = environment_from_manifest(
        f"""
spack:
  include:
  - {file1}
  - {file2}
  specs:
  - libelf
  - mpileaks
"""
    )

    with e:
        e.concretize()

    environment_specs = e._get_environment_specs(False)

    assert environment_specs[0].satisfies("libelf@0.8.10")
    assert environment_specs[1].satisfies("mpileaks@2.2")


@pytest.fixture(scope="function")
def packages_file(tmpdir):
    """Return the path to the packages configuration file."""
    raw_yaml = """
packages:
  mpileaks:
    version: ["2.2"]
"""
    filename = tmpdir.ensure("testconfig", "packages.yaml")
    filename.write(raw_yaml)
    yield filename


def mpileaks_env_config(include_path):
    """Return the contents of an environment that includes the provided
    path and lists mpileaks as the sole spec."""
    return """\
spack:
  include:
  - {0}
  specs:
  - mpileaks
""".format(
        include_path
    )


def test_env_with_included_config_file(mutable_mock_env_path, packages_file):
    """Test inclusion of a relative packages configuration file added to an
    existing environment.
    """
    env_root = mutable_mock_env_path
    fs.mkdirp(env_root)
    include_filename = "included-config.yaml"
    included_path = env_root / include_filename
    shutil.move(packages_file.strpath, included_path)

    spack_yaml = env_root / ev.manifest_name
    spack_yaml.write_text(
        f"""\
spack:
  include:
  - {os.path.join(".", include_filename)}
  specs:
  - mpileaks
"""
    )

    e = ev.Environment(env_root)
    with e:
        e.concretize()

    assert any(x.satisfies("mpileaks@2.2") for x in e._get_environment_specs())


def test_env_with_included_config_file_url(tmpdir, mutable_empty_config, packages_file):
    """Test configuration inclusion of a file whose path is a URL before
    the environment is concretized."""

    spack_yaml = tmpdir.join("spack.yaml")
    with spack_yaml.open("w") as f:
        f.write("spack:\n  include:\n    - file://{0}\n".format(packages_file))

    env = ev.Environment(tmpdir.strpath)
    ev.activate(env)
    scopes = env.included_config_scopes()
    assert len(scopes) == 1

    cfg = spack.config.get("packages")
    assert cfg["mpileaks"]["version"] == ["2.2"]


def test_env_with_included_config_missing_file(tmpdir, mutable_empty_config):
    """Test inclusion of a missing configuration file raises FetchError
    noting missing file."""

    spack_yaml = tmpdir.join("spack.yaml")
    missing_file = tmpdir.join("packages.yaml")
    with spack_yaml.open("w") as f:
        f.write("spack:\n  include:\n    - {0}\n".format(missing_file.strpath))

    with pytest.raises(spack.config.ConfigError, match="missing include path"):
        ev.Environment(tmpdir.strpath)


def test_env_with_included_config_var_path(tmpdir, packages_file):
    """Test inclusion of a package configuration file with path variables
    "staged" in the environment's configuration stage directory."""
    included_file = packages_file.strpath
    env_path = pathlib.PosixPath(tmpdir)
    config_var_path = os.path.join("$tempdir", "included-packages.yaml")

    spack_yaml = env_path / ev.manifest_name
    spack_yaml.write_text(mpileaks_env_config(config_var_path))

    config_real_path = substitute_path_variables(config_var_path)
    shutil.move(included_file, config_real_path)
    assert os.path.exists(config_real_path)

    e = ev.Environment(env_path)
    with e:
        e.concretize()

    assert any(x.satisfies("mpileaks@2.2") for x in e._get_environment_specs())


def test_env_with_included_config_precedence(tmp_path):
    """Test included scope and manifest precedence when including a package
    configuration file."""

    included_file = "included-packages.yaml"
    included_path = tmp_path / included_file
    with open(included_path, "w") as f:
        f.write(
            """\
packages:
  mpileaks:
    version: ["2.2"]
  libelf:
    version: ["0.8.10"]
"""
        )

    spack_yaml = tmp_path / ev.manifest_name
    spack_yaml.write_text(
        f"""\
spack:
  packages:
    libelf:
      version: ["0.8.12"]
  include:
  - {os.path.join(".", included_file)}
  specs:
  - mpileaks
"""
    )

    e = ev.Environment(tmp_path)
    with e:
        e.concretize()
    specs = e._get_environment_specs()

    # ensure included scope took effect
    assert any(x.satisfies("mpileaks@2.2") for x in specs)

    # ensure env file takes precedence
    assert any(x.satisfies("libelf@0.8.12") for x in specs)


def test_env_with_included_configs_precedence(tmp_path):
    """Test precendence of multiple included configuration files."""
    file1 = "high-config.yaml"
    file2 = "low-config.yaml"

    spack_yaml = tmp_path / ev.manifest_name
    spack_yaml.write_text(
        f"""\
spack:
  include:
  - {os.path.join(".", file1)} # this one should take precedence
  - {os.path.join(".", file2)}
  specs:
  - mpileaks
"""
    )

    with open(tmp_path / file1, "w") as f:
        f.write(
            """\
packages:
  libelf:
    version: ["0.8.10"]  # this should override libelf version below
"""
        )

    with open(tmp_path / file2, "w") as f:
        f.write(
            """\
packages:
  mpileaks:
    version: ["2.2"]
  libelf:
    version: ["0.8.12"]
"""
        )

    e = ev.Environment(tmp_path)
    with e:
        e.concretize()
    specs = e._get_environment_specs()

    # ensure included package spec took precedence over manifest spec
    assert any(x.satisfies("mpileaks@2.2") for x in specs)

    # ensure first included package spec took precedence over one from second
    assert any(x.satisfies("libelf@0.8.10") for x in specs)


@pytest.mark.regression("39248")
def test_bad_env_yaml_format_remove(mutable_mock_env_path):
    badenv = "badenv"
    env("create", badenv)
    filename = mutable_mock_env_path / "spack.yaml"
    with open(filename, "w") as f:
        f.write(
            """\
    - mpileaks
"""
        )

    assert badenv in env("list")
    env("remove", "-y", badenv)
    assert badenv not in env("list")


@pytest.mark.regression("39248")
@pytest.mark.parametrize(
    "error,message,contents",
    [
        (
            spack.config.ConfigFormatError,
            "not of type",
            """\
spack:
  specs: mpi@2.0
""",
        ),
        (
            ev.SpackEnvironmentConfigError,
            "duplicate key",
            """\
spack:
  packages:
    all:
      providers:
        mpi: [mvapich2]
        mpi: [mpich]
""",
        ),
        (
            spack.config.ConfigFormatError,
            "'specks' was unexpected",
            """\
spack:
  specks:
    - libdwarf
""",
        ),
    ],
)
def test_bad_env_yaml_create_fails(tmp_path, mutable_mock_env_path, error, message, contents):
    """Ensure creation with invalid yaml does NOT create or leave the environment."""
    filename = tmp_path / ev.manifest_name
    filename.write_text(contents)
    env_name = "bad_env"
    with pytest.raises(error, match=message):
        env("create", env_name, str(filename))

    assert env_name not in env("list")
    manifest = mutable_mock_env_path / env_name / ev.manifest_name
    assert not os.path.exists(str(manifest))


@pytest.mark.regression("39248")
@pytest.mark.parametrize("answer", ["-y", ""])
def test_multi_env_remove(mutable_mock_env_path, monkeypatch, answer):
    """Test removal (or not) of a valid and invalid environment"""
    remove_environment = answer == "-y"
    monkeypatch.setattr(tty, "get_yes_or_no", lambda prompt, default: remove_environment)

    environments = ["goodenv", "badenv"]
    for e in environments:
        env("create", e)

    # Ensure the bad environment contains invalid yaml
    filename = mutable_mock_env_path / environments[1] / ev.manifest_name
    filename.write_text(
        """\
    - libdwarf
"""
    )

    assert all(e in env("list") for e in environments)

    args = [answer] if answer else []
    args.extend(environments)
    output = env("remove", *args, fail_on_error=False)

    if remove_environment is True:
        # Successfully removed (and reported removal) of *both* environments
        assert not all(e in env("list") for e in environments)
        assert output.count("Successfully removed") == len(environments)
    else:
        # Not removing any of the environments
        assert all(e in env("list") for e in environments)


def test_env_loads(install_mockery, mock_fetch, mock_modules_root):
    env("create", "test")

    with ev.read("test"):
        add("mpileaks")
        concretize()
        install("--fake")
        module("tcl", "refresh", "-y")

    with ev.read("test"):
        env("loads")

    e = ev.read("test")

    loads_file = os.path.join(e.path, "loads")
    assert os.path.exists(loads_file)

    with open(loads_file) as f:
        contents = f.read()
        assert "module load mpileaks" in contents


@pytest.mark.disable_clean_stage_check
def test_stage(mock_stage, mock_fetch, install_mockery):
    env("create", "test")
    with ev.read("test"):
        add("mpileaks")
        add("zmpi")
        concretize()
        stage()

    root = str(mock_stage)

    def check_stage(spec):
        spec = Spec(spec).concretized()
        for dep in spec.traverse():
            stage_name = "{0}{1}-{2}-{3}".format(
                stage_prefix, dep.name, dep.version, dep.dag_hash()
            )
            assert os.path.isdir(os.path.join(root, stage_name))

    check_stage("mpileaks")
    check_stage("zmpi")


def test_env_commands_die_with_no_env_arg():
    # these fail in argparse when given no arg
    with pytest.raises(SystemExit):
        env("create")
    with pytest.raises(SystemExit):
        env("remove")

    # these have an optional env arg and raise errors via tty.die
    with pytest.raises(SpackCommandError):
        env("loads")

    # This should NOT raise an error with no environment
    # it just tells the user there isn't an environment
    env("status")


def test_env_blocks_uninstall(mock_stage, mock_fetch, install_mockery):
    env("create", "test")
    with ev.read("test"):
        add("mpileaks")
        install("--fake")

    out = uninstall("-y", "mpileaks", fail_on_error=False)
    assert uninstall.returncode == 1
    assert "The following environments still reference these specs" in out


def test_roots_display_with_variants():
    env("create", "test")
    with ev.read("test"):
        add("boost+shared")

    with ev.read("test"):
        out = find(output=str)

    assert "boost +shared" in out


def test_uninstall_keeps_in_env(mock_stage, mock_fetch, install_mockery):
    # 'spack uninstall' without --remove should not change the environment
    # spack.yaml file, just uninstall specs
    env("create", "test")
    with ev.read("test"):
        add("mpileaks")
        add("libelf")
        install("--fake")

    test = ev.read("test")
    # Save this spec to check later if it is still in the env
    (mpileaks_hash,) = list(x for x, y in test.specs_by_hash.items() if y.name == "mpileaks")
    orig_user_specs = test.user_specs
    orig_concretized_specs = test.concretized_order

    with ev.read("test"):
        uninstall("-ya")

    test = ev.read("test")
    assert test.concretized_order == orig_concretized_specs
    assert test.user_specs.specs == orig_user_specs.specs
    assert mpileaks_hash in test.specs_by_hash
    assert not test.specs_by_hash[mpileaks_hash].package.installed


def test_uninstall_removes_from_env(mock_stage, mock_fetch, install_mockery):
    # 'spack uninstall --remove' should update the environment
    env("create", "test")
    with ev.read("test"):
        add("mpileaks")
        add("libelf")
        install("--fake")

    with ev.read("test"):
        uninstall("-y", "-a", "--remove")

    test = ev.read("test")
    assert not test.specs_by_hash
    assert not test.concretized_order
    assert not test.user_specs


@pytest.mark.usefixtures("config")
def test_indirect_build_dep(tmp_path):
    """Simple case of X->Y->Z where Y is a build/link dep and Z is a
    build-only dep. Make sure this concrete DAG is preserved when writing the
    environment out and reading it back.
    """
    builder = spack.repo.MockRepositoryBuilder(tmp_path / "repo")
    builder.add_package("z")
    builder.add_package("y", dependencies=[("z", "build", None)])
    builder.add_package("x", dependencies=[("y", None, None)])

    with spack.repo.use_repositories(builder.root):
        x_spec = Spec("x")
        x_concretized = x_spec.concretized()

        _env_create("test", with_view=False)
        e = ev.read("test")
        e.add(x_spec)
        e.concretize()
        e.write()

        e_read = ev.read("test")
        (x_env_hash,) = e_read.concretized_order

        x_env_spec = e_read.specs_by_hash[x_env_hash]
        assert x_env_spec == x_concretized


@pytest.mark.usefixtures("config")
def test_store_different_build_deps(tmp_path):
    r"""Ensure that an environment can store two instances of a build-only
    dependency::

              x       y
             /| (l)   | (b)
        (b) | y       z2
             \| (b)
              z1

    """
    builder = spack.repo.MockRepositoryBuilder(tmp_path / "mirror")
    builder.add_package("z")
    builder.add_package("y", dependencies=[("z", "build", None)])
    builder.add_package("x", dependencies=[("y", None, None), ("z", "build", None)])

    with spack.repo.use_repositories(builder.root):
        y_spec = Spec("y ^z@3")
        y_concretized = y_spec.concretized()

        x_spec = Spec("x ^z@2")
        x_concretized = x_spec.concretized()

        # Even though x chose a different 'z', the y it chooses should be identical
        # *aside* from the dependency on 'z'.  The dag_hash() will show the difference
        # in build dependencies.
        assert x_concretized["y"].eq_node(y_concretized)
        assert x_concretized["y"].dag_hash() != y_concretized.dag_hash()

        _env_create("test", with_view=False)
        e = ev.read("test")
        e.add(y_spec)
        e.add(x_spec)
        e.concretize()
        e.write()

        e_read = ev.read("test")
        y_env_hash, x_env_hash = e_read.concretized_order

        y_read = e_read.specs_by_hash[y_env_hash]
        x_read = e_read.specs_by_hash[x_env_hash]

        # make sure the DAG hashes and build deps are preserved after
        # a round trip to/from the lockfile
        assert x_read["z"] != y_read["z"]
        assert x_read["z"].dag_hash() != y_read["z"].dag_hash()

        assert x_read["y"].eq_node(y_read)
        assert x_read["y"].dag_hash() != y_read.dag_hash()


def test_env_updates_view_install(tmpdir, mock_stage, mock_fetch, install_mockery):
    view_dir = tmpdir.join("view")
    env("create", "--with-view=%s" % view_dir, "test")
    with ev.read("test"):
        add("mpileaks")
        install("--fake")

    check_mpileaks_and_deps_in_view(view_dir)


def test_env_view_fails(tmpdir, mock_packages, mock_stage, mock_fetch, install_mockery):
    # We currently ignore file-file conflicts for the prefix merge,
    # so in principle there will be no errors in this test. But
    # the .spack metadata dir is handled separately and is more strict.
    # It also throws on file-file conflicts. That's what we're checking here
    # by adding the same package twice to a view.
    view_dir = tmpdir.join("view")
    env("create", "--with-view=%s" % view_dir, "test")
    with ev.read("test"):
        add("libelf")
        add("libelf cflags=-g")
        with pytest.raises(
            ev.SpackEnvironmentViewError, match="two specs project to the same prefix"
        ):
            install("--fake")


def test_env_view_fails_dir_file(tmpdir, mock_packages, mock_stage, mock_fetch, install_mockery):
    # This environment view fails to be created because a file
    # and a dir are in the same path. Test that it mentions the problematic path.
    view_dir = tmpdir.join("view")
    env("create", "--with-view=%s" % view_dir, "test")
    with ev.read("test"):
        add("view-dir-file")
        add("view-dir-dir")
        with pytest.raises(
            llnl.util.link_tree.MergeConflictSummary, match=os.path.join("bin", "x")
        ):
            install()


def test_env_view_succeeds_symlinked_dir_file(
    tmpdir, mock_packages, mock_stage, mock_fetch, install_mockery
):
    # A symlinked dir and an ordinary dir merge happily
    view_dir = tmpdir.join("view")
    env("create", "--with-view=%s" % view_dir, "test")
    with ev.read("test"):
        add("view-dir-symlinked-dir")
        add("view-dir-dir")
        install()
        x_dir = os.path.join(str(view_dir), "bin", "x")
        assert os.path.exists(os.path.join(x_dir, "file_in_dir"))
        assert os.path.exists(os.path.join(x_dir, "file_in_symlinked_dir"))


def test_env_without_view_install(tmpdir, mock_stage, mock_fetch, install_mockery):
    # Test enabling a view after installing specs
    env("create", "--without-view", "test")

    test_env = ev.read("test")
    with pytest.raises(ev.SpackEnvironmentError):
        test_env.default_view

    view_dir = tmpdir.join("view")

    with ev.read("test"):
        add("mpileaks")
        install("--fake")

        env("view", "enable", str(view_dir))

    # After enabling the view, the specs should be linked into the environment
    # view dir
    check_mpileaks_and_deps_in_view(view_dir)


def test_env_config_view_default(
    environment_from_manifest, mock_stage, mock_fetch, install_mockery
):
    # This config doesn't mention whether a view is enabled
    environment_from_manifest(
        """
spack:
  specs:
  - mpileaks
"""
    )

    with ev.read("test"):
        install("--fake")

    e = ev.read("test")

    # Check that metadata folder for this spec exists
    assert os.path.isdir(os.path.join(e.default_view.view()._root, ".spack", "mpileaks"))


def test_env_updates_view_install_package(tmpdir, mock_stage, mock_fetch, install_mockery):
    view_dir = tmpdir.join("view")
    env("create", "--with-view=%s" % view_dir, "test")
    with ev.read("test"):
        install("--fake", "--add", "mpileaks")

    assert os.path.exists(str(view_dir.join(".spack/mpileaks")))


def test_env_updates_view_add_concretize(tmpdir, mock_stage, mock_fetch, install_mockery):
    view_dir = tmpdir.join("view")
    env("create", "--with-view=%s" % view_dir, "test")
    install("--fake", "mpileaks")
    with ev.read("test"):
        add("mpileaks")
        concretize()

    check_mpileaks_and_deps_in_view(view_dir)


def test_env_updates_view_uninstall(tmpdir, mock_stage, mock_fetch, install_mockery):
    view_dir = tmpdir.join("view")
    env("create", "--with-view=%s" % view_dir, "test")
    with ev.read("test"):
        install("--fake", "--add", "mpileaks")

    check_mpileaks_and_deps_in_view(view_dir)

    with ev.read("test"):
        uninstall("-ay")

    check_viewdir_removal(view_dir)


def test_env_updates_view_uninstall_referenced_elsewhere(
    tmpdir, mock_stage, mock_fetch, install_mockery
):
    view_dir = tmpdir.join("view")
    env("create", "--with-view=%s" % view_dir, "test")
    install("--fake", "mpileaks")
    with ev.read("test"):
        add("mpileaks")
        concretize()

    check_mpileaks_and_deps_in_view(view_dir)

    with ev.read("test"):
        uninstall("-ay")

    check_viewdir_removal(view_dir)


def test_env_updates_view_remove_concretize(tmpdir, mock_stage, mock_fetch, install_mockery):
    view_dir = tmpdir.join("view")
    env("create", "--with-view=%s" % view_dir, "test")
    install("--fake", "mpileaks")
    with ev.read("test"):
        add("mpileaks")
        concretize()

    check_mpileaks_and_deps_in_view(view_dir)

    with ev.read("test"):
        remove("mpileaks")
        concretize()

    check_viewdir_removal(view_dir)


def test_env_updates_view_force_remove(tmpdir, mock_stage, mock_fetch, install_mockery):
    view_dir = tmpdir.join("view")
    env("create", "--with-view=%s" % view_dir, "test")
    with ev.read("test"):
        install("--add", "--fake", "mpileaks")

    check_mpileaks_and_deps_in_view(view_dir)

    with ev.read("test"):
        remove("-f", "mpileaks")

    check_viewdir_removal(view_dir)


def test_env_activate_view_fails(tmpdir, mock_stage, mock_fetch, install_mockery):
    """Sanity check on env activate to make sure it requires shell support"""
    out = env("activate", "test")
    assert "To set up shell support" in out


def test_stack_yaml_definitions(tmpdir):
    filename = str(tmpdir.join("spack.yaml"))
    with open(filename, "w") as f:
        f.write(
            """\
spack:
  definitions:
    - packages: [mpileaks, callpath]
  specs:
    - $packages
"""
        )
    with tmpdir.as_cwd():
        env("create", "test", "./spack.yaml")
        test = ev.read("test")

        assert Spec("mpileaks") in test.user_specs
        assert Spec("callpath") in test.user_specs


def test_stack_yaml_definitions_as_constraints(tmpdir):
    filename = str(tmpdir.join("spack.yaml"))
    with open(filename, "w") as f:
        f.write(
            """\
spack:
  definitions:
    - packages: [mpileaks, callpath]
    - mpis: [mpich, openmpi]
  specs:
    - matrix:
      - [$packages]
      - [$^mpis]
"""
        )
    with tmpdir.as_cwd():
        env("create", "test", "./spack.yaml")
        test = ev.read("test")

        assert Spec("mpileaks^mpich") in test.user_specs
        assert Spec("callpath^mpich") in test.user_specs
        assert Spec("mpileaks^openmpi") in test.user_specs
        assert Spec("callpath^openmpi") in test.user_specs


def test_stack_yaml_definitions_as_constraints_on_matrix(tmpdir):
    filename = str(tmpdir.join("spack.yaml"))
    with open(filename, "w") as f:
        f.write(
            """\
spack:
  definitions:
    - packages: [mpileaks, callpath]
    - mpis:
      - matrix:
        - [mpich]
        - ['@3.0.4', '@3.0.3']
  specs:
    - matrix:
      - [$packages]
      - [$^mpis]
"""
        )
    with tmpdir.as_cwd():
        env("create", "test", "./spack.yaml")
        test = ev.read("test")

        assert Spec("mpileaks^mpich@3.0.4") in test.user_specs
        assert Spec("callpath^mpich@3.0.4") in test.user_specs
        assert Spec("mpileaks^mpich@3.0.3") in test.user_specs
        assert Spec("callpath^mpich@3.0.3") in test.user_specs


@pytest.mark.regression("12095")
def test_stack_yaml_definitions_write_reference(tmpdir):
    filename = str(tmpdir.join("spack.yaml"))
    with open(filename, "w") as f:
        f.write(
            """\
spack:
  definitions:
    - packages: [mpileaks, callpath]
    - indirect: [$packages]
  specs:
    - $packages
"""
        )
    with tmpdir.as_cwd():
        env("create", "test", "./spack.yaml")

        with ev.read("test"):
            concretize()
        test = ev.read("test")

        assert Spec("mpileaks") in test.user_specs
        assert Spec("callpath") in test.user_specs


def test_stack_yaml_add_to_list(tmpdir):
    filename = str(tmpdir.join("spack.yaml"))
    with open(filename, "w") as f:
        f.write(
            """\
spack:
  definitions:
    - packages: [mpileaks, callpath]
  specs:
    - $packages
"""
        )
    with tmpdir.as_cwd():
        env("create", "test", "./spack.yaml")
        with ev.read("test"):
            add("-l", "packages", "libelf")

        test = ev.read("test")

        assert Spec("libelf") in test.user_specs
        assert Spec("mpileaks") in test.user_specs
        assert Spec("callpath") in test.user_specs


def test_stack_yaml_remove_from_list(tmpdir):
    filename = str(tmpdir.join("spack.yaml"))
    with open(filename, "w") as f:
        f.write(
            """\
spack:
  definitions:
    - packages: [mpileaks, callpath]
  specs:
    - $packages
"""
        )
    with tmpdir.as_cwd():
        env("create", "test", "./spack.yaml")
        with ev.read("test"):
            remove("-l", "packages", "mpileaks")

        test = ev.read("test")

        assert Spec("mpileaks") not in test.user_specs
        assert Spec("callpath") in test.user_specs


def test_stack_yaml_remove_from_list_force(tmp_path):
    spack_yaml = tmp_path / ev.manifest_name
    spack_yaml.write_text(
        """\
spack:
  definitions:
    - packages: [mpileaks, callpath]
  specs:
    - matrix:
        - [$packages]
        - [^mpich, ^zmpi]
"""
    )

    env("create", "test", str(spack_yaml))
    with ev.read("test"):
        concretize()
        remove("-f", "-l", "packages", "mpileaks")
        find_output = find("-c")

    assert "mpileaks" not in find_output

    test = ev.read("test")
    assert len(test.user_specs) == 2
    assert Spec("callpath ^zmpi") in test.user_specs
    assert Spec("callpath ^mpich") in test.user_specs


def test_stack_yaml_remove_from_matrix_no_effect(tmpdir):
    filename = str(tmpdir.join("spack.yaml"))
    with open(filename, "w") as f:
        f.write(
            """\
spack:
  definitions:
    - packages:
        - matrix:
            - [mpileaks, callpath]
            - [target=be]
  specs:
    - $packages
"""
        )
    with tmpdir.as_cwd():
        env("create", "test", "./spack.yaml")
        with ev.read("test") as e:
            before = e.user_specs.specs
            remove("-l", "packages", "mpileaks")
            after = e.user_specs.specs

            assert before == after


def test_stack_yaml_force_remove_from_matrix(tmpdir):
    filename = str(tmpdir.join("spack.yaml"))
    with open(filename, "w") as f:
        f.write(
            """\
spack:
  definitions:
    - packages:
        - matrix:
            - [mpileaks, callpath]
            - [target=be]
  specs:
    - $packages
"""
        )
    with tmpdir.as_cwd():
        env("create", "test", "./spack.yaml")
        with ev.read("test") as e:
            e.concretize()

            before_user = e.user_specs.specs
            before_conc = e.concretized_user_specs

            remove("-f", "-l", "packages", "mpileaks")

            after_user = e.user_specs.specs
            after_conc = e.concretized_user_specs

            assert before_user == after_user

            mpileaks_spec = Spec("mpileaks target=be")
            assert mpileaks_spec in before_conc
            assert mpileaks_spec not in after_conc


def test_stack_concretize_extraneous_deps(tmpdir, config, mock_packages):
    # FIXME: The new concretizer doesn't handle yet soft
    # FIXME: constraints for stacks
    # FIXME: This now works for statically-determinable invalid deps
    # FIXME: But it still does not work for dynamically determined invalid deps
    # if spack.config.get('config:concretizer') == 'clingo':
    #    pytest.skip('Clingo concretizer does not support soft constraints')

    filename = str(tmpdir.join("spack.yaml"))
    with open(filename, "w") as f:
        f.write(
            """\
spack:
  definitions:
    - packages: [libelf, mpileaks]
    - install:
        - matrix:
            - [$packages]
            - ['^zmpi', '^mpich']
  specs:
    - $install
"""
        )
    with tmpdir.as_cwd():
        env("create", "test", "./spack.yaml")
        with ev.read("test"):
            concretize()

        test = ev.read("test")

        for user, concrete in test.concretized_specs():
            assert concrete.concrete
            assert not user.concrete
            if user.name == "libelf":
                assert not concrete.satisfies("^mpi")
            elif user.name == "mpileaks":
                assert concrete.satisfies("^mpi")


def test_stack_concretize_extraneous_variants(tmpdir, config, mock_packages):
    filename = str(tmpdir.join("spack.yaml"))
    with open(filename, "w") as f:
        f.write(
            """\
spack:
  definitions:
    - packages: [libelf, mpileaks]
    - install:
        - matrix:
            - [$packages]
            - ['~shared', '+shared']
  specs:
    - $install
"""
        )
    with tmpdir.as_cwd():
        env("create", "test", "./spack.yaml")
        with ev.read("test"):
            concretize()

        test = ev.read("test")

        for user, concrete in test.concretized_specs():
            assert concrete.concrete
            assert not user.concrete
            if user.name == "libelf":
                assert "shared" not in concrete.variants
            if user.name == "mpileaks":
                assert concrete.variants["shared"].value == user.variants["shared"].value


def test_stack_concretize_extraneous_variants_with_dash(tmpdir, config, mock_packages):
    filename = str(tmpdir.join("spack.yaml"))
    with open(filename, "w") as f:
        f.write(
            """\
spack:
  definitions:
    - packages: [libelf, mpileaks]
    - install:
        - matrix:
            - [$packages]
            - ['shared=False', '+shared-libs']
  specs:
    - $install
"""
        )
    with tmpdir.as_cwd():
        env("create", "test", "./spack.yaml")
        with ev.read("test"):
            concretize()

        ev.read("test")

        # Regression test for handling of variants with dashes in them
        # will fail before this point if code regresses
        assert True


def test_stack_definition_extension(tmpdir):
    filename = str(tmpdir.join("spack.yaml"))
    with open(filename, "w") as f:
        f.write(
            """\
spack:
  definitions:
    - packages: [libelf, mpileaks]
    - packages: [callpath]
  specs:
    - $packages
"""
        )
    with tmpdir.as_cwd():
        env("create", "test", "./spack.yaml")

        test = ev.read("test")

        assert Spec("libelf") in test.user_specs
        assert Spec("mpileaks") in test.user_specs
        assert Spec("callpath") in test.user_specs


def test_stack_definition_conditional_false(tmpdir):
    filename = str(tmpdir.join("spack.yaml"))
    with open(filename, "w") as f:
        f.write(
            """\
spack:
  definitions:
    - packages: [libelf, mpileaks]
    - packages: [callpath]
      when: 'False'
  specs:
    - $packages
"""
        )
    with tmpdir.as_cwd():
        env("create", "test", "./spack.yaml")

        test = ev.read("test")

        assert Spec("libelf") in test.user_specs
        assert Spec("mpileaks") in test.user_specs
        assert Spec("callpath") not in test.user_specs


def test_stack_definition_conditional_true(tmpdir):
    filename = str(tmpdir.join("spack.yaml"))
    with open(filename, "w") as f:
        f.write(
            """\
spack:
  definitions:
    - packages: [libelf, mpileaks]
    - packages: [callpath]
      when: 'True'
  specs:
    - $packages
"""
        )
    with tmpdir.as_cwd():
        env("create", "test", "./spack.yaml")

        test = ev.read("test")

        assert Spec("libelf") in test.user_specs
        assert Spec("mpileaks") in test.user_specs
        assert Spec("callpath") in test.user_specs


def test_stack_definition_conditional_with_variable(tmpdir):
    filename = str(tmpdir.join("spack.yaml"))
    with open(filename, "w") as f:
        f.write(
            """\
spack:
  definitions:
    - packages: [libelf, mpileaks]
    - packages: [callpath]
      when: platform == 'test'
  specs:
    - $packages
"""
        )
    with tmpdir.as_cwd():
        env("create", "test", "./spack.yaml")

        test = ev.read("test")

        assert Spec("libelf") in test.user_specs
        assert Spec("mpileaks") in test.user_specs
        assert Spec("callpath") in test.user_specs


def test_stack_definition_conditional_with_satisfaction(tmpdir):
    filename = str(tmpdir.join("spack.yaml"))
    with open(filename, "w") as f:
        f.write(
            """\
spack:
  definitions:
    - packages: [libelf, mpileaks]
      when: arch.satisfies('platform=foo')  # will be "test" when testing
    - packages: [callpath]
      when: arch.satisfies('platform=test')
  specs:
    - $packages
"""
        )
    with tmpdir.as_cwd():
        env("create", "test", "./spack.yaml")

        test = ev.read("test")

        assert Spec("libelf") not in test.user_specs
        assert Spec("mpileaks") not in test.user_specs
        assert Spec("callpath") in test.user_specs


def test_stack_definition_complex_conditional(tmpdir):
    filename = str(tmpdir.join("spack.yaml"))
    with open(filename, "w") as f:
        f.write(
            """\
spack:
  definitions:
    - packages: [libelf, mpileaks]
    - packages: [callpath]
      when: re.search(r'foo', hostname) and env['test'] == 'THISSHOULDBEFALSE'
  specs:
    - $packages
"""
        )
    with tmpdir.as_cwd():
        env("create", "test", "./spack.yaml")

        test = ev.read("test")

        assert Spec("libelf") in test.user_specs
        assert Spec("mpileaks") in test.user_specs
        assert Spec("callpath") not in test.user_specs


def test_stack_definition_conditional_invalid_variable(tmpdir):
    filename = str(tmpdir.join("spack.yaml"))
    with open(filename, "w") as f:
        f.write(
            """\
spack:
  definitions:
    - packages: [libelf, mpileaks]
    - packages: [callpath]
      when: bad_variable == 'test'
  specs:
    - $packages
"""
        )
    with tmpdir.as_cwd():
        with pytest.raises(NameError):
            env("create", "test", "./spack.yaml")


def test_stack_definition_conditional_add_write(tmpdir):
    filename = str(tmpdir.join("spack.yaml"))
    with open(filename, "w") as f:
        f.write(
            """\
spack:
  definitions:
    - packages: [libelf, mpileaks]
    - packages: [callpath]
      when: platform == 'test'
  specs:
    - $packages
"""
        )
    with tmpdir.as_cwd():
        env("create", "test", "./spack.yaml")
        with ev.read("test"):
            add("-l", "packages", "zmpi")

        test = ev.read("test")

        packages_lists = list(
            filter(lambda x: "packages" in x, test.manifest["spack"]["definitions"])
        )

        assert len(packages_lists) == 2
        assert "callpath" not in packages_lists[0]["packages"]
        assert "callpath" in packages_lists[1]["packages"]
        assert "zmpi" in packages_lists[0]["packages"]
        assert "zmpi" not in packages_lists[1]["packages"]


def test_stack_combinatorial_view(
    tmpdir, mock_fetch, mock_packages, mock_archive, install_mockery
):
    filename = str(tmpdir.join("spack.yaml"))
    viewdir = str(tmpdir.join("view"))
    with open(filename, "w") as f:
        f.write(
            """\
spack:
  definitions:
    - packages: [mpileaks, callpath]
    - compilers: ['%%gcc', '%%clang']
  specs:
    - matrix:
        - [$packages]
        - [$compilers]

  view:
    combinatorial:
      root: %s
      projections:
        'all': '{name}/{version}-{compiler.name}'"""
            % viewdir
        )
    with tmpdir.as_cwd():
        env("create", "test", "./spack.yaml")
        with ev.read("test"):
            install()

        test = ev.read("test")
        for spec in test._get_environment_specs():
            assert os.path.exists(
                os.path.join(viewdir, spec.name, "%s-%s" % (spec.version, spec.compiler.name))
            )


def test_stack_view_select(tmpdir, mock_fetch, mock_packages, mock_archive, install_mockery):
    filename = str(tmpdir.join("spack.yaml"))
    viewdir = str(tmpdir.join("view"))
    with open(filename, "w") as f:
        f.write(
            """\
spack:
  definitions:
    - packages: [mpileaks, callpath]
    - compilers: ['%%gcc', '%%clang']
  specs:
    - matrix:
        - [$packages]
        - [$compilers]

  view:
    combinatorial:
      root: %s
      select: ['%%gcc']
      projections:
        'all': '{name}/{version}-{compiler.name}'"""
            % viewdir
        )
    with tmpdir.as_cwd():
        env("create", "test", "./spack.yaml")
        with ev.read("test"):
            install()

        test = ev.read("test")
        for spec in test._get_environment_specs():
            if spec.satisfies("%gcc"):
                assert os.path.exists(
                    os.path.join(viewdir, spec.name, "%s-%s" % (spec.version, spec.compiler.name))
                )
            else:
                assert not os.path.exists(
                    os.path.join(viewdir, spec.name, "%s-%s" % (spec.version, spec.compiler.name))
                )


def test_stack_view_exclude(tmpdir, mock_fetch, mock_packages, mock_archive, install_mockery):
    filename = str(tmpdir.join("spack.yaml"))
    viewdir = str(tmpdir.join("view"))
    with open(filename, "w") as f:
        f.write(
            """\
spack:
  definitions:
    - packages: [mpileaks, callpath]
    - compilers: ['%%gcc', '%%clang']
  specs:
    - matrix:
        - [$packages]
        - [$compilers]

  view:
    combinatorial:
      root: %s
      exclude: [callpath]
      projections:
        'all': '{name}/{version}-{compiler.name}'"""
            % viewdir
        )
    with tmpdir.as_cwd():
        env("create", "test", "./spack.yaml")
        with ev.read("test"):
            install()

        test = ev.read("test")
        for spec in test._get_environment_specs():
            if not spec.satisfies("callpath"):
                assert os.path.exists(
                    os.path.join(viewdir, spec.name, "%s-%s" % (spec.version, spec.compiler.name))
                )
            else:
                assert not os.path.exists(
                    os.path.join(viewdir, spec.name, "%s-%s" % (spec.version, spec.compiler.name))
                )


def test_stack_view_select_and_exclude(
    tmpdir, mock_fetch, mock_packages, mock_archive, install_mockery
):
    filename = str(tmpdir.join("spack.yaml"))
    viewdir = str(tmpdir.join("view"))
    with open(filename, "w") as f:
        f.write(
            """\
spack:
  definitions:
    - packages: [mpileaks, callpath]
    - compilers: ['%%gcc', '%%clang']
  specs:
    - matrix:
        - [$packages]
        - [$compilers]

  view:
    combinatorial:
      root: %s
      select: ['%%gcc']
      exclude: [callpath]
      projections:
        'all': '{name}/{version}-{compiler.name}'"""
            % viewdir
        )
    with tmpdir.as_cwd():
        env("create", "test", "./spack.yaml")
        with ev.read("test"):
            install()

        test = ev.read("test")
        for spec in test._get_environment_specs():
            if spec.satisfies("%gcc") and not spec.satisfies("callpath"):
                assert os.path.exists(
                    os.path.join(viewdir, spec.name, "%s-%s" % (spec.version, spec.compiler.name))
                )
            else:
                assert not os.path.exists(
                    os.path.join(viewdir, spec.name, "%s-%s" % (spec.version, spec.compiler.name))
                )


def test_view_link_roots(tmpdir, mock_fetch, mock_packages, mock_archive, install_mockery):
    filename = str(tmpdir.join("spack.yaml"))
    viewdir = str(tmpdir.join("view"))
    with open(filename, "w") as f:
        f.write(
            """\
spack:
  definitions:
    - packages: [mpileaks, callpath]
    - compilers: ['%%gcc', '%%clang']
  specs:
    - matrix:
        - [$packages]
        - [$compilers]

  view:
    combinatorial:
      root: %s
      select: ['%%gcc']
      exclude: [callpath]
      link: 'roots'
      projections:
        'all': '{name}/{version}-{compiler.name}'"""
            % viewdir
        )
    with tmpdir.as_cwd():
        env("create", "test", "./spack.yaml")
        with ev.read("test"):
            install()

        test = ev.read("test")
        for spec in test._get_environment_specs():
            if spec in test.roots() and (
                spec.satisfies("%gcc") and not spec.satisfies("callpath")
            ):
                assert os.path.exists(
                    os.path.join(viewdir, spec.name, "%s-%s" % (spec.version, spec.compiler.name))
                )
            else:
                assert not os.path.exists(
                    os.path.join(viewdir, spec.name, "%s-%s" % (spec.version, spec.compiler.name))
                )


def test_view_link_run(tmpdir, mock_fetch, mock_packages, mock_archive, install_mockery):
    yaml = str(tmpdir.join("spack.yaml"))
    viewdir = str(tmpdir.join("view"))
    envdir = str(tmpdir)
    with open(yaml, "w") as f:
        f.write(
            """
spack:
  specs:
  - dttop

  view:
    combinatorial:
      root: %s
      link: run
      projections:
        all: '{name}'"""
            % viewdir
        )

    with ev.Environment(envdir):
        install()

    # make sure transitive run type deps are in the view
    for pkg in ("dtrun1", "dtrun3"):
        assert os.path.exists(os.path.join(viewdir, pkg))

    # and non-run-type deps are not.
    for pkg in (
        "dtlink1",
        "dtlink2",
        "dtlink3",
        "dtlink4",
        "dtlink5" "dtbuild1",
        "dtbuild2",
        "dtbuild3",
    ):
        assert not os.path.exists(os.path.join(viewdir, pkg))


@pytest.mark.parametrize("link_type", ["hardlink", "copy", "symlink"])
def test_view_link_type(
    link_type, tmpdir, mock_fetch, mock_packages, mock_archive, install_mockery
):
    filename = str(tmpdir.join("spack.yaml"))
    viewdir = str(tmpdir.join("view"))
    with open(filename, "w") as f:
        f.write(
            """\
spack:
  specs:
    - mpileaks
  view:
    default:
      root: %s
      link_type: %s"""
            % (viewdir, link_type)
        )
    with tmpdir.as_cwd():
        env("create", "test", "./spack.yaml")
        with ev.read("test"):
            install()

        test = ev.read("test")

        for spec in test.roots():
            file_path = test.default_view.view()._root
            file_to_test = os.path.join(file_path, spec.name)
            assert os.path.isfile(file_to_test)
            assert os.path.islink(file_to_test) == (link_type == "symlink")


def test_view_link_all(tmpdir, mock_fetch, mock_packages, mock_archive, install_mockery):
    filename = str(tmpdir.join("spack.yaml"))
    viewdir = str(tmpdir.join("view"))
    with open(filename, "w") as f:
        f.write(
            """\
spack:
  definitions:
    - packages: [mpileaks, callpath]
    - compilers: ['%%gcc', '%%clang']
  specs:
    - matrix:
        - [$packages]
        - [$compilers]

  view:
    combinatorial:
      root: %s
      select: ['%%gcc']
      exclude: [callpath]
      link: 'all'
      projections:
        'all': '{name}/{version}-{compiler.name}'"""
            % viewdir
        )
    with tmpdir.as_cwd():
        env("create", "test", "./spack.yaml")
        with ev.read("test"):
            install()

        test = ev.read("test")
        for spec in test._get_environment_specs():
            if spec.satisfies("%gcc") and not spec.satisfies("callpath"):
                assert os.path.exists(
                    os.path.join(viewdir, spec.name, "%s-%s" % (spec.version, spec.compiler.name))
                )
            else:
                assert not os.path.exists(
                    os.path.join(viewdir, spec.name, "%s-%s" % (spec.version, spec.compiler.name))
                )


def test_stack_view_activate_from_default(
    tmpdir, mock_fetch, mock_packages, mock_archive, install_mockery
):
    filename = str(tmpdir.join("spack.yaml"))
    viewdir = str(tmpdir.join("view"))
    with open(filename, "w") as f:
        f.write(
            """\
spack:
  definitions:
    - packages: [mpileaks, cmake]
    - compilers: ['%%gcc', '%%clang']
  specs:
    - matrix:
        - [$packages]
        - [$compilers]

  view:
    default:
      root: %s
      select: ['%%gcc']"""
            % viewdir
        )
    with tmpdir.as_cwd():
        env("create", "test", "./spack.yaml")
        with ev.read("test"):
            install()

        shell = env("activate", "--sh", "test")

        assert "PATH" in shell
        assert os.path.join(viewdir, "bin") in shell
        assert "FOOBAR=mpileaks" in shell


def test_stack_view_no_activate_without_default(
    tmpdir, mock_fetch, mock_packages, mock_archive, install_mockery
):
    filename = str(tmpdir.join("spack.yaml"))
    viewdir = str(tmpdir.join("view"))
    with open(filename, "w") as f:
        f.write(
            """\
spack:
  definitions:
    - packages: [mpileaks, cmake]
    - compilers: ['%%gcc', '%%clang']
  specs:
    - matrix:
        - [$packages]
        - [$compilers]

  view:
    not-default:
      root: %s
      select: ['%%gcc']"""
            % viewdir
        )
    with tmpdir.as_cwd():
        env("create", "test", "./spack.yaml")
        with ev.read("test"):
            install()

        shell = env("activate", "--sh", "test")
        assert "PATH" not in shell
        assert viewdir not in shell


def test_stack_view_multiple_views(
    tmpdir, mock_fetch, mock_packages, mock_archive, install_mockery
):
    filename = str(tmpdir.join("spack.yaml"))
    default_viewdir = str(tmpdir.join("default-view"))
    combin_viewdir = str(tmpdir.join("combinatorial-view"))
    with open(filename, "w") as f:
        f.write(
            """\
spack:
  definitions:
    - packages: [mpileaks, cmake]
    - compilers: ['%%gcc', '%%clang']
  specs:
    - matrix:
        - [$packages]
        - [$compilers]

  view:
    default:
      root: %s
      select: ['%%gcc']
    combinatorial:
      root: %s
      exclude: [callpath %%gcc]
      projections:
        'all': '{name}/{version}-{compiler.name}'"""
            % (default_viewdir, combin_viewdir)
        )
    with tmpdir.as_cwd():
        env("create", "test", "./spack.yaml")
        with ev.read("test"):
            install()

        shell = env("activate", "--sh", "test")
        assert "PATH" in shell
        assert os.path.join(default_viewdir, "bin") in shell

        test = ev.read("test")
        for spec in test._get_environment_specs():
            if not spec.satisfies("callpath%gcc"):
                assert os.path.exists(
                    os.path.join(
                        combin_viewdir, spec.name, "%s-%s" % (spec.version, spec.compiler.name)
                    )
                )
            else:
                assert not os.path.exists(
                    os.path.join(
                        combin_viewdir, spec.name, "%s-%s" % (spec.version, spec.compiler.name)
                    )
                )


def test_env_activate_sh_prints_shell_output(tmpdir, mock_stage, mock_fetch, install_mockery):
    """Check the shell commands output by ``spack env activate --sh``.

    This is a cursory check; ``share/spack/qa/setup-env-test.sh`` checks
    for correctness.
    """
    env("create", "test")

    out = env("activate", "--sh", "test")
    assert "export SPACK_ENV=" in out
    assert "export PS1=" not in out
    assert "alias despacktivate=" in out

    out = env("activate", "--sh", "--prompt", "test")
    assert "export SPACK_ENV=" in out
    assert "export PS1=" in out
    assert "alias despacktivate=" in out


def test_env_activate_csh_prints_shell_output(tmpdir, mock_stage, mock_fetch, install_mockery):
    """Check the shell commands output by ``spack env activate --csh``."""
    env("create", "test")

    out = env("activate", "--csh", "test")
    assert "setenv SPACK_ENV" in out
    assert "setenv set prompt" not in out
    assert "alias despacktivate" in out

    out = env("activate", "--csh", "--prompt", "test")
    assert "setenv SPACK_ENV" in out
    assert "set prompt=" in out
    assert "alias despacktivate" in out


@pytest.mark.regression("12719")
def test_env_activate_default_view_root_unconditional(mutable_mock_env_path):
    """Check that the root of the default view in the environment is added
    to the shell unconditionally."""
    env("create", "test")

    with ev.read("test") as e:
        viewdir = e.default_view.root

    out = env("activate", "--sh", "test")
    viewdir_bin = os.path.join(viewdir, "bin")

    assert (
        "export PATH={0}".format(viewdir_bin) in out
        or "export PATH='{0}".format(viewdir_bin) in out
        or 'export PATH="{0}'.format(viewdir_bin) in out
    )


def test_env_activate_custom_view(tmp_path: pathlib.Path, mock_packages):
    """Check that an environment can be activated with a non-default view."""
    env_template = tmp_path / "spack.yaml"
    default_dir = tmp_path / "defaultdir"
    nondefaultdir = tmp_path / "nondefaultdir"
    with open(env_template, "w") as f:
        f.write(
            f"""\
spack:
  specs: [a]
  view:
    default:
      root: {default_dir}
    nondefault:
      root: {nondefaultdir}"""
        )
    env("create", "test", str(env_template))
    shell = env("activate", "--sh", "--with-view", "nondefault", "test")
    assert os.path.join(nondefaultdir, "bin") in shell


def test_concretize_user_specs_together():
    e = ev.create("coconcretization")
    e.unify = True

    # Concretize a first time using 'mpich' as the MPI provider
    e.add("mpileaks")
    e.add("mpich")
    e.concretize()

    assert all("mpich" in spec for _, spec in e.concretized_specs())
    assert all("mpich2" not in spec for _, spec in e.concretized_specs())

    # Concretize a second time using 'mpich2' as the MPI provider
    e.remove("mpich")
    e.add("mpich2")

    exc_cls = spack.error.SpackError
    if spack.config.get("config:concretizer") == "clingo":
        exc_cls = spack.error.UnsatisfiableSpecError

    # Concretizing without invalidating the concrete spec for mpileaks fails
    with pytest.raises(exc_cls):
        e.concretize()
    e.concretize(force=True)

    assert all("mpich2" in spec for _, spec in e.concretized_specs())
    assert all("mpich" not in spec for _, spec in e.concretized_specs())

    # Concretize again without changing anything, check everything
    # stays the same
    e.concretize()

    assert all("mpich2" in spec for _, spec in e.concretized_specs())
    assert all("mpich" not in spec for _, spec in e.concretized_specs())


def test_cant_install_single_spec_when_concretizing_together():
    e = ev.create("coconcretization")
    e.unify = True

    with pytest.raises(ev.SpackEnvironmentError, match=r"cannot install"):
        e.concretize_and_add("zlib")
        e.install_all()


def test_duplicate_packages_raise_when_concretizing_together():
    e = ev.create("coconcretization")
    e.unify = True

    e.add("mpileaks+opt")
    e.add("mpileaks~opt")
    e.add("mpich")

    exc_cls, match = spack.error.SpackError, None
    if spack.config.get("config:concretizer") == "clingo":
        exc_cls = spack.error.UnsatisfiableSpecError
        match = r"You could consider setting `concretizer:unify`"

    with pytest.raises(exc_cls, match=match):
        e.concretize()


def test_env_write_only_non_default():
    env("create", "test")

    e = ev.read("test")
    with open(e.manifest_path, "r") as f:
        yaml = f.read()

    assert yaml == ev.default_manifest_yaml()


@pytest.mark.regression("20526")
def test_env_write_only_non_default_nested(tmpdir):
    # setup an environment file
    # the environment includes configuration because nested configs proved the
    # most difficult to avoid writing.
    filename = "spack.yaml"
    filepath = str(tmpdir.join(filename))
    contents = """\
spack:
  specs:
  - matrix:
    - [mpileaks]
  packages:
    all:
      compiler: [gcc]
  view: true
"""

    # create environment with some structure
    with open(filepath, "w") as f:
        f.write(contents)
    env("create", "test", filepath)

    # concretize
    with ev.read("test") as e:
        concretize()
        e.write()

        with open(e.manifest_path, "r") as f:
            manifest = f.read()

    assert manifest == contents


@pytest.mark.regression("18147")
def test_can_update_attributes_with_override(tmpdir):
    spack_yaml = """
spack:
  mirrors::
    test: /foo/bar
  packages:
    cmake:
      paths:
        cmake@3.18.1: /usr
  specs:
  - hdf5
"""
    abspath = tmpdir.join("spack.yaml")
    abspath.write(spack_yaml)

    # Check that an update does not raise
    env("update", "-y", str(abspath.dirname))


@pytest.mark.regression("18338")
def test_newline_in_commented_sequence_is_not_an_issue(tmpdir):
    spack_yaml = """
spack:
  specs:
  - dyninst
  packages:
    libelf:
      externals:
      - spec: libelf@0.8.13
        modules:
        - libelf/3.18.1

  concretizer:
    unify: false
"""
    abspath = tmpdir.join("spack.yaml")
    abspath.write(spack_yaml)

    def extract_dag_hash(environment):
        _, dyninst = next(iter(environment.specs_by_hash.items()))
        return dyninst["libelf"].dag_hash()

    # Concretize a first time and create a lockfile
    with ev.Environment(str(tmpdir)) as e:
        concretize()
        libelf_first_hash = extract_dag_hash(e)

    # Check that a second run won't error
    with ev.Environment(str(tmpdir)) as e:
        concretize()
        libelf_second_hash = extract_dag_hash(e)

    assert libelf_first_hash == libelf_second_hash


@pytest.mark.regression("18441")
def test_lockfile_not_deleted_on_write_error(tmpdir, monkeypatch):
    raw_yaml = """
spack:
  specs:
  - dyninst
  packages:
    libelf:
      externals:
      - spec: libelf@0.8.13
        prefix: /usr
"""
    spack_yaml = tmpdir.join("spack.yaml")
    spack_yaml.write(raw_yaml)
    spack_lock = tmpdir.join("spack.lock")

    # Concretize a first time and create a lockfile
    with ev.Environment(str(tmpdir)):
        concretize()
    assert os.path.exists(str(spack_lock))

    # If I run concretize again and there's an error during write,
    # the spack.lock file shouldn't disappear from disk
    def _write_helper_raise(self):
        raise RuntimeError("some error")

    monkeypatch.setattr(
        spack.environment.environment.EnvironmentManifestFile, "flush", _write_helper_raise
    )
    with ev.Environment(str(tmpdir)) as e:
        e.concretize(force=True)
        with pytest.raises(RuntimeError):
            e.clear()
            e.write()
    assert os.path.exists(str(spack_lock))


def _setup_develop_packages(tmpdir):
    """Sets up a structure ./init_env/spack.yaml, ./build_folder, ./dest_env
    where spack.yaml has a relative develop path to build_folder"""
    init_env = tmpdir.join("init_env")
    build_folder = tmpdir.join("build_folder")
    dest_env = tmpdir.join("dest_env")

    fs.mkdirp(str(init_env))
    fs.mkdirp(str(build_folder))
    fs.mkdirp(str(dest_env))

    raw_yaml = """
spack:
  specs: ['mypkg1', 'mypkg2']
  develop:
    mypkg1:
      path: ../build_folder
      spec: mypkg@main
    mypkg2:
      path: /some/other/path
      spec: mypkg@main
"""
    spack_yaml = init_env.join("spack.yaml")
    spack_yaml.write(raw_yaml)

    return init_env, build_folder, dest_env, spack_yaml


def test_rewrite_rel_dev_path_new_dir(tmpdir):
    """Relative develop paths should be rewritten for new environments in
    a different directory from the original manifest file"""
    _, build_folder, dest_env, spack_yaml = _setup_develop_packages(tmpdir)

    env("create", "-d", str(dest_env), str(spack_yaml))
    with ev.Environment(str(dest_env)) as e:
        assert e.dev_specs["mypkg1"]["path"] == str(build_folder)
        assert e.dev_specs["mypkg2"]["path"] == sep + os.path.join("some", "other", "path")


def test_rewrite_rel_dev_path_named_env(tmpdir):
    """Relative develop paths should by default be rewritten for new named
    environment"""
    _, build_folder, _, spack_yaml = _setup_develop_packages(tmpdir)
    env("create", "named_env", str(spack_yaml))
    with ev.read("named_env") as e:
        assert e.dev_specs["mypkg1"]["path"] == str(build_folder)
        assert e.dev_specs["mypkg2"]["path"] == sep + os.path.join("some", "other", "path")


def test_does_not_rewrite_rel_dev_path_when_keep_relative_is_set(tmpdir):
    """Relative develop paths should not be rewritten when --keep-relative is
    passed to create"""
    _, _, _, spack_yaml = _setup_develop_packages(tmpdir)
    env("create", "--keep-relative", "named_env", str(spack_yaml))
    with ev.read("named_env") as e:
        assert e.dev_specs["mypkg1"]["path"] == "../build_folder"
        assert e.dev_specs["mypkg2"]["path"] == "/some/other/path"


@pytest.mark.regression("23440")
def test_custom_version_concretize_together(tmpdir):
    # Custom versions should be permitted in specs when
    # concretizing together
    e = ev.create("custom_version")
    e.unify = True

    # Concretize a first time using 'mpich' as the MPI provider
    e.add("hdf5@=myversion")
    e.add("mpich")
    e.concretize()

    assert any(spec.satisfies("hdf5@myversion") for _, spec in e.concretized_specs())


def test_modules_relative_to_views(environment_from_manifest, install_mockery, mock_fetch):
    environment_from_manifest(
        """
spack:
  specs:
  - trivial-install-test-package
  modules:
    default:
      enable:: [tcl]
      use_view: true
      roots:
        tcl: modules
"""
    )

    with ev.read("test") as e:
        install()

        spec = e.specs_by_hash[e.concretized_order[0]]
        view_prefix = e.default_view.get_projection_for_spec(spec)
        modules_glob = "%s/modules/**/*/*" % e.path
        modules = glob.glob(modules_glob)
        assert len(modules) == 1
        module = modules[0]

    with open(module, "r") as f:
        contents = f.read()

    assert view_prefix in contents
    assert spec.prefix not in contents


def test_multiple_modules_post_env_hook(environment_from_manifest, install_mockery, mock_fetch):
    environment_from_manifest(
        """
spack:
  specs:
  - trivial-install-test-package
  modules:
    default:
      enable:: [tcl]
      use_view: true
      roots:
        tcl: modules
    full:
      enable:: [tcl]
      roots:
        tcl: full_modules
"""
    )

    with ev.read("test") as e:
        install()

        spec = e.specs_by_hash[e.concretized_order[0]]
        view_prefix = e.default_view.get_projection_for_spec(spec)
        modules_glob = "%s/modules/**/*/*" % e.path
        modules = glob.glob(modules_glob)
        assert len(modules) == 1
        module = modules[0]

        full_modules_glob = "%s/full_modules/**/*/*" % e.path
        full_modules = glob.glob(full_modules_glob)
        assert len(full_modules) == 1
        full_module = full_modules[0]

    with open(module, "r") as f:
        contents = f.read()

    with open(full_module, "r") as f:
        full_contents = f.read()

    assert view_prefix in contents
    assert spec.prefix not in contents

    assert view_prefix not in full_contents
    assert spec.prefix in full_contents


@pytest.mark.regression("24148")
def test_virtual_spec_concretize_together(tmpdir):
    # An environment should permit to concretize "mpi"
    e = ev.create("virtual_spec")
    e.unify = True

    e.add("mpi")
    e.concretize()

    assert any(s.package.provides("mpi") for _, s in e.concretized_specs())


def test_query_develop_specs(tmpdir):
    """Test whether a spec is develop'ed or not"""
    srcdir = tmpdir.ensure("here")

    env("create", "test")
    with ev.read("test") as e:
        e.add("mpich")
        e.add("mpileaks")
        develop("--no-clone", "-p", str(srcdir), "mpich@=1")

        assert e.is_develop(Spec("mpich"))
        assert not e.is_develop(Spec("mpileaks"))


@pytest.mark.parametrize("method", [spack.cmd.env.env_activate, spack.cmd.env.env_deactivate])
@pytest.mark.parametrize(
    "env,no_env,env_dir", [("b", False, None), (None, True, None), (None, False, "path/")]
)
def test_activation_and_deactiviation_ambiguities(method, env, no_env, env_dir, capsys):
    """spack [-e x | -E | -D x/]  env [activate | deactivate] y are ambiguous"""
    args = Namespace(shell="sh", activate_env="a", env=env, no_env=no_env, env_dir=env_dir)
    with pytest.raises(SystemExit):
        method(args)
    _, err = capsys.readouterr()
    assert "is ambiguous" in err


@pytest.mark.regression("26548")
def test_custom_store_in_environment(mutable_config, tmpdir):
    spack_yaml = tmpdir.join("spack.yaml")
    install_root = tmpdir.join("store")
    spack_yaml.write(
        """
spack:
  specs:
  - libelf
  config:
    install_tree:
      root: {0}
""".format(
            install_root
        )
    )
    current_store_root = str(spack.store.STORE.root)
    assert str(current_store_root) != install_root
    with spack.environment.Environment(str(tmpdir)):
        assert str(spack.store.STORE.root) == install_root
    assert str(spack.store.STORE.root) == current_store_root


def test_activate_temp(monkeypatch, tmpdir):
    """Tests whether `spack env activate --temp` creates an environment in a
    temporary directory"""
    env_dir = lambda: str(tmpdir)
    monkeypatch.setattr(spack.cmd.env, "create_temp_env_directory", env_dir)
    shell = env("activate", "--temp", "--sh")
    active_env_var = next(line for line in shell.splitlines() if ev.spack_env_var in line)
    assert str(tmpdir) in active_env_var
    assert ev.is_env_dir(str(tmpdir))


def test_activate_default(monkeypatch):
    """Tests whether `spack env activate` creates / activates the default
    environment"""
    assert not ev.exists("default")

    # Activating it the first time should create it
    env("activate", "--sh")
    env("deactivate", "--sh")
    assert ev.exists("default")

    # Activating it while it already exists should work
    env("activate", "--sh")
    env("deactivate", "--sh")
    assert ev.exists("default")

    env("remove", "-y", "default")
    assert not ev.exists("default")


def test_env_view_fail_if_symlink_points_elsewhere(tmpdir, install_mockery, mock_fetch):
    view = str(tmpdir.join("view"))
    # Put a symlink to an actual directory in view
    non_view_dir = str(tmpdir.mkdir("dont-delete-me"))
    os.symlink(non_view_dir, view)
    with ev.create("env", with_view=view):
        add("libelf")
        install("--fake")
    assert os.path.isdir(non_view_dir)


def test_failed_view_cleanup(tmp_path, mock_stage, mock_fetch, install_mockery):
    """Tests whether Spack cleans up after itself when a view fails to create"""
    view_dir = tmp_path / "view"
    with ev.create("env", with_view=str(view_dir)):
        add("libelf")
        install("--fake")

    # Save the current view directory.
    resolved_view = view_dir.resolve(strict=True)
    all_views = resolved_view.parent
    views_before = list(all_views.iterdir())

    # Add a spec that results in view clash when creating a view
    with ev.read("env"):
        add("libelf cflags=-O3")
        with pytest.raises(ev.SpackEnvironmentViewError):
            install("--fake")

    # Make sure there is no broken view in the views directory, and the current
    # view is the original view from before the failed regenerate attempt.
    views_after = list(all_views.iterdir())
    assert views_before == views_after
    assert view_dir.samefile(resolved_view), view_dir


def test_environment_view_target_already_exists(tmpdir, mock_stage, mock_fetch, install_mockery):
    """When creating a new view, Spack should check whether
    the new view dir already exists. If so, it should not be
    removed or modified."""

    # Create a new environment
    view = str(tmpdir.join("view"))
    env("create", "--with-view={0}".format(view), "test")
    with ev.read("test"):
        add("libelf")
        install("--fake")

    # Empty the underlying view
    real_view = os.path.realpath(view)
    assert os.listdir(real_view)  # make sure it had *some* contents
    shutil.rmtree(real_view)

    # Replace it with something new.
    os.mkdir(real_view)
    fs.touch(os.path.join(real_view, "file"))

    # Remove the symlink so Spack can't know about the "previous root"
    os.unlink(view)

    # Regenerate the view, which should realize it can't write into the same dir.
    msg = "Failed to generate environment view"
    with ev.read("test"):
        with pytest.raises(ev.SpackEnvironmentViewError, match=msg):
            env("view", "regenerate")

    # Make sure the dir was left untouched.
    assert not os.path.lexists(view)
    assert os.listdir(real_view) == ["file"]


def test_environment_query_spec_by_hash(mock_stage, mock_fetch, install_mockery):
    env("create", "test")
    with ev.read("test"):
        add("libdwarf")
        concretize()
    with ev.read("test") as e:
        spec = e.matching_spec("libelf")
        install("/{0}".format(spec.dag_hash()))
    with ev.read("test") as e:
        assert not e.matching_spec("libdwarf").installed
        assert e.matching_spec("libelf").installed


@pytest.mark.parametrize("lockfile", ["v1", "v2", "v3"])
def test_read_old_lock_and_write_new(config, tmpdir, lockfile):
    # v1 lockfiles stored by a coarse DAG hash that did not include build deps.
    # They could not represent multiple build deps with different build hashes.
    #
    # v2 and v3 lockfiles are keyed by a "build hash", so they can represent specs
    # with different build deps but the same DAG hash. However, those two specs
    # could never have been built together, because they cannot coexist in a
    # Spack DB, which is keyed by DAG hash. The second one would just be a no-op
    # no-op because its DAG hash was already in the DB.
    #
    # Newer Spack uses a fine-grained DAG hash that includes build deps, package hash,
    # and more. But, we still have to identify old specs by their original DAG hash.
    # Essentially, the name (hash) we give something in Spack at concretization time is
    # its name forever (otherwise we'd need to relocate prefixes and disrupt existing
    # installations). So, we just discard the second conflicting dtbuild1 version when
    # reading v2 and v3 lockfiles. This is what old Spack would've done when installing
    # the environment, anyway.
    #
    # This test ensures the behavior described above.
    lockfile_path = os.path.join(spack.paths.test_path, "data", "legacy_env", "%s.lock" % lockfile)

    # read in the JSON from a legacy lockfile
    with open(lockfile_path) as f:
        old_dict = sjson.load(f)

    # read all DAG hashes from the legacy lockfile and record its shadowed DAG hash.
    old_hashes = set()
    shadowed_hash = None
    for key, spec_dict in old_dict["concrete_specs"].items():
        if "hash" not in spec_dict:
            # v1 and v2 key specs by their name in concrete_specs
            name, spec_dict = next(iter(spec_dict.items()))
        else:
            # v3 lockfiles have a `name` field and key by hash
            name = spec_dict["name"]

        # v1 lockfiles do not have a "hash" field -- they use the key.
        dag_hash = key if lockfile == "v1" else spec_dict["hash"]
        old_hashes.add(dag_hash)

        # v1 lockfiles can't store duplicate build dependencies, so they
        # will not have a shadowed hash.
        if lockfile != "v1":
            # v2 and v3 lockfiles store specs by build hash, so they can have multiple
            # keys for the same DAG hash. We discard the second one (dtbuild@1.0).
            if name == "dtbuild1" and spec_dict["version"] == "1.0":
                shadowed_hash = dag_hash

    # make an env out of the old lockfile -- env should be able to read v1/v2/v3
    test_lockfile_path = str(tmpdir.join("spack.lock"))
    shutil.copy(lockfile_path, test_lockfile_path)
    _env_create("test", init_file=test_lockfile_path, with_view=False)

    # re-read the old env as a new lockfile
    e = ev.read("test")
    hashes = set(e._to_lockfile_dict()["concrete_specs"])

    # v1 doesn't have duplicate build deps.
    # in v2 and v3, the shadowed hash will be gone.
    if shadowed_hash:
        old_hashes -= set([shadowed_hash])

    # make sure we see the same hashes in old and new lockfiles
    assert old_hashes == hashes


def test_read_v1_lock_creates_backup(config, tmp_path):
    """When reading a version-1 lockfile, make sure that a backup of that file
    is created.
    """
    v1_lockfile_path = pathlib.Path(spack.paths.test_path) / "data" / "legacy_env" / "v1.lock"
    test_lockfile_path = tmp_path / "init" / ev.lockfile_name
    test_lockfile_path.parent.mkdir(parents=True, exist_ok=False)
    shutil.copy(v1_lockfile_path, test_lockfile_path)

    e = ev.create_in_dir(tmp_path, init_file=test_lockfile_path)
    assert os.path.exists(e._lock_backup_v1_path)
    assert filecmp.cmp(e._lock_backup_v1_path, v1_lockfile_path)


@pytest.mark.parametrize("lockfile", ["v1", "v2", "v3"])
def test_read_legacy_lockfile_and_reconcretize(
    mock_stage, mock_fetch, install_mockery, lockfile, tmp_path
):
    # In legacy lockfiles v2 and v3 (keyed by build hash), there may be multiple
    # versions of the same spec with different build dependencies, which means
    # they will have different build hashes but the same DAG hash.
    # In the case of DAG hash conflicts, we always keep the spec associated with
    # whichever root spec came first in the "roots" list.
    #
    # After reconcretization with the *new*, finer-grained DAG hash, there should no
    # longer be conflicts, and the previously conflicting specs can coexist in the
    # same environment.
    test_path = pathlib.Path(spack.paths.test_path)
    lockfile_content = test_path / "data" / "legacy_env" / f"{lockfile}.lock"
    legacy_lockfile_path = tmp_path / ev.lockfile_name
    shutil.copy(lockfile_content, legacy_lockfile_path)

    # The order of the root specs in this environment is:
    #     [
    #         wci7a3a -> dttop ^dtbuild1@0.5,
    #         5zg6wxw -> dttop ^dtbuild1@1.0
    #     ]
    # So in v2 and v3 lockfiles we have two versions of dttop with the same DAG
    # hash but different build hashes.

    env("create", "test", str(legacy_lockfile_path))
    test = ev.read("test")
    assert len(test.specs_by_hash) == 1

    single_root = next(iter(test.specs_by_hash.values()))

    # v1 only has version 1.0, because v1 was keyed by DAG hash, and v1.0 overwrote
    # v0.5 on lockfile creation. v2 only has v0.5, because we specifically prefer
    # the one that would be installed when we read old lockfiles.
    if lockfile == "v1":
        assert single_root["dtbuild1"].version == Version("1.0")
    else:
        assert single_root["dtbuild1"].version == Version("0.5")

    # Now forcefully reconcretize
    with ev.read("test"):
        concretize("-f")

    # After reconcretizing, we should again see two roots, one depending on each
    # of the dtbuild1 versions specified in the roots of the original lockfile.
    test = ev.read("test")
    assert len(test.specs_by_hash) == 2

    expected_versions = set([Version("0.5"), Version("1.0")])
    current_versions = set(s["dtbuild1"].version for s in test.specs_by_hash.values())
    assert current_versions == expected_versions


def _parse_dry_run_package_installs(make_output):
    """Parse `spack install ... # <spec>` output from a make dry run."""
    return [
        Spec(line.split("# ")[1]).name
        for line in make_output.splitlines()
        if line.startswith("spack")
    ]


@pytest.mark.parametrize(
    "depfile_flags,expected_installs",
    [
        # This installs the full environment
        (
            ["--use-buildcache=never"],
            [
                "dtbuild1",
                "dtbuild2",
                "dtbuild3",
                "dtlink1",
                "dtlink2",
                "dtlink3",
                "dtlink4",
                "dtlink5",
                "dtrun1",
                "dtrun2",
                "dtrun3",
                "dttop",
            ],
        ),
        # This prunes build deps at depth > 0
        (
            ["--use-buildcache=package:never,dependencies:only"],
            [
                "dtbuild1",
                "dtlink1",
                "dtlink2",
                "dtlink3",
                "dtlink4",
                "dtlink5",
                "dtrun1",
                "dtrun2",
                "dtrun3",
                "dttop",
            ],
        ),
        # This prunes all build deps
        (
            ["--use-buildcache=only"],
            ["dtlink1", "dtlink3", "dtlink4", "dtlink5", "dtrun1", "dtrun3", "dttop"],
        ),
        # Test whether pruning of build deps is correct if we explicitly include one
        # that is also a dependency of a root.
        (
            ["--use-buildcache=only", "dttop", "dtbuild1"],
            [
                "dtbuild1",
                "dtlink1",
                "dtlink2",
                "dtlink3",
                "dtlink4",
                "dtlink5",
                "dtrun1",
                "dtrun2",
                "dtrun3",
                "dttop",
            ],
        ),
    ],
)
def test_environment_depfile_makefile(depfile_flags, expected_installs, tmpdir, mock_packages):
    env("create", "test")
    make = Executable("make")
    makefile = str(tmpdir.join("Makefile"))
    with ev.read("test"):
        add("dttop")
        concretize()

    # Disable jobserver so we can do a dry run.
    with ev.read("test"):
        env(
            "depfile",
            "-o",
            makefile,
            "--make-disable-jobserver",
            "--make-prefix=prefix",
            *depfile_flags,
        )

    # Do make dry run.
    out = make("-n", "-f", makefile, output=str)

    specs_that_make_would_install = _parse_dry_run_package_installs(out)

    # Check that all specs are there (without duplicates)
    assert set(specs_that_make_would_install) == set(expected_installs)
    assert len(specs_that_make_would_install) == len(set(specs_that_make_would_install))


def test_depfile_safe_format():
    """Test that depfile.MakefileSpec.safe_format() escapes target names."""

    class SpecLike:
        def format(self, _):
            return "abc@def=ghi"

    spec = depfile.MakefileSpec(SpecLike())
    assert spec.safe_format("{name}") == "abc_def_ghi"
    assert spec.unsafe_format("{name}") == "abc@def=ghi"


def test_depfile_works_with_gitversions(tmpdir, mock_packages, monkeypatch):
    """Git versions may contain = chars, which should be escaped in targets,
    otherwise they're interpreted as makefile variable assignments."""
    monkeypatch.setattr(spack.package_base.PackageBase, "git", "repo.git", raising=False)
    env("create", "test")

    make = Executable("make")
    makefile = str(tmpdir.join("Makefile"))

    # Create an environment with dttop and dtlink1 both at a git version,
    # and generate a depfile
    with ev.read("test"):
        add(f"dttop@{'a' * 40}=1.0 ^dtlink1@{'b' * 40}=1.0")
        concretize()
        env("depfile", "-o", makefile, "--make-disable-jobserver", "--make-prefix=prefix")

    # Do a dry run on the generated depfile
    out = make("-n", "-f", makefile, output=str)

    # Check that all specs are there (without duplicates)
    specs_that_make_would_install = _parse_dry_run_package_installs(out)
    expected_installs = [
        "dtbuild1",
        "dtbuild2",
        "dtbuild3",
        "dtlink1",
        "dtlink2",
        "dtlink3",
        "dtlink4",
        "dtlink5",
        "dtrun1",
        "dtrun2",
        "dtrun3",
        "dttop",
    ]
    assert set(specs_that_make_would_install) == set(expected_installs)
    assert len(specs_that_make_would_install) == len(set(specs_that_make_would_install))


@pytest.mark.parametrize(
    "picked_package,expected_installs",
    [
        (
            "dttop",
            [
                "dtbuild2",
                "dtlink2",
                "dtrun2",
                "dtbuild1",
                "dtlink4",
                "dtlink3",
                "dtlink1",
                "dtlink5",
                "dtbuild3",
                "dtrun3",
                "dtrun1",
                "dttop",
            ],
        ),
        ("dtrun1", ["dtlink5", "dtbuild3", "dtrun3", "dtrun1"]),
    ],
)
def test_depfile_phony_convenience_targets(
    picked_package, expected_installs: set, tmpdir, mock_packages
):
    """Check whether convenience targets "install/%" and "install-deps/%" are created for
    each package if "--make-prefix" is absent."""
    make = Executable("make")
    with fs.working_dir(str(tmpdir)):
        with ev.create_in_dir("."):
            add("dttop")
            concretize()

        with ev.Environment(".") as e:
            picked_spec = e.matching_spec(picked_package)
            env("depfile", "-o", "Makefile", "--make-disable-jobserver")

        # Phony install/* target should install picked package and all its deps
        specs_that_make_would_install = _parse_dry_run_package_installs(
            make("-n", picked_spec.format("install/{name}-{version}-{hash}"), output=str)
        )

        assert set(specs_that_make_would_install) == set(expected_installs)
        assert len(specs_that_make_would_install) == len(set(specs_that_make_would_install))

        # Phony install-deps/* target shouldn't install picked package
        specs_that_make_would_install = _parse_dry_run_package_installs(
            make("-n", picked_spec.format("install-deps/{name}-{version}-{hash}"), output=str)
        )

        assert set(specs_that_make_would_install) == set(expected_installs) - {picked_package}
        assert len(specs_that_make_would_install) == len(set(specs_that_make_would_install))


def test_environment_depfile_out(tmpdir, mock_packages):
    env("create", "test")
    makefile_path = str(tmpdir.join("Makefile"))
    with ev.read("test"):
        add("libdwarf")
        concretize()
    with ev.read("test"):
        env("depfile", "-G", "make", "-o", makefile_path)
        stdout = env("depfile", "-G", "make")
        with open(makefile_path, "r") as f:
            assert stdout == f.read()


def test_spack_package_ids_variable(tmpdir, mock_packages):
    # Integration test for post-install hooks through prefix/SPACK_PACKAGE_IDS
    # variable
    env("create", "test")
    makefile_path = str(tmpdir.join("Makefile"))
    include_path = str(tmpdir.join("include.mk"))

    # Create env and generate depfile in include.mk with prefix example/
    with ev.read("test"):
        add("libdwarf")
        concretize()

    with ev.read("test"):
        env(
            "depfile",
            "-G",
            "make",
            "--make-disable-jobserver",
            "--make-prefix=example",
            "-o",
            include_path,
        )

    # Include in Makefile and create target that depend on SPACK_PACKAGE_IDS
    with open(makefile_path, "w") as f:
        f.write(
            r"""
all: post-install

include include.mk

example/post-install/%: example/install/%
	$(info post-install: $(HASH)) # noqa: W191,E101

post-install: $(addprefix example/post-install/,$(example/SPACK_PACKAGE_IDS))
"""
        )
    make = Executable("make")

    # Do dry run.
    out = make("-n", "-C", str(tmpdir), output=str)

    # post-install: <hash> should've been executed
    with ev.read("test") as test:
        for s in test.all_specs():
            assert "post-install: {}".format(s.dag_hash()) in out


def test_depfile_empty_does_not_error(tmp_path):
    # For empty environments Spack should create a depfile that does nothing
    make = Executable("make")
    makefile = str(tmp_path / "Makefile")

    env("create", "test")
    with ev.read("test"):
        env("depfile", "-o", makefile)

    make("-f", makefile)

    assert make.returncode == 0


def test_unify_when_possible_works_around_conflicts():
    e = ev.create("coconcretization")
    e.unify = "when_possible"

    e.add("mpileaks+opt")
    e.add("mpileaks~opt")
    e.add("mpich")

    e.concretize()

    assert len([x for x in e.all_specs() if x.satisfies("mpileaks")]) == 2
    assert len([x for x in e.all_specs() if x.satisfies("mpileaks+opt")]) == 1
    assert len([x for x in e.all_specs() if x.satisfies("mpileaks~opt")]) == 1
    assert len([x for x in e.all_specs() if x.satisfies("mpich")]) == 1


def test_env_include_packages_url(
    tmpdir, mutable_empty_config, mock_spider_configs, mock_curl_configs
):
    """Test inclusion of a (GitHub) URL."""
    develop_url = "https://github.com/fake/fake/blob/develop/"
    default_packages = develop_url + "etc/fake/defaults/packages.yaml"
    spack_yaml = tmpdir.join("spack.yaml")
    with spack_yaml.open("w") as f:
        f.write("spack:\n  include:\n    - {0}\n".format(default_packages))
    assert os.path.isfile(spack_yaml.strpath)

    with spack.config.override("config:url_fetch_method", "curl"):
        env = ev.Environment(tmpdir.strpath)
        ev.activate(env)
        scopes = env.included_config_scopes()
        assert len(scopes) == 1

        cfg = spack.config.get("packages")
        assert "openmpi" in cfg["all"]["providers"]["mpi"]


def test_relative_view_path_on_command_line_is_made_absolute(tmp_path, config):
    with fs.working_dir(str(tmp_path)):
        env("create", "--with-view", "view", "--dir", "env")
        environment = ev.Environment(os.path.join(".", "env"))
        environment.regenerate_views()
        assert os.path.samefile("view", environment.default_view.root)


def test_environment_created_in_users_location(mutable_mock_env_path, tmp_path):
    """Test that an environment is created in a location based on the config"""
    env_dir = str(mutable_mock_env_path)

    assert str(tmp_path) in env_dir
    assert not os.path.isdir(env_dir)

    dir_name = "user_env"
    env("create", dir_name)
    out = env("list")

    assert dir_name in out
    assert env_dir in ev.root(dir_name)
    assert os.path.isdir(os.path.join(env_dir, dir_name))


def test_environment_created_from_lockfile_has_view(mock_packages, tmpdir):
    """When an env is created from a lockfile, a view should be generated for it"""
    env_a = str(tmpdir.join("a"))
    env_b = str(tmpdir.join("b"))

    # Create an environment and install a package in it
    env("create", "-d", env_a)
    with ev.Environment(env_a):
        add("libelf")
        install("--fake")

    # Create another environment from the lockfile of the first environment
    env("create", "-d", env_b, os.path.join(env_a, "spack.lock"))

    # Make sure the view was created
    with ev.Environment(env_b) as e:
        assert os.path.isdir(e.view_path_default)<|MERGE_RESOLUTION|>--- conflicted
+++ resolved
@@ -53,11 +53,8 @@
 stage = SpackCommand("stage")
 uninstall = SpackCommand("uninstall")
 find = SpackCommand("find")
-<<<<<<< HEAD
 develop = SpackCommand("develop")
-=======
 module = SpackCommand("module")
->>>>>>> 2f404630
 
 sep = os.sep
 
