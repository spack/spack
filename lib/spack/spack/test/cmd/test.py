--- conflicted
+++ resolved
@@ -13,12 +13,8 @@
 
 import spack.cmd.install
 import spack.config
-<<<<<<< HEAD
 import spack.package_base
-=======
-import spack.package
 import spack.paths
->>>>>>> 5cb40cbc
 import spack.store
 from spack.main import SpackCommand
 
