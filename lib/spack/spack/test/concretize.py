# Copyright 2013-2022 Lawrence Livermore National Security, LLC and other
# Spack Project Developers. See the top-level COPYRIGHT file for details.
#
# SPDX-License-Identifier: (Apache-2.0 OR MIT)
import os
import sys

import jinja2
import pytest

import archspec.cpu

import llnl.util.lang

import spack.compilers
import spack.concretize
import spack.error
import spack.platforms
import spack.repo
import spack.variant as vt
from spack.concretize import find_spec
from spack.spec import Spec
from spack.util.mock_package import MockPackageMultiRepo
from spack.version import ver

is_windows = sys.platform == 'win32'


def check_spec(abstract, concrete):
    if abstract.versions.concrete:
        assert abstract.versions == concrete.versions

    if abstract.variants:
        for name in abstract.variants:
            avariant = abstract.variants[name]
            cvariant = concrete.variants[name]
            assert avariant.value == cvariant.value

    if abstract.compiler_flags:
        for flag in abstract.compiler_flags:
            aflag = abstract.compiler_flags[flag]
            cflag = concrete.compiler_flags[flag]
            assert set(aflag) <= set(cflag)

    for name in abstract.package.variants:
        assert name in concrete.variants

    for flag in concrete.compiler_flags.valid_compiler_flags():
        assert flag in concrete.compiler_flags

    if abstract.compiler and abstract.compiler.concrete:
        assert abstract.compiler == concrete.compiler

    if abstract.architecture and abstract.architecture.concrete:
        assert abstract.architecture == concrete.architecture


def check_concretize(abstract_spec):
    abstract = Spec(abstract_spec)
    concrete = abstract.concretized()
    assert not abstract.concrete
    assert concrete.concrete
    check_spec(abstract, concrete)
    return concrete


@pytest.fixture(
    params=[
        # no_deps
        'libelf', 'libelf@0.8.13',
        # dag
        'callpath', 'mpileaks', 'libelf',
        # variant
        'mpich+debug', 'mpich~debug', 'mpich debug=True', 'mpich',
        # compiler flags
        'mpich cppflags="-O3"',
        # with virtual
        'mpileaks ^mpi', 'mpileaks ^mpi@:1.1', 'mpileaks ^mpi@2:',
        'mpileaks ^mpi@2.1', 'mpileaks ^mpi@2.2', 'mpileaks ^mpi@2.2',
        'mpileaks ^mpi@:1', 'mpileaks ^mpi@1.2:2',
        # conflict not triggered
        'conflict',
        'conflict%clang~foo',
        'conflict-parent%gcc'
    ]
)
def spec(request):
    """Spec to be concretized"""
    return request.param


@pytest.fixture(params=[
    # Mocking the host detection
    'haswell', 'broadwell', 'skylake', 'icelake',
    # Using preferred targets from packages.yaml
    'icelake-preference', 'cannonlake-preference'
])
def current_host(request, monkeypatch):
    # is_preference is not empty if we want to supply the
    # preferred target via packages.yaml
    cpu, _, is_preference = request.param.partition('-')
    target = archspec.cpu.TARGETS[cpu]

    monkeypatch.setattr(spack.platforms.Test, 'default', cpu)
    monkeypatch.setattr(spack.platforms.Test, 'front_end', cpu)
    if not is_preference:
        monkeypatch.setattr(archspec.cpu, 'host', lambda: target)
        yield target
    else:
        with spack.config.override('packages:all', {'target': [cpu]}):
            yield target


@pytest.fixture()
def repo_with_changing_recipe(tmpdir_factory, mutable_mock_repo):
    repo_namespace = 'changing'
    repo_dir = tmpdir_factory.mktemp(repo_namespace)

    repo_dir.join('repo.yaml').write("""
repo:
  namespace: changing
""", ensure=True)

    packages_dir = repo_dir.ensure('packages', dir=True)
    root_pkg_str = """
class Root(Package):
    homepage = "http://www.example.com"
    url      = "http://www.example.com/root-1.0.tar.gz"

    version(1.0, sha256='abcde')
    depends_on('changing')

    conflicts('changing~foo')
"""
    packages_dir.join('root', 'package.py').write(
        root_pkg_str, ensure=True
    )

    changing_template = """
class Changing(Package):
    homepage = "http://www.example.com"
    url      = "http://www.example.com/changing-1.0.tar.gz"


{% if not delete_version %}
    version(1.0, sha256='abcde')
{% endif %}
    version(0.9, sha256='abcde')

{% if not delete_variant %}
    variant('fee', default=True, description='nope')
{% endif %}
    variant('foo', default=True, description='nope')
{% if add_variant %}
    variant('fum', default=True, description='nope')
    variant('fum2', default=True, description='nope')
{% endif %}
"""

    class _ChangingPackage(object):
        default_context = [
            ('delete_version', True),
            ('delete_variant', False),
            ('add_variant', False)
        ]

        def __init__(self, repo_directory):
            self.repo_dir = repo_directory
            self.repo = spack.repo.Repo(str(repo_directory))
            mutable_mock_repo.put_first(self.repo)

        def change(self, changes=None):
            changes = changes or {}
            context = dict(self.default_context)
            context.update(changes)
            # Remove the repo object and delete Python modules
            mutable_mock_repo.remove(self.repo)
            # TODO: this mocks a change in the recipe that should happen in a
            # TODO: different process space. Leaving this comment as a hint
            # TODO: in case tests using this fixture start failing.
            if sys.modules.get('spack.pkg.changing.changing'):
                del sys.modules['spack.pkg.changing.changing']
                del sys.modules['spack.pkg.changing.root']
                del sys.modules['spack.pkg.changing']

            # Change the recipe
            t = jinja2.Template(changing_template)
            changing_pkg_str = t.render(**context)
            packages_dir.join('changing', 'package.py').write(
                changing_pkg_str, ensure=True
            )

            # Re-add the repository
            self.repo = spack.repo.Repo(str(self.repo_dir))
            mutable_mock_repo.put_first(self.repo)

    _changing_pkg = _ChangingPackage(repo_dir)
    _changing_pkg.change({
        'delete_version': False,
        'delete_variant': False,
        'add_variant': False
    })

    return _changing_pkg


# This must use the mutable_config fixture because the test
# adjusting_default_target_based_on_compiler uses the current_host fixture,
# which changes the config.
@pytest.mark.usefixtures('mutable_config', 'mock_packages')
class TestConcretize(object):
    def test_concretize(self, spec):
        check_concretize(spec)

    def test_concretize_mention_build_dep(self):
        spec = check_concretize('cmake-client ^cmake@3.4.3')

        # Check parent's perspective of child
        to_dependencies = spec.edges_to_dependencies(name='cmake')
        assert len(to_dependencies) == 1
        assert set(to_dependencies[0].deptypes) == set(['build'])

        # Check child's perspective of parent
        cmake = spec['cmake']
        from_dependents = cmake.edges_from_dependents(name='cmake-client')
        assert len(from_dependents) == 1
        assert set(from_dependents[0].deptypes) == set(['build'])

    def test_concretize_preferred_version(self):
        spec = check_concretize('python')
        assert spec.versions == ver('2.7.11')
        spec = check_concretize('python@3.5.1')
        assert spec.versions == ver('3.5.1')

    def test_concretize_with_restricted_virtual(self):
        check_concretize('mpileaks ^mpich2')

        concrete = check_concretize('mpileaks   ^mpich2@1.1')
        assert concrete['mpich2'].satisfies('mpich2@1.1')

        concrete = check_concretize('mpileaks   ^mpich2@1.2')
        assert concrete['mpich2'].satisfies('mpich2@1.2')

        concrete = check_concretize('mpileaks   ^mpich2@:1.5')
        assert concrete['mpich2'].satisfies('mpich2@:1.5')

        concrete = check_concretize('mpileaks   ^mpich2@:1.3')
        assert concrete['mpich2'].satisfies('mpich2@:1.3')

        concrete = check_concretize('mpileaks   ^mpich2@:1.2')
        assert concrete['mpich2'].satisfies('mpich2@:1.2')

        concrete = check_concretize('mpileaks   ^mpich2@:1.1')
        assert concrete['mpich2'].satisfies('mpich2@:1.1')

        concrete = check_concretize('mpileaks   ^mpich2@1.1:')
        assert concrete['mpich2'].satisfies('mpich2@1.1:')

        concrete = check_concretize('mpileaks   ^mpich2@1.5:')
        assert concrete['mpich2'].satisfies('mpich2@1.5:')

        concrete = check_concretize('mpileaks   ^mpich2@1.3.1:1.4')
        assert concrete['mpich2'].satisfies('mpich2@1.3.1:1.4')

    def test_concretize_enable_disable_compiler_existence_check(self):
        with spack.concretize.enable_compiler_existence_check():
            with pytest.raises(
                    spack.concretize.UnavailableCompilerVersionError):
                check_concretize('dttop %gcc@100.100')

        with spack.concretize.disable_compiler_existence_check():
            spec = check_concretize('dttop %gcc@100.100')
            assert spec.satisfies('%gcc@100.100')
            assert spec['dtlink3'].satisfies('%gcc@100.100')

    def test_concretize_with_provides_when(self):
        """Make sure insufficient versions of MPI are not in providers list when
        we ask for some advanced version.
        """
        repo = spack.repo.path
        assert not any(
            s.satisfies('mpich2@:1.0') for s in repo.providers_for('mpi@2.1')
        )
        assert not any(
            s.satisfies('mpich2@:1.1') for s in repo.providers_for('mpi@2.2')
        )
        assert not any(
            s.satisfies('mpich@:1') for s in repo.providers_for('mpi@2')
        )
        assert not any(
            s.satisfies('mpich@:1') for s in repo.providers_for('mpi@3')
        )
        assert not any(
            s.satisfies('mpich2') for s in repo.providers_for('mpi@3')
        )

    def test_provides_handles_multiple_providers_of_same_version(self):
        """
        """
        providers = spack.repo.path.providers_for('mpi@3.0')

        # Note that providers are repo-specific, so we don't misinterpret
        # providers, but vdeps are not namespace-specific, so we can
        # associate vdeps across repos.
        assert Spec('builtin.mock.multi-provider-mpi@1.10.3') in providers
        assert Spec('builtin.mock.multi-provider-mpi@1.10.2') in providers
        assert Spec('builtin.mock.multi-provider-mpi@1.10.1') in providers
        assert Spec('builtin.mock.multi-provider-mpi@1.10.0') in providers
        assert Spec('builtin.mock.multi-provider-mpi@1.8.8') in providers

    def test_different_compilers_get_different_flags(self):
        client = Spec('cmake-client %gcc@4.7.2 platform=test os=fe target=fe' +
                      ' ^cmake %clang@3.5 platform=test os=fe target=fe')
        client.concretize()
        cmake = client['cmake']
        assert set(client.compiler_flags['cflags']) == set(['-O0', '-g'])
        assert set(cmake.compiler_flags['cflags']) == set(['-O3'])
        assert set(client.compiler_flags['fflags']) == set(['-O0', '-g'])
        assert not set(cmake.compiler_flags['fflags'])

    def test_architecture_inheritance(self):
        """test_architecture_inheritance is likely to fail with an
        UnavailableCompilerVersionError if the architecture is concretized
        incorrectly.
        """
        spec = Spec('cmake-client %gcc@4.7.2 os=fe ^ cmake')
        spec.concretize()
        assert spec['cmake'].architecture == spec.architecture

    def test_architecture_deep_inheritance(self, mock_targets):
        """Make sure that indirect dependencies receive architecture
        information from the root even when partial architecture information
        is provided by an intermediate dependency.
        """
        default_dep = ('link', 'build')

        mock_repo = MockPackageMultiRepo()
        bazpkg = mock_repo.add_package('bazpkg', [], [])
        barpkg = mock_repo.add_package('barpkg', [bazpkg], [default_dep])
        mock_repo.add_package('foopkg', [barpkg], [default_dep])

        with spack.repo.use_repositories(mock_repo):
            spec = Spec('foopkg %gcc@4.5.0 os=CNL target=nocona' +
                        ' ^barpkg os=CNL ^bazpkg os=CNL')
            spec.concretize()

            for s in spec.traverse(root=False):
                assert s.architecture.target == spec.architecture.target

    def test_compiler_flags_from_user_are_grouped(self):
        spec = Spec('a%gcc cflags="-O -foo-flag foo-val" platform=test')
        spec.concretize()
        cflags = spec.compiler_flags['cflags']
        assert any(x == '-foo-flag foo-val' for x in cflags)

    def concretize_multi_provider(self):
        s = Spec('mpileaks ^multi-provider-mpi@3.0')
        s.concretize()
        assert s['mpi'].version == ver('1.10.3')

    def test_concretize_dependent_with_singlevalued_variant_type(self):
        s = Spec('singlevalue-variant-dependent-type')
        s.concretize()

    @pytest.mark.parametrize("spec,version", [
        ('dealii', 'develop'),
        ('xsdk', '0.4.0'),
    ])
    def concretize_difficult_packages(self, a, b):
        """Test a couple of large packages that are often broken due
        to current limitations in the concretizer"""
        s = Spec(a + '@' + b)
        s.concretize()
        assert s[a].version == ver(b)

    def test_concretize_two_virtuals(self):
        """Test a package with multiple virtual dependencies."""
        Spec('hypre').concretize()

    def test_concretize_two_virtuals_with_one_bound(
            self, mutable_mock_repo
    ):
        """Test a package with multiple virtual dependencies and one preset."""
        Spec('hypre ^openblas').concretize()

    def test_concretize_two_virtuals_with_two_bound(self):
        """Test a package with multiple virtual deps and two of them preset."""
        Spec('hypre ^openblas ^netlib-lapack').concretize()

    def test_concretize_two_virtuals_with_dual_provider(self):
        """Test a package with multiple virtual dependencies and force a provider
        that provides both.
        """
        Spec('hypre ^openblas-with-lapack').concretize()

    def test_concretize_two_virtuals_with_dual_provider_and_a_conflict(
            self
    ):
        """Test a package with multiple virtual dependencies and force a
        provider that provides both, and another conflicting package that
        provides one.
        """
        s = Spec('hypre ^openblas-with-lapack ^netlib-lapack')
        with pytest.raises(spack.error.SpackError):
            s.concretize()

    @pytest.mark.skipif(sys.platform == 'win32', reason='No Compiler for Arch on Win')
    def test_no_matching_compiler_specs(self, mock_low_high_config):
        # only relevant when not building compilers as needed
        with spack.concretize.enable_compiler_existence_check():
            s = Spec('a %gcc@0.0.0')
            with pytest.raises(
                    spack.concretize.UnavailableCompilerVersionError):
                s.concretize()

    def test_no_compilers_for_arch(self):
        s = Spec('a arch=linux-rhel0-x86_64')
        with pytest.raises(spack.error.SpackError):
            s.concretize()

    def test_virtual_is_fully_expanded_for_callpath(self):
        # force dependence on fake "zmpi" by asking for MPI 10.0
        spec = Spec('callpath ^mpi@10.0')
        assert len(spec.dependencies(name='mpi')) == 1
        assert 'fake' not in spec

        spec.concretize()
        assert len(spec.dependencies(name='zmpi')) == 1
        assert all(not d.dependencies(name='mpi') for d in spec.traverse())
        assert all(x in spec for x in ('zmpi', 'mpi'))

        edges_to_zmpi = spec.edges_to_dependencies(name='zmpi')
        assert len(edges_to_zmpi) == 1
        assert 'fake' in edges_to_zmpi[0].spec

    def test_virtual_is_fully_expanded_for_mpileaks(
            self
    ):
        spec = Spec('mpileaks ^mpi@10.0')
        assert len(spec.dependencies(name='mpi')) == 1
        assert 'fake' not in spec

        spec.concretize()
        assert len(spec.dependencies(name='zmpi')) == 1
        assert len(spec.dependencies(name='callpath')) == 1

        callpath = spec.dependencies(name='callpath')[0]
        assert len(callpath.dependencies(name='zmpi')) == 1

        zmpi = callpath.dependencies(name='zmpi')[0]
        assert len(zmpi.dependencies(name='fake')) == 1

        assert all(not d.dependencies(name='mpi') for d in spec.traverse())
        assert all(x in spec for x in ('zmpi', 'mpi'))

    def test_my_dep_depends_on_provider_of_my_virtual_dep(self):
        spec = Spec('indirect-mpich')
        spec.normalize()
        spec.concretize()

    @pytest.mark.parametrize('compiler_str', [
        'clang', 'gcc', 'gcc@4.5.0', 'clang@:3.3.0'
    ])
    def test_compiler_inheritance(self, compiler_str):
        spec_str = 'mpileaks %{0}'.format(compiler_str)
        spec = Spec(spec_str).concretized()
        assert spec['libdwarf'].compiler.satisfies(compiler_str)
        assert spec['libelf'].compiler.satisfies(compiler_str)

    def test_external_package(self):
        spec = Spec('externaltool%gcc')
        spec.concretize()
        assert spec['externaltool'].external_path == \
            os.path.sep + os.path.join('path', 'to', 'external_tool')
        assert 'externalprereq' not in spec
        assert spec['externaltool'].compiler.satisfies('gcc')

    def test_external_package_module(self):
        # No tcl modules on darwin/linux machines
        # and Windows does not (currently) allow for bash calls
        # TODO: improved way to check for this.
        platform = spack.platforms.real_host().name
        if platform == 'darwin' or platform == 'linux' or platform == 'windows':
            return

        spec = Spec('externalmodule')
        spec.concretize()
        assert spec['externalmodule'].external_modules == ['external-module']
        assert 'externalprereq' not in spec
        assert spec['externalmodule'].compiler.satisfies('gcc')

    def test_nobuild_package(self):
        """Test that a non-buildable package raise an error if no specs
        in packages.yaml are compatible with the request.
        """
        spec = Spec('externaltool%clang')
        with pytest.raises(spack.error.SpecError):
            spec.concretize()

    def test_external_and_virtual(self):
        spec = Spec('externaltest')
        spec.concretize()
        assert spec['externaltool'].external_path == \
            os.path.sep + os.path.join('path', 'to', 'external_tool')
        assert spec['stuff'].external_path == \
            os.path.sep + os.path.join('path', 'to', 'external_virtual_gcc')
        assert spec['externaltool'].compiler.satisfies('gcc')
        assert spec['stuff'].compiler.satisfies('gcc')

    def test_find_spec_parents(self):
        """Tests the spec finding logic used by concretization. """
        s = Spec.from_literal({
            'a +foo': {
                'b +foo': {
                    'c': None,
                    'd+foo': None
                },
                'e +foo': None
            }
        })

        assert 'a' == find_spec(s['b'], lambda s: '+foo' in s).name

    def test_find_spec_children(self):
        s = Spec.from_literal({
            'a': {
                'b +foo': {
                    'c': None,
                    'd+foo': None
                },
                'e +foo': None
            }
        })

        assert 'd' == find_spec(s['b'], lambda s: '+foo' in s).name

        s = Spec.from_literal({
            'a': {
                'b +foo': {
                    'c+foo': None,
                    'd': None
                },
                'e +foo': None
            }
        })

        assert 'c' == find_spec(s['b'], lambda s: '+foo' in s).name

    def test_find_spec_sibling(self):

        s = Spec.from_literal({
            'a': {
                'b +foo': {
                    'c': None,
                    'd': None
                },
                'e +foo': None
            }
        })

        assert 'e' == find_spec(s['b'], lambda s: '+foo' in s).name
        assert 'b' == find_spec(s['e'], lambda s: '+foo' in s).name

        s = Spec.from_literal({
            'a': {
                'b +foo': {
                    'c': None,
                    'd': None
                },
                'e': {
                    'f +foo': None
                }
            }
        })

        assert 'f' == find_spec(s['b'], lambda s: '+foo' in s).name

    def test_find_spec_self(self):
        s = Spec.from_literal({
            'a': {
                'b +foo': {
                    'c': None,
                    'd': None
                },
                'e': None
            }
        })
        assert 'b' == find_spec(s['b'], lambda s: '+foo' in s).name

    def test_find_spec_none(self):
        s = Spec.from_literal({
            'a': {
                'b': {
                    'c': None,
                    'd': None
                },
                'e': None
            }
        })
        assert find_spec(s['b'], lambda s: '+foo' in s) is None

    def test_compiler_child(self):
        s = Spec('mpileaks%clang target=x86_64 ^dyninst%gcc')
        s.concretize()
        assert s['mpileaks'].satisfies('%clang')
        assert s['dyninst'].satisfies('%gcc')

    def test_conflicts_in_spec(self, conflict_spec):
        s = Spec(conflict_spec)
        with pytest.raises(spack.error.SpackError):
            s.concretize()

    def test_conflicts_show_cores(self, conflict_spec, monkeypatch):
        if spack.config.get('config:concretizer') == 'original':
            pytest.skip('Testing debug statements specific to new concretizer')

        monkeypatch.setattr(spack.solver.asp, 'full_cores', True)
        monkeypatch.setattr(spack.solver.asp, 'minimize_cores', False)

        s = Spec(conflict_spec)
        with pytest.raises(spack.error.SpackError) as e:
            s.concretize()

        assert "conflict_trigger(" in e.value.message

    def test_conflict_in_all_directives_true(self):
        s = Spec('when-directives-true')
        with pytest.raises(spack.error.SpackError):
            s.concretize()

    @pytest.mark.parametrize('spec_str', [
        'conflict@10.0%clang+foo'
    ])
    def test_no_conflict_in_external_specs(self, spec_str):
        # Modify the configuration to have the spec with conflict
        # registered as an external
        ext = Spec(spec_str)
        data = {
            'externals': [
                {'spec': spec_str,
                 'prefix': '/fake/path'}
            ]
        }
        spack.config.set("packages::{0}".format(ext.name), data)
        ext.concretize()  # failure raises exception

    def test_regression_issue_4492(self):
        # Constructing a spec which has no dependencies, but is otherwise
        # concrete is kind of difficult. What we will do is to concretize
        # a spec, and then modify it to have no dependency and reset the
        # cache values.

        s = Spec('mpileaks')
        s.concretize()

        # Check that now the Spec is concrete, store the hash
        assert s.concrete

        # Remove the dependencies and reset caches
        s.clear_dependencies()
        s._concrete = False

        assert not s.concrete

    @pytest.mark.regression('7239')
    def test_regression_issue_7239(self):
        # Constructing a SpecBuildInterface from another SpecBuildInterface
        # results in an inconsistent MRO

        # Normal Spec
        s = Spec('mpileaks')
        s.concretize()

        assert llnl.util.lang.ObjectWrapper not in type(s).__mro__

        # Spec wrapped in a build interface
        build_interface = s['mpileaks']
        assert llnl.util.lang.ObjectWrapper in type(build_interface).__mro__

        # Mimics asking the build interface from a build interface
        build_interface = s['mpileaks']['mpileaks']
        assert llnl.util.lang.ObjectWrapper in type(build_interface).__mro__

    @pytest.mark.regression('7705')
    def test_regression_issue_7705(self):
        # spec.package.provides(name) doesn't account for conditional
        # constraints in the concretized spec
        s = Spec('simple-inheritance~openblas')
        s.concretize()

        assert not s.package.provides('lapack')

    @pytest.mark.regression('7941')
    def test_regression_issue_7941(self):
        # The string representation of a spec containing
        # an explicit multi-valued variant and a dependency
        # might be parsed differently than the originating spec
        s = Spec('a foobar=bar ^b')
        t = Spec(str(s))

        s.concretize()
        t.concretize()

        assert s.dag_hash() == t.dag_hash()

    @pytest.mark.parametrize('abstract_specs', [
        # Establish a baseline - concretize a single spec
        ('mpileaks',),
        # When concretized together with older version of callpath
        # and dyninst it uses those older versions
        ('mpileaks', 'callpath@0.9', 'dyninst@8.1.1'),
        # Handle recursive syntax within specs
        ('mpileaks', 'callpath@0.9 ^dyninst@8.1.1', 'dyninst'),
        # Test specs that have overlapping dependencies but are not
        # one a dependency of the other
        ('mpileaks', 'direct-mpich')
    ])
    def test_simultaneous_concretization_of_specs(self, abstract_specs):

        abstract_specs = [Spec(x) for x in abstract_specs]
        concrete_specs = spack.concretize.concretize_specs_together(
            *abstract_specs)

        # Check there's only one configuration of each package in the DAG
        names = set(
            dep.name for spec in concrete_specs for dep in spec.traverse()
        )
        for name in names:
            name_specs = set(
                spec[name] for spec in concrete_specs if name in spec
            )
            assert len(name_specs) == 1

        # Check that there's at least one Spec that satisfies the
        # initial abstract request
        for aspec in abstract_specs:
            assert any(cspec.satisfies(aspec) for cspec in concrete_specs)

        # Make sure the concrete spec are top-level specs with no dependents
        for spec in concrete_specs:
            assert not spec.dependents()

    @pytest.mark.parametrize('spec', ['noversion', 'noversion-bundle'])
    def test_noversion_pkg(self, spec):
        """Test concretization failures for no-version packages."""
        with pytest.raises(spack.error.SpackError):
            Spec(spec).concretized()

    @pytest.mark.skipif(sys.platform == 'win32',
                        reason="Not supported on Windows (yet)")
    # Include targets to prevent regression on 20537
    @pytest.mark.parametrize('spec, best_achievable', [
        ('mpileaks%gcc@4.4.7 ^dyninst@10.2.1 target=x86_64:', 'core2'),
        ('mpileaks%gcc@4.8 target=x86_64:', 'haswell'),
        ('mpileaks%gcc@5.3.0 target=x86_64:', 'broadwell'),
        ('mpileaks%apple-clang@5.1.0 target=x86_64:', 'x86_64')
    ])
    @pytest.mark.regression('13361', '20537')
    def test_adjusting_default_target_based_on_compiler(
            self, spec, best_achievable, current_host, mock_targets
    ):
        best_achievable = archspec.cpu.TARGETS[best_achievable]
        expected = best_achievable if best_achievable < current_host \
            else current_host
        with spack.concretize.disable_compiler_existence_check():
            s = Spec(spec).concretized()
            assert str(s.architecture.target) == str(expected)

    @pytest.mark.regression('8735,14730')
    def test_compiler_version_matches_any_entry_in_compilers_yaml(self):
        # Ensure that a concrete compiler with different compiler version
        # doesn't match (here it's 4.5 vs. 4.5.0)
        with pytest.raises(spack.concretize.UnavailableCompilerVersionError):
            s = Spec('mpileaks %gcc@4.5')
            s.concretize()

        # An abstract compiler with a version list could resolve to 4.5.0
        s = Spec('mpileaks %gcc@4.5:')
        s.concretize()
        assert str(s.compiler.version) == '4.5.0'

    def test_concretize_anonymous(self):
        with pytest.raises(spack.error.SpackError):
            s = Spec('+variant')
            s.concretize()

    @pytest.mark.parametrize('spec_str', [
        'mpileaks ^%gcc', 'mpileaks ^cflags=-g'
    ])
    def test_concretize_anonymous_dep(self, spec_str):
        with pytest.raises(spack.error.SpackError):
            s = Spec(spec_str)
            s.concretize()

    @pytest.mark.parametrize('spec_str,expected_str', [
        # Unconstrained versions select default compiler (gcc@4.5.0)
        ('bowtie@1.3.0', '%gcc@4.5.0'),
        # Version with conflicts and no valid gcc select another compiler
        ('bowtie@1.2.2', '%clang@3.3'),
        # If a higher gcc is available still prefer that
        ('bowtie@1.2.2 os=redhat6', '%gcc@4.7.2'),
    ])
    def test_compiler_conflicts_in_package_py(self, spec_str, expected_str):
        if spack.config.get('config:concretizer') == 'original':
            pytest.xfail('Original concretizer cannot work around conflicts')

        s = Spec(spec_str).concretized()
        assert s.satisfies(expected_str)

    @pytest.mark.parametrize('spec_str,expected,unexpected', [
        ('conditional-variant-pkg@1.0',
         ['two_whens'],
         ['version_based', 'variant_based']),
        ('conditional-variant-pkg@2.0',
         ['version_based', 'variant_based'],
         ['two_whens']),
        ('conditional-variant-pkg@2.0~version_based',
         ['version_based'],
         ['variant_based', 'two_whens']),
        ('conditional-variant-pkg@2.0+version_based+variant_based',
         ['version_based', 'variant_based', 'two_whens'],
         [])
    ])
    def test_conditional_variants(self, spec_str, expected, unexpected):
        s = Spec(spec_str).concretized()

        for var in expected:
            assert s.satisfies('%s=*' % var)
        for var in unexpected:
            assert not s.satisfies('%s=*' % var)

    @pytest.mark.parametrize('bad_spec', [
        '@1.0~version_based',
        '@1.0+version_based',
        '@2.0~version_based+variant_based',
        '@2.0+version_based~variant_based+two_whens',
    ])
    def test_conditional_variants_fail(self, bad_spec):
        with pytest.raises(
                (spack.error.UnsatisfiableSpecError,
                 vt.InvalidVariantForSpecError)
        ):
            _ = Spec('conditional-variant-pkg' + bad_spec).concretized()

    @pytest.mark.parametrize('spec_str,expected,unexpected', [
        ('py-extension3 ^python@3.5.1', [], ['py-extension1']),
        ('py-extension3 ^python@2.7.11', ['py-extension1'], []),
        ('py-extension3@1.0 ^python@2.7.11', ['patchelf@0.9'], []),
        ('py-extension3@1.1 ^python@2.7.11', ['patchelf@0.9'], []),
        ('py-extension3@1.0 ^python@3.5.1', ['patchelf@0.10'], []),
    ])
    @pytest.mark.skipif(
        sys.version_info[:2] == (3, 5), reason='Known failure with Python3.5'
    )
    def test_conditional_dependencies(self, spec_str, expected, unexpected):
        s = Spec(spec_str).concretized()

        for dep in expected:
            msg = '"{0}" is not in "{1}" and was expected'
            assert dep in s, msg.format(dep, spec_str)

        for dep in unexpected:
            msg = '"{0}" is in "{1}" but was unexpected'
            assert dep not in s, msg.format(dep, spec_str)

    @pytest.mark.parametrize('spec_str,patched_deps', [
        ('patch-several-dependencies', [('libelf', 1), ('fake', 2)]),
        ('patch-several-dependencies@1.0',
         [('libelf', 1), ('fake', 2), ('libdwarf', 1)]),
        ('patch-several-dependencies@1.0 ^libdwarf@20111030',
         [('libelf', 1), ('fake', 2), ('libdwarf', 2)]),
        ('patch-several-dependencies ^libelf@0.8.10',
         [('libelf', 2), ('fake', 2)]),
        ('patch-several-dependencies +foo', [('libelf', 2), ('fake', 2)])
    ])
    def test_patching_dependencies(self, spec_str, patched_deps):
        s = Spec(spec_str).concretized()

        for dep, num_patches in patched_deps:
            assert s[dep].satisfies('patches=*')
            assert len(s[dep].variants['patches'].value) == num_patches

    @pytest.mark.regression(
        '267,303,1781,2310,2632,3628'
    )
    @pytest.mark.parametrize('spec_str, expected', [
        # Need to understand that this configuration is possible
        # only if we use the +mpi variant, which is not the default
        ('fftw ^mpich', ['+mpi']),
        # This spec imposes two orthogonal constraints on a dependency,
        # one of which is conditional. The original concretizer fail since
        # when it applies the first constraint, it sets the unknown variants
        # of the dependency to their default values
        ('quantum-espresso', ['^fftw@1.0+mpi']),
        # This triggers a conditional dependency on ^fftw@1.0
        ('quantum-espresso', ['^openblas']),
        # This constructs a constraint for a dependency og the type
        # @x.y:x.z where the lower bound is unconditional, the upper bound
        # is conditional to having a variant set
        ('quantum-espresso', ['^libelf@0.8.12']),
        ('quantum-espresso~veritas', ['^libelf@0.8.13'])
    ])
    def test_working_around_conflicting_defaults(self, spec_str, expected):
        if spack.config.get('config:concretizer') == 'original':
            pytest.xfail('Known failure of the original concretizer')

        s = Spec(spec_str).concretized()

        assert s.concrete
        for constraint in expected:
            assert s.satisfies(constraint)

    @pytest.mark.regression('4635')
    @pytest.mark.parametrize('spec_str,expected', [
        ('cmake', ['%clang']),
        ('cmake %gcc', ['%gcc']),
        ('cmake %clang', ['%clang'])
    ])
    def test_external_package_and_compiler_preferences(
            self, spec_str, expected
    ):
        if spack.config.get('config:concretizer') == 'original':
            pytest.xfail('Known failure of the original concretizer')

        packages_yaml = {
            'all': {
                'compiler': ['clang', 'gcc'],
            },
            'cmake': {
                'externals': [
                    {'spec': 'cmake@3.4.3', 'prefix': '/usr'}
                ],
                'buildable': False
            }
        }
        spack.config.set('packages', packages_yaml)
        s = Spec(spec_str).concretized()

        assert s.external
        for condition in expected:
            assert s.satisfies(condition)

    @pytest.mark.regression('5651')
    def test_package_with_constraint_not_met_by_external(
            self
    ):
        """Check that if we have an external package A at version X.Y in
        packages.yaml, but our spec doesn't allow X.Y as a version, then
        a new version of A is built that meets the requirements.
        """
        if spack.config.get('config:concretizer') == 'original':
            pytest.xfail('Known failure of the original concretizer')

        packages_yaml = {
            'libelf': {
                'externals': [
                    {'spec': 'libelf@0.8.13', 'prefix': '/usr'}
                ]
            }
        }
        spack.config.set('packages', packages_yaml)

        # quantum-espresso+veritas requires libelf@:0.8.12
        s = Spec('quantum-espresso+veritas').concretized()
        assert s.satisfies('^libelf@0.8.12')
        assert not s['libelf'].external

    @pytest.mark.regression('9744')
    def test_cumulative_version_ranges_with_different_length(self):
        if spack.config.get('config:concretizer') == 'original':
            pytest.xfail('Known failure of the original concretizer')

        s = Spec('cumulative-vrange-root').concretized()
        assert s.concrete
        assert s.satisfies('^cumulative-vrange-bottom@2.2')

    @pytest.mark.regression('9937')
    @pytest.mark.skipif(
        sys.version_info[:2] == (3, 5), reason='Known failure with Python3.5'
    )
    def test_dependency_conditional_on_another_dependency_state(self):
        root_str = 'variant-on-dependency-condition-root'
        dep_str = 'variant-on-dependency-condition-a'
        spec_str = '{0} ^{1}'.format(root_str, dep_str)

        s = Spec(spec_str).concretized()
        assert s.concrete
        assert s.satisfies('^variant-on-dependency-condition-b')

        s = Spec(spec_str + '+x').concretized()
        assert s.concrete
        assert s.satisfies('^variant-on-dependency-condition-b')

        s = Spec(spec_str + '~x').concretized()
        assert s.concrete
        assert not s.satisfies('^variant-on-dependency-condition-b')

    @pytest.mark.regression('8082')
    @pytest.mark.parametrize('spec_str,expected', [
        ('cmake %gcc', '%gcc'),
        ('cmake %clang', '%clang')
    ])
    def test_compiler_constraint_with_external_package(
            self, spec_str, expected
    ):
        if spack.config.get('config:concretizer') == 'original':
            pytest.xfail('Known failure of the original concretizer')

        packages_yaml = {
            'cmake': {
                'externals': [
                    {'spec': 'cmake@3.4.3', 'prefix': '/usr'}
                ],
                'buildable': False
            }
        }
        spack.config.set('packages', packages_yaml)

        s = Spec(spec_str).concretized()
        assert s.external
        assert s.satisfies(expected)

    @pytest.mark.regression('20976')
    @pytest.mark.parametrize('compiler,spec_str,expected,xfailold', [
        ('gcc', 'external-common-python %clang',
         '%clang ^external-common-openssl%gcc ^external-common-gdbm%clang', False),
        ('clang', 'external-common-python',
         '%clang ^external-common-openssl%clang ^external-common-gdbm%clang', True)
    ])
    def test_compiler_in_nonbuildable_external_package(
            self, compiler, spec_str, expected, xfailold
    ):
        """Check that the compiler of a non-buildable external package does not
           spread to other dependencies, unless no other commpiler is specified."""
        packages_yaml = {
            'external-common-openssl': {
                'externals': [
                    {'spec': 'external-common-openssl@1.1.1i%' + compiler,
                     'prefix': '/usr'}
                ],
                'buildable': False
            }
        }
        spack.config.set('packages', packages_yaml)

        s = Spec(spec_str).concretized()
        if xfailold and spack.config.get('config:concretizer') == 'original':
            pytest.xfail('This only works on the ASP-based concretizer')
        assert s.satisfies(expected)
        assert 'external-common-perl' not in [d.name for d in s.dependencies()]

    def test_external_packages_have_consistent_hash(self):
        if spack.config.get('config:concretizer') == 'original':
            pytest.skip('This tests needs the ASP-based concretizer')

        s, t = Spec('externaltool'), Spec('externaltool')
        s._old_concretize(), t._new_concretize()

        assert s.dag_hash() == t.dag_hash()
        assert s.build_hash() == t.build_hash()
        assert s.full_hash() == t.full_hash()

    def test_external_that_would_require_a_virtual_dependency(self):
        s = Spec('requires-virtual').concretized()

        assert s.external
        assert 'stuff' not in s

    def test_transitive_conditional_virtual_dependency(self):
        s = Spec('transitive-conditional-virtual-dependency').concretized()

        # The default for conditional-virtual-dependency is to have
        # +stuff~mpi, so check that these defaults are respected
        assert '+stuff' in s['conditional-virtual-dependency']
        assert '~mpi' in s['conditional-virtual-dependency']

        # 'stuff' is provided by an external package, so check it's present
        assert 'externalvirtual' in s

    @pytest.mark.regression('20040')
    def test_conditional_provides_or_depends_on(self):
        if spack.config.get('config:concretizer') == 'original':
            pytest.xfail('Known failure of the original concretizer')

        # Check that we can concretize correctly a spec that can either
        # provide a virtual or depend on it based on the value of a variant
        s = Spec('conditional-provider +disable-v1').concretized()
        assert 'v1-provider' in s
        assert s['v1'].name == 'v1-provider'
        assert s['v2'].name == 'conditional-provider'

    @pytest.mark.regression('20079')
    @pytest.mark.parametrize('spec_str,tests_arg,with_dep,without_dep', [
        # Check that True is treated correctly and attaches test deps
        # to all nodes in the DAG
        ('a', True, ['a'], []),
        ('a foobar=bar', True, ['a', 'b'], []),
        # Check that a list of names activates the dependency only for
        # packages in that list
        ('a foobar=bar', ['a'], ['a'], ['b']),
        ('a foobar=bar', ['b'], ['b'], ['a']),
        # Check that False disregard test dependencies
        ('a foobar=bar', False, [], ['a', 'b']),
    ])
    def test_activating_test_dependencies(
            self, spec_str, tests_arg, with_dep, without_dep
    ):
        s = Spec(spec_str).concretized(tests=tests_arg)

        for pkg_name in with_dep:
            msg = "Cannot find test dependency in package '{0}'"
            node = s[pkg_name]
            assert node.dependencies(deptype='test'), msg.format(pkg_name)

        for pkg_name in without_dep:
            msg = "Test dependency in package '{0}' is unexpected"
            node = s[pkg_name]
            assert not node.dependencies(deptype='test'), msg.format(pkg_name)

    @pytest.mark.regression('20019')
    def test_compiler_match_is_preferred_to_newer_version(self):
        if spack.config.get('config:concretizer') == 'original':
            pytest.xfail('Known failure of the original concretizer')

        # This spec depends on openblas. Openblas has a conflict
        # that doesn't allow newer versions with gcc@4.4.0. Check
        # that an old version of openblas is selected, rather than
        # a different compiler for just that node.
        spec_str = 'simple-inheritance+openblas %gcc@4.4.0 os=redhat6'
        s = Spec(spec_str).concretized()

        assert 'openblas@0.2.13' in s
        assert s['openblas'].satisfies('%gcc@4.4.0')

    @pytest.mark.regression('19981')
    def test_target_ranges_in_conflicts(self):
        with pytest.raises(spack.error.SpackError):
            Spec('impossible-concretization').concretized()

    def test_target_compatibility(self):
        if spack.config.get('config:concretizer') == 'original':
            pytest.xfail('Known failure of the original concretizer')
        with pytest.raises(spack.error.SpackError):
            Spec('libdwarf target=x86_64 ^libelf target=x86_64_v2').concretized()

    @pytest.mark.regression('20040')
    def test_variant_not_default(self):
        s = Spec('ecp-viz-sdk').concretized()

        # Check default variant value for the package
        assert '+dep' in s['conditional-constrained-dependencies']

        # Check that non-default variant values are forced on the dependency
        d = s['dep-with-variants']
        assert '+foo+bar+baz' in d

    @pytest.mark.regression('20055')
    def test_custom_compiler_version(self):
        if spack.config.get('config:concretizer') == 'original':
            pytest.xfail('Known failure of the original concretizer')

        s = Spec('a %gcc@foo os=redhat6').concretized()
        assert '%gcc@foo' in s

    def test_all_patches_applied(self):
        uuidpatch = 'a60a42b73e03f207433c5579de207c6ed61d58e4d12dd3b5142eb525728d89ea' if not is_windows else 'd0df7988457ec999c148a4a2af25ce831bfaad13954ba18a4446374cb0aef55e'
        localpatch = 'e3b0c44298fc1c149afbf4c8996fb92427ae41e4649b934ca495991b7852b855'
        spec = spack.spec.Spec('conditionally-patch-dependency+jasper')
        spec.concretize()
        assert ((uuidpatch, localpatch) ==
                spec['libelf'].variants['patches'].value)

    def test_dont_select_version_that_brings_more_variants_in(self):
        s = Spec('dep-with-variants-if-develop-root').concretized()
        assert s['dep-with-variants-if-develop'].satisfies('@1.0')

    @pytest.mark.regression('20244,20736')
    @pytest.mark.parametrize('spec_str,is_external,expected', [
        # These are all externals, and 0_8 is a version not in package.py
        ('externaltool@1.0', True, '@1.0'),
        ('externaltool@0.9', True, '@0.9'),
        ('externaltool@0_8', True, '@0_8'),
        # This external package is buildable, has a custom version
        # in packages.yaml that is greater than the ones in package.py
        # and specifies a variant
        ('external-buildable-with-variant +baz', True, '@1.1.special +baz'),
        ('external-buildable-with-variant ~baz', False, '@1.0 ~baz'),
        ('external-buildable-with-variant@1.0: ~baz', False, '@1.0 ~baz'),
        # This uses an external version that meets the condition for
        # having an additional dependency, but the dependency shouldn't
        # appear in the answer set
        ('external-buildable-with-variant@0.9 +baz', True, '@0.9'),
        # This package has an external version declared that would be
        # the least preferred if Spack had to build it
        ('old-external', True, '@1.0.0'),
    ])
    def test_external_package_versions(self, spec_str, is_external, expected):
        s = Spec(spec_str).concretized()
        assert s.external == is_external
        assert s.satisfies(expected)

    @pytest.mark.parametrize('dev_first', [True, False])
    @pytest.mark.parametrize('spec', [
        'dev-build-test-install', 'dev-build-test-dependent ^dev-build-test-install'])
    @pytest.mark.parametrize('mock_db', [True, False])
    def test_reuse_does_not_overwrite_dev_specs(
            self, dev_first, spec, mock_db, tmpdir, monkeypatch):
        """Test that reuse does not mix dev specs with non-dev specs.

        Tests for either order (dev specs are not reused for non-dev, and
        non-dev specs are not reused for dev specs)
        Tests for a spec in which the root is developed and a spec in
        which a dep is developed.
        Tests for both reuse from database and reuse from buildcache"""
        # dev and non-dev specs that are otherwise identical
        spec = Spec(spec)
        dev_spec = spec.copy()
        dev_constraint = 'dev_path=%s' % tmpdir.strpath
        dev_spec['dev-build-test-install'].constrain(dev_constraint)

        # run the test in both orders
        first_spec = dev_spec if dev_first else spec
        second_spec = spec if dev_first else dev_spec

        # concretize and setup spack to reuse in the appropriate manner
        first_spec.concretize()

        def mock_fn(*args, **kwargs):
            return [first_spec]

        if mock_db:
            monkeypatch.setattr(spack.store.db, 'query', mock_fn)
        else:
            monkeypatch.setattr(
                spack.binary_distribution, 'update_cache_and_get_specs', mock_fn)

        # concretize and ensure we did not reuse
        with spack.config.override("concretizer:reuse", True):
            second_spec.concretize()
        assert first_spec.dag_hash() != second_spec.dag_hash()

    @pytest.mark.regression('20292')
    @pytest.mark.parametrize('context', [
        {'add_variant': True, 'delete_variant': False},
        {'add_variant': False, 'delete_variant': True},
        {'add_variant': True, 'delete_variant': True}
    ])
    def test_reuse_installed_packages_when_package_def_changes(
            self, context, mutable_database, repo_with_changing_recipe
    ):
        if spack.config.get('config:concretizer') == 'original':
            pytest.xfail('Known failure of the original concretizer')

        # Install a spec
        root = Spec('root').concretized()
        dependency = root['changing'].copy()
        root.package.do_install(fake=True, explicit=True)

        # Modify package.py
        repo_with_changing_recipe.change(context)

        # Try to concretize with the spec installed previously
        new_root_with_reuse = Spec('root ^/{0}'.format(
            dependency.dag_hash())
        ).concretized()

        new_root_without_reuse = Spec('root').concretized()

        assert root.dag_hash() == new_root_with_reuse.dag_hash()
        assert root.dag_hash() != new_root_without_reuse.dag_hash()

    @pytest.mark.regression('20784')
    def test_concretization_of_test_dependencies(self):
        # With clingo we emit dependency_conditions regardless of the type
        # of the dependency. We need to ensure that there's at least one
        # dependency type declared to infer that the dependency holds.
        s = Spec('test-dep-with-imposed-conditions').concretized()
        assert 'c' not in s

    @pytest.mark.parametrize('spec_str', [
        'wrong-variant-in-conflicts',
        'wrong-variant-in-depends-on'
    ])
    def test_error_message_for_inconsistent_variants(self, spec_str):
        if spack.config.get('config:concretizer') == 'original':
            pytest.xfail('Known failure of the original concretizer')

        s = Spec(spec_str)
        with pytest.raises(RuntimeError, match='not found in package'):
            s.concretize()

    @pytest.mark.regression('22533')
    @pytest.mark.parametrize('spec_str,variant_name,expected_values', [
        # Test the default value 'auto'
        ('mvapich2', 'file_systems', ('auto',)),
        # Test setting a single value from the disjoint set
        ('mvapich2 file_systems=lustre', 'file_systems', ('lustre',)),
        # Test setting multiple values from the disjoint set
        ('mvapich2 file_systems=lustre,gpfs', 'file_systems',
         ('lustre', 'gpfs')),
    ])
    def test_mv_variants_disjoint_sets_from_spec(
            self, spec_str, variant_name, expected_values
    ):
        s = Spec(spec_str).concretized()
        assert set(expected_values) == set(s.variants[variant_name].value)

    @pytest.mark.regression('22533')
    def test_mv_variants_disjoint_sets_from_packages_yaml(self):
        external_mvapich2 = {
            'mvapich2': {
                'buildable': False,
                'externals': [{
                    'spec': 'mvapich2@2.3.1 file_systems=nfs,ufs',
                    'prefix': '/usr'
                }]
            }
        }
        spack.config.set('packages', external_mvapich2)

        s = Spec('mvapich2').concretized()
        assert set(s.variants['file_systems'].value) == set(['ufs', 'nfs'])

    @pytest.mark.regression('22596')
    def test_external_with_non_default_variant_as_dependency(self):
        # This package depends on another that is registered as an external
        # with 'buildable: true' and a variant with a non-default value set
        s = Spec('trigger-external-non-default-variant').concretized()

        assert '~foo' in s['external-non-default-variant']
        assert '~bar' in s['external-non-default-variant']
        assert s['external-non-default-variant'].external

    @pytest.mark.regression('22871')
    @pytest.mark.parametrize('spec_str,expected_os', [
        ('mpileaks', 'os=debian6'),
        # To trigger the bug in 22871 we need to have the same compiler
        # spec available on both operating systems
        ('mpileaks%gcc@4.5.0 platform=test os=debian6', 'os=debian6'),
        ('mpileaks%gcc@4.5.0 platform=test os=redhat6', 'os=redhat6')
    ])
    def test_os_selection_when_multiple_choices_are_possible(
            self, spec_str, expected_os
    ):
        s = Spec(spec_str).concretized()

        for node in s.traverse():
            assert node.satisfies(expected_os)

    @pytest.mark.regression('22718')
    @pytest.mark.parametrize('spec_str,expected_compiler', [
        ('mpileaks', '%gcc@4.5.0'),
        ('mpileaks ^mpich%clang@3.3', '%clang@3.3')
    ])
    def test_compiler_is_unique(self, spec_str, expected_compiler):
        s = Spec(spec_str).concretized()

        for node in s.traverse():
            assert node.satisfies(expected_compiler)

    @pytest.mark.parametrize('spec_str,expected_dict', [
        # Check the defaults from the package (libs=shared)
        ('multivalue-variant', {
            'libs=shared': True,
            'libs=static': False
        }),
        # Check that libs=static doesn't extend the default
        ('multivalue-variant libs=static', {
            'libs=shared': False,
            'libs=static': True
        }),
    ])
    def test_multivalued_variants_from_cli(self, spec_str, expected_dict):
        s = Spec(spec_str).concretized()

        for constraint, value in expected_dict.items():
            assert s.satisfies(constraint) == value

    @pytest.mark.regression('22351')
    @pytest.mark.parametrize('spec_str,expected', [
        # Version 1.1.0 is deprecated and should not be selected, unless we
        # explicitly asked for that
        ('deprecated-versions', ['deprecated-versions@1.0.0']),
        ('deprecated-versions@1.1.0', ['deprecated-versions@1.1.0']),
    ])
    def test_deprecated_versions_not_selected(self, spec_str, expected):
        if spack.config.get('config:concretizer') == 'original':
            pytest.xfail('Known failure of the original concretizer')

        s = Spec(spec_str).concretized()

        for abstract_spec in expected:
            assert abstract_spec in s

    @pytest.mark.regression('24196')
    def test_version_badness_more_important_than_default_mv_variants(self):
        # If a dependency had an old version that for some reason pulls in
        # a transitive dependency with a multi-valued variant, that old
        # version was preferred because of the order of our optimization
        # criteria.
        s = spack.spec.Spec('root').concretized()
        assert s['gmt'].satisfies('@2.0')

    @pytest.mark.regression('24205')
    def test_provider_must_meet_requirements(self):
        # A package can be a provider of a virtual only if the underlying
        # requirements are met.
        s = spack.spec.Spec('unsat-virtual-dependency')
        with pytest.raises((RuntimeError, spack.error.UnsatisfiableSpecError)):
            s.concretize()

    @pytest.mark.regression('23951')
    def test_newer_dependency_adds_a_transitive_virtual(self):
        # Ensure that a package doesn't concretize any of its transitive
        # dependencies to an old version because newer versions pull in
        # a new virtual dependency. The possible concretizations here are:
        #
        # root@1.0 <- middle@1.0 <- leaf@2.0 <- blas
        # root@1.0 <- middle@1.0 <- leaf@1.0
        #
        # and "blas" is pulled in only by newer versions of "leaf"
        s = spack.spec.Spec('root-adds-virtual').concretized()
        assert s['leaf-adds-virtual'].satisfies('@2.0')
        assert 'blas' in s

    @pytest.mark.regression('26718')
    def test_versions_in_virtual_dependencies(self):
        # Ensure that a package that needs a given version of a virtual
        # package doesn't end up using a later implementation
        s = spack.spec.Spec('hpcviewer@2019.02').concretized()
        assert s['java'].satisfies('virtual-with-versions@1.8.0')

    @pytest.mark.regression('26866')
    def test_non_default_provider_of_multiple_virtuals(self):
        s = spack.spec.Spec(
            'many-virtual-consumer ^low-priority-provider'
        ).concretized()
        assert s['mpi'].name == 'low-priority-provider'
        assert s['lapack'].name == 'low-priority-provider'

        for virtual_pkg in ('mpi', 'lapack'):
            for pkg in spack.repo.path.providers_for(virtual_pkg):
                if pkg.name == 'low-priority-provider':
                    continue
                assert pkg not in s

    @pytest.mark.regression('27237')
    @pytest.mark.parametrize('spec_str,expect_installed', [
        ('mpich', True),
        ('mpich+debug', False),
        ('mpich~debug', True)
    ])
    def test_concrete_specs_are_not_modified_on_reuse(
            self, mutable_database, spec_str, expect_installed, config
    ):
        if spack.config.get('config:concretizer') == 'original':
            pytest.xfail('Original concretizer cannot reuse specs')

        # Test the internal consistency of solve + DAG reconstruction
        # when reused specs are added to the mix. This prevents things
        # like additional constraints being added to concrete specs in
        # the answer set produced by clingo.
        with spack.config.override("concretizer:reuse", True):
            s = spack.spec.Spec(spec_str).concretized()
        assert s.installed is expect_installed
        assert s.satisfies(spec_str, strict=True)

    @pytest.mark.regression('26721,19736')
    def test_sticky_variant_in_package(self):
        if spack.config.get('config:concretizer') == 'original':
            pytest.xfail('Original concretizer cannot use sticky variants')

        # Here we test that a sticky variant cannot be changed from its default value
        # by the ASP solver if not set explicitly. The package used in the test needs
        # to have +allow-gcc set to be concretized with %gcc and clingo is not allowed
        # to change the default ~allow-gcc
        with pytest.raises(spack.error.SpackError):
            spack.spec.Spec('sticky-variant %gcc').concretized()

        s = spack.spec.Spec('sticky-variant+allow-gcc %gcc').concretized()
        assert s.satisfies('%gcc') and s.satisfies('+allow-gcc')

        s = spack.spec.Spec('sticky-variant %clang').concretized()
        assert s.satisfies('%clang') and s.satisfies('~allow-gcc')

    def test_do_not_invent_new_concrete_versions_unless_necessary(self):
        if spack.config.get('config:concretizer') == 'original':
            pytest.xfail(
                "Original concretizer doesn't resolve concrete versions to known ones"
            )

        # ensure we select a known satisfying version rather than creating
        # a new '2.7' version.
        assert ver("2.7.11") == Spec("python@2.7").concretized().version

        # Here there is no known satisfying version - use the one on the spec.
        assert ver("2.7.21") == Spec("python@2.7.21").concretized().version

    @pytest.mark.parametrize('spec_str', [
        'conditional-values-in-variant@1.62.0 cxxstd=17',
        'conditional-values-in-variant@1.62.0 cxxstd=2a',
        'conditional-values-in-variant@1.72.0 cxxstd=2a',
        # Ensure disjoint set of values work too
        'conditional-values-in-variant@1.72.0 staging=flexpath',
    ])
    def test_conditional_values_in_variants(self, spec_str):
        if spack.config.get('config:concretizer') == 'original':
            pytest.skip(
                "Original concretizer doesn't resolve conditional values in variants"
            )

        s = Spec(spec_str)
        with pytest.raises((RuntimeError, spack.error.UnsatisfiableSpecError)):
            s.concretize()

    def test_conditional_values_in_conditional_variant(self):
        """Test that conditional variants play well with conditional possible values"""
        if spack.config.get('config:concretizer') == 'original':
            pytest.skip(
                "Original concretizer doesn't resolve conditional values in variants"
            )

        s = Spec('conditional-values-in-variant@1.50.0').concretized()
        assert 'cxxstd' not in s.variants

        s = Spec('conditional-values-in-variant@1.60.0').concretized()
        assert 'cxxstd' in s.variants

<<<<<<< HEAD
    def test_target_granularity(self):
        if spack.config.get('config:concretizer') == 'original':
            pytest.skip(
                'Original concretizer cannot account for target granularity'
            )

        # The test architecture uses core2 as the default target. Check that when
        # we configure Spack for "generic" granularity we concretize for x86_64
        s = Spec('python')
        assert s.concretized().satisfies('target=core2')
        with spack.config.override('concretizer:targets', {'granularity': 'generic'}):
            assert s.concretized().satisfies('target=x86_64')

    def test_host_compatible_concretization(self):
        if spack.config.get('config:concretizer') == 'original':
            pytest.skip(
                'Original concretizer cannot account for host compatibility'
            )

        # Check that after setting "host_compatible" to false we cannot concretize.
        # Here we use "k10" to set a target non-compatible with the current host
        # to avoid a lot of boilerplate when mocking the test platform. The issue
        # is that the defaults for the test platform are very old, so there's no
        # compiler supporting e.g. icelake etc.
        s = Spec('python target=k10')
        assert s.concretized()
        with spack.config.override('concretizer:targets', {'host_compatible': True}):
            with pytest.raises(spack.error.SpackError):
                s.concretized()

    def test_add_microarchitectures_on_explicit_request(self):
        if spack.config.get('config:concretizer') == 'original':
            pytest.skip(
                'Original concretizer cannot account for host compatibility'
            )

        # Check that if we consider only "generic" targets, we can still solve for
        # specific microarchitectures on explicit requests
        with spack.config.override('concretizer:targets', {'granularity': 'generic'}):
            s = Spec('python target=k10').concretized()
        assert s.satisfies('target=k10')
=======
    @pytest.mark.regression('29201')
    def test_delete_version_and_reuse(
            self, mutable_database, repo_with_changing_recipe
    ):
        """Test that we can reuse installed specs with versions not
        declared in package.py
        """
        if spack.config.get('config:concretizer') == 'original':
            pytest.xfail('Known failure of the original concretizer')

        root = Spec('root').concretized()
        root.package.do_install(fake=True, explicit=True)
        repo_with_changing_recipe.change({'delete_version': True})

        with spack.config.override("concretizer:reuse", True):
            new_root = Spec('root').concretized()

        assert root.dag_hash() == new_root.dag_hash()

    @pytest.mark.regression('29201')
    def test_installed_version_is_selected_only_for_reuse(
            self, mutable_database, repo_with_changing_recipe
    ):
        """Test that a version coming from an installed spec is a possible
        version only for reuse
        """
        if spack.config.get('config:concretizer') == 'original':
            pytest.xfail('Known failure of the original concretizer')

        # Install a dependency that cannot be reused with "root"
        # because of a conflict a variant, then delete its version
        dependency = Spec('changing@1.0~foo').concretized()
        dependency.package.do_install(fake=True, explicit=True)
        repo_with_changing_recipe.change({'delete_version': True})

        with spack.config.override("concretizer:reuse", True):
            new_root = Spec('root').concretized()

        assert not new_root['changing'].satisfies('@1.0')
>>>>>>> 268c671d
<|MERGE_RESOLUTION|>--- conflicted
+++ resolved
@@ -1526,7 +1526,6 @@
         s = Spec('conditional-values-in-variant@1.60.0').concretized()
         assert 'cxxstd' in s.variants
 
-<<<<<<< HEAD
     def test_target_granularity(self):
         if spack.config.get('config:concretizer') == 'original':
             pytest.skip(
@@ -1568,7 +1567,7 @@
         with spack.config.override('concretizer:targets', {'granularity': 'generic'}):
             s = Spec('python target=k10').concretized()
         assert s.satisfies('target=k10')
-=======
+
     @pytest.mark.regression('29201')
     def test_delete_version_and_reuse(
             self, mutable_database, repo_with_changing_recipe
@@ -1607,5 +1606,4 @@
         with spack.config.override("concretizer:reuse", True):
             new_root = Spec('root').concretized()
 
-        assert not new_root['changing'].satisfies('@1.0')
->>>>>>> 268c671d
+        assert not new_root['changing'].satisfies('@1.0')