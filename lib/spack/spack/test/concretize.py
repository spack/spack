# Copyright 2013-2024 Lawrence Livermore National Security, LLC and other
# Spack Project Developers. See the top-level COPYRIGHT file for details.
#
# SPDX-License-Identifier: (Apache-2.0 OR MIT)
import copy
import os
import sys

import jinja2
import pytest

import archspec.cpu

import llnl.util.lang

import spack.compiler
import spack.compilers
import spack.concretize
import spack.config
import spack.deptypes as dt
import spack.detection
import spack.error
import spack.hash_types as ht
import spack.platforms
import spack.repo
import spack.solver.asp
import spack.util.libc
import spack.variant as vt
from spack.concretize import find_spec
from spack.spec import CompilerSpec, Spec
from spack.version import Version, ver


def check_spec(abstract, concrete):
    if abstract.versions.concrete:
        assert abstract.versions == concrete.versions

    if abstract.variants:
        for name in abstract.variants:
            avariant = abstract.variants[name]
            cvariant = concrete.variants[name]
            assert avariant.value == cvariant.value

    if abstract.compiler_flags:
        for flag in abstract.compiler_flags:
            aflag = abstract.compiler_flags[flag]
            cflag = concrete.compiler_flags[flag]
            assert set(aflag) <= set(cflag)

    for name in spack.repo.PATH.get_pkg_class(abstract.name).variants:
        assert name in concrete.variants

    for flag in concrete.compiler_flags.valid_compiler_flags():
        assert flag in concrete.compiler_flags

    if abstract.compiler and abstract.compiler.concrete:
        assert abstract.compiler == concrete.compiler

    if abstract.architecture and abstract.architecture.concrete:
        assert abstract.architecture == concrete.architecture


def check_concretize(abstract_spec):
    abstract = Spec(abstract_spec)
    concrete = abstract.concretized()
    assert not abstract.concrete
    assert concrete.concrete
    check_spec(abstract, concrete)
    return concrete


@pytest.fixture(scope="function", autouse=True)
def binary_compatibility(monkeypatch, request):
    """Selects whether we use OS compatibility for binaries, or libc compatibility."""
    if spack.platforms.real_host().name != "linux":
        return

    if "mock_packages" not in request.fixturenames:
        # Only builtin.mock has a mock glibc package
        return

    if "database" in request.fixturenames or "mutable_database" in request.fixturenames:
        # Databases have been created without glibc support
        return

    monkeypatch.setattr(spack.solver.asp, "using_libc_compatibility", lambda: True)
    monkeypatch.setattr(spack.compiler.Compiler, "default_libc", Spec("glibc@=2.28"))


@pytest.fixture(
    params=[
        # no_deps
        "libelf",
        "libelf@0.8.13",
        # dag
        "callpath",
        "mpileaks",
        "libelf",
        # variant
        "mpich+debug",
        "mpich~debug",
        "mpich debug=True",
        "mpich",
        # compiler flags
        'mpich cppflags="-O3"',
        'mpich cppflags=="-O3"',
        # with virtual
        "mpileaks ^mpi",
        "mpileaks ^mpi@:1.1",
        "mpileaks ^mpi@2:",
        "mpileaks ^mpi@2.1",
        "mpileaks ^mpi@2.2",
        "mpileaks ^mpi@2.2",
        "mpileaks ^mpi@:1",
        "mpileaks ^mpi@1.2:2",
        # conflict not triggered
        "conflict",
        "conflict%clang~foo",
        "conflict-parent%gcc",
    ]
)
def spec(request):
    """Spec to be concretized"""
    return request.param


@pytest.fixture(
    params=[
        # Mocking the host detection
        "haswell",
        "broadwell",
        "skylake",
        "icelake",
        # Using preferred targets from packages.yaml
        "icelake-preference",
        "cannonlake-preference",
    ]
)
def current_host(request, monkeypatch):
    # is_preference is not empty if we want to supply the
    # preferred target via packages.yaml
    cpu, _, is_preference = request.param.partition("-")

    monkeypatch.setattr(spack.platforms.Test, "default", cpu)
    monkeypatch.setattr(spack.platforms.Test, "front_end", cpu)
    if not is_preference:
        target = archspec.cpu.TARGETS[cpu]
        monkeypatch.setattr(archspec.cpu, "host", lambda: target)
        yield target
    else:
        target = archspec.cpu.TARGETS["sapphirerapids"]
        monkeypatch.setattr(archspec.cpu, "host", lambda: target)
        with spack.config.override("packages:all", {"target": [cpu]}):
            yield target


@pytest.fixture(scope="function", params=[True, False])
def fuzz_dep_order(request, monkeypatch):
    """Meta-function that tweaks the order of iteration over dependencies in a package."""

    def reverser(pkg_name):
        if request.param:
            pkg_cls = spack.repo.PATH.get_pkg_class(pkg_name)
            reversed_dict = dict(reversed(list(pkg_cls.dependencies.items())))
            monkeypatch.setattr(pkg_cls, "dependencies", reversed_dict)

    return reverser


@pytest.fixture()
def repo_with_changing_recipe(tmpdir_factory, mutable_mock_repo):
    repo_namespace = "changing"
    repo_dir = tmpdir_factory.mktemp(repo_namespace)

    repo_dir.join("repo.yaml").write(
        """
repo:
  namespace: changing
""",
        ensure=True,
    )

    packages_dir = repo_dir.ensure("packages", dir=True)
    root_pkg_str = """
class Root(Package):
    homepage = "http://www.example.com"
    url      = "http://www.example.com/root-1.0.tar.gz"

    version("1.0", sha256="abcde")
    depends_on("changing")

    conflicts("^changing~foo")
"""
    packages_dir.join("root", "package.py").write(root_pkg_str, ensure=True)

    changing_template = """
class Changing(Package):
    homepage = "http://www.example.com"
    url      = "http://www.example.com/changing-1.0.tar.gz"


{% if not delete_version %}
    version("1.0", sha256="abcde")
{% endif %}
    version("0.9", sha256="abcde")

{% if not delete_variant %}
    variant("fee", default=True, description="nope")
{% endif %}
    variant("foo", default=True, description="nope")
{% if add_variant %}
    variant("fum", default=True, description="nope")
    variant("fum2", default=True, description="nope")
{% endif %}
"""

    with spack.repo.use_repositories(str(repo_dir), override=False) as repository:

        class _ChangingPackage:
            default_context = [
                ("delete_version", True),
                ("delete_variant", False),
                ("add_variant", False),
            ]

            def __init__(self, repo_directory):
                self.repo_dir = repo_directory
                self.repo = spack.repo.Repo(str(repo_directory))

            def change(self, changes=None):
                changes = changes or {}
                context = dict(self.default_context)
                context.update(changes)
                # Remove the repo object and delete Python modules
                repository.remove(self.repo)
                # TODO: this mocks a change in the recipe that should happen in a
                # TODO: different process space. Leaving this comment as a hint
                # TODO: in case tests using this fixture start failing.
                if sys.modules.get("spack.pkg.changing.changing"):
                    del sys.modules["spack.pkg.changing.changing"]
                if sys.modules.get("spack.pkg.changing.root"):
                    del sys.modules["spack.pkg.changing.root"]
                if sys.modules.get("spack.pkg.changing"):
                    del sys.modules["spack.pkg.changing"]

                # Change the recipe
                t = jinja2.Template(changing_template)
                changing_pkg_str = t.render(**context)
                packages_dir.join("changing", "package.py").write(changing_pkg_str, ensure=True)

                # Re-add the repository
                self.repo = spack.repo.Repo(str(self.repo_dir))
                repository.put_first(self.repo)

        _changing_pkg = _ChangingPackage(repo_dir)
        _changing_pkg.change(
            {"delete_version": False, "delete_variant": False, "add_variant": False}
        )
        yield _changing_pkg


@pytest.fixture()
def clang12_with_flags(compiler_factory):
    c = compiler_factory(spec="clang@12.2.0", operating_system="redhat6")
    c["compiler"]["flags"] = {"cflags": "-O3", "cxxflags": "-O3"}
    return c


@pytest.fixture()
def gcc11_with_flags(compiler_factory):
    c = compiler_factory(spec="gcc@11.1.0", operating_system="redhat6")
    c["compiler"]["flags"] = {"cflags": "-O0 -g", "cxxflags": "-O0 -g", "fflags": "-O0 -g"}
    return c


# This must use the mutable_config fixture because the test
# adjusting_default_target_based_on_compiler uses the current_host fixture,
# which changes the config.
@pytest.mark.usefixtures("mutable_config", "mock_packages", "do_not_check_runtimes_on_reuse")
class TestConcretize:
    def test_concretize(self, spec):
        check_concretize(spec)

    def test_concretize_mention_build_dep(self):
        spec = check_concretize("cmake-client ^cmake@=3.21.3")

        # Check parent's perspective of child
        to_dependencies = spec.edges_to_dependencies(name="cmake")
        assert len(to_dependencies) == 1
        assert to_dependencies[0].depflag == dt.BUILD

        # Check child's perspective of parent
        cmake = spec["cmake"]
        from_dependents = cmake.edges_from_dependents(name="cmake-client")
        assert len(from_dependents) == 1
        assert from_dependents[0].depflag == dt.BUILD

    def test_concretize_preferred_version(self):
        spec = check_concretize("python")
        assert spec.version == ver("=2.7.11")
        spec = check_concretize("python@3.5.1")
        assert spec.version == ver("=3.5.1")

    def test_concretize_with_restricted_virtual(self):
        check_concretize("mpileaks ^mpich2")

        concrete = check_concretize("mpileaks   ^mpich2@1.1")
        assert concrete["mpich2"].satisfies("mpich2@1.1")

        concrete = check_concretize("mpileaks   ^mpich2@1.2")
        assert concrete["mpich2"].satisfies("mpich2@1.2")

        concrete = check_concretize("mpileaks   ^mpich2@:1.5")
        assert concrete["mpich2"].satisfies("mpich2@:1.5")

        concrete = check_concretize("mpileaks   ^mpich2@:1.3")
        assert concrete["mpich2"].satisfies("mpich2@:1.3")

        concrete = check_concretize("mpileaks   ^mpich2@:1.2")
        assert concrete["mpich2"].satisfies("mpich2@:1.2")

        concrete = check_concretize("mpileaks   ^mpich2@:1.1")
        assert concrete["mpich2"].satisfies("mpich2@:1.1")

        concrete = check_concretize("mpileaks   ^mpich2@1.1:")
        assert concrete["mpich2"].satisfies("mpich2@1.1:")

        concrete = check_concretize("mpileaks   ^mpich2@1.5:")
        assert concrete["mpich2"].satisfies("mpich2@1.5:")

        concrete = check_concretize("mpileaks   ^mpich2@1.3.1:1.4")
        assert concrete["mpich2"].satisfies("mpich2@1.3.1:1.4")

    def test_concretize_enable_disable_compiler_existence_check(self):
        with spack.concretize.enable_compiler_existence_check():
            with pytest.raises(spack.concretize.UnavailableCompilerVersionError):
                check_concretize("dttop %gcc@=100.100")

        with spack.concretize.disable_compiler_existence_check():
            spec = check_concretize("dttop %gcc@=100.100")
            assert spec.satisfies("%gcc@100.100")
            assert spec["dtlink3"].satisfies("%gcc@100.100")

    def test_concretize_with_provides_when(self):
        """Make sure insufficient versions of MPI are not in providers list when
        we ask for some advanced version.
        """
        repo = spack.repo.PATH
        assert not any(s.intersects("mpich2@:1.0") for s in repo.providers_for("mpi@2.1"))
        assert not any(s.intersects("mpich2@:1.1") for s in repo.providers_for("mpi@2.2"))
        assert not any(s.intersects("mpich@:1") for s in repo.providers_for("mpi@2"))
        assert not any(s.intersects("mpich@:1") for s in repo.providers_for("mpi@3"))
        assert not any(s.intersects("mpich2") for s in repo.providers_for("mpi@3"))

    def test_provides_handles_multiple_providers_of_same_version(self):
        """ """
        providers = spack.repo.PATH.providers_for("mpi@3.0")

        # Note that providers are repo-specific, so we don't misinterpret
        # providers, but vdeps are not namespace-specific, so we can
        # associate vdeps across repos.
        assert Spec("builtin.mock.multi-provider-mpi@1.10.3") in providers
        assert Spec("builtin.mock.multi-provider-mpi@1.10.2") in providers
        assert Spec("builtin.mock.multi-provider-mpi@1.10.1") in providers
        assert Spec("builtin.mock.multi-provider-mpi@1.10.0") in providers
        assert Spec("builtin.mock.multi-provider-mpi@1.8.8") in providers

    def test_different_compilers_get_different_flags(
        self, mutable_config, clang12_with_flags, gcc11_with_flags
    ):
        """Tests that nodes get the flags of the associated compiler."""
        mutable_config.set("compilers", [clang12_with_flags, gcc11_with_flags])
        client = Spec(
            "cmake-client %gcc@11.1.0 platform=test os=fe target=fe"
            " ^cmake %clang@12.2.0 platform=test os=fe target=fe"
        ).concretized()
        cmake = client["cmake"]
        assert set(client.compiler_flags["cflags"]) == {"-O0", "-g"}
        assert set(cmake.compiler_flags["cflags"]) == {"-O3"}
        assert set(client.compiler_flags["fflags"]) == {"-O0", "-g"}
        assert not set(cmake.compiler_flags["fflags"])

    @pytest.mark.regression("9908")
    def test_spec_flags_maintain_order(self, mutable_config, gcc11_with_flags):
        """Tests that Spack assembles flags in a consistent way (i.e. with the same ordering),
        for successive concretizations.
        """
        mutable_config.set("compilers", [gcc11_with_flags])
        spec_str = "libelf %gcc@11.1.0 os=redhat6"
        for _ in range(3):
            s = Spec(spec_str).concretized()
            assert all(
                s.compiler_flags[x] == ["-O0", "-g"] for x in ("cflags", "cxxflags", "fflags")
            )

    @pytest.mark.xfail(reason="Broken, needs to be fixed")
    def test_compiler_flags_from_compiler_and_dependent(self):
        client = Spec("cmake-client %clang@12.2.0 platform=test os=fe target=fe cflags==-g")
        client.concretize()
        cmake = client["cmake"]
        for spec in [client, cmake]:
            assert spec.compiler_flags["cflags"] == ["-O3", "-g"]

    def test_compiler_flags_differ_identical_compilers(self, mutable_config, clang12_with_flags):
        mutable_config.set("compilers", [clang12_with_flags])
        # Correct arch to use test compiler that has flags
        spec = Spec("a %clang@12.2.0 platform=test os=fe target=fe")

        # Get the compiler that matches the spec (
        compiler = spack.compilers.compiler_for_spec("clang@=12.2.0", spec.architecture)

        # Configure spack to have two identical compilers with different flags
        default_dict = spack.compilers._to_dict(compiler)
        different_dict = copy.deepcopy(default_dict)
        different_dict["compiler"]["flags"] = {"cflags": "-O2"}

        with spack.config.override("compilers", [different_dict]):
            spec.concretize()
            assert spec.satisfies("cflags=-O2")

    @pytest.mark.only_clingo(
        "Optional compiler propagation isn't deprecated for original concretizer"
    )
    def test_concretize_compiler_flag_propagate(self):
        spec = Spec("hypre cflags=='-g' ^openblas")
        spec.concretize()

        assert spec.satisfies("^openblas cflags='-g'")

    @pytest.mark.only_clingo(
        "Optional compiler propagation isn't deprecated for original concretizer"
    )
    def test_concretize_compiler_flag_does_not_propagate(self):
        spec = Spec("hypre cflags='-g' ^openblas")
        spec.concretize()

        assert not spec.satisfies("^openblas cflags='-g'")

    @pytest.mark.only_clingo(
        "Optional compiler propagation isn't deprecated for original concretizer"
    )
    def test_concretize_propagate_compiler_flag_not_passed_to_dependent(self):
        spec = Spec("hypre cflags=='-g' ^openblas cflags='-O3'")
        spec.concretize()

        assert set(spec.compiler_flags["cflags"]) == set(["-g"])
        assert spec.satisfies("^openblas cflags='-O3'")

    def test_mixing_compilers_only_affects_subdag(self):
        spack.config.set("packages:all:compiler", ["clang", "gcc"])
        spec = Spec("dt-diamond%gcc ^dt-diamond-bottom%clang").concretized()
        for dep in spec.traverse():
            assert ("%clang" in dep) == (dep.name == "dt-diamond-bottom")

    def test_compiler_inherited_upwards(self):
        spec = Spec("dt-diamond ^dt-diamond-bottom%clang").concretized()
        for dep in spec.traverse():
            assert "%clang" in dep

    @pytest.mark.only_clingo("Fixing the parser broke this test for the original concretizer")
    def test_architecture_deep_inheritance(self, mock_targets, compiler_factory):
        """Make sure that indirect dependencies receive architecture
        information from the root even when partial architecture information
        is provided by an intermediate dependency.
        """
        cnl_compiler = compiler_factory(spec="gcc@4.5.0", operating_system="CNL")
        # CNL compiler has no target attribute, and this is essential to make detection pass
        del cnl_compiler["compiler"]["target"]
        with spack.config.override("compilers", [cnl_compiler]):
            spec_str = "mpileaks %gcc@4.5.0 os=CNL target=nocona ^dyninst os=CNL ^callpath os=CNL"
            spec = Spec(spec_str).concretized()
            for s in spec.traverse(root=False):
                assert s.architecture.target == spec.architecture.target

    def test_compiler_flags_from_user_are_grouped(self):
        spec = Spec('a%gcc cflags="-O -foo-flag foo-val" platform=test')
        spec.concretize()
        cflags = spec.compiler_flags["cflags"]
        assert any(x == "-foo-flag foo-val" for x in cflags)

    def concretize_multi_provider(self):
        s = Spec("mpileaks ^multi-provider-mpi@3.0")
        s.concretize()
        assert s["mpi"].version == ver("1.10.3")

    def test_concretize_dependent_with_singlevalued_variant_type(self):
        s = Spec("singlevalue-variant-dependent-type")
        s.concretize()

    @pytest.mark.parametrize("spec,version", [("dealii", "develop"), ("xsdk", "0.4.0")])
    def concretize_difficult_packages(self, a, b):
        """Test a couple of large packages that are often broken due
        to current limitations in the concretizer"""
        s = Spec(a + "@" + b)
        s.concretize()
        assert s[a].version == ver(b)

    def test_concretize_two_virtuals(self):
        """Test a package with multiple virtual dependencies."""
        Spec("hypre").concretize()

    def test_concretize_two_virtuals_with_one_bound(self, mutable_mock_repo):
        """Test a package with multiple virtual dependencies and one preset."""
        Spec("hypre ^openblas").concretize()

    def test_concretize_two_virtuals_with_two_bound(self):
        """Test a package with multiple virtual deps and two of them preset."""
        Spec("hypre ^openblas ^netlib-lapack").concretize()

    def test_concretize_two_virtuals_with_dual_provider(self):
        """Test a package with multiple virtual dependencies and force a provider
        that provides both.
        """
        Spec("hypre ^openblas-with-lapack").concretize()

    def test_concretize_two_virtuals_with_dual_provider_and_a_conflict(self):
        """Test a package with multiple virtual dependencies and force a
        provider that provides both, and another conflicting package that
        provides one.
        """
        s = Spec("hypre ^openblas-with-lapack ^netlib-lapack")
        with pytest.raises(spack.error.SpackError):
            s.concretize()

    @pytest.mark.only_clingo(
        "Optional compiler propagation isn't deprecated for original concretizer"
    )
    @pytest.mark.parametrize(
        "spec_str,expected_propagation",
        [
            ("hypre~~shared ^openblas+shared", [("hypre", "~shared"), ("openblas", "+shared")]),
            # Propagates past a node that doesn't have the variant
            ("hypre~~shared ^openblas", [("hypre", "~shared"), ("openblas", "~shared")]),
            (
                "ascent~~shared +adios2",
                [("ascent", "~shared"), ("adios2", "~shared"), ("bzip2", "~shared")],
            ),
            # Propagates below a node that uses the other value explicitly
            (
                "ascent~~shared +adios2 ^adios2+shared",
                [("ascent", "~shared"), ("adios2", "+shared"), ("bzip2", "~shared")],
            ),
            (
                "ascent++shared +adios2 ^adios2~shared",
                [("ascent", "+shared"), ("adios2", "~shared"), ("bzip2", "+shared")],
            ),
        ],
    )
    def test_concretize_propagate_disabled_variant(self, spec_str, expected_propagation):
        """Tests various patterns of boolean variant propagation"""
        spec = Spec(spec_str).concretized()
        for key, expected_satisfies in expected_propagation:
            spec[key].satisfies(expected_satisfies)

    @pytest.mark.only_clingo(
        "Optional compiler propagation isn't deprecated for original concretizer"
    )
    def test_concretize_propagated_variant_is_not_passed_to_dependent(self):
        """Test a package variant value was passed from its parent."""
        spec = Spec("ascent~~shared +adios2 ^adios2+shared")
        spec.concretize()

        assert spec.satisfies("^adios2+shared")
        assert spec.satisfies("^bzip2~shared")

    @pytest.mark.only_clingo(
        "Optional compiler propagation isn't deprecated for original concretizer"
    )
    def test_concretize_propagate_specified_variant(self):
        """Test that only the specified variant is propagated to the dependencies"""
        spec = Spec("parent-foo-bar ~~foo")
        spec.concretize()

        assert spec.satisfies("~foo") and spec.satisfies("^dependency-foo-bar~foo")
        assert spec.satisfies("+bar") and not spec.satisfies("^dependency-foo-bar+bar")

    @pytest.mark.only_clingo("Original concretizer is allowed to forego variant propagation")
    def test_concretize_propagate_multivalue_variant(self):
        """Test that multivalue variants are propagating the specified value(s)
        to their dependecies. The dependencies should not have the default value"""
        spec = Spec("multivalue-variant foo==baz,fee")
        spec.concretize()

        assert spec.satisfies("^a foo=baz,fee")
        assert spec.satisfies("^b foo=baz,fee")
        assert not spec.satisfies("^a foo=bar")
        assert not spec.satisfies("^b foo=bar")

    def test_no_matching_compiler_specs(self, mock_low_high_config):
        # only relevant when not building compilers as needed
        with spack.concretize.enable_compiler_existence_check():
            s = Spec("a %gcc@=0.0.0")
            with pytest.raises(spack.concretize.UnavailableCompilerVersionError):
                s.concretize()

    def test_no_compilers_for_arch(self):
        s = Spec("a arch=linux-rhel0-x86_64")
        with pytest.raises(spack.error.SpackError):
            s.concretize()

    def test_virtual_is_fully_expanded_for_callpath(self):
        # force dependence on fake "zmpi" by asking for MPI 10.0
        spec = Spec("callpath ^mpi@10.0")
        assert len(spec.dependencies(name="mpi")) == 1
        assert "fake" not in spec

        spec.concretize()
        assert len(spec.dependencies(name="zmpi")) == 1
        assert all(not d.dependencies(name="mpi") for d in spec.traverse())
        assert all(x in spec for x in ("zmpi", "mpi"))

        edges_to_zmpi = spec.edges_to_dependencies(name="zmpi")
        assert len(edges_to_zmpi) == 1
        assert "fake" in edges_to_zmpi[0].spec

    def test_virtual_is_fully_expanded_for_mpileaks(self):
        spec = Spec("mpileaks ^mpi@10.0")
        assert len(spec.dependencies(name="mpi")) == 1
        assert "fake" not in spec

        spec.concretize()
        assert len(spec.dependencies(name="zmpi")) == 1
        assert len(spec.dependencies(name="callpath")) == 1

        callpath = spec.dependencies(name="callpath")[0]
        assert len(callpath.dependencies(name="zmpi")) == 1

        zmpi = callpath.dependencies(name="zmpi")[0]
        assert len(zmpi.dependencies(name="fake")) == 1

        assert all(not d.dependencies(name="mpi") for d in spec.traverse())
        assert all(x in spec for x in ("zmpi", "mpi"))

    def test_my_dep_depends_on_provider_of_my_virtual_dep(self):
        spec = Spec("indirect-mpich")
        spec.normalize()
        spec.concretize()

    @pytest.mark.parametrize("compiler_str", ["clang", "gcc", "gcc@10.2.1", "clang@:15.0.0"])
    def test_compiler_inheritance(self, compiler_str):
        spec_str = "mpileaks %{0}".format(compiler_str)
        spec = Spec(spec_str).concretized()
        assert spec["libdwarf"].compiler.satisfies(compiler_str)
        assert spec["libelf"].compiler.satisfies(compiler_str)

    def test_external_package(self):
        spec = Spec("externaltool%gcc")
        spec.concretize()
        assert spec["externaltool"].external_path == os.path.sep + os.path.join(
            "path", "to", "external_tool"
        )
        assert "externalprereq" not in spec
        assert spec["externaltool"].compiler.satisfies("gcc")

    def test_external_package_module(self):
        # No tcl modules on darwin/linux machines
        # and Windows does not (currently) allow for bash calls
        # TODO: improved way to check for this.
        platform = spack.platforms.real_host().name
        if platform == "darwin" or platform == "linux" or platform == "windows":
            return

        spec = Spec("externalmodule")
        spec.concretize()
        assert spec["externalmodule"].external_modules == ["external-module"]
        assert "externalprereq" not in spec
        assert spec["externalmodule"].compiler.satisfies("gcc")

    def test_nobuild_package(self):
        """Test that a non-buildable package raise an error if no specs
        in packages.yaml are compatible with the request.
        """
        spec = Spec("externaltool%clang")
        with pytest.raises(spack.error.SpecError):
            spec.concretize()

    def test_external_and_virtual(self):
        spec = Spec("externaltest")
        spec.concretize()
        assert spec["externaltool"].external_path == os.path.sep + os.path.join(
            "path", "to", "external_tool"
        )
        assert spec["stuff"].external_path == os.path.sep + os.path.join(
            "path", "to", "external_virtual_gcc"
        )
        assert spec["externaltool"].compiler.satisfies("gcc")
        assert spec["stuff"].compiler.satisfies("gcc")

    def test_find_spec_parents(self):
        """Tests the spec finding logic used by concretization."""
        s = Spec.from_literal({"a +foo": {"b +foo": {"c": None, "d+foo": None}, "e +foo": None}})

        assert "a" == find_spec(s["b"], lambda s: "+foo" in s).name

    def test_find_spec_children(self):
        s = Spec.from_literal({"a": {"b +foo": {"c": None, "d+foo": None}, "e +foo": None}})

        assert "d" == find_spec(s["b"], lambda s: "+foo" in s).name

        s = Spec.from_literal({"a": {"b +foo": {"c+foo": None, "d": None}, "e +foo": None}})

        assert "c" == find_spec(s["b"], lambda s: "+foo" in s).name

    def test_find_spec_sibling(self):
        s = Spec.from_literal({"a": {"b +foo": {"c": None, "d": None}, "e +foo": None}})

        assert "e" == find_spec(s["b"], lambda s: "+foo" in s).name
        assert "b" == find_spec(s["e"], lambda s: "+foo" in s).name

        s = Spec.from_literal({"a": {"b +foo": {"c": None, "d": None}, "e": {"f +foo": None}}})

        assert "f" == find_spec(s["b"], lambda s: "+foo" in s).name

    def test_find_spec_self(self):
        s = Spec.from_literal({"a": {"b +foo": {"c": None, "d": None}, "e": None}})
        assert "b" == find_spec(s["b"], lambda s: "+foo" in s).name

    def test_find_spec_none(self):
        s = Spec.from_literal({"a": {"b": {"c": None, "d": None}, "e": None}})
        assert find_spec(s["b"], lambda s: "+foo" in s) is None

    def test_compiler_child(self):
        s = Spec("mpileaks%clang target=x86_64 ^dyninst%gcc")
        s.concretize()
        assert s["mpileaks"].satisfies("%clang")
        assert s["dyninst"].satisfies("%gcc")

    def test_conflicts_in_spec(self, conflict_spec):
        s = Spec(conflict_spec)
        with pytest.raises(spack.error.SpackError):
            s.concretize()

    @pytest.mark.only_clingo("Testing debug statements specific to new concretizer")
    def test_conflicts_show_cores(self, conflict_spec, monkeypatch):
        s = Spec(conflict_spec)
        with pytest.raises(spack.error.SpackError) as e:
            s.concretize()

        assert "conflict" in e.value.message

    def test_conflict_in_all_directives_true(self):
        s = Spec("when-directives-true")
        with pytest.raises(spack.error.SpackError):
            s.concretize()

    @pytest.mark.parametrize("spec_str", ["conflict@10.0%clang+foo"])
    def test_no_conflict_in_external_specs(self, spec_str):
        # Modify the configuration to have the spec with conflict
        # registered as an external
        ext = Spec(spec_str)
        data = {"externals": [{"spec": spec_str, "prefix": "/fake/path"}]}
        spack.config.set("packages::{0}".format(ext.name), data)
        ext.concretize()  # failure raises exception

    def test_regression_issue_4492(self):
        # Constructing a spec which has no dependencies, but is otherwise
        # concrete is kind of difficult. What we will do is to concretize
        # a spec, and then modify it to have no dependency and reset the
        # cache values.

        s = Spec("mpileaks")
        s.concretize()

        # Check that now the Spec is concrete, store the hash
        assert s.concrete

        # Remove the dependencies and reset caches
        s.clear_dependencies()
        s._concrete = False

        assert not s.concrete

    @pytest.mark.regression("7239")
    def test_regression_issue_7239(self):
        # Constructing a SpecBuildInterface from another SpecBuildInterface
        # results in an inconsistent MRO

        # Normal Spec
        s = Spec("mpileaks")
        s.concretize()

        assert llnl.util.lang.ObjectWrapper not in type(s).__mro__

        # Spec wrapped in a build interface
        build_interface = s["mpileaks"]
        assert llnl.util.lang.ObjectWrapper in type(build_interface).__mro__

        # Mimics asking the build interface from a build interface
        build_interface = s["mpileaks"]["mpileaks"]
        assert llnl.util.lang.ObjectWrapper in type(build_interface).__mro__

    @pytest.mark.regression("7705")
    def test_regression_issue_7705(self):
        # spec.package.provides(name) doesn't account for conditional
        # constraints in the concretized spec
        s = Spec("simple-inheritance~openblas")
        s.concretize()

        assert not s.package.provides("lapack")

    @pytest.mark.regression("7941")
    def test_regression_issue_7941(self):
        # The string representation of a spec containing
        # an explicit multi-valued variant and a dependency
        # might be parsed differently than the originating spec
        s = Spec("a foobar=bar ^b")
        t = Spec(str(s))

        s.concretize()
        t.concretize()

        assert s.dag_hash() == t.dag_hash()

    @pytest.mark.parametrize(
        "abstract_specs",
        [
            # Establish a baseline - concretize a single spec
            ("mpileaks",),
            # When concretized together with older version of callpath
            # and dyninst it uses those older versions
            ("mpileaks", "callpath@0.9", "dyninst@8.1.1"),
            # Handle recursive syntax within specs
            ("mpileaks", "callpath@0.9 ^dyninst@8.1.1", "dyninst"),
            # Test specs that have overlapping dependencies but are not
            # one a dependency of the other
            ("mpileaks", "direct-mpich"),
        ],
    )
    def test_simultaneous_concretization_of_specs(self, abstract_specs):
        abstract_specs = [Spec(x) for x in abstract_specs]
        concrete_specs = spack.concretize.concretize_specs_together(*abstract_specs)

        # Check there's only one configuration of each package in the DAG
        names = set(dep.name for spec in concrete_specs for dep in spec.traverse())
        for name in names:
            name_specs = set(spec[name] for spec in concrete_specs if name in spec)
            assert len(name_specs) == 1

        # Check that there's at least one Spec that satisfies the
        # initial abstract request
        for aspec in abstract_specs:
            assert any(cspec.satisfies(aspec) for cspec in concrete_specs)

        # Make sure the concrete spec are top-level specs with no dependents
        for spec in concrete_specs:
            assert not spec.dependents()

    @pytest.mark.parametrize("spec", ["noversion", "noversion-bundle"])
    def test_noversion_pkg(self, spec):
        """Test concretization failures for no-version packages."""
        with pytest.raises(spack.error.SpackError):
            Spec(spec).concretized()

    @pytest.mark.not_on_windows("Not supported on Windows (yet)")
    # Include targets to prevent regression on 20537
    @pytest.mark.parametrize(
        "spec, best_achievable",
        [
            ("mpileaks%gcc@=4.4.7 ^dyninst@=10.2.1 target=x86_64:", "core2"),
            ("mpileaks%gcc@=4.8 target=x86_64:", "haswell"),
            ("mpileaks%gcc@=5.3.0 target=x86_64:", "broadwell"),
            ("mpileaks%apple-clang@=5.1.0 target=x86_64:", "x86_64"),
        ],
    )
    @pytest.mark.regression("13361", "20537")
    def test_adjusting_default_target_based_on_compiler(
        self, spec, best_achievable, current_host, mock_targets
    ):
        best_achievable = archspec.cpu.TARGETS[best_achievable]
        expected = best_achievable if best_achievable < current_host else current_host
        with spack.concretize.disable_compiler_existence_check():
            s = Spec(spec).concretized()
            assert str(s.architecture.target) == str(expected)

    def test_compiler_version_matches_any_entry_in_compilers_yaml(self):
        # The behavior here has changed since #8735 / #14730. Now %gcc@10.2 is an abstract
        # compiler spec, and it should first find a matching compiler gcc@=10.2.1
        assert Spec("mpileaks %gcc@10.2").concretized().compiler == CompilerSpec("gcc@=10.2.1")
        assert Spec("mpileaks %gcc@10.2:").concretized().compiler == CompilerSpec("gcc@=10.2.1")

        # This compiler does not exist
        with pytest.raises(spack.concretize.UnavailableCompilerVersionError):
            Spec("mpileaks %gcc@=10.2").concretized()

    def test_concretize_anonymous(self):
        with pytest.raises(spack.error.SpackError):
            s = Spec("+variant")
            s.concretize()

    @pytest.mark.parametrize("spec_str", ["mpileaks ^%gcc", "mpileaks ^cflags=-g"])
    def test_concretize_anonymous_dep(self, spec_str):
        with pytest.raises(spack.error.SpackError):
            s = Spec(spec_str)
            s.concretize()

    @pytest.mark.parametrize(
        "spec_str,expected_str",
        [
            # Unconstrained versions select default compiler (gcc@10.2.1)
            ("bowtie@1.4.0", "%gcc@10.2.1"),
            # Version with conflicts and no valid gcc select another compiler
            ("bowtie@1.3.0", "%clang@15.0.0"),
            # If a higher gcc is available still prefer that
            ("bowtie@1.2.2 os=redhat6", "%gcc@11.1.0"),
        ],
    )
    @pytest.mark.only_clingo("Original concretizer cannot work around conflicts")
    def test_compiler_conflicts_in_package_py(
        self, spec_str, expected_str, clang12_with_flags, gcc11_with_flags
    ):
        with spack.config.override("compilers", [clang12_with_flags, gcc11_with_flags]):
            s = Spec(spec_str).concretized()
            assert s.satisfies(expected_str)

    @pytest.mark.parametrize(
        "spec_str,expected,unexpected",
        [
            ("conditional-variant-pkg@1.0", ["two_whens"], ["version_based", "variant_based"]),
            ("conditional-variant-pkg@2.0", ["version_based", "variant_based"], ["two_whens"]),
            (
                "conditional-variant-pkg@2.0~version_based",
                ["version_based"],
                ["variant_based", "two_whens"],
            ),
            (
                "conditional-variant-pkg@2.0+version_based+variant_based",
                ["version_based", "variant_based", "two_whens"],
                [],
            ),
        ],
    )
    def test_conditional_variants(self, spec_str, expected, unexpected):
        s = Spec(spec_str).concretized()

        for var in expected:
            assert s.satisfies("%s=*" % var)
        for var in unexpected:
            assert not s.satisfies("%s=*" % var)

    @pytest.mark.parametrize(
        "bad_spec",
        [
            "@1.0~version_based",
            "@1.0+version_based",
            "@2.0~version_based+variant_based",
            "@2.0+version_based~variant_based+two_whens",
        ],
    )
    def test_conditional_variants_fail(self, bad_spec):
        with pytest.raises((spack.error.UnsatisfiableSpecError, vt.InvalidVariantForSpecError)):
            _ = Spec("conditional-variant-pkg" + bad_spec).concretized()

    @pytest.mark.parametrize(
        "spec_str,expected,unexpected",
        [
            ("py-extension3 ^python@3.5.1", [], ["py-extension1"]),
            ("py-extension3 ^python@2.7.11", ["py-extension1"], []),
            ("py-extension3@1.0 ^python@2.7.11", ["patchelf@0.9"], []),
            ("py-extension3@1.1 ^python@2.7.11", ["patchelf@0.9"], []),
            ("py-extension3@1.0 ^python@3.5.1", ["patchelf@0.10"], []),
        ],
    )
    def test_conditional_dependencies(self, spec_str, expected, unexpected, fuzz_dep_order):
        """Tests that conditional dependencies are correctly attached.

        The original concretizer can be sensitive to the iteration order over the dependencies of
        a package, so we use a fuzzer function to test concretization with dependencies iterated
        forwards and backwards.
        """
        fuzz_dep_order("py-extension3")  # test forwards and backwards

        s = Spec(spec_str).concretized()

        for dep in expected:
            msg = '"{0}" is not in "{1}" and was expected'
            assert dep in s, msg.format(dep, spec_str)

        for dep in unexpected:
            msg = '"{0}" is in "{1}" but was unexpected'
            assert dep not in s, msg.format(dep, spec_str)

    @pytest.mark.parametrize(
        "spec_str,patched_deps",
        [
            ("patch-several-dependencies", [("libelf", 1), ("fake", 2)]),
            ("patch-several-dependencies@1.0", [("libelf", 1), ("fake", 2), ("libdwarf", 1)]),
            (
                "patch-several-dependencies@1.0 ^libdwarf@20111030",
                [("libelf", 1), ("fake", 2), ("libdwarf", 2)],
            ),
            ("patch-several-dependencies ^libelf@0.8.10", [("libelf", 2), ("fake", 2)]),
            ("patch-several-dependencies +foo", [("libelf", 2), ("fake", 2)]),
        ],
    )
    def test_patching_dependencies(self, spec_str, patched_deps):
        s = Spec(spec_str).concretized()

        for dep, num_patches in patched_deps:
            assert s[dep].satisfies("patches=*")
            assert len(s[dep].variants["patches"].value) == num_patches

    @pytest.mark.regression("267,303,1781,2310,2632,3628")
    @pytest.mark.parametrize(
        "spec_str, expected",
        [
            # Need to understand that this configuration is possible
            # only if we use the +mpi variant, which is not the default
            ("fftw ^mpich", ["+mpi"]),
            # This spec imposes two orthogonal constraints on a dependency,
            # one of which is conditional. The original concretizer fail since
            # when it applies the first constraint, it sets the unknown variants
            # of the dependency to their default values
            ("quantum-espresso", ["^fftw@1.0+mpi"]),
            # This triggers a conditional dependency on ^fftw@1.0
            ("quantum-espresso", ["^openblas"]),
            # This constructs a constraint for a dependency og the type
            # @x.y:x.z where the lower bound is unconditional, the upper bound
            # is conditional to having a variant set
            ("quantum-espresso", ["^libelf@0.8.12"]),
            ("quantum-espresso~veritas", ["^libelf@0.8.13"]),
        ],
    )
    @pytest.mark.only_clingo("Use case not supported by the original concretizer")
    def test_working_around_conflicting_defaults(self, spec_str, expected):
        s = Spec(spec_str).concretized()

        assert s.concrete
        for constraint in expected:
            assert s.satisfies(constraint)

    @pytest.mark.regression("4635")
    @pytest.mark.parametrize(
        "spec_str,expected",
        [("cmake", ["%clang"]), ("cmake %gcc", ["%gcc"]), ("cmake %clang", ["%clang"])],
    )
    @pytest.mark.only_clingo("Use case not supported by the original concretizer")
    def test_external_package_and_compiler_preferences(self, spec_str, expected, mutable_config):
        packages_yaml = {
            "all": {"compiler": ["clang", "gcc"]},
            "cmake": {
                "externals": [{"spec": "cmake@3.4.3", "prefix": "/usr"}],
                "buildable": False,
            },
        }
        mutable_config.set("packages", packages_yaml)
        s = Spec(spec_str).concretized()

        assert s.external
        for condition in expected:
            assert s.satisfies(condition)

    @pytest.mark.regression("5651")
    @pytest.mark.only_clingo("Use case not supported by the original concretizer")
    def test_package_with_constraint_not_met_by_external(self):
        """Check that if we have an external package A at version X.Y in
        packages.yaml, but our spec doesn't allow X.Y as a version, then
        a new version of A is built that meets the requirements.
        """
        packages_yaml = {"libelf": {"externals": [{"spec": "libelf@0.8.13", "prefix": "/usr"}]}}
        spack.config.set("packages", packages_yaml)

        # quantum-espresso+veritas requires libelf@:0.8.12
        s = Spec("quantum-espresso+veritas").concretized()
        assert s.satisfies("^libelf@0.8.12")
        assert not s["libelf"].external

    @pytest.mark.regression("9744")
    @pytest.mark.only_clingo("Use case not supported by the original concretizer")
    def test_cumulative_version_ranges_with_different_length(self):
        s = Spec("cumulative-vrange-root").concretized()
        assert s.concrete
        assert s.satisfies("^cumulative-vrange-bottom@2.2")

    @pytest.mark.regression("9937")
    def test_dependency_conditional_on_another_dependency_state(self):
        root_str = "variant-on-dependency-condition-root"
        dep_str = "variant-on-dependency-condition-a"
        spec_str = "{0} ^{1}".format(root_str, dep_str)

        s = Spec(spec_str).concretized()
        assert s.concrete
        assert s.satisfies("^variant-on-dependency-condition-b")

        s = Spec(spec_str + "+x").concretized()
        assert s.concrete
        assert s.satisfies("^variant-on-dependency-condition-b")

        s = Spec(spec_str + "~x").concretized()
        assert s.concrete
        assert not s.satisfies("^variant-on-dependency-condition-b")

    @pytest.mark.regression("8082")
    @pytest.mark.parametrize(
        "spec_str,expected", [("cmake %gcc", "%gcc"), ("cmake %clang", "%clang")]
    )
    @pytest.mark.only_clingo("Use case not supported by the original concretizer")
    def test_compiler_constraint_with_external_package(self, spec_str, expected):
        packages_yaml = {
            "cmake": {"externals": [{"spec": "cmake@3.4.3", "prefix": "/usr"}], "buildable": False}
        }
        spack.config.set("packages", packages_yaml)

        s = Spec(spec_str).concretized()
        assert s.external
        assert s.satisfies(expected)

    @pytest.mark.regression("20976")
    @pytest.mark.parametrize(
        "compiler,spec_str,expected,xfailold",
        [
            (
                "gcc",
                "external-common-python %clang",
                "%clang ^external-common-openssl%gcc ^external-common-gdbm%clang",
                False,
            ),
            (
                "clang",
                "external-common-python",
                "%clang ^external-common-openssl%clang ^external-common-gdbm%clang",
                True,
            ),
        ],
    )
    def test_compiler_in_nonbuildable_external_package(
        self, compiler, spec_str, expected, xfailold
    ):
        """Check that the compiler of a non-buildable external package does not
        spread to other dependencies, unless no other commpiler is specified."""
        packages_yaml = {
            "external-common-openssl": {
                "externals": [
                    {"spec": "external-common-openssl@1.1.1i%" + compiler, "prefix": "/usr"}
                ],
                "buildable": False,
            }
        }
        spack.config.set("packages", packages_yaml)

        s = Spec(spec_str).concretized()
        if xfailold and spack.config.get("config:concretizer") == "original":
            pytest.xfail("This only works on the ASP-based concretizer")
        assert s.satisfies(expected)
        assert "external-common-perl" not in [d.name for d in s.dependencies()]

    @pytest.mark.only_clingo("Use case not supported by the original concretizer")
    def test_external_packages_have_consistent_hash(self):
        s, t = Spec("externaltool"), Spec("externaltool")
        s._old_concretize(), t._new_concretize()

        assert s.dag_hash() == t.dag_hash()

    def test_external_that_would_require_a_virtual_dependency(self):
        s = Spec("requires-virtual").concretized()

        assert s.external
        assert "stuff" not in s

    def test_transitive_conditional_virtual_dependency(self):
        s = Spec("transitive-conditional-virtual-dependency").concretized()

        # The default for conditional-virtual-dependency is to have
        # +stuff~mpi, so check that these defaults are respected
        assert "+stuff" in s["conditional-virtual-dependency"]
        assert "~mpi" in s["conditional-virtual-dependency"]

        # 'stuff' is provided by an external package, so check it's present
        assert "externalvirtual" in s

    @pytest.mark.regression("20040")
    @pytest.mark.only_clingo("Use case not supported by the original concretizer")
    def test_conditional_provides_or_depends_on(self):
        # Check that we can concretize correctly a spec that can either
        # provide a virtual or depend on it based on the value of a variant
        s = Spec("conditional-provider +disable-v1").concretized()
        assert "v1-provider" in s
        assert s["v1"].name == "v1-provider"
        assert s["v2"].name == "conditional-provider"

    @pytest.mark.regression("20079")
    @pytest.mark.parametrize(
        "spec_str,tests_arg,with_dep,without_dep",
        [
            # Check that True is treated correctly and attaches test deps
            # to all nodes in the DAG
            ("a", True, ["a"], []),
            ("a foobar=bar", True, ["a", "b"], []),
            # Check that a list of names activates the dependency only for
            # packages in that list
            ("a foobar=bar", ["a"], ["a"], ["b"]),
            ("a foobar=bar", ["b"], ["b"], ["a"]),
            # Check that False disregard test dependencies
            ("a foobar=bar", False, [], ["a", "b"]),
        ],
    )
    def test_activating_test_dependencies(self, spec_str, tests_arg, with_dep, without_dep):
        s = Spec(spec_str).concretized(tests=tests_arg)

        for pkg_name in with_dep:
            msg = "Cannot find test dependency in package '{0}'"
            node = s[pkg_name]
            assert node.dependencies(deptype="test"), msg.format(pkg_name)

        for pkg_name in without_dep:
            msg = "Test dependency in package '{0}' is unexpected"
            node = s[pkg_name]
            assert not node.dependencies(deptype="test"), msg.format(pkg_name)

    @pytest.mark.regression("20019")
    @pytest.mark.only_clingo("Use case not supported by the original concretizer")
    def test_compiler_match_is_preferred_to_newer_version(self, compiler_factory):
        # This spec depends on openblas. Openblas has a conflict
        # that doesn't allow newer versions with gcc@4.4.0. Check
        # that an old version of openblas is selected, rather than
        # a different compiler for just that node.
        with spack.config.override(
            "compilers", [compiler_factory(spec="gcc@10.1.0", operating_system="redhat6")]
        ):
            spec_str = "simple-inheritance+openblas %gcc@10.1.0 os=redhat6"
            s = Spec(spec_str).concretized()
            assert "openblas@0.2.15" in s
            assert s["openblas"].satisfies("%gcc@10.1.0")

    @pytest.mark.regression("19981")
    def test_target_ranges_in_conflicts(self):
        with pytest.raises(spack.error.SpackError):
            Spec("impossible-concretization").concretized()

    @pytest.mark.only_clingo("Use case not supported by the original concretizer")
    def test_target_compatibility(self):
        with pytest.raises(spack.error.SpackError):
            Spec("libdwarf target=x86_64 ^libelf target=x86_64_v2").concretized()

    @pytest.mark.regression("20040")
    def test_variant_not_default(self):
        s = Spec("ecp-viz-sdk").concretized()

        # Check default variant value for the package
        assert "+dep" in s["conditional-constrained-dependencies"]

        # Check that non-default variant values are forced on the dependency
        d = s["dep-with-variants"]
        assert "+foo+bar+baz" in d

    @pytest.mark.regression("20055")
    @pytest.mark.only_clingo("Use case not supported by the original concretizer")
    def test_custom_compiler_version(self, mutable_config, compiler_factory, monkeypatch):
        mutable_config.set(
            "compilers", [compiler_factory(spec="gcc@10foo", operating_system="redhat6")]
        )
        monkeypatch.setattr(spack.compiler.Compiler, "real_version", "10.2.1")
        s = Spec("a %gcc@10foo os=redhat6").concretized()
        assert "%gcc@10foo" in s

    def test_all_patches_applied(self):
        uuidpatch = (
            "a60a42b73e03f207433c5579de207c6ed61d58e4d12dd3b5142eb525728d89ea"
            if sys.platform != "win32"
            else "d0df7988457ec999c148a4a2af25ce831bfaad13954ba18a4446374cb0aef55e"
        )
        localpatch = "e3b0c44298fc1c149afbf4c8996fb92427ae41e4649b934ca495991b7852b855"
        spec = Spec("conditionally-patch-dependency+jasper")
        spec.concretize()
        assert (uuidpatch, localpatch) == spec["libelf"].variants["patches"].value

    def test_dont_select_version_that_brings_more_variants_in(self):
        s = Spec("dep-with-variants-if-develop-root").concretized()
        assert s["dep-with-variants-if-develop"].satisfies("@1.0")

    @pytest.mark.regression("20244,20736")
    @pytest.mark.parametrize(
        "spec_str,is_external,expected",
        [
            # These are all externals, and 0_8 is a version not in package.py
            ("externaltool@1.0", True, "@1.0"),
            ("externaltool@0.9", True, "@0.9"),
            ("externaltool@0_8", True, "@0_8"),
            # This external package is buildable, has a custom version
            # in packages.yaml that is greater than the ones in package.py
            # and specifies a variant
            ("external-buildable-with-variant +baz", True, "@1.1.special +baz"),
            ("external-buildable-with-variant ~baz", False, "@1.0 ~baz"),
            ("external-buildable-with-variant@1.0: ~baz", False, "@1.0 ~baz"),
            # This uses an external version that meets the condition for
            # having an additional dependency, but the dependency shouldn't
            # appear in the answer set
            ("external-buildable-with-variant@0.9 +baz", True, "@0.9"),
            # This package has an external version declared that would be
            # the least preferred if Spack had to build it
            ("old-external", True, "@1.0.0"),
        ],
    )
    def test_external_package_versions(self, spec_str, is_external, expected):
        s = Spec(spec_str).concretized()
        assert s.external == is_external
        assert s.satisfies(expected)

    @pytest.mark.parametrize("dev_first", [True, False])
    @pytest.mark.parametrize(
        "spec", ["dev-build-test-install", "dev-build-test-dependent ^dev-build-test-install"]
    )
    @pytest.mark.parametrize("mock_db", [True, False])
    def test_reuse_does_not_overwrite_dev_specs(
        self, dev_first, spec, mock_db, tmpdir, temporary_store, monkeypatch
    ):
        """Test that reuse does not mix dev specs with non-dev specs.

        Tests for either order (dev specs are not reused for non-dev, and
        non-dev specs are not reused for dev specs)
        Tests for a spec in which the root is developed and a spec in
        which a dep is developed.
        Tests for both reuse from database and reuse from buildcache"""
        # dev and non-dev specs that are otherwise identical
        spec = Spec(spec)
        dev_spec = spec.copy()
        dev_spec["dev-build-test-install"].constrain(f"dev_path={tmpdir.strpath}")

        # run the test in both orders
        first_spec = dev_spec if dev_first else spec
        second_spec = spec if dev_first else dev_spec

        # concretize and setup spack to reuse in the appropriate manner
        first_spec.concretize()

        def mock_fn(*args, **kwargs):
            return [first_spec]

        if mock_db:
            temporary_store.db.add(first_spec, None)
        else:
            monkeypatch.setattr(spack.binary_distribution, "update_cache_and_get_specs", mock_fn)

        # concretize and ensure we did not reuse
        with spack.config.override("concretizer:reuse", True):
            second_spec.concretize()
        assert first_spec.dag_hash() != second_spec.dag_hash()

    @pytest.mark.regression("20292")
    @pytest.mark.parametrize(
        "context",
        [
            {"add_variant": True, "delete_variant": False},
            {"add_variant": False, "delete_variant": True},
            {"add_variant": True, "delete_variant": True},
        ],
    )
    @pytest.mark.only_clingo("Use case not supported by the original concretizer")
    def test_reuse_installed_packages_when_package_def_changes(
        self, context, mutable_database, repo_with_changing_recipe
    ):
        # test applies only with reuse turned off in concretizer
        spack.config.set("concretizer:reuse", False)

        # Install a spec
        root = Spec("root").concretized()
        dependency = root["changing"].copy()
        root.package.do_install(fake=True, explicit=True)

        # Modify package.py
        repo_with_changing_recipe.change(context)

        # Try to concretize with the spec installed previously
        new_root_with_reuse = Spec("root ^/{0}".format(dependency.dag_hash())).concretized()

        new_root_without_reuse = Spec("root").concretized()

        # validate that the graphs are the same with reuse, but not without
        assert ht.build_hash(root) == ht.build_hash(new_root_with_reuse)
        assert ht.build_hash(root) != ht.build_hash(new_root_without_reuse)

        # DAG hash should be the same with reuse since only the dependency changed
        assert root.dag_hash() == new_root_with_reuse.dag_hash()

        # Structure and package hash will be different without reuse
        assert root.dag_hash() != new_root_without_reuse.dag_hash()

    @pytest.mark.only_clingo("Use case not supported by the original concretizer")
    @pytest.mark.regression("43663")
    def test_no_reuse_when_variant_condition_does_not_hold(self, mutable_database, mock_packages):
        spack.config.set("concretizer:reuse", True)

        # Install a spec for which the `version_based` variant condition does not hold
        old = Spec("conditional-variant-pkg @1").concretized()
        old.package.do_install(fake=True, explicit=True)

        # Then explicitly require a spec with `+version_based`, which shouldn't reuse previous spec
        new1 = Spec("conditional-variant-pkg +version_based").concretized()
        assert new1.satisfies("@2 +version_based")

        new2 = Spec("conditional-variant-pkg +two_whens").concretized()
        assert new2.satisfies("@2 +two_whens +version_based")

    @pytest.mark.only_clingo("Use case not supported by the original concretizer")
    def test_reuse_with_flags(self, mutable_database, mutable_config):
        spack.config.set("concretizer:reuse", True)
        spec = Spec("a cflags=-g cxxflags=-g").concretized()
        spack.store.STORE.db.add(spec, None)

        testspec = Spec("a cflags=-g")
        testspec.concretize()
        assert testspec == spec

    @pytest.mark.regression("20784")
    def test_concretization_of_test_dependencies(self):
        # With clingo we emit dependency_conditions regardless of the type
        # of the dependency. We need to ensure that there's at least one
        # dependency type declared to infer that the dependency holds.
        s = Spec("test-dep-with-imposed-conditions").concretized()
        assert "c" not in s

    @pytest.mark.parametrize(
        "spec_str", ["wrong-variant-in-conflicts", "wrong-variant-in-depends-on"]
    )
    @pytest.mark.only_clingo("Use case not supported by the original concretizer")
    def test_error_message_for_inconsistent_variants(self, spec_str):
        s = Spec(spec_str)
        with pytest.raises(RuntimeError, match="not found in package"):
            s.concretize()

    @pytest.mark.regression("22533")
    @pytest.mark.parametrize(
        "spec_str,variant_name,expected_values",
        [
            # Test the default value 'auto'
            ("mvapich2", "file_systems", ("auto",)),
            # Test setting a single value from the disjoint set
            ("mvapich2 file_systems=lustre", "file_systems", ("lustre",)),
            # Test setting multiple values from the disjoint set
            ("mvapich2 file_systems=lustre,gpfs", "file_systems", ("lustre", "gpfs")),
        ],
    )
    def test_mv_variants_disjoint_sets_from_spec(self, spec_str, variant_name, expected_values):
        s = Spec(spec_str).concretized()
        assert set(expected_values) == set(s.variants[variant_name].value)

    @pytest.mark.regression("22533")
    def test_mv_variants_disjoint_sets_from_packages_yaml(self):
        external_mvapich2 = {
            "mvapich2": {
                "buildable": False,
                "externals": [{"spec": "mvapich2@2.3.1 file_systems=nfs,ufs", "prefix": "/usr"}],
            }
        }
        spack.config.set("packages", external_mvapich2)

        s = Spec("mvapich2").concretized()
        assert set(s.variants["file_systems"].value) == set(["ufs", "nfs"])

    @pytest.mark.regression("22596")
    def test_external_with_non_default_variant_as_dependency(self):
        # This package depends on another that is registered as an external
        # with 'buildable: true' and a variant with a non-default value set
        s = Spec("trigger-external-non-default-variant").concretized()

        assert "~foo" in s["external-non-default-variant"]
        assert "~bar" in s["external-non-default-variant"]
        assert s["external-non-default-variant"].external

    @pytest.mark.regression("22871")
    @pytest.mark.parametrize(
        "spec_str,expected_os",
        [
            ("mpileaks", "os=debian6"),
            # To trigger the bug in 22871 we need to have the same compiler
            # spec available on both operating systems
            ("mpileaks%gcc@10.2.1 platform=test os=debian6", "os=debian6"),
            ("mpileaks%gcc@10.2.1 platform=test os=redhat6", "os=redhat6"),
        ],
    )
    def test_os_selection_when_multiple_choices_are_possible(
        self, spec_str, expected_os, compiler_factory
    ):
        # GCC 10.2.1 is defined both for debian and for redhat
        with spack.config.override(
            "compilers", [compiler_factory(spec="gcc@10.2.1", operating_system="redhat6")]
        ):
            s = Spec(spec_str).concretized()
            for node in s.traverse():
                if node.name == "glibc":
                    continue
                assert node.satisfies(expected_os)

    @pytest.mark.regression("22718")
    @pytest.mark.parametrize(
        "spec_str,expected_compiler",
        [("mpileaks", "%gcc@10.2.1"), ("mpileaks ^mpich%clang@15.0.0", "%clang@15.0.0")],
    )
    def test_compiler_is_unique(self, spec_str, expected_compiler):
        s = Spec(spec_str).concretized()

        for node in s.traverse():
            assert node.satisfies(expected_compiler)

    @pytest.mark.parametrize(
        "spec_str,expected_dict",
        [
            # Check the defaults from the package (libs=shared)
            ("multivalue-variant", {"libs=shared": True, "libs=static": False}),
            # Check that libs=static doesn't extend the default
            ("multivalue-variant libs=static", {"libs=shared": False, "libs=static": True}),
        ],
    )
    def test_multivalued_variants_from_cli(self, spec_str, expected_dict):
        s = Spec(spec_str).concretized()

        for constraint, value in expected_dict.items():
            assert s.satisfies(constraint) == value

    @pytest.mark.regression("22351")
    @pytest.mark.parametrize(
        "spec_str,expected",
        [
            # Version 1.1.0 is deprecated and should not be selected, unless we
            # explicitly asked for that
            ("deprecated-versions", "deprecated-versions@1.0.0"),
            ("deprecated-versions@=1.1.0", "deprecated-versions@1.1.0"),
        ],
    )
    @pytest.mark.only_clingo("Use case not supported by the original concretizer")
    def test_deprecated_versions_not_selected(self, spec_str, expected):
        with spack.config.override("config:deprecated", True):
            s = Spec(spec_str).concretized()
            s.satisfies(expected)

    @pytest.mark.regression("24196")
    def test_version_badness_more_important_than_default_mv_variants(self):
        # If a dependency had an old version that for some reason pulls in
        # a transitive dependency with a multi-valued variant, that old
        # version was preferred because of the order of our optimization
        # criteria.
        s = Spec("root").concretized()
        assert s["gmt"].satisfies("@2.0")

    @pytest.mark.regression("24205")
    def test_provider_must_meet_requirements(self):
        # A package can be a provider of a virtual only if the underlying
        # requirements are met.
        s = Spec("unsat-virtual-dependency")
        with pytest.raises((RuntimeError, spack.error.UnsatisfiableSpecError)):
            s.concretize()

    @pytest.mark.regression("23951")
    def test_newer_dependency_adds_a_transitive_virtual(self):
        # Ensure that a package doesn't concretize any of its transitive
        # dependencies to an old version because newer versions pull in
        # a new virtual dependency. The possible concretizations here are:
        #
        # root@1.0 <- middle@1.0 <- leaf@2.0 <- blas
        # root@1.0 <- middle@1.0 <- leaf@1.0
        #
        # and "blas" is pulled in only by newer versions of "leaf"
        s = Spec("root-adds-virtual").concretized()
        assert s["leaf-adds-virtual"].satisfies("@2.0")
        assert "blas" in s

    @pytest.mark.regression("26718")
    def test_versions_in_virtual_dependencies(self):
        # Ensure that a package that needs a given version of a virtual
        # package doesn't end up using a later implementation
        s = Spec("hpcviewer@2019.02").concretized()
        assert s["java"].satisfies("virtual-with-versions@1.8.0")

    @pytest.mark.regression("26866")
    def test_non_default_provider_of_multiple_virtuals(self):
        s = Spec("many-virtual-consumer ^low-priority-provider").concretized()
        assert s["mpi"].name == "low-priority-provider"
        assert s["lapack"].name == "low-priority-provider"

        for virtual_pkg in ("mpi", "lapack"):
            for pkg in spack.repo.PATH.providers_for(virtual_pkg):
                if pkg.name == "low-priority-provider":
                    continue
                assert pkg not in s

    @pytest.mark.regression("27237")
    @pytest.mark.parametrize(
        "spec_str,expect_installed",
        [("mpich", True), ("mpich+debug", False), ("mpich~debug", True)],
    )
    @pytest.mark.only_clingo("Use case not supported by the original concretizer")
    def test_concrete_specs_are_not_modified_on_reuse(
        self, mutable_database, spec_str, expect_installed, config
    ):
        # Test the internal consistency of solve + DAG reconstruction
        # when reused specs are added to the mix. This prevents things
        # like additional constraints being added to concrete specs in
        # the answer set produced by clingo.
        with spack.config.override("concretizer:reuse", True):
            s = Spec(spec_str).concretized()
        assert s.installed is expect_installed
        assert s.satisfies(spec_str)

    @pytest.mark.regression("26721,19736")
    @pytest.mark.only_clingo("Original concretizer cannot use sticky variants")
    def test_sticky_variant_in_package(self):
        # Here we test that a sticky variant cannot be changed from its default value
        # by the ASP solver if not set explicitly. The package used in the test needs
        # to have +allow-gcc set to be concretized with %gcc and clingo is not allowed
        # to change the default ~allow-gcc
        with pytest.raises(spack.error.SpackError):
            Spec("sticky-variant %gcc").concretized()

        s = Spec("sticky-variant+allow-gcc %gcc").concretized()
        assert s.satisfies("%gcc") and s.satisfies("+allow-gcc")

        s = Spec("sticky-variant %clang").concretized()
        assert s.satisfies("%clang") and s.satisfies("~allow-gcc")

    @pytest.mark.regression("42172")
    @pytest.mark.only_clingo("Original concretizer cannot use sticky variants")
    @pytest.mark.parametrize(
        "spec,allow_gcc",
        [
            ("sticky-variant@1.0+allow-gcc", True),
            ("sticky-variant@1.0~allow-gcc", False),
            ("sticky-variant@1.0", False),
        ],
    )
    def test_sticky_variant_in_external(self, spec, allow_gcc):
        # setup external for sticky-variant+allow-gcc
        config = {"externals": [{"spec": spec, "prefix": "/fake/path"}], "buildable": False}
        spack.config.set("packages:sticky-variant", config)

        maybe = llnl.util.lang.nullcontext if allow_gcc else pytest.raises
        with maybe(spack.error.SpackError):
            s = Spec("sticky-variant-dependent%gcc").concretized()

        if allow_gcc:
            assert s.satisfies("%gcc")
            assert s["sticky-variant"].satisfies("+allow-gcc")
            assert s["sticky-variant"].external

    @pytest.mark.only_clingo("Use case not supported by the original concretizer")
    def test_do_not_invent_new_concrete_versions_unless_necessary(self):
        # ensure we select a known satisfying version rather than creating
        # a new '2.7' version.
        assert ver("=2.7.11") == Spec("python@2.7").concretized().version

        # Here there is no known satisfying version - use the one on the spec.
        assert ver("=2.7.21") == Spec("python@=2.7.21").concretized().version

    @pytest.mark.parametrize(
        "spec_str,valid",
        [
            ("conditional-values-in-variant@1.62.0 cxxstd=17", False),
            ("conditional-values-in-variant@1.62.0 cxxstd=2a", False),
            ("conditional-values-in-variant@1.72.0 cxxstd=2a", False),
            # Ensure disjoint set of values work too
            ("conditional-values-in-variant@1.72.0 staging=flexpath", False),
            # Ensure conditional values set False fail too
            ("conditional-values-in-variant foo=bar", False),
            ("conditional-values-in-variant foo=foo", True),
        ],
    )
    @pytest.mark.only_clingo("Use case not supported by the original concretizer")
    def test_conditional_values_in_variants(self, spec_str, valid):
        s = Spec(spec_str)
        raises = pytest.raises((RuntimeError, spack.error.UnsatisfiableSpecError))
        with llnl.util.lang.nullcontext() if valid else raises:
            s.concretize()

    @pytest.mark.only_clingo("Use case not supported by the original concretizer")
    def test_conditional_values_in_conditional_variant(self):
        """Test that conditional variants play well with conditional possible values"""
        s = Spec("conditional-values-in-variant@1.50.0").concretized()
        assert "cxxstd" not in s.variants

        s = Spec("conditional-values-in-variant@1.60.0").concretized()
        assert "cxxstd" in s.variants

    @pytest.mark.only_clingo("Use case not supported by the original concretizer")
    def test_target_granularity(self):
        # The test architecture uses core2 as the default target. Check that when
        # we configure Spack for "generic" granularity we concretize for x86_64
        default_target = spack.platforms.test.Test.default
        generic_target = archspec.cpu.TARGETS[default_target].generic.name
        s = Spec("python")
        assert s.concretized().satisfies("target=%s" % default_target)
        with spack.config.override("concretizer:targets", {"granularity": "generic"}):
            assert s.concretized().satisfies("target=%s" % generic_target)

    @pytest.mark.only_clingo("Use case not supported by the original concretizer")
    def test_host_compatible_concretization(self):
        # Check that after setting "host_compatible" to false we cannot concretize.
        # Here we use "k10" to set a target non-compatible with the current host
        # to avoid a lot of boilerplate when mocking the test platform. The issue
        # is that the defaults for the test platform are very old, so there's no
        # compiler supporting e.g. icelake etc.
        s = Spec("python target=k10")
        assert s.concretized()
        with spack.config.override("concretizer:targets", {"host_compatible": True}):
            with pytest.raises(spack.error.SpackError):
                s.concretized()

    @pytest.mark.only_clingo("Use case not supported by the original concretizer")
    def test_add_microarchitectures_on_explicit_request(self):
        # Check that if we consider only "generic" targets, we can still solve for
        # specific microarchitectures on explicit requests
        with spack.config.override("concretizer:targets", {"granularity": "generic"}):
            s = Spec("python target=k10").concretized()
        assert s.satisfies("target=k10")

    @pytest.mark.regression("29201")
    @pytest.mark.only_clingo("Use case not supported by the original concretizer")
    def test_delete_version_and_reuse(self, mutable_database, repo_with_changing_recipe):
        """Test that we can reuse installed specs with versions not
        declared in package.py
        """
        root = Spec("root").concretized()
        root.package.do_install(fake=True, explicit=True)
        repo_with_changing_recipe.change({"delete_version": True})

        with spack.config.override("concretizer:reuse", True):
            new_root = Spec("root").concretized()

        assert root.dag_hash() == new_root.dag_hash()

    @pytest.mark.regression("29201")
    @pytest.mark.only_clingo("Use case not supported by the original concretizer")
    def test_installed_version_is_selected_only_for_reuse(
        self, mutable_database, repo_with_changing_recipe
    ):
        """Test that a version coming from an installed spec is a possible
        version only for reuse
        """
        # Install a dependency that cannot be reused with "root"
        # because of a conflict in a variant, then delete its version
        dependency = Spec("changing@1.0~foo").concretized()
        dependency.package.do_install(fake=True, explicit=True)
        repo_with_changing_recipe.change({"delete_version": True})

        with spack.config.override("concretizer:reuse", True):
            new_root = Spec("root").concretized()

        assert not new_root["changing"].satisfies("@1.0")

    @pytest.mark.regression("28259")
    def test_reuse_with_unknown_namespace_dont_raise(
        self, temporary_store, mock_custom_repository
    ):
        with spack.repo.use_repositories(mock_custom_repository, override=False):
            s = Spec("c").concretized()
            assert s.namespace != "builtin.mock"
            s.package.do_install(fake=True, explicit=True)

        with spack.config.override("concretizer:reuse", True):
            s = Spec("c").concretized()
        assert s.namespace == "builtin.mock"

    @pytest.mark.regression("28259")
    def test_reuse_with_unknown_package_dont_raise(self, tmpdir, temporary_store, monkeypatch):
        builder = spack.repo.MockRepositoryBuilder(tmpdir.mkdir("mock.repo"), namespace="myrepo")
        builder.add_package("c")
        with spack.repo.use_repositories(builder.root, override=False):
            s = Spec("c").concretized()
            assert s.namespace == "myrepo"
            s.package.do_install(fake=True, explicit=True)

        del sys.modules["spack.pkg.myrepo.c"]
        del sys.modules["spack.pkg.myrepo"]
        builder.remove("c")
        with spack.repo.use_repositories(builder.root, override=False) as repos:
            # TODO (INJECT CONFIGURATION): unclear why the cache needs to be invalidated explicitly
            repos.repos[0]._pkg_checker.invalidate()
            with spack.config.override("concretizer:reuse", True):
                s = Spec("c").concretized()
            assert s.namespace == "builtin.mock"

    @pytest.mark.parametrize(
        "specs,expected",
        [
            (["libelf", "libelf@0.8.10"], 1),
            (["libdwarf%gcc", "libelf%clang"], 2),
            (["libdwarf%gcc", "libdwarf%clang"], 3),
            (["libdwarf^libelf@0.8.12", "libdwarf^libelf@0.8.13"], 4),
            (["hdf5", "zmpi"], 3),
            (["hdf5", "mpich"], 2),
            (["hdf5^zmpi", "mpich"], 4),
            (["mpi", "zmpi"], 2),
            (["mpi", "mpich"], 1),
        ],
    )
    @pytest.mark.only_clingo("Original concretizer cannot concretize in rounds")
    def test_best_effort_coconcretize(self, specs, expected):
        specs = [Spec(s) for s in specs]
        solver = spack.solver.asp.Solver()
        solver.reuse = False
        concrete_specs = set()
        for result in solver.solve_in_rounds(specs):
            for s in result.specs:
                concrete_specs.update(s.traverse())

        libc_offset = 1 if spack.solver.asp.using_libc_compatibility() else 0
        assert len(concrete_specs) == expected + libc_offset

    @pytest.mark.parametrize(
        "specs,expected_spec,occurances",
        [
            # The algorithm is greedy, and it might decide to solve the "best"
            # spec early in which case reuse is suboptimal. In this case the most
            # recent version of libdwarf is selected and concretized to libelf@0.8.13
            (
                [
                    "libdwarf@20111030^libelf@0.8.10",
                    "libdwarf@20130207^libelf@0.8.12",
                    "libdwarf@20130729",
                ],
                "libelf@0.8.12",
                1,
            ),
            # Check we reuse the best libelf in the environment
            (
                [
                    "libdwarf@20130729^libelf@0.8.10",
                    "libdwarf@20130207^libelf@0.8.12",
                    "libdwarf@20111030",
                ],
                "libelf@0.8.12",
                2,
            ),
            (["libdwarf@20130729", "libdwarf@20130207", "libdwarf@20111030"], "libelf@0.8.13", 3),
            # We need to solve in 2 rounds and we expect mpich to be preferred to zmpi
            (["hdf5+mpi", "zmpi", "mpich"], "mpich", 2),
        ],
    )
    @pytest.mark.only_clingo("Original concretizer cannot concretize in rounds")
    def test_best_effort_coconcretize_preferences(self, specs, expected_spec, occurances):
        """Test package preferences during coconcretization."""
        specs = [Spec(s) for s in specs]
        solver = spack.solver.asp.Solver()
        solver.reuse = False
        concrete_specs = {}
        for result in solver.solve_in_rounds(specs):
            concrete_specs.update(result.specs_by_input)

        counter = 0
        for spec in concrete_specs.values():
            if expected_spec in spec:
                counter += 1
        assert counter == occurances, concrete_specs

    @pytest.mark.only_clingo("Original concretizer cannot concretize in rounds")
    def test_solve_in_rounds_all_unsolved(self, monkeypatch, mock_packages, config):
        specs = [Spec(x) for x in ["libdwarf%gcc", "libdwarf%clang"]]
        solver = spack.solver.asp.Solver()
        solver.reuse = False

        simulate_unsolved_property = list((x, None) for x in specs)
        monkeypatch.setattr(spack.solver.asp.Result, "unsolved_specs", simulate_unsolved_property)
        monkeypatch.setattr(spack.solver.asp.Result, "specs", list())

        with pytest.raises(
            spack.solver.asp.InternalConcretizerError,
            match="a subset of input specs could not be solved for",
        ):
            list(solver.solve_in_rounds(specs))

    @pytest.mark.only_clingo("Use case not supported by the original concretizer")
    def test_coconcretize_reuse_and_virtuals(self):
        reusable_specs = []
        for s in ["mpileaks ^mpich", "zmpi"]:
            reusable_specs.extend(Spec(s).concretized().traverse(root=True))

        root_specs = [Spec("mpileaks"), Spec("zmpi")]

        with spack.config.override("concretizer:reuse", True):
            solver = spack.solver.asp.Solver()
            setup = spack.solver.asp.SpackSolverSetup()
            result, _, _ = solver.driver.solve(setup, root_specs, reuse=reusable_specs)

        for spec in result.specs:
            assert "zmpi" in spec

    @pytest.mark.regression("30864")
    @pytest.mark.only_clingo("Use case not supported by the original concretizer")
    def test_misleading_error_message_on_version(self, mutable_database):
        # For this bug to be triggered we need a reusable dependency
        # that is not optimal in terms of optimization scores.
        # We pick an old version of "b"
        reusable_specs = [Spec("non-existing-conditional-dep@1.0").concretized()]
        root_spec = Spec("non-existing-conditional-dep@2.0")

        with spack.config.override("concretizer:reuse", True):
            solver = spack.solver.asp.Solver()
            setup = spack.solver.asp.SpackSolverSetup()
            with pytest.raises(
                spack.solver.asp.UnsatisfiableSpecError, match="'dep-with-variants@999'"
            ):
                solver.driver.solve(setup, [root_spec], reuse=reusable_specs)

    @pytest.mark.regression("31148")
    @pytest.mark.only_clingo("Use case not supported by the original concretizer")
    def test_version_weight_and_provenance(self):
        """Test package preferences during coconcretization."""
        reusable_specs = [Spec(spec_str).concretized() for spec_str in ("b@0.9", "b@1.0")]
        root_spec = Spec("a foobar=bar")

        with spack.config.override("concretizer:reuse", True):
            solver = spack.solver.asp.Solver()
            setup = spack.solver.asp.SpackSolverSetup()
            result, _, _ = solver.driver.solve(setup, [root_spec], reuse=reusable_specs)
            # The result here should have a single spec to build ('a')
            # and it should be using b@1.0 with a version badness of 2
            # The provenance is:
            # version_declared("b","1.0",0,"package_py").
            # version_declared("b","0.9",1,"package_py").
            # version_declared("b","1.0",2,"installed").
            # version_declared("b","0.9",3,"installed").
            #
            # Depending on the target, it may also use gnuconfig
            result_spec = result.specs[0]
            num_specs = len(list(result_spec.traverse()))

            libc_offset = 1 if spack.solver.asp.using_libc_compatibility() else 0
            criteria = [
                (num_specs - 1 - libc_offset, None, "number of packages to build (vs. reuse)"),
                (2, 0, "version badness"),
            ]

            for criterion in criteria:
                assert criterion in result.criteria, result_spec
            assert result_spec.satisfies("^b@1.0")

    @pytest.mark.only_clingo("Use case not supported by the original concretizer")
    def test_reuse_succeeds_with_config_compatible_os(self):
        root_spec = Spec("b")
        s = root_spec.concretized()
        other_os = s.copy()
        mock_os = "ubuntu2204"
        other_os.architecture = spack.spec.ArchSpec(
            "test-{os}-{target}".format(os=mock_os, target=str(s.architecture.target))
        )
        reusable_specs = [other_os]
        overrides = {"concretizer": {"reuse": True, "os_compatible": {s.os: [mock_os]}}}
        custom_scope = spack.config.InternalConfigScope("concretize_override", overrides)
        with spack.config.override(custom_scope):
            solver = spack.solver.asp.Solver()
            setup = spack.solver.asp.SpackSolverSetup()
            result, _, _ = solver.driver.solve(setup, [root_spec], reuse=reusable_specs)
        concrete_spec = result.specs[0]
        assert concrete_spec.satisfies("os={}".format(other_os.architecture.os))

    def test_git_hash_assigned_version_is_preferred(self):
        hash = "a" * 40
        s = Spec("develop-branch-version@%s=develop" % hash)
        c = s.concretized()
        assert hash in str(c)

    @pytest.mark.parametrize("git_ref", ("a" * 40, "0.2.15", "main"))
    @pytest.mark.only_clingo("Original concretizer cannot account for git hashes")
    def test_git_ref_version_is_equivalent_to_specified_version(self, git_ref):
        s = Spec("develop-branch-version@git.%s=develop" % git_ref)
        c = s.concretized()
        assert git_ref in str(c)
        print(str(c))
        assert s.satisfies("@develop")
        assert s.satisfies("@0.1:")

    @pytest.mark.parametrize("git_ref", ("a" * 40, "0.2.15", "fbranch"))
    @pytest.mark.only_clingo("Original concretizer cannot account for git hashes")
    def test_git_ref_version_succeeds_with_unknown_version(self, git_ref):
        # main is not defined in the package.py for this file
        s = Spec("develop-branch-version@git.%s=main" % git_ref)
        s.concretize()
        assert s.satisfies("develop-branch-version@main")

    @pytest.mark.regression("31484")
    @pytest.mark.only_clingo("Use case not supported by the original concretizer")
    def test_installed_externals_are_reused(
        self, mutable_database, repo_with_changing_recipe, tmp_path
    ):
        """Test that external specs that are in the DB can be reused."""
        external_conf = {
            "changing": {
                "buildable": False,
                "externals": [{"spec": "changing@1.0", "prefix": str(tmp_path)}],
            }
        }
        spack.config.set("packages", external_conf)

        # Install the external spec
        external1 = Spec("changing@1.0").concretized()
        external1.package.do_install(fake=True, explicit=True)
        assert external1.external

        # Modify the package.py file
        repo_with_changing_recipe.change({"delete_variant": True})

        # Try to concretize the external without reuse and confirm the hash changed
        with spack.config.override("concretizer:reuse", False):
            external2 = Spec("changing@1.0").concretized()
        assert external2.dag_hash() != external1.dag_hash()

        # ... while with reuse we have the same hash
        with spack.config.override("concretizer:reuse", True):
            external3 = Spec("changing@1.0").concretized()
        assert external3.dag_hash() == external1.dag_hash()

    @pytest.mark.regression("31484")
    @pytest.mark.only_clingo("Use case not supported by the original concretizer")
    def test_user_can_select_externals_with_require(self, mutable_database, tmp_path):
        """Test that users have means to select an external even in presence of reusable specs."""
        external_conf = {
            "mpi": {"buildable": False},
            "multi-provider-mpi": {
                "externals": [{"spec": "multi-provider-mpi@2.0.0", "prefix": str(tmp_path)}]
            },
        }
        spack.config.set("packages", external_conf)

        # mpich and others are installed, so check that
        # fresh use the external, reuse does not
        with spack.config.override("concretizer:reuse", False):
            mpi_spec = Spec("mpi").concretized()
            assert mpi_spec.name == "multi-provider-mpi"

        with spack.config.override("concretizer:reuse", True):
            mpi_spec = Spec("mpi").concretized()
            assert mpi_spec.name != "multi-provider-mpi"

        external_conf["mpi"]["require"] = "multi-provider-mpi"
        spack.config.set("packages", external_conf)

        with spack.config.override("concretizer:reuse", True):
            mpi_spec = Spec("mpi").concretized()
            assert mpi_spec.name == "multi-provider-mpi"

    @pytest.mark.regression("31484")
    @pytest.mark.only_clingo("Use case not supported by the original concretizer")
    def test_installed_specs_disregard_conflicts(self, mutable_database, monkeypatch):
        """Test that installed specs do not trigger conflicts. This covers for the rare case
        where a conflict is added on a package after a spec matching the conflict was installed.
        """
        # Add a conflict to "mpich" that match an already installed "mpich~debug"
        pkg_cls = spack.repo.PATH.get_pkg_class("mpich")
        monkeypatch.setitem(pkg_cls.conflicts, Spec(), [("~debug", None)])

        # If we concretize with --fresh the conflict is taken into account
        with spack.config.override("concretizer:reuse", False):
            s = Spec("mpich").concretized()
            assert s.satisfies("+debug")

        # If we concretize with --reuse it is not, since "mpich~debug" was already installed
        with spack.config.override("concretizer:reuse", True):
            s = Spec("mpich").concretized()
            assert s.installed
            assert s.satisfies("~debug"), s

    @pytest.mark.regression("32471")
    @pytest.mark.only_clingo("Use case not supported by the original concretizer")
    def test_require_targets_are_allowed(self, mutable_database):
        """Test that users can set target constraints under the require attribute."""
        # Configuration to be added to packages.yaml
        external_conf = {"all": {"require": "target=%s" % spack.platforms.test.Test.front_end}}
        spack.config.set("packages", external_conf)

        with spack.config.override("concretizer:reuse", False):
            spec = Spec("mpich").concretized()

        for s in spec.traverse():
            assert s.satisfies("target=%s" % spack.platforms.test.Test.front_end)

    def test_external_python_extensions_have_dependency(self):
        """Test that python extensions have access to a python dependency

        when python is otherwise in the DAG"""
        external_conf = {
            "py-extension1": {
                "buildable": False,
                "externals": [{"spec": "py-extension1@2.0", "prefix": "/fake"}],
            }
        }
        spack.config.set("packages", external_conf)

        spec = Spec("py-extension2").concretized()

        assert "python" in spec["py-extension1"]
        assert spec["python"] == spec["py-extension1"]["python"]

    target = spack.platforms.test.Test.default

    @pytest.mark.parametrize(
        "python_spec",
        [
            "python@configured",
            "python@configured platform=test",
            "python@configured os=debian",
            "python@configured target=%s" % target,
        ],
    )
    def test_external_python_extension_find_dependency_from_config(self, python_spec):
        fake_path = os.path.sep + "fake"

        external_conf = {
            "py-extension1": {
                "buildable": False,
                "externals": [{"spec": "py-extension1@2.0", "prefix": fake_path}],
            },
            "python": {"externals": [{"spec": python_spec, "prefix": fake_path}]},
        }
        spack.config.set("packages", external_conf)

        spec = Spec("py-extension1").concretized()

        assert "python" in spec["py-extension1"]
        assert spec["python"].prefix == fake_path
        # The spec is not equal to Spec("python@configured") because it gets a
        # namespace and an external prefix before marking concrete
        assert spec["python"].satisfies(python_spec)

    def test_external_python_extension_find_dependency_from_installed(self, monkeypatch):
        fake_path = os.path.sep + "fake"

        external_conf = {
            "py-extension1": {
                "buildable": False,
                "externals": [{"spec": "py-extension1@2.0", "prefix": fake_path}],
            },
            "python": {
                "buildable": False,
                "externals": [{"spec": "python@installed", "prefix": fake_path}],
            },
        }
        spack.config.set("packages", external_conf)

        # install python external
        python = Spec("python").concretized()

        def query(*args, **kwargs):
            return [python]

        monkeypatch.setattr(spack.store.STORE.db, "query", query)

        # ensure that we can't be faking this by getting it from config
        external_conf.pop("python")
        spack.config.set("packages", external_conf)

        spec = Spec("py-extension1").concretized()

        assert "python" in spec["py-extension1"]
        assert spec["python"].prefix == fake_path
        # The spec is not equal to Spec("python@configured") because it gets a
        # namespace and an external prefix before marking concrete
        assert spec["python"].satisfies(python)

    def test_external_python_extension_find_dependency_from_detection(self, monkeypatch):
        """Test that python extensions have access to a python dependency

        when python isn't otherwise in the DAG"""
        python_spec = Spec("python@=detected")
        prefix = os.path.sep + "fake"

        def find_fake_python(classes, path_hints):
            return {"python": [spack.detection.DetectedPackage(python_spec, prefix=path_hints[0])]}

        monkeypatch.setattr(spack.detection, "by_path", find_fake_python)
        external_conf = {
            "py-extension1": {
                "buildable": False,
                "externals": [{"spec": "py-extension1@2.0", "prefix": "%s" % prefix}],
            }
        }
        spack.config.set("packages", external_conf)

        spec = Spec("py-extension1").concretized()

        assert "python" in spec["py-extension1"]
        assert spec["python"].prefix == prefix
        assert spec["python"] == python_spec

    def test_external_python_extension_find_unified_python(self):
        """Test that python extensions use the same python as other specs in unified env"""
        external_conf = {
            "py-extension1": {
                "buildable": False,
                "externals": [{"spec": "py-extension1@2.0", "prefix": os.path.sep + "fake"}],
            }
        }
        spack.config.set("packages", external_conf)

        abstract_specs = [Spec(s) for s in ["py-extension1", "python"]]
        specs = spack.concretize.concretize_specs_together(*abstract_specs)
        assert specs[0]["python"] == specs[1]["python"]

    @pytest.mark.regression("36190")
    @pytest.mark.parametrize(
        "specs",
        [
            ["mpileaks^ callpath ^dyninst@8.1.1:8 ^mpich2@1.3:1"],
            ["multivalue-variant ^a@2:2"],
            ["v1-consumer ^conditional-provider@1:1 +disable-v1"],
        ],
    )
    def test_result_specs_is_not_empty(self, specs):
        """Check that the implementation of "result.specs" is correct in cases where we
        know a concretization exists.
        """
        specs = [Spec(s) for s in specs]
        solver = spack.solver.asp.Solver()
        setup = spack.solver.asp.SpackSolverSetup()
        result, _, _ = solver.driver.solve(setup, specs, reuse=[])

        assert result.specs

    @pytest.mark.regression("38664")
    def test_unsolved_specs_raises_error(self, monkeypatch, mock_packages, config):
        """Check that the solver raises an exception when input specs are not
        satisfied.
        """
        specs = [Spec("zlib")]
        solver = spack.solver.asp.Solver()
        setup = spack.solver.asp.SpackSolverSetup()

        simulate_unsolved_property = list((x, None) for x in specs)

        monkeypatch.setattr(spack.solver.asp.Result, "unsolved_specs", simulate_unsolved_property)

        with pytest.raises(
            spack.solver.asp.InternalConcretizerError,
            match="the solver completed but produced specs",
        ):
            solver.driver.solve(setup, specs, reuse=[])

    @pytest.mark.regression("43141")
    @pytest.mark.only_clingo("Use case not supported by the original concretizer")
    def test_clear_error_when_unknown_compiler_requested(self, mock_packages, config):
        """Tests that the solver can report a case where the compiler cannot be set"""
        with pytest.raises(
            spack.error.UnsatisfiableSpecError, match="Cannot set the required compiler: a%foo"
        ):
            Spec("a %foo").concretized()

    @pytest.mark.regression("36339")
    def test_compiler_match_constraints_when_selected(self):
        """Test that, when multiple compilers with the same name are in the configuration
        we ensure that the selected one matches all the required constraints.
        """
        compiler_configuration = [
            {
                "compiler": {
                    "spec": "gcc@11.1.0",
                    "paths": {
                        "cc": "/usr/bin/gcc",
                        "cxx": "/usr/bin/g++",
                        "f77": "/usr/bin/gfortran",
                        "fc": "/usr/bin/gfortran",
                    },
                    "operating_system": "debian6",
                    "modules": [],
                }
            },
            {
                "compiler": {
                    "spec": "gcc@12.1.0",
                    "paths": {
                        "cc": "/usr/bin/gcc",
                        "cxx": "/usr/bin/g++",
                        "f77": "/usr/bin/gfortran",
                        "fc": "/usr/bin/gfortran",
                    },
                    "operating_system": "debian6",
                    "modules": [],
                }
            },
        ]
        spack.config.set("compilers", compiler_configuration)
        s = Spec("a %gcc@:11").concretized()
        assert s.compiler.version == ver("=11.1.0"), s

    @pytest.mark.regression("36339")
    @pytest.mark.not_on_windows("Not supported on Windows")
    def test_compiler_with_custom_non_numeric_version(self, mock_executable):
        """Test that, when a compiler has a completely made up version, we can use its
        'real version' to detect targets and don't raise during concretization.
        """
        gcc_path = mock_executable("gcc", output="echo 9")
        compiler_configuration = [
            {
                "compiler": {
                    "spec": "gcc@foo",
                    "paths": {"cc": str(gcc_path), "cxx": str(gcc_path), "f77": None, "fc": None},
                    "operating_system": "debian6",
                    "modules": [],
                }
            }
        ]
        spack.config.set("compilers", compiler_configuration)
        s = Spec("a %gcc@foo").concretized()
        assert s.compiler.version == ver("=foo")

    @pytest.mark.regression("36628")
    def test_concretization_with_compilers_supporting_target_any(self):
        """Tests that a compiler with 'target: any' can satisfy any target, and is a viable
        candidate for concretization.
        """
        compiler_configuration = [
            {
                "compiler": {
                    "spec": "gcc@12.1.0",
                    "paths": {
                        "cc": "/some/path/gcc",
                        "cxx": "/some/path/g++",
                        "f77": None,
                        "fc": None,
                    },
                    "operating_system": "debian6",
                    "target": "any",
                    "modules": [],
                }
            }
        ]

        with spack.config.override("compilers", compiler_configuration):
            s = spack.spec.Spec("a").concretized()
        assert s.satisfies("%gcc@12.1.0")

    @pytest.mark.parametrize("spec_str", ["mpileaks", "mpileaks ^mpich"])
    def test_virtuals_are_annotated_on_edges(self, spec_str, default_mock_concretization):
        """Tests that information on virtuals is annotated on DAG edges"""
        spec = default_mock_concretization(spec_str)
        mpi_provider = spec["mpi"].name

        edges = spec.edges_to_dependencies(name=mpi_provider)
        assert len(edges) == 1 and edges[0].virtuals == ("mpi",)
        edges = spec.edges_to_dependencies(name="callpath")
        assert len(edges) == 1 and edges[0].virtuals == ()

    @pytest.mark.only_clingo("Use case not supported by the original concretizer")
    @pytest.mark.db
    @pytest.mark.parametrize(
        "spec_str,mpi_name",
        [("mpileaks", "mpich"), ("mpileaks ^mpich2", "mpich2"), ("mpileaks ^zmpi", "zmpi")],
    )
    def test_virtuals_are_reconstructed_on_reuse(self, spec_str, mpi_name, database):
        """Tests that when we reuse a spec, virtual on edges are reconstructed correctly"""
        with spack.config.override("concretizer:reuse", True):
            spec = Spec(spec_str).concretized()
            assert spec.installed
            mpi_edges = spec.edges_to_dependencies(mpi_name)
            assert len(mpi_edges) == 1
            assert "mpi" in mpi_edges[0].virtuals

    @pytest.mark.only_clingo("Use case not supported by the original concretizer")
    def test_dont_define_new_version_from_input_if_checksum_required(self, working_env):
        os.environ["SPACK_CONCRETIZER_REQUIRE_CHECKSUM"] = "yes"
        with pytest.raises(spack.error.UnsatisfiableSpecError):
            # normally spack concretizes to @=3.0 if it's not defined in package.py, except
            # when checksums are required
            Spec("a@=3.0").concretized()

    @pytest.mark.regression("39570")
    @pytest.mark.db
    def test_reuse_python_from_cli_and_extension_from_db(self, mutable_database):
        """Tests that reusing python with and explicit request on the command line, when the spec
        also reuses a python extension from the DB, doesn't fail.
        """
        s = Spec("py-extension1").concretized()
        python_hash = s["python"].dag_hash()
        s.package.do_install(fake=True, explicit=True)

        with spack.config.override("concretizer:reuse", True):
            with_reuse = Spec(f"py-extension2 ^/{python_hash}").concretized()

        with spack.config.override("concretizer:reuse", False):
            without_reuse = Spec("py-extension2").concretized()

        assert with_reuse.dag_hash() == without_reuse.dag_hash()

    @pytest.mark.regression("35536")
    @pytest.mark.parametrize(
        "spec_str,expected_namespaces",
        [
            # Single node with fully qualified namespace
            ("builtin.mock.gmake", {"gmake": "builtin.mock"}),
            # Dependency with fully qualified namespace
            ("hdf5 ^builtin.mock.gmake", {"gmake": "builtin.mock", "hdf5": "duplicates.test"}),
            ("hdf5 ^gmake", {"gmake": "duplicates.test", "hdf5": "duplicates.test"}),
        ],
    )
    @pytest.mark.only_clingo("Uses specs requiring multiple gmake specs")
    def test_select_lower_priority_package_from_repository_stack(
        self, spec_str, expected_namespaces
    ):
        """Tests that a user can explicitly select a lower priority, fully qualified dependency
        from cli.
        """
        # 'builtin.mock" and "duplicates.test" share a 'gmake' package
        additional_repo = os.path.join(spack.paths.repos_path, "duplicates.test")
        with spack.repo.use_repositories(additional_repo, override=False):
            s = Spec(spec_str).concretized()

        for name, namespace in expected_namespaces.items():
            assert s[name].concrete
            assert s[name].namespace == namespace

    @pytest.mark.only_clingo("Old concretizer cannot reuse")
    def test_reuse_specs_from_non_available_compilers(self, mutable_config, mutable_database):
        """Tests that we can reuse specs with compilers that are not configured locally."""
        # All the specs in the mutable DB have been compiled with %gcc@=10.2.1
        specs = mutable_database.query_local()
        assert all(s.satisfies("%gcc@=10.2.1") for s in specs)

        spack.compilers.remove_compiler_from_config("gcc@=10.2.1")
        assert not spack.compilers.compilers_for_spec("gcc@=10.2.1")
        mutable_config.set("concretizer:reuse", True)

        # mpileaks is in the database, it will be reused with gcc@=10.2.1
        root = Spec("mpileaks").concretized()
        for s in root.traverse():
            assert s.satisfies("%gcc@10.2.1")

        # fftw is not in the database, therefore the root will be compiled with gcc@=9.4.0,
        # while the mpi is reused from the database and is compiled with gcc@=10.2.1
        root = Spec("fftw").concretized()
        assert root.satisfies("%gcc@=9.4.0")
        for s in root.traverse(root=False):
            assert s.satisfies("%gcc@10.2.1")

    @pytest.mark.regression("43406")
    def test_externals_with_platform_explicitly_set(self, tmp_path):
        """Tests that users can specify platform=xxx in an external spec"""
        external_conf = {
            "mpich": {
                "buildable": False,
                "externals": [{"spec": "mpich@=2.0.0 platform=test", "prefix": str(tmp_path)}],
            }
        }
        spack.config.set("packages", external_conf)
        s = Spec("mpich").concretized()
        assert s.external

    @pytest.mark.regression("43875")
    def test_concretize_missing_compiler(self, mutable_config, monkeypatch):
        """Tests that Spack can concretize a spec with a missing compiler when the
        option is active.
        """

        def _default_libc(self):
            if self.cc is None:
                return None
            return Spec("glibc@=2.28")

        monkeypatch.setattr(spack.concretize.Concretizer, "check_for_compiler_existence", False)
        monkeypatch.setattr(spack.compiler.Compiler, "default_libc", property(_default_libc))
        monkeypatch.setattr(
            spack.util.libc, "libc_from_current_python_process", lambda: Spec("glibc@=2.28")
        )
        mutable_config.set("config:install_missing_compilers", True)
        s = Spec("a %gcc@=13.2.0").concretized()
        assert s.satisfies("%gcc@13.2.0")

    @pytest.mark.regression("43267")
    def test_spec_with_build_dep_from_json(self, tmp_path):
        """Tests that we can correctly concretize a spec, when we express its dependency as a
        concrete spec to be read from JSON.

        The bug was triggered by missing virtuals on edges that were trimmed from pure build
        dependencies.
        """
        build_dep = Spec("dttop").concretized()
        json_file = tmp_path / "build.json"
        json_file.write_text(build_dep.to_json())
        s = Spec(f"dtuse ^{str(json_file)}").concretized()
        assert s["dttop"].dag_hash() == build_dep.dag_hash()


@pytest.fixture()
def duplicates_test_repository():
    repository_path = os.path.join(spack.paths.repos_path, "duplicates.test")
    with spack.repo.use_repositories(repository_path) as mock_repo:
        yield mock_repo


@pytest.mark.usefixtures("mutable_config", "duplicates_test_repository")
@pytest.mark.only_clingo("Not supported by the original concretizer")
class TestConcretizeSeparately:
    """Collects test on separate concretization"""

    @pytest.mark.parametrize("strategy", ["minimal", "full"])
    def test_two_gmake(self, strategy):
        """Tests that we can concretize a spec with nodes using the same build
        dependency pinned at different versions.

        o hdf5@1.0
        |\
        o | pinned-gmake@1.0
        o | gmake@3.0
         /
        o gmake@4.1

        """
        spack.config.CONFIG.set("concretizer:duplicates:strategy", strategy)
        s = Spec("hdf5").concretized()

        # Check that hdf5 depends on gmake@=4.1
        hdf5_gmake = s["hdf5"].dependencies(name="gmake", deptype="build")
        assert len(hdf5_gmake) == 1 and hdf5_gmake[0].satisfies("@=4.1")

        # Check that pinned-gmake depends on gmake@=3.0
        pinned_gmake = s["pinned-gmake"].dependencies(name="gmake", deptype="build")
        assert len(pinned_gmake) == 1 and pinned_gmake[0].satisfies("@=3.0")

    @pytest.mark.parametrize("strategy", ["minimal", "full"])
    def test_two_setuptools(self, strategy):
        """Tests that we can concretize separate build dependencies, when we are dealing
        with extensions.

        o py-shapely@1.25.0
        |\
        | |\
        | o | py-setuptools@60
        |/ /
        | o py-numpy@1.25.0
        |/|
        | |\
        | o | py-setuptools@59
        |/ /
        o | python@3.11.2
        o | gmake@3.0
         /
        o gmake@4.1

        """
        spack.config.CONFIG.set("concretizer:duplicates:strategy", strategy)
        s = Spec("py-shapely").concretized()
        # Requirements on py-shapely
        setuptools = s["py-shapely"].dependencies(name="py-setuptools", deptype="build")
        assert len(setuptools) == 1 and setuptools[0].satisfies("@=60")

        # Requirements on py-numpy
        setuptools = s["py-numpy"].dependencies(name="py-setuptools", deptype="build")
        assert len(setuptools) == 1 and setuptools[0].satisfies("@=59")
        gmake = s["py-numpy"].dependencies(name="gmake", deptype="build")
        assert len(gmake) == 1 and gmake[0].satisfies("@=4.1")

        # Requirements on python
        gmake = s["python"].dependencies(name="gmake", deptype="build")
        assert len(gmake) == 1 and gmake[0].satisfies("@=3.0")

    def test_solution_without_cycles(self):
        """Tests that when we concretize a spec with cycles, a fallback kicks in to recompute
        a solution without cycles.
        """
        s = Spec("cycle-a").concretized()
        assert s["cycle-a"].satisfies("+cycle")
        assert s["cycle-b"].satisfies("~cycle")

        s = Spec("cycle-b").concretized()
        assert s["cycle-a"].satisfies("~cycle")
        assert s["cycle-b"].satisfies("+cycle")

    @pytest.mark.parametrize("strategy", ["minimal", "full"])
    def test_pure_build_virtual_dependency(self, strategy):
        """Tests that we can concretize a pure build virtual dependency, and ensures that
        pure build virtual dependencies are accounted in the list of possible virtual
        dependencies.

        virtual-build@1.0
        | [type=build, virtual=pkgconfig]
        pkg-config@1.0
        """
        spack.config.CONFIG.set("concretizer:duplicates:strategy", strategy)

        s = Spec("virtual-build").concretized()
        assert s["pkgconfig"].name == "pkg-config"

    @pytest.mark.regression("40595")
    def test_no_multiple_solutions_with_different_edges_same_nodes(self):
        r"""Tests that the root node, which has a dependency on py-setuptools without constraint,
        doesn't randomly pick one of the two setuptools (@=59, @=60) needed by its dependency.

        o py-floating@1.25.0/3baitsp
        |\
        | |\
        | | |\
        | o | | py-shapely@1.25.0/4hep6my
        |/| | |
        | |\| |
        | | |/
        | |/|
        | | o py-setuptools@60/cwhbthc
        | |/
        |/|
        | o py-numpy@1.25.0/5q5fx4d
        |/|
        | |\
        | o | py-setuptools@59/jvsa7sd
        |/ /
        o | python@3.11.2/pdmjekv
        o | gmake@3.0/jv7k2bl
         /
        o gmake@4.1/uo6ot3d
        """
        spec_str = "py-floating"

        root = spack.spec.Spec(spec_str).concretized()
        assert root["py-shapely"].satisfies("^py-setuptools@=60")
        assert root["py-numpy"].satisfies("^py-setuptools@=59")

        edges = root.edges_to_dependencies("py-setuptools")
        assert len(edges) == 1
        assert edges[0].spec.satisfies("@=60")

    @pytest.mark.regression("43647")
    def test_specifying_different_versions_build_deps(self):
        """Tests that we can concretize a spec with nodes using the same build
        dependency pinned at different versions, when the constraint is specified
        in the root spec.

        o hdf5@1.0
        |\
        o | pinned-gmake@1.0
        o | gmake@3.0
         /
        o gmake@4.1

        """
        hdf5_str = "hdf5@1.0 ^gmake@4.1"
        pinned_str = "pinned-gmake@1.0 ^gmake@3.0"
        input_specs = [Spec(hdf5_str), Spec(pinned_str)]
        solver = spack.solver.asp.Solver()
        result = solver.solve(input_specs)

        assert any(x.satisfies(hdf5_str) for x in result.specs)
        assert any(x.satisfies(pinned_str) for x in result.specs)


@pytest.mark.parametrize(
    "v_str,v_opts,checksummed",
    [
        ("1.2.3", {"sha256": f"{1:064x}"}, True),
        # it's not about the version being "infinite",
        # but whether it has a digest
        ("develop", {"sha256": f"{1:064x}"}, True),
        # other hash types
        ("1.2.3", {"checksum": f"{1:064x}"}, True),
        ("1.2.3", {"md5": f"{1:032x}"}, True),
        ("1.2.3", {"sha1": f"{1:040x}"}, True),
        ("1.2.3", {"sha224": f"{1:056x}"}, True),
        ("1.2.3", {"sha384": f"{1:096x}"}, True),
        ("1.2.3", {"sha512": f"{1:0128x}"}, True),
        # no digest key
        ("1.2.3", {"bogus": f"{1:064x}"}, False),
        # git version with full commit sha
        ("1.2.3", {"commit": f"{1:040x}"}, True),
        (f"{1:040x}=1.2.3", {}, True),
        # git version with short commit sha
        ("1.2.3", {"commit": f"{1:07x}"}, False),
        (f"{1:07x}=1.2.3", {}, False),
        # git tag is a moving target
        ("1.2.3", {"tag": "v1.2.3"}, False),
        ("1.2.3", {"tag": "v1.2.3", "commit": f"{1:07x}"}, False),
        # git branch is a moving target
        ("1.2.3", {"branch": "releases/1.2"}, False),
        # git ref is a moving target
        ("git.branch=1.2.3", {}, False),
    ],
)
def test_drop_moving_targets(v_str, v_opts, checksummed):
    v = Version(v_str)
    assert spack.solver.asp._is_checksummed_version((v, v_opts)) == checksummed


class TestConcreteSpecsByHash:
    """Tests the container of concrete specs"""

    @pytest.mark.parametrize("input_specs", [["a"], ["a foobar=bar", "b"], ["a foobar=baz", "b"]])
    def test_adding_specs(self, input_specs, default_mock_concretization):
        """Tests that concrete specs in the container are equivalent, but stored as different
        objects in memory.
        """
        container = spack.solver.asp.ConcreteSpecsByHash()
        input_specs = [Spec(s).concretized() for s in input_specs]
        for s in input_specs:
            container.add(s)

        for root in input_specs:
            for node in root.traverse(root=True):
                assert node == container[node.dag_hash()]
                assert node.dag_hash() in container
                assert node is not container[node.dag_hash()]


@pytest.fixture()
def edges_test_repository():
    repository_path = os.path.join(spack.paths.repos_path, "edges.test")
    with spack.repo.use_repositories(repository_path) as mock_repo:
        yield mock_repo


@pytest.mark.usefixtures("mutable_config", "edges_test_repository")
@pytest.mark.only_clingo("Edge properties not supported by the original concretizer")
class TestConcretizeEdges:
    """Collects tests on edge properties"""

    @pytest.mark.parametrize(
        "spec_str,expected_satisfies,expected_not_satisfies",
        [
            ("conditional-edge", ["^zlib@2.0"], ["^zlib-api"]),
            ("conditional-edge~foo", ["^zlib@2.0"], ["^zlib-api"]),
            (
                "conditional-edge+foo",
                ["^zlib@1.0", "^zlib-api", "^[virtuals=zlib-api] zlib"],
                ["^[virtuals=mpi] zlib"],
            ),
        ],
    )
    def test_condition_triggered_by_edge_property(
        self, spec_str, expected_satisfies, expected_not_satisfies
    ):
        """Tests that we can enforce constraints based on edge attributes"""
        s = Spec(spec_str).concretized()

        for expected in expected_satisfies:
            assert s.satisfies(expected), str(expected)

        for not_expected in expected_not_satisfies:
            assert not s.satisfies(not_expected), str(not_expected)

    def test_virtuals_provided_together_but_only_one_required_in_dag(self):
        """Tests that we can use a provider that provides more than one virtual together,
        and is providing only one, iff the others are not needed in the DAG.

        o blas-only-client
        | [virtual=blas]
        o openblas (provides blas and lapack together)

        """
        s = Spec("blas-only-client ^openblas").concretized()
        assert s.satisfies("^[virtuals=blas] openblas")
        assert not s.satisfies("^[virtuals=blas,lapack] openblas")


def test_reusable_externals_match(mock_packages, tmpdir):
    spec = Spec("mpich@4.1%gcc@13.1.0~debug build_system=generic arch=linux-ubuntu23.04-zen2")
    spec.external_path = tmpdir.strpath
    spec.external_modules = ["mpich/4.1"]
    spec._mark_concrete()
    assert spack.solver.asp._is_reusable(
        spec,
        {
            "mpich": {
                "externals": [
                    {"spec": "mpich@4.1", "prefix": tmpdir.strpath, "modules": ["mpich/4.1"]}
                ]
            }
        },
        local=False,
    )


def test_reusable_externals_match_virtual(mock_packages, tmpdir):
    spec = Spec("mpich@4.1%gcc@13.1.0~debug build_system=generic arch=linux-ubuntu23.04-zen2")
    spec.external_path = tmpdir.strpath
    spec.external_modules = ["mpich/4.1"]
    spec._mark_concrete()
    assert spack.solver.asp._is_reusable(
        spec,
        {
            "mpi": {
                "externals": [
                    {"spec": "mpich@4.1", "prefix": tmpdir.strpath, "modules": ["mpich/4.1"]}
                ]
            }
        },
        local=False,
    )


def test_reusable_externals_different_prefix(mock_packages, tmpdir):
    spec = Spec("mpich@4.1%gcc@13.1.0~debug build_system=generic arch=linux-ubuntu23.04-zen2")
    spec.external_path = "/other/path"
    spec.external_modules = ["mpich/4.1"]
    spec._mark_concrete()
    assert not spack.solver.asp._is_reusable(
        spec,
        {
            "mpich": {
                "externals": [
                    {"spec": "mpich@4.1", "prefix": tmpdir.strpath, "modules": ["mpich/4.1"]}
                ]
            }
        },
        local=False,
    )


@pytest.mark.parametrize("modules", [None, ["mpich/4.1", "libfabric/1.19"]])
def test_reusable_externals_different_modules(mock_packages, tmpdir, modules):
    spec = Spec("mpich@4.1%gcc@13.1.0~debug build_system=generic arch=linux-ubuntu23.04-zen2")
    spec.external_path = tmpdir.strpath
    spec.external_modules = modules
    spec._mark_concrete()
    assert not spack.solver.asp._is_reusable(
        spec,
        {
            "mpich": {
                "externals": [
                    {"spec": "mpich@4.1", "prefix": tmpdir.strpath, "modules": ["mpich/4.1"]}
                ]
            }
        },
        local=False,
    )


def test_reusable_externals_different_spec(mock_packages, tmpdir):
    spec = Spec("mpich@4.1%gcc@13.1.0~debug build_system=generic arch=linux-ubuntu23.04-zen2")
    spec.external_path = tmpdir.strpath
    spec._mark_concrete()
    assert not spack.solver.asp._is_reusable(
        spec,
        {"mpich": {"externals": [{"spec": "mpich@4.1 +debug", "prefix": tmpdir.strpath}]}},
        local=False,
    )


def test_concretization_version_order():
    versions = [
        (Version("develop"), {}),
        (Version("1.0"), {}),
        (Version("2.0"), {"deprecated": True}),
        (Version("1.1"), {}),
        (Version("1.1alpha1"), {}),
        (Version("0.9"), {"preferred": True}),
    ]
    result = [
        v
        for v, _ in sorted(
            versions, key=spack.solver.asp._concretization_version_order, reverse=True
        )
    ]
    assert result == [
        Version("0.9"),  # preferred
        Version("1.1"),  # latest non-deprecated final version
        Version("1.0"),  # latest non-deprecated final version
        Version("1.1alpha1"),  # prereleases
        Version("develop"),  # likely development version
        Version("2.0"),  # deprecated
    ]


<<<<<<< HEAD
def mock_runtime_dependencies(*args, **kwargs):
    """
    mock function moved outside local definition to allow
    multiprocessing pickling to work
    ----------------- Captured stderr call -------------
    AttributeError:
      Can't pickle local object 'test_reuse_prefers_standard_over_git_versions.<locals>.<lambda>'
    """
    return True


@pytest.mark.only_clingo("clingo only re-use feature being tested")
@pytest.mark.regression("38484")
def test_git_ref_version_can_be_reused(
    install_mockery_mutable_config, do_not_check_runtimes_on_reuse
):
    first_spec = spack.spec.Spec("zlib-ng@git.2.1.5=2.1.5").concretized()
    first_spec.package.do_install(fake=True, explicit=True)

    with spack.config.override("concretizer:reuse", True):
        second_spec = spack.spec.Spec("zlib-ng@git.2.1.5=2.1.5~opt").concretized()
        # is_installed(first_spec)
        assert second_spec.dag_hash() != first_spec.dag_hash()


@pytest.mark.only_clingo("clingo only re-use feature being tested")
def test_reuse_prefers_standard_over_git_versions(
    install_mockery_mutable_config, do_not_check_runtimes_on_reuse
):
    """
    order matters in this test. typically re-use would pick the last installed match
    but we want to prefer the standard version over git ref based versions
    so install git ref last and ensure it is not picked up by re-use
    """
    standard_spec = spack.spec.Spec("zlib-ng@2.1.5").concretized()
    standard_spec.package.do_install(fake=True, explicit=True)

    git_spec = spack.spec.Spec("zlib-ng@git.2.1.5=2.1.5").concretized()
    git_spec.package.do_install(fake=True, explicit=True)

    with spack.config.override("concretizer:reuse", True):
        test_spec = spack.spec.Spec("zlib-ng@2").concretized()
        assert git_spec.dag_hash() != test_spec.dag_hash()
        assert standard_spec.dag_hash() == test_spec.dag_hash()
=======
@pytest.mark.only_clingo("Original concretizer cannot reuse specs")
@pytest.mark.parametrize(
    "roots,reuse_yaml,expected,not_expected,expected_length",
    [
        (
            ["mpileaks"],
            {"roots": True, "include": ["^mpich"]},
            ["^mpich"],
            ["^mpich2", "^zmpi"],
            2,
        ),
        (
            ["mpileaks"],
            {"roots": True, "include": ["externaltest"]},
            ["externaltest"],
            ["^mpich", "^mpich2", "^zmpi"],
            1,
        ),
    ],
)
@pytest.mark.usefixtures("database", "mock_store")
@pytest.mark.not_on_windows("Expected length is different on Windows")
def test_filtering_reused_specs(
    roots, reuse_yaml, expected, not_expected, expected_length, mutable_config, monkeypatch
):
    """Tests that we can select which specs are to be reused, using constraints as filters"""
    # Assume all specs have a runtime dependency
    monkeypatch.setattr(spack.solver.asp, "_has_runtime_dependencies", lambda x: True)
    mutable_config.set("concretizer:reuse", reuse_yaml)
    selector = spack.solver.asp.ReusableSpecsSelector(mutable_config)
    specs = selector.reusable_specs(roots)

    assert len(specs) == expected_length

    for constraint in expected:
        assert all(x.satisfies(constraint) for x in specs)

    for constraint in not_expected:
        assert all(not x.satisfies(constraint) for x in specs)


@pytest.mark.usefixtures("database", "mock_store")
@pytest.mark.parametrize(
    "reuse_yaml,expected_length",
    [({"from": [{"type": "local"}]}, 17), ({"from": [{"type": "buildcache"}]}, 0)],
)
@pytest.mark.not_on_windows("Expected length is different on Windows")
def test_selecting_reused_sources(reuse_yaml, expected_length, mutable_config, monkeypatch):
    """Tests that we can turn on/off sources of reusable specs"""
    # Assume all specs have a runtime dependency
    monkeypatch.setattr(spack.solver.asp, "_has_runtime_dependencies", lambda x: True)
    mutable_config.set("concretizer:reuse", reuse_yaml)
    selector = spack.solver.asp.ReusableSpecsSelector(mutable_config)
    specs = selector.reusable_specs(["mpileaks"])
    assert len(specs) == expected_length


@pytest.mark.parametrize(
    "specs,include,exclude,expected",
    [
        # "foo" discarded by include rules (everything compiled with GCC)
        (["cmake@3.27.9 %gcc", "foo %clang"], ["%gcc"], [], ["cmake@3.27.9 %gcc"]),
        # "cmake" discarded by exclude rules (everything compiled with GCC but cmake)
        (["cmake@3.27.9 %gcc", "foo %gcc"], ["%gcc"], ["cmake"], ["foo %gcc"]),
    ],
)
def test_spec_filters(specs, include, exclude, expected):
    specs = [Spec(x) for x in specs]
    expected = [Spec(x) for x in expected]
    f = spack.solver.asp.SpecFilter(
        factory=lambda: specs, is_usable=lambda x: True, include=include, exclude=exclude
    )
    assert f.selected_specs() == expected
>>>>>>> 1f43384d
<|MERGE_RESOLUTION|>--- conflicted
+++ resolved
@@ -2840,52 +2840,6 @@
     ]
 
 
-<<<<<<< HEAD
-def mock_runtime_dependencies(*args, **kwargs):
-    """
-    mock function moved outside local definition to allow
-    multiprocessing pickling to work
-    ----------------- Captured stderr call -------------
-    AttributeError:
-      Can't pickle local object 'test_reuse_prefers_standard_over_git_versions.<locals>.<lambda>'
-    """
-    return True
-
-
-@pytest.mark.only_clingo("clingo only re-use feature being tested")
-@pytest.mark.regression("38484")
-def test_git_ref_version_can_be_reused(
-    install_mockery_mutable_config, do_not_check_runtimes_on_reuse
-):
-    first_spec = spack.spec.Spec("zlib-ng@git.2.1.5=2.1.5").concretized()
-    first_spec.package.do_install(fake=True, explicit=True)
-
-    with spack.config.override("concretizer:reuse", True):
-        second_spec = spack.spec.Spec("zlib-ng@git.2.1.5=2.1.5~opt").concretized()
-        # is_installed(first_spec)
-        assert second_spec.dag_hash() != first_spec.dag_hash()
-
-
-@pytest.mark.only_clingo("clingo only re-use feature being tested")
-def test_reuse_prefers_standard_over_git_versions(
-    install_mockery_mutable_config, do_not_check_runtimes_on_reuse
-):
-    """
-    order matters in this test. typically re-use would pick the last installed match
-    but we want to prefer the standard version over git ref based versions
-    so install git ref last and ensure it is not picked up by re-use
-    """
-    standard_spec = spack.spec.Spec("zlib-ng@2.1.5").concretized()
-    standard_spec.package.do_install(fake=True, explicit=True)
-
-    git_spec = spack.spec.Spec("zlib-ng@git.2.1.5=2.1.5").concretized()
-    git_spec.package.do_install(fake=True, explicit=True)
-
-    with spack.config.override("concretizer:reuse", True):
-        test_spec = spack.spec.Spec("zlib-ng@2").concretized()
-        assert git_spec.dag_hash() != test_spec.dag_hash()
-        assert standard_spec.dag_hash() == test_spec.dag_hash()
-=======
 @pytest.mark.only_clingo("Original concretizer cannot reuse specs")
 @pytest.mark.parametrize(
     "roots,reuse_yaml,expected,not_expected,expected_length",
@@ -2959,4 +2913,38 @@
         factory=lambda: specs, is_usable=lambda x: True, include=include, exclude=exclude
     )
     assert f.selected_specs() == expected
->>>>>>> 1f43384d
+
+
+@pytest.mark.only_clingo("clingo only re-use feature being tested")
+@pytest.mark.regression("38484")
+def test_git_ref_version_can_be_reused(
+    install_mockery_mutable_config, do_not_check_runtimes_on_reuse
+):
+    first_spec = spack.spec.Spec("zlib-ng@git.2.1.5=2.1.5").concretized()
+    first_spec.package.do_install(fake=True, explicit=True)
+
+    with spack.config.override("concretizer:reuse", True):
+        second_spec = spack.spec.Spec("zlib-ng@git.2.1.5=2.1.5~opt").concretized()
+        # is_installed(first_spec)
+        assert second_spec.dag_hash() != first_spec.dag_hash()
+
+
+@pytest.mark.only_clingo("clingo only re-use feature being tested")
+def test_reuse_prefers_standard_over_git_versions(
+    install_mockery_mutable_config, do_not_check_runtimes_on_reuse
+):
+    """
+    order matters in this test. typically re-use would pick the last installed match
+    but we want to prefer the standard version over git ref based versions
+    so install git ref last and ensure it is not picked up by re-use
+    """
+    standard_spec = spack.spec.Spec("zlib-ng@2.1.5").concretized()
+    standard_spec.package.do_install(fake=True, explicit=True)
+
+    git_spec = spack.spec.Spec("zlib-ng@git.2.1.5=2.1.5").concretized()
+    git_spec.package.do_install(fake=True, explicit=True)
+
+    with spack.config.override("concretizer:reuse", True):
+        test_spec = spack.spec.Spec("zlib-ng@2").concretized()
+        assert git_spec.dag_hash() != test_spec.dag_hash()
+        assert standard_spec.dag_hash() == test_spec.dag_hash()