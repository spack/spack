--- conflicted
+++ resolved
@@ -557,8 +557,6 @@
         with pytest.raises(spack.error.SpackError):
             s.concretize()
 
-<<<<<<< HEAD
-=======
     def test_conflicts_show_cores(self, conflict_spec, monkeypatch):
         if spack.config.get('config:concretizer') == 'original':
             pytest.skip('Testing debug statements specific to new concretizer')
@@ -572,7 +570,6 @@
 
         assert "conflict_trigger(" in e.value.message
 
->>>>>>> e974b44e
     def test_conflict_in_all_directives_true(self):
         s = Spec('when-directives-true')
         with pytest.raises(spack.error.SpackError):
