--- conflicted
+++ resolved
@@ -576,7 +576,7 @@
         assert spec.satisfies("~foo") and spec.satisfies("^dependency-foo-bar~foo")
         assert spec.satisfies("+bar") and not spec.satisfies("^dependency-foo-bar+bar")
 
-<<<<<<< HEAD
+
     @pytest.mark.only_clingo(
         "Optional compiler propagation isn't deprecated for original concretizer"
     )
@@ -589,8 +589,6 @@
         assert spec.satisfies("+bar") and spec.satisfies("^dependency-foo-bar+bar")
 
     @pytest.mark.only_clingo("Original concretizer is allowed to forego variant propagation")
-=======
->>>>>>> f1114858
     def test_concretize_propagate_multivalue_variant(self):
         """Test that multivalue variants are propagating the specified value(s)
         to their dependecies. The dependencies should not have the default value"""
