--- conflicted
+++ resolved
@@ -1269,15 +1269,9 @@
     def test_reuse_installed_packages_when_package_def_changes(
         self, context, mutable_database, repo_with_changing_recipe
     ):
-<<<<<<< HEAD
-        if spack.config.get("config:concretizer") == "original":
-            pytest.xfail("Known failure of the original concretizer")
-
-        # reuse turned off in concretizer
+        # test applies only with reuse turned off in concretizer
         spack.config.set("concretizer:reuse", False)
 
-=======
->>>>>>> 843346ce
         # Install a spec
         root = Spec("root").concretized()
         dependency = root["changing"].copy()
