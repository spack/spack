--- conflicted
+++ resolved
@@ -3125,7 +3125,6 @@
 
 @pytest.mark.only_clingo("clingo only reuse feature being tested")
 @pytest.mark.regression("38484")
-<<<<<<< HEAD
 @pytest.mark.parametrize("input_version", ("git.2.1.5=2.1.5", "main"))
 def test_git_ref_version_can_be_reused(
     input_version,
@@ -3139,10 +3138,6 @@
         spack.package_base.PackageBase, "git", pathlib.Path(repo_path).as_uri(), raising=False
     )
     first_spec = spack.spec.Spec(f"git-ref-package@{input_version}~opt").concretized()
-=======
-def test_git_ref_version_can_be_reused(install_mockery, do_not_check_runtimes_on_reuse):
-    first_spec = spack.spec.Spec("git-ref-package@git.2.1.5=2.1.5~opt").concretized()
->>>>>>> b8d10916
     first_spec.package.do_install(fake=True, explicit=True)
 
     with spack.config.override("concretizer:reuse", True):
@@ -3160,11 +3155,7 @@
 @pytest.mark.only_clingo("clingo only reuse feature being tested")
 @pytest.mark.parametrize("standard_version", ["2.0.0", "2.1.5", "2.1.6"])
 def test_reuse_prefers_standard_over_git_versions(
-<<<<<<< HEAD
     standard_version, install_mockery_mutable_config, do_not_check_runtimes_on_reuse, monkeypatch
-=======
-    standard_version, install_mockery, do_not_check_runtimes_on_reuse
->>>>>>> b8d10916
 ):
     """
     order matters in this test. typically reuse would pick the highest versioned installed match
