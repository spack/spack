# Copyright 2013-2019 Lawrence Livermore National Security, LLC and other
# Spack Project Developers. See the top-level COPYRIGHT file for details.
#
# SPDX-License-Identifier: (Apache-2.0 OR MIT)

import collections
import copy
import errno
import inspect
import itertools
import os
import os.path
import shutil
import xml.etree.ElementTree

import ordereddict_backport
import py
import pytest
import ruamel.yaml as yaml

from llnl.util.filesystem import mkdirp, remove_linked_tree

import spack.architecture
import spack.compilers
import spack.config
import spack.caches
import spack.database
import spack.directory_layout
import spack.environment as ev
import spack.package_prefs
import spack.paths
import spack.platforms.test
import spack.repo
import spack.stage
import spack.util.executable
from spack.util.pattern import Bunch
from spack.dependency import Dependency
from spack.package import PackageBase
from spack.fetch_strategy import FetchStrategyComposite, URLFetchStrategy
from spack.fetch_strategy import FetchError
from spack.spec import Spec
from spack.version import Version


@pytest.fixture
def no_path_access(monkeypatch):
    def _can_access(path, perms):
        return False

    monkeypatch.setattr(os, 'access', _can_access)


#
# Disable any activate Spack environment BEFORE all tests
#
@pytest.fixture(scope='session', autouse=True)
def clean_user_environment():
    env_var = ev.spack_env_var in os.environ
    active = ev._active_environment

    if env_var:
        spack_env_value = os.environ.pop(ev.spack_env_var)
    if active:
        ev.deactivate()

    yield

    if env_var:
        os.environ[ev.spack_env_var] = spack_env_value
    if active:
        ev.activate(active)


# Hooks to add command line options or set other custom behaviors.
# They must be placed here to be found by pytest. See:
#
# https://docs.pytest.org/en/latest/writing_plugins.html
#
def pytest_addoption(parser):
    group = parser.getgroup("Spack specific command line options")
    group.addoption(
        '--fast', action='store_true', default=False,
        help='runs only "fast" unit tests, instead of the whole suite')


def pytest_collection_modifyitems(config, items):
    if not config.getoption('--fast'):
        # --fast not given, run all the tests
        return

    slow_tests = ['db', 'network', 'maybeslow']
    skip_as_slow = pytest.mark.skip(
        reason='skipped slow test [--fast command line option given]'
    )
    for item in items:
        if any(x in item.keywords for x in slow_tests):
            item.add_marker(skip_as_slow)


#
# These fixtures are applied to all tests
#
@pytest.fixture(scope='function', autouse=True)
def no_chdir():
    """Ensure that no test changes Spack's working dirctory.

    This prevents Spack tests (and therefore Spack commands) from
    changing the working directory and causing other tests to fail
    mysteriously. Tests should use ``working_dir`` or ``py.path``'s
    ``.as_cwd()`` instead of ``os.chdir`` to avoid failing this check.

    We assert that the working directory hasn't changed, unless the
    original wd somehow ceased to exist.

    """
    original_wd = os.getcwd()
    yield
    if os.path.isdir(original_wd):
        assert os.getcwd() == original_wd


@pytest.fixture(scope='function', autouse=True)
def reset_compiler_cache():
    """Ensure that the compiler cache is not shared across Spack tests

    This cache can cause later tests to fail if left in a state incompatible
    with the new configuration. Since tests can make almost unlimited changes
    to their setup, default to not use the compiler cache across tests."""
    spack.compilers._compiler_cache = {}
    yield
    spack.compilers._compiler_cache = {}


<<<<<<< HEAD
@pytest.fixture
def clear_stage_root(monkeypatch):
    """Ensure spack.stage._stage_root is not set at test start."""
    monkeypatch.setattr(spack.stage, '_stage_root', None)


@pytest.fixture(scope='function', autouse=True)
def mock_stage(clear_stage_root, tmpdir_factory, request):
    """
    Establish the temporary build_stage for the mock archive.

    This fixture can be disabled for non-staging tests by adding::

        @pytest.mark.nomockstage

    Note 'check_for_leftover_stage_files' is the companion fixture for stage
    directory checks and cleanup.
    """
=======
@pytest.fixture(scope='function', autouse=True)
def mock_stage(tmpdir_factory, monkeypatch, request):
    """Establish the temporary build_stage for the mock archive."""
    # The approach with this autouse fixture is to set the stage root
    # instead of using spack.config.override() to avoid configuration
    # conflicts with dozens of tests that rely on other configuration
    # fixtures, such as config.
>>>>>>> 93a44c82
    if 'nomockstage' not in request.keywords:
        # Set the build stage to the requested path
        new_stage = tmpdir_factory.mktemp('mock-stage')
        new_stage_path = str(new_stage)

        # Ensure the source directory exists within the new stage path
        source_path = os.path.join(new_stage_path,
                                   spack.stage._source_path_subdir)
        mkdirp(source_path)

        monkeypatch.setattr(spack.stage, '_stage_root', new_stage_path)

        yield new_stage_path

        # Clean up the test stage directory
        if os.path.isdir(new_stage_path):
            shutil.rmtree(new_stage_path)
    else:
        # Must yield a path to avoid a TypeError on test teardown
        yield str(tmpdir_factory)


@pytest.fixture(scope='session')
def ignore_stage_files():
    """Session-scoped helper for check_for_leftover_stage_files.

    Used to track which leftover files in the stage have been seen.
    """
    # to start with, ignore the .lock file at the stage root.
    return set(['.lock', spack.stage._source_path_subdir])


def remove_whatever_it_is(path):
    """Type-agnostic remove."""
    if os.path.isfile(path):
        os.remove(path)
    elif os.path.islink(path):
        remove_linked_tree(path)
    else:
        shutil.rmtree(path)


@pytest.fixture
def working_env():
    saved_env = os.environ.copy()
    yield
    # os.environ = saved_env doesn't work
    # it causes module_parsing::test_module_function to fail
    # when it's run after any test using this fixutre
    os.environ.clear()
    os.environ.update(saved_env)


@pytest.fixture(scope='function', autouse=True)
def check_for_leftover_stage_files(request, mock_stage, ignore_stage_files):
    """
    Ensure that each (mock_stage) test leaves a clean stage when done.

    Tests that are expected to dirty the stage can disable the check by
    adding::

        @pytest.mark.disable_clean_stage_check

    and the associated stage files will be removed.
    """
    stage_path = mock_stage

    yield

    files_in_stage = set()
    try:
        stage_files = os.listdir(stage_path)
        files_in_stage = set(stage_files) - ignore_stage_files
    except OSError as err:
        if err.errno == errno.ENOENT:
            pass
        else:
            raise

    if 'disable_clean_stage_check' in request.keywords:
        # clean up after tests that are expected to be dirty
        for f in files_in_stage:
            path = os.path.join(stage_path, f)
            remove_whatever_it_is(path)
    else:
        ignore_stage_files |= files_in_stage
        assert not files_in_stage


@pytest.fixture(autouse=True)
def mock_fetch_cache(monkeypatch):
    """Substitutes spack.paths.fetch_cache with a mock object that does nothing
    and raises on fetch.
    """
    class MockCache(object):
        def store(self, copy_cmd, relative_dest):
            pass

        def fetcher(self, target_path, digest, **kwargs):
            return MockCacheFetcher()

    class MockCacheFetcher(object):
        def set_stage(self, stage):
            pass

        def fetch(self):
            raise FetchError('Mock cache always fails for tests')

        def __str__(self):
            return "[mock fetch cache]"

    monkeypatch.setattr(spack.caches, 'fetch_cache', MockCache())


@pytest.fixture(autouse=True)
def _skip_if_missing_executables(request):
    """Permits to mark tests with 'require_executables' and skip the
    tests if the executables passed as arguments are not found.
    """
    if request.node.get_marker('requires_executables'):
        required_execs = request.node.get_marker('requires_executables').args
        missing_execs = [
            x for x in required_execs if spack.util.executable.which(x) is None
        ]
        if missing_execs:
            msg = 'could not find executables: {0}'
            pytest.skip(msg.format(', '.join(missing_execs)))


# FIXME: The lines below should better be added to a fixture with
# FIXME: session-scope. Anyhow doing it is not easy, as it seems
# FIXME: there's some weird interaction with compilers during concretization.
spack.architecture.real_platform = spack.architecture.platform
spack.architecture.platform = lambda: spack.platforms.test.Test()

##########
# Test-specific fixtures
##########


@pytest.fixture(scope='session')
def repo_path():
    """Session scoped RepoPath object pointing to the mock repository"""
    return spack.repo.RepoPath(spack.paths.mock_packages_path)


@pytest.fixture(scope='module')
def mock_packages(repo_path):
    """Use the 'builtin.mock' repository instead of 'builtin'"""
    mock_repo = copy.deepcopy(repo_path)
    with spack.repo.swap(mock_repo):
        yield


@pytest.fixture(scope='function')
def mutable_mock_packages(mock_packages, repo_path):
    """Function-scoped mock packages, for tests that need to modify them."""
    mock_repo = copy.deepcopy(repo_path)
    with spack.repo.swap(mock_repo):
        yield


@pytest.fixture(scope='session')
def linux_os():
    """Returns a named tuple with attributes 'name' and 'version'
    representing the OS.
    """
    platform = spack.architecture.platform()
    name, version = 'debian', '6'
    if platform.name == 'linux':
        platform = spack.architecture.platform()
        current_os = platform.operating_system('default_os')
        name, version = current_os.name, current_os.version
    LinuxOS = collections.namedtuple('LinuxOS', ['name', 'version'])
    return LinuxOS(name=name, version=version)


@pytest.fixture(scope='session')
def configuration_dir(tmpdir_factory, linux_os):
    """Copies mock configuration files in a temporary directory. Returns the
    directory path.
    """
    tmpdir = tmpdir_factory.mktemp('configurations')

    # Name of the yaml files in the test/data folder
    test_path = py.path.local(spack.paths.test_path)
    compilers_yaml = test_path.join('data', 'compilers.yaml')
    packages_yaml = test_path.join('data', 'packages.yaml')
    config_yaml = test_path.join('data', 'config.yaml')
    repos_yaml = test_path.join('data', 'repos.yaml')

    # Create temporary 'site' and 'user' folders
    tmpdir.ensure('site', dir=True)
    tmpdir.ensure('user', dir=True)

    # Copy the configurations that don't need further work
    packages_yaml.copy(tmpdir.join('site', 'packages.yaml'))
    config_yaml.copy(tmpdir.join('site', 'config.yaml'))
    repos_yaml.copy(tmpdir.join('site', 'repos.yaml'))

    # Write the one that needs modifications
    content = ''.join(compilers_yaml.read()).format(linux_os)
    t = tmpdir.join('site', 'compilers.yaml')
    t.write(content)
    yield tmpdir

    # Once done, cleanup the directory
    shutil.rmtree(str(tmpdir))


@pytest.fixture(scope='module')
def config(configuration_dir):
    """Hooks the mock configuration files into spack.config"""
    # Set up a mock config scope
    spack.package_prefs.PackagePrefs.clear_caches()

    real_configuration = spack.config.config

    defaults = spack.config.InternalConfigScope(
        '_builtin', spack.config.config_defaults
    )
    test_scopes = [defaults]
    test_scopes += [
        spack.config.ConfigScope(name, str(configuration_dir.join(name)))
        for name in ['site', 'system', 'user']]
    test_scopes.append(spack.config.InternalConfigScope('command_line'))

    spack.config.config = spack.config.Configuration(*test_scopes)

    yield spack.config.config

    spack.config.config = real_configuration
    spack.package_prefs.PackagePrefs.clear_caches()


@pytest.fixture(scope='function')
def mutable_config(tmpdir_factory, configuration_dir, monkeypatch):
    """Like config, but tests can modify the configuration."""
    spack.package_prefs.PackagePrefs.clear_caches()

    mutable_dir = tmpdir_factory.mktemp('mutable_config').join('tmp')
    configuration_dir.copy(mutable_dir)

    cfg = spack.config.Configuration(
        *[spack.config.ConfigScope(name, str(mutable_dir))
          for name in ['site', 'system', 'user']])
    monkeypatch.setattr(spack.config, 'config', cfg)

    # This is essential, otherwise the cache will create weird side effects
    # that will compromise subsequent tests if compilers.yaml is modified
    monkeypatch.setattr(spack.compilers, '_cache_config_file', [])

    yield spack.config.config

    spack.package_prefs.PackagePrefs.clear_caches()


@pytest.fixture()
def mock_config(tmpdir):
    """Mocks two configuration scopes: 'low' and 'high'."""
    real_configuration = spack.config.config

    spack.config.config = spack.config.Configuration(
        *[spack.config.ConfigScope(name, str(tmpdir.join(name)))
          for name in ['low', 'high']])

    yield spack.config.config

    spack.config.config = real_configuration


def _populate(mock_db):
    r"""Populate a mock database with packages.

    Here is what the mock DB looks like:

    o  mpileaks     o  mpileaks'    o  mpileaks''
    |\              |\              |\
    | o  callpath   | o  callpath'  | o  callpath''
    |/|             |/|             |/|
    o |  mpich      o |  mpich2     o |  zmpi
      |               |             o |  fake
      |               |               |
      |               |______________/
      | .____________/
      |/
      o  dyninst
      |\
      | o  libdwarf
      |/
      o  libelf
    """
    def _install(spec):
        s = spack.spec.Spec(spec).concretized()
        pkg = spack.repo.get(s)
        pkg.do_install(fake=True, explicit=True)

    # Transaction used to avoid repeated writes.
    with mock_db.write_transaction():
        _install('mpileaks ^mpich')
        _install('mpileaks ^mpich2')
        _install('mpileaks ^zmpi')
        _install('externaltest')


@pytest.fixture(scope='session')
def _store_dir_and_cache(tmpdir_factory):
    """Returns the directory where to build the mock database and
    where to cache it.
    """
    store = tmpdir_factory.mktemp('mock_store')
    cache = tmpdir_factory.mktemp('mock_store_cache')
    return store, cache


@pytest.fixture(scope='module')
def database(tmpdir_factory, mock_packages, config, _store_dir_and_cache):
    """Creates a read-only mock database with some packages installed note
    that the ref count for dyninst here will be 3, as it's recycled
    across each install.
    """
    real_store = spack.store.store
    store_path, store_cache = _store_dir_and_cache

    mock_store = spack.store.Store(str(store_path))
    spack.store.store = mock_store

    # If the cache does not exist populate the store and create it
    if not os.path.exists(str(store_cache.join('.spack-db'))):
        _populate(mock_store.db)
        store_path.copy(store_cache, mode=True, stat=True)

    # Make the database read-only to ensure we can't modify entries
    store_path.join('.spack-db').chmod(mode=0o555, rec=1)

    yield mock_store.db

    store_path.join('.spack-db').chmod(mode=0o755, rec=1)
    spack.store.store = real_store


@pytest.fixture(scope='function')
def mutable_database(database, _store_dir_and_cache):
    """Writeable version of the fixture, restored to its initial state
    after each test.
    """
    # Make the database writeable, as we are going to modify it
    store_path, store_cache = _store_dir_and_cache
    store_path.join('.spack-db').chmod(mode=0o755, rec=1)

    yield database

    # Restore the initial state by copying the content of the cache back into
    # the store and making the database read-only
    store_path.remove(rec=1)
    store_cache.copy(store_path, mode=True, stat=True)
    store_path.join('.spack-db').chmod(mode=0o555, rec=1)


@pytest.fixture()
def dirs_with_libfiles(tmpdir_factory):
    lib_to_libfiles = {
        'libstdc++': ['libstdc++.so', 'libstdc++.tbd'],
        'libgfortran': ['libgfortran.a', 'libgfortran.dylib'],
        'libirc': ['libirc.a', 'libirc.so']
    }

    root = tmpdir_factory.mktemp('root')
    lib_to_dirs = {}
    i = 0
    for lib, libfiles in lib_to_libfiles.items():
        dirs = []
        for libfile in libfiles:
            root.ensure(str(i), dir=True)
            root.join(str(i)).ensure(libfile)
            dirs.append(str(root.join(str(i))))
            i += 1
        lib_to_dirs[lib] = dirs

    all_dirs = list(itertools.chain.from_iterable(lib_to_dirs.values()))

    yield lib_to_dirs, all_dirs


@pytest.fixture(scope='function', autouse=True)
def disable_compiler_execution(monkeypatch):
    def noop(*args):
        return []

    # Compiler.determine_implicit_rpaths actually runs the compiler. So this
    # replaces that function with a noop that simulates finding no implicit
    # RPATHs
    monkeypatch.setattr(
        spack.compiler.Compiler,
        '_get_compiler_link_paths',
        noop
    )


@pytest.fixture(scope='function')
def install_mockery(tmpdir, config, mock_packages, monkeypatch):
    """Hooks a fake install directory, DB, and stage directory into Spack."""
    real_store = spack.store.store
    spack.store.store = spack.store.Store(str(tmpdir.join('opt')))

    # We use a fake package, so temporarily disable checksumming
    with spack.config.override('config:checksum', False):
        yield

    tmpdir.join('opt').remove()
    spack.store.store = real_store


@pytest.fixture()
def mock_fetch(mock_archive):
    """Fake the URL for a package so it downloads from a file."""
    fetcher = FetchStrategyComposite()
    fetcher.append(URLFetchStrategy(mock_archive.url))

    @property
    def fake_fn(self):
        return fetcher

    orig_fn = PackageBase.fetcher
    PackageBase.fetcher = fake_fn
    yield
    PackageBase.fetcher = orig_fn


class MockLayout(object):
    def __init__(self, root):
        self.root = root

    def path_for_spec(self, spec):
        return '/'.join([self.root, spec.name])

    def check_installed(self, spec):
        return True


@pytest.fixture()
def gen_mock_layout(tmpdir):
    # Generate a MockLayout in a temporary directory. In general the prefixes
    # specified by MockLayout should never be written to, but this ensures
    # that even if they are, that it causes no harm
    def create_layout(root):
        subroot = tmpdir.mkdir(root)
        return MockLayout(str(subroot))

    yield create_layout


@pytest.fixture()
def module_configuration(monkeypatch, request):
    """Reads the module configuration file from the mock ones prepared
    for tests and monkeypatches the right classes to hook it in.
    """
    # Class of the module file writer
    writer_cls = getattr(request.module, 'writer_cls')
    # Module where the module file writer is defined
    writer_mod = inspect.getmodule(writer_cls)
    # Key for specific settings relative to this module type
    writer_key = str(writer_mod.__name__).split('.')[-1]
    # Root folder for configuration
    root_for_conf = os.path.join(
        spack.paths.test_path, 'data', 'modules', writer_key
    )

    def _impl(filename):

        file = os.path.join(root_for_conf, filename + '.yaml')
        with open(file) as f:
            configuration = yaml.load(f)

        monkeypatch.setattr(
            spack.modules.common,
            'configuration',
            configuration
        )
        monkeypatch.setattr(
            writer_mod,
            'configuration',
            configuration[writer_key]
        )
        monkeypatch.setattr(
            writer_mod,
            'configuration_registry',
            {}
        )
    return _impl

##########
# Fake archives and repositories
##########


@pytest.fixture(scope='session', params=[('.tar.gz', 'z')])
def mock_archive(request, tmpdir_factory):
    """Creates a very simple archive directory with a configure script and a
    makefile that installs to a prefix. Tars it up into an archive.
    """
    tar = spack.util.executable.which('tar', required=True)

    tmpdir = tmpdir_factory.mktemp('mock-archive-dir')
    tmpdir.ensure(spack.stage._source_path_subdir, dir=True)
    repodir = tmpdir.join(spack.stage._source_path_subdir)

    # Create the configure script
    configure_path = str(tmpdir.join(spack.stage._source_path_subdir,
                                     'configure'))
    with open(configure_path, 'w') as f:
        f.write(
            "#!/bin/sh\n"
            "prefix=$(echo $1 | sed 's/--prefix=//')\n"
            "cat > Makefile <<EOF\n"
            "all:\n"
            "\techo Building...\n\n"
            "install:\n"
            "\tmkdir -p $prefix\n"
            "\ttouch $prefix/dummy_file\n"
            "EOF\n"
        )
    os.chmod(configure_path, 0o755)

    # Archive it
    with tmpdir.as_cwd():
        archive_name = '{0}{1}'.format(spack.stage._source_path_subdir,
                                       request.param[0])
        tar('-c{0}f'.format(request.param[1]), archive_name,
            spack.stage._source_path_subdir)

    Archive = collections.namedtuple('Archive',
                                     ['url', 'path', 'archive_file',
                                      'expanded_archive_basedir'])
    archive_file = str(tmpdir.join(archive_name))

    # Return the url
    yield Archive(
        url=('file://' + archive_file),
        archive_file=archive_file,
        path=str(repodir),
        expanded_archive_basedir=spack.stage._source_path_subdir)


@pytest.fixture(scope='session')
def mock_git_repository(tmpdir_factory):
    """Creates a very simple git repository with two branches and
    two commits.
    """
    git = spack.util.executable.which('git', required=True)

    tmpdir = tmpdir_factory.mktemp('mock-git-repo-dir')
    tmpdir.ensure(spack.stage._source_path_subdir, dir=True)
    repodir = tmpdir.join(spack.stage._source_path_subdir)

    # Initialize the repository
    with repodir.as_cwd():
        git('init')
        git('config', 'user.name', 'Spack')
        git('config', 'user.email', 'spack@spack.io')
        url = 'file://' + str(repodir)

        # r0 is just the first commit
        r0_file = 'r0_file'
        repodir.ensure(r0_file)
        git('add', r0_file)
        git('commit', '-m', 'mock-git-repo r0')

        branch = 'test-branch'
        branch_file = 'branch_file'
        git('branch', branch)

        tag_branch = 'tag-branch'
        tag_file = 'tag_file'
        git('branch', tag_branch)

        # Check out first branch
        git('checkout', branch)
        repodir.ensure(branch_file)
        git('add', branch_file)
        git('commit', '-m' 'r1 test branch')

        # Check out a second branch and tag it
        git('checkout', tag_branch)
        repodir.ensure(tag_file)
        git('add', tag_file)
        git('commit', '-m' 'tag test branch')

        tag = 'test-tag'
        git('tag', tag)

        git('checkout', 'master')

        # R1 test is the same as test for branch
        rev_hash = lambda x: git('rev-parse', x, output=str).strip()
        r1 = rev_hash(branch)
        r1_file = branch_file

    checks = {
        'master': Bunch(
            revision='master', file=r0_file, args={'git': url}
        ),
        'branch': Bunch(
            revision=branch, file=branch_file, args={
                'git': url, 'branch': branch
            }
        ),
        'tag-branch': Bunch(
            revision=tag_branch, file=tag_file, args={
                'git': url, 'branch': tag_branch
            }
        ),
        'tag': Bunch(
            revision=tag, file=tag_file, args={'git': url, 'tag': tag}
        ),
        'commit': Bunch(
            revision=r1, file=r1_file, args={'git': url, 'commit': r1}
        )
    }

    t = Bunch(checks=checks, url=url, hash=rev_hash,
              path=str(repodir), git_exe=git)
    yield t


@pytest.fixture(scope='session')
def mock_hg_repository(tmpdir_factory):
    """Creates a very simple hg repository with two commits."""
    hg = spack.util.executable.which('hg', required=True)

    tmpdir = tmpdir_factory.mktemp('mock-hg-repo-dir')
    tmpdir.ensure(spack.stage._source_path_subdir, dir=True)
    repodir = tmpdir.join(spack.stage._source_path_subdir)

    get_rev = lambda: hg('id', '-i', output=str).strip()

    # Initialize the repository
    with repodir.as_cwd():
        url = 'file://' + str(repodir)
        hg('init')

        # Commit file r0
        r0_file = 'r0_file'
        repodir.ensure(r0_file)
        hg('add', r0_file)
        hg('commit', '-m', 'revision 0', '-u', 'test')
        r0 = get_rev()

        # Commit file r1
        r1_file = 'r1_file'
        repodir.ensure(r1_file)
        hg('add', r1_file)
        hg('commit', '-m' 'revision 1', '-u', 'test')
        r1 = get_rev()

    checks = {
        'default': Bunch(
            revision=r1, file=r1_file, args={'hg': str(repodir)}
        ),
        'rev0': Bunch(
            revision=r0, file=r0_file, args={
                'hg': str(repodir), 'revision': r0
            }
        )
    }
    t = Bunch(checks=checks, url=url, hash=get_rev, path=str(repodir))
    yield t


@pytest.fixture(scope='session')
def mock_svn_repository(tmpdir_factory):
    """Creates a very simple svn repository with two commits."""
    svn = spack.util.executable.which('svn', required=True)
    svnadmin = spack.util.executable.which('svnadmin', required=True)

    tmpdir = tmpdir_factory.mktemp('mock-svn-stage')
    tmpdir.ensure(spack.stage._source_path_subdir, dir=True)
    repodir = tmpdir.join(spack.stage._source_path_subdir)
    url = 'file://' + str(repodir)

    # Initialize the repository
    with repodir.as_cwd():
        # NOTE: Adding --pre-1.5-compatible works for NERSC
        # Unknown if this is also an issue at other sites.
        svnadmin('create', '--pre-1.5-compatible', str(repodir))

        # Import a structure (first commit)
        r0_file = 'r0_file'
        tmpdir.ensure('tmp-path', r0_file)
        tmp_path = tmpdir.join('tmp-path')
        svn('import',
            str(tmp_path),
            url,
            '-m',
            'Initial import r0')
        tmp_path.remove()

        # Second commit
        r1_file = 'r1_file'
        svn('checkout', url, str(tmp_path))
        tmpdir.ensure('tmp-path', r1_file)

        with tmp_path.as_cwd():
            svn('add', str(tmpdir.ensure('tmp-path', r1_file)))
            svn('ci', '-m', 'second revision r1')

        tmp_path.remove()
        r0 = '1'
        r1 = '2'

    checks = {
        'default': Bunch(
            revision=r1, file=r1_file, args={'svn': url}),
        'rev0': Bunch(
            revision=r0, file=r0_file, args={
                'svn': url, 'revision': r0})
    }

    def get_rev():
        output = svn('info', '--xml', output=str)
        info = xml.etree.ElementTree.fromstring(output)
        return info.find('entry/commit').get('revision')

    t = Bunch(checks=checks, url=url, hash=get_rev, path=str(repodir))
    yield t


@pytest.fixture()
def mutable_mock_env_path(tmpdir_factory):
    """Fixture for mocking the internal spack environments directory."""
    saved_path = spack.environment.env_path
    mock_path = tmpdir_factory.mktemp('mock-env-path')
    spack.environment.env_path = str(mock_path)
    yield mock_path
    spack.environment.env_path = saved_path


@pytest.fixture()
def installation_dir_with_headers(tmpdir_factory):
    """Mock installation tree with a few headers placed in different
    subdirectories. Shouldn't be modified by tests as it is session
    scoped.
    """
    root = tmpdir_factory.mktemp('prefix')

    # Create a few header files:
    #
    # <prefix>
    # |-- include
    # |   |--boost
    # |   |   |-- ex3.h
    # |   |-- ex3.h
    # |-- path
    #     |-- to
    #         |-- ex1.h
    #         |-- subdir
    #             |-- ex2.h
    #
    root.ensure('include', 'boost', 'ex3.h')
    root.ensure('include', 'ex3.h')
    root.ensure('path', 'to', 'ex1.h')
    root.ensure('path', 'to', 'subdir', 'ex2.h')

    return root


##########
# Mock packages
##########


class MockPackage(object):
    def __init__(self, name, dependencies, dependency_types, conditions=None,
                 versions=None):
        self.name = name
        self.spec = None
        self.dependencies = ordereddict_backport.OrderedDict()
        self._installed_upstream = False

        assert len(dependencies) == len(dependency_types)
        for dep, dtype in zip(dependencies, dependency_types):
            d = Dependency(self, Spec(dep.name), type=dtype)
            if not conditions or dep.name not in conditions:
                self.dependencies[dep.name] = {Spec(name): d}
            else:
                dep_conditions = conditions[dep.name]
                dep_conditions = dict(
                    (Spec(x), Dependency(self, Spec(y), type=dtype))
                    for x, y in dep_conditions.items())
                self.dependencies[dep.name] = dep_conditions

        if versions:
            self.versions = versions
        else:
            versions = list(Version(x) for x in [1, 2, 3])
            self.versions = dict((x, {'preferred': False}) for x in versions)

        self.variants = {}
        self.provided = {}
        self.conflicts = {}
        self.patches = {}


class MockPackageMultiRepo(object):
    def __init__(self, packages):
        self.spec_to_pkg = dict((x.name, x) for x in packages)
        self.spec_to_pkg.update(
            dict(('mockrepo.' + x.name, x) for x in packages))

    def get(self, spec):
        if not isinstance(spec, spack.spec.Spec):
            spec = Spec(spec)
        return self.spec_to_pkg[spec.name]

    def get_pkg_class(self, name):
        return self.spec_to_pkg[name]

    def exists(self, name):
        return name in self.spec_to_pkg

    def is_virtual(self, name):
        return False

    def repo_for_pkg(self, name):
        import collections
        Repo = collections.namedtuple('Repo', ['namespace'])
        return Repo('mockrepo')

##########
# Specs of various kind
##########


@pytest.fixture(
    params=[
        'conflict%clang',
        'conflict%clang+foo',
        'conflict-parent%clang',
        'conflict-parent@0.9^conflict~foo'
    ]
)
def conflict_spec(request):
    """Specs which violate constraints specified with the "conflicts"
    directive in the "conflict" package.
    """
    return request.param


@pytest.fixture(
    params=[
        'conflict%~'
    ]
)
def invalid_spec(request):
    """Specs that do not parse cleanly due to invalid formatting.
    """
    return request.param


@pytest.fixture("module")
def mock_test_repo(tmpdir_factory):
    """Create an empty repository."""
    repo_namespace = 'mock_test_repo'
    repodir = tmpdir_factory.mktemp(repo_namespace)
    repodir.ensure(spack.repo.packages_dir_name, dir=True)
    yaml = repodir.join('repo.yaml')
    yaml.write("""
repo:
    namespace: mock_test_repo
""")

    repo = spack.repo.RepoPath(str(repodir))
    with spack.repo.swap(repo):
        yield repo, repodir

    shutil.rmtree(str(repodir))


##########
# Class and fixture to work around problems raising exceptions in directives,
# which cause tests like test_from_list_url to hang for Python 2.x metaclass
# processing.
#
# At this point only version and patch directive handling has been addressed.
##########

class MockBundle(object):
    has_code = False
    name = 'mock-bundle'
    versions = {}


@pytest.fixture
def mock_directive_bundle():
    """Return a mock bundle package for directive tests."""
    return MockBundle()


@pytest.fixture
def clear_directive_functions():
    """Clear all overidden directive functions for subsequent tests."""
    yield

    # Make sure any directive functions overidden by tests are cleared before
    # proceeding with subsequent tests that may depend on the original
    # functions.
    spack.directives.DirectiveMeta._directives_to_be_executed = []<|MERGE_RESOLUTION|>--- conflicted
+++ resolved
@@ -131,26 +131,6 @@
     spack.compilers._compiler_cache = {}
 
 
-<<<<<<< HEAD
-@pytest.fixture
-def clear_stage_root(monkeypatch):
-    """Ensure spack.stage._stage_root is not set at test start."""
-    monkeypatch.setattr(spack.stage, '_stage_root', None)
-
-
-@pytest.fixture(scope='function', autouse=True)
-def mock_stage(clear_stage_root, tmpdir_factory, request):
-    """
-    Establish the temporary build_stage for the mock archive.
-
-    This fixture can be disabled for non-staging tests by adding::
-
-        @pytest.mark.nomockstage
-
-    Note 'check_for_leftover_stage_files' is the companion fixture for stage
-    directory checks and cleanup.
-    """
-=======
 @pytest.fixture(scope='function', autouse=True)
 def mock_stage(tmpdir_factory, monkeypatch, request):
     """Establish the temporary build_stage for the mock archive."""
@@ -158,7 +138,6 @@
     # instead of using spack.config.override() to avoid configuration
     # conflicts with dozens of tests that rely on other configuration
     # fixtures, such as config.
->>>>>>> 93a44c82
     if 'nomockstage' not in request.keywords:
         # Set the build stage to the requested path
         new_stage = tmpdir_factory.mktemp('mock-stage')
