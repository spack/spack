# Copyright 2013-2022 Lawrence Livermore National Security, LLC and other
# Spack Project Developers. See the top-level COPYRIGHT file for details.
#
# SPDX-License-Identifier: (Apache-2.0 OR MIT)

import collections
import datetime
import errno
import inspect
import itertools
import json
import os
import os.path
import re
import shutil
import stat
import sys
import tempfile
import xml.etree.ElementTree
from typing import Dict  # novm

import py
import pytest

import archspec.cpu.microarchitecture
import archspec.cpu.schema

import llnl.util.lang
from llnl.util.filesystem import mkdirp, remove_linked_tree, working_dir

import spack.binary_distribution
import spack.caches
import spack.compilers
import spack.config
import spack.database
import spack.directory_layout
import spack.environment as ev
import spack.package
import spack.package_prefs
import spack.paths
import spack.platforms
import spack.repo
import spack.stage
import spack.store
import spack.subprocess_context
import spack.test.cray_manifest
import spack.util.executable
import spack.util.gpg
import spack.util.spack_yaml as syaml
from spack.fetch_strategy import FetchError, FetchStrategyComposite, URLFetchStrategy
from spack.util.pattern import Bunch

is_windows = sys.platform == 'win32'


#
# Return list of shas for latest two git commits in local spack repo
#
@pytest.fixture(scope='session')
def last_two_git_commits():
    git = spack.util.executable.which('git', required=True)
    spack_git_path = spack.paths.prefix
    with working_dir(spack_git_path):
        git_log_out = git('log', '-n', '2', output=str, error=os.devnull)

    regex = re.compile(r"^commit\s([^\s]+$)", re.MULTILINE)
    yield regex.findall(git_log_out)


def write_file(filename, contents):
    with open(filename, 'w') as f:
        f.write(contents)


commit_counter = 0


@pytest.fixture
def override_git_repos_cache_path(tmpdir):
    saved = spack.paths.user_repos_cache_path
    tmp_path = tmpdir.mkdir('git-repo-cache-path-for-tests')
    spack.paths.user_repos_cache_path = str(tmp_path)
    yield
    spack.paths.user_repos_cache_path = saved


@pytest.fixture
def mock_git_version_info(tmpdir, override_git_repos_cache_path,
                          scope="function"):
    """Create a mock git repo with known structure

    The structure of commits in this repo is as follows::

       | o fourth 1.x commit (1.2)
       | o third 1.x commit
       | |
       o | fourth main commit (v2.0)
       o | third main commit
       | |
       | o second 1.x commit (v1.1)
       | o first 1.x commit
       | /
       |/
       o second commit (v1.0)
       o first commit

    The repo consists of a single file, in which the Version._cmp representation
    of each commit is expressed as a string.

    Important attributes of the repo for test coverage are: multiple branches,
    version tags on multiple branches, and version order is not equal to time
    order or topological order.
    """
    git = spack.util.executable.which('git', required=True)
    repo_path = str(tmpdir.mkdir('git_repo'))
    filename = 'file.txt'

    def commit(message):
        global commit_counter
        git('commit', '--date', '2020-01-%02d 12:0:00 +0300' % commit_counter,
            '-am', message)
        commit_counter += 1

    with working_dir(repo_path):
        git("init")

        git('config', 'user.name', 'Spack')
        git('config', 'user.email', 'spack@spack.io')

        commits = []

        def latest_commit():
            return git('rev-list', '-n1', 'HEAD', output=str, error=str).strip()

        # Add two commits on main branch
        write_file(filename, '[]')
        git('add', filename)
        commit('first commit')
        commits.append(latest_commit())

        # Get name of default branch (differs by git version)
        main = git('rev-parse', '--abbrev-ref', 'HEAD', output=str, error=str).strip()

        # Tag second commit as v1.0
        write_file(filename, "[1, 0]")
        commit('second commit')
        commits.append(latest_commit())
        git('tag', 'v1.0')

        # Add two commits and a tag on 1.x branch
        git('checkout', '-b', '1.x')
        write_file(filename, "[1, 0, '', 1]")
        commit('first 1.x commit')
        commits.append(latest_commit())

        write_file(filename, "[1, 1]")
        commit('second 1.x commit')
        commits.append(latest_commit())
        git('tag', 'v1.1')

        # Add two commits and a tag on main branch
        git('checkout', main)
        write_file(filename, "[1, 0, '', 1]")
        commit('third main commit')
        commits.append(latest_commit())
        write_file(filename, "[2, 0]")
        commit('fourth main commit')
        commits.append(latest_commit())
        git('tag', 'v2.0')

        # Add two more commits on 1.x branch to ensure we aren't cheating by using time
        git('checkout', '1.x')
        write_file(filename, "[1, 1, '', 1]")
        commit('third 1.x commit')
        commits.append(latest_commit())
        write_file(filename, "[1, 2]")
        commit('fourth 1.x commit')
        commits.append(latest_commit())
        git('tag', '1.2')  # test robust parsing to different syntax, no v

        # The commits are ordered with the last commit first in the list
        commits = list(reversed(commits))

    # Return the git directory to install, the filename used, and the commits
    yield repo_path, filename, commits


@pytest.fixture(autouse=True)
def clear_recorded_monkeypatches():
    yield
    spack.subprocess_context.clear_patches()


@pytest.fixture(scope='session', autouse=True)
def record_monkeypatch_setattr():
    import _pytest
    saved_setattr = _pytest.monkeypatch.MonkeyPatch.setattr

    def record_setattr(cls, target, name, value, *args, **kwargs):
        spack.subprocess_context.append_patch((target, name, value))
        saved_setattr(cls, target, name, value, *args, **kwargs)

    _pytest.monkeypatch.MonkeyPatch.setattr = record_setattr
    try:
        yield
    finally:
        _pytest.monkeypatch.MonkeyPatch.setattr = saved_setattr


def _can_access(path, perms):
    return False


@pytest.fixture
def no_path_access(monkeypatch):
    monkeypatch.setattr(os, 'access', _can_access)


#
# Disable any active Spack environment BEFORE all tests
#
@pytest.fixture(scope='session', autouse=True)
def clean_user_environment():
    spack_env_value = os.environ.pop(ev.spack_env_var, None)
    with ev.no_active_environment():
        yield
    if spack_env_value:
        os.environ[ev.spack_env_var] = spack_env_value


#
# Make sure global state of active env does not leak between tests.
#
@pytest.fixture(scope='function', autouse=True)
def clean_test_environment():
    yield
    ev.deactivate()


def _verify_executables_noop(*args):
    return None


#
# Disable checks on compiler executable existence
#
@pytest.fixture(scope='function', autouse=True)
def mock_compiler_executable_verification(request, monkeypatch):
    """Mock the compiler executable verification to allow missing executables.

    This fixture can be disabled for tests of the compiler verification
    functionality by::

        @pytest.mark.enable_compiler_verification

    If a test is marked in that way this is a no-op."""
    if 'enable_compiler_verification' not in request.keywords:
        monkeypatch.setattr(spack.compiler.Compiler,
                            'verify_executables',
                            _verify_executables_noop)


# Hooks to add command line options or set other custom behaviors.
# They must be placed here to be found by pytest. See:
#
# https://docs.pytest.org/en/latest/writing_plugins.html
#
def pytest_addoption(parser):
    group = parser.getgroup("Spack specific command line options")
    group.addoption(
        '--fast', action='store_true', default=False,
        help='runs only "fast" unit tests, instead of the whole suite')


def pytest_collection_modifyitems(config, items):
    if not config.getoption('--fast'):
        # --fast not given, run all the tests
        return

    slow_tests = ['db', 'network', 'maybeslow']
    skip_as_slow = pytest.mark.skip(
        reason='skipped slow test [--fast command line option given]'
    )
    for item in items:
        if any(x in item.keywords for x in slow_tests):
            item.add_marker(skip_as_slow)


#
# These fixtures are applied to all tests
#
@pytest.fixture(scope='function', autouse=True)
def no_chdir():
    """Ensure that no test changes Spack's working dirctory.

    This prevents Spack tests (and therefore Spack commands) from
    changing the working directory and causing other tests to fail
    mysteriously. Tests should use ``working_dir`` or ``py.path``'s
    ``.as_cwd()`` instead of ``os.chdir`` to avoid failing this check.

    We assert that the working directory hasn't changed, unless the
    original wd somehow ceased to exist.

    """
    original_wd = os.getcwd()
    yield
    if os.path.isdir(original_wd):
        assert os.getcwd() == original_wd


@pytest.fixture(scope='function', autouse=True)
def reset_compiler_cache():
    """Ensure that the compiler cache is not shared across Spack tests

    This cache can cause later tests to fail if left in a state incompatible
    with the new configuration. Since tests can make almost unlimited changes
    to their setup, default to not use the compiler cache across tests."""
    spack.compilers._compiler_cache = {}
    yield
    spack.compilers._compiler_cache = {}


def onerror(func, path, error_info):
    # Python on Windows is unable to remvove paths without
    # write (IWUSR) permissions (such as those generated by Git on Windows)
    # This method changes file permissions to allow removal by Python
    os.chmod(path, stat.S_IWUSR)
    func(path)


@pytest.fixture(scope='function', autouse=True)
def mock_stage(tmpdir_factory, monkeypatch, request):
    """Establish the temporary build_stage for the mock archive."""
    # The approach with this autouse fixture is to set the stage root
    # instead of using spack.config.override() to avoid configuration
    # conflicts with dozens of tests that rely on other configuration
    # fixtures, such as config.
    if 'nomockstage' not in request.keywords:
        # Set the build stage to the requested path
        new_stage = tmpdir_factory.mktemp('mock-stage')
        new_stage_path = str(new_stage)

        # Ensure the source directory exists within the new stage path
        source_path = os.path.join(new_stage_path,
                                   spack.stage._source_path_subdir)
        mkdirp(source_path)

        monkeypatch.setattr(spack.stage, '_stage_root', new_stage_path)

        yield new_stage_path

        # Clean up the test stage directory
        if os.path.isdir(new_stage_path):
            shutil.rmtree(new_stage_path, onerror=onerror)
    else:
        # Must yield a path to avoid a TypeError on test teardown
        yield str(tmpdir_factory)


@pytest.fixture(scope='session')
def ignore_stage_files():
    """Session-scoped helper for check_for_leftover_stage_files.

    Used to track which leftover files in the stage have been seen.
    """
    # to start with, ignore the .lock file at the stage root.
    return set(['.lock', spack.stage._source_path_subdir, 'build_cache'])


def remove_whatever_it_is(path):
    """Type-agnostic remove."""
    if os.path.isfile(path):
        os.remove(path)
    elif os.path.islink(path):
        remove_linked_tree(path)
    else:
        shutil.rmtree(path, onerror=onerror)


@pytest.fixture
def working_env():
    saved_env = os.environ.copy()
    yield
    # os.environ = saved_env doesn't work
    # it causes module_parsing::test_module_function to fail
    # when it's run after any test using this fixutre
    os.environ.clear()
    os.environ.update(saved_env)


@pytest.fixture(scope='function', autouse=True)
def check_for_leftover_stage_files(request, mock_stage, ignore_stage_files):
    """
    Ensure that each (mock_stage) test leaves a clean stage when done.

    Tests that are expected to dirty the stage can disable the check by
    adding::

        @pytest.mark.disable_clean_stage_check

    and the associated stage files will be removed.
    """
    stage_path = mock_stage

    yield

    files_in_stage = set()
    try:
        stage_files = os.listdir(stage_path)
        files_in_stage = set(stage_files) - ignore_stage_files
    except OSError as err:
        if err.errno == errno.ENOENT or err.errno == errno.EINVAL:
            pass
        else:
            raise

    if 'disable_clean_stage_check' in request.keywords:
        # clean up after tests that are expected to be dirty
        for f in files_in_stage:
            path = os.path.join(stage_path, f)
            remove_whatever_it_is(path)
    else:
        ignore_stage_files |= files_in_stage
        assert not files_in_stage


class MockCache(object):
    def store(self, copy_cmd, relative_dest):
        pass

    def fetcher(self, target_path, digest, **kwargs):
        return MockCacheFetcher()


class MockCacheFetcher(object):
    def fetch(self):
        raise FetchError('Mock cache always fails for tests')

    def __str__(self):
        return "[mock fetch cache]"


@pytest.fixture(autouse=True)
def mock_fetch_cache(monkeypatch):
    """Substitutes spack.paths.fetch_cache with a mock object that does nothing
    and raises on fetch.
    """
    monkeypatch.setattr(spack.caches, 'fetch_cache', MockCache())


@pytest.fixture()
def mock_binary_index(monkeypatch, tmpdir_factory):
    """Changes the directory for the binary index and creates binary index for
    every test. Clears its own index when it's done.
    """
    tmpdir = tmpdir_factory.mktemp('mock_binary_index')
    index_path = tmpdir.join('binary_index').strpath
    mock_index = spack.binary_distribution.BinaryCacheIndex(index_path)
    monkeypatch.setattr(spack.binary_distribution, 'binary_index', mock_index)
    yield


@pytest.fixture(autouse=True)
def _skip_if_missing_executables(request):
    """Permits to mark tests with 'require_executables' and skip the
    tests if the executables passed as arguments are not found.
    """
    if hasattr(request.node, 'get_marker'):
        # TODO: Remove the deprecated API as soon as we drop support for Python 2.6
        marker = request.node.get_marker('requires_executables')
    else:
        marker = request.node.get_closest_marker('requires_executables')

    if marker:
        required_execs = marker.args
        missing_execs = [
            x for x in required_execs if spack.util.executable.which(x) is None
        ]
        if missing_execs:
            msg = 'could not find executables: {0}'
            pytest.skip(msg.format(', '.join(missing_execs)))


@pytest.fixture(scope='session')
def test_platform():
    return spack.platforms.Test()


@pytest.fixture(autouse=True, scope='session')
def _use_test_platform(test_platform):
    # This is the only context manager used at session scope (see note
    # below for more insight) since we want to use the test platform as
    # a default during tests.
    with spack.platforms.use_platform(test_platform):
        yield

#
# Note on context managers used by fixtures
#
# Because these context managers modify global state, they should really
# ONLY be used persistently (i.e., around yield statements) in
# function-scoped fixtures, OR in autouse session- or module-scoped
# fixtures.
#
# If they're used in regular tests or in module-scoped fixtures that are
# then injected as function arguments, weird things can happen, because
# the original state won't be restored until *after* the fixture is
# destroyed.  This makes sense for an autouse fixture, where you know
# everything in the module/session is going to need the modified
# behavior, but modifying global state for one function in a way that
# won't be restored until after the module or session is done essentially
# leaves garbage behind for other tests.
#
# In general, we should module- or session-scope the *STATE* required for
# these global objects, but we shouldn't module- or session-scope their
# *USE*, or things can get really confusing.
#


#
# Test-specific fixtures
#
@pytest.fixture(scope='session')
def mock_repo_path():
    yield spack.repo.Repo(spack.paths.mock_packages_path)


def _pkg_install_fn(pkg, spec, prefix):
    # sanity_check_prefix requires something in the install directory
    mkdirp(prefix.bin)


@pytest.fixture
def mock_pkg_install(monkeypatch):
    monkeypatch.setattr(spack.package.PackageBase, 'install',
                        _pkg_install_fn, raising=False)


@pytest.fixture(scope='function')
def mock_packages(mock_repo_path, mock_pkg_install):
    """Use the 'builtin.mock' repository instead of 'builtin'"""
    with spack.repo.use_repositories(mock_repo_path) as mock_repo:
        yield mock_repo


@pytest.fixture(scope='function')
def mutable_mock_repo(mock_repo_path):
    """Function-scoped mock packages, for tests that need to modify them."""
    mock_repo = spack.repo.Repo(spack.paths.mock_packages_path)
    with spack.repo.use_repositories(mock_repo) as mock_repo_path:
        yield mock_repo_path


@pytest.fixture(scope='session')
def linux_os():
    """Returns a named tuple with attributes 'name' and 'version'
    representing the OS.
    """
    platform = spack.platforms.host()
    name, version = 'debian', '6'
    if platform.name == 'linux':
        current_os = platform.operating_system('default_os')
        name, version = current_os.name, current_os.version
    LinuxOS = collections.namedtuple('LinuxOS', ['name', 'version'])
    return LinuxOS(name=name, version=version)


@pytest.fixture(autouse=is_windows, scope='session')
def platform_config():
    spack.config.add_default_platform_scope(spack.platforms.real_host().name)


@pytest.fixture(scope='session')
def default_config():
    """Isolates the default configuration from the user configs.

    This ensures we can test the real default configuration without having
    tests fail when the user overrides the defaults that we test against."""
    defaults_path = os.path.join(spack.paths.etc_path, 'spack', 'defaults')
    if is_windows:
        defaults_path = os.path.join(defaults_path, "windows")
    with spack.config.use_configuration(defaults_path) as defaults_config:
        yield defaults_config


@pytest.fixture(scope='session')
def mock_uarch_json(tmpdir_factory):
    """Mock microarchitectures.json with test architecture descriptions."""
    tmpdir = tmpdir_factory.mktemp('microarchitectures')

    uarch_json = py.path.local(spack.paths.test_path).join(
        "data", "microarchitectures", "microarchitectures.json")
    uarch_json.copy(tmpdir)
    yield str(tmpdir.join("microarchitectures.json"))


@pytest.fixture(scope='session')
def mock_uarch_configuration(mock_uarch_json):
    """Create mock dictionaries for the archspec.cpu."""
    def load_json():
        with open(mock_uarch_json) as f:
            return json.load(f)

    targets_json = load_json()
    targets = archspec.cpu.microarchitecture._known_microarchitectures()

    yield targets_json, targets


@pytest.fixture(scope='function')
def mock_targets(mock_uarch_configuration, monkeypatch):
    """Use this fixture to enable mock uarch targets for testing."""
    targets_json, targets = mock_uarch_configuration

    monkeypatch.setattr(archspec.cpu.schema, "TARGETS_JSON", targets_json)
    monkeypatch.setattr(archspec.cpu.microarchitecture, "TARGETS", targets)


@pytest.fixture(scope='session')
def configuration_dir(tmpdir_factory, linux_os):
    """Copies mock configuration files in a temporary directory. Returns the
    directory path.
    """
    tmpdir = tmpdir_factory.mktemp('configurations')

    # <test_path>/data/config has mock config yaml files in it
    # copy these to the site config.
    test_config = py.path.local(spack.paths.test_path).join('data', 'config')
    test_config.copy(tmpdir.join('site'))

    # Create temporary 'defaults', 'site' and 'user' folders
    tmpdir.ensure('user', dir=True)

    # Slightly modify config.yaml and compilers.yaml
    if is_windows:
        solver = 'original'
        locks = False
    else:
        solver = os.environ.get('SPACK_TEST_SOLVER', 'clingo')
        locks = True

    config_yaml = test_config.join('config.yaml')
    modules_root = tmpdir_factory.mktemp('share')
    tcl_root = modules_root.ensure('modules', dir=True)
    lmod_root = modules_root.ensure('lmod', dir=True)
    content = ''.join(config_yaml.read()).format(
        solver, locks, str(tcl_root), str(lmod_root)
    )
    t = tmpdir.join('site', 'config.yaml')
    t.write(content)

    compilers_yaml = test_config.join('compilers.yaml')
    content = ''.join(compilers_yaml.read()).format(linux_os)
    t = tmpdir.join('site', 'compilers.yaml')
    t.write(content)
    yield tmpdir

    # Once done, cleanup the directory
    shutil.rmtree(str(tmpdir))


def _create_mock_configuration_scopes(configuration_dir):
    """Create the configuration scopes used in `config` and `mutable_config`."""
    scopes = [
        spack.config.InternalConfigScope('_builtin', spack.config.config_defaults),
    ]
    scopes += [
        spack.config.ConfigScope(name, str(configuration_dir.join(name)))
        for name in ['site', 'system', 'user']
    ]
    scopes += [spack.config.InternalConfigScope('command_line')]
    return scopes


@pytest.fixture(scope='session')
def mock_configuration_scopes(configuration_dir):
    """Create a persistent Configuration object from the configuration_dir."""
    yield _create_mock_configuration_scopes(configuration_dir)


@pytest.fixture(scope='function')
def config(mock_configuration_scopes):
    """This fixture activates/deactivates the mock configuration."""
    with spack.config.use_configuration(*mock_configuration_scopes) as config:
        yield config


@pytest.fixture(scope='function')
def mutable_config(tmpdir_factory, configuration_dir):
    """Like config, but tests can modify the configuration."""
    mutable_dir = tmpdir_factory.mktemp('mutable_config').join('tmp')
    configuration_dir.copy(mutable_dir)

    scopes = _create_mock_configuration_scopes(mutable_dir)
    with spack.config.use_configuration(*scopes) as cfg:
        yield cfg


@pytest.fixture(scope='function')
def mutable_empty_config(tmpdir_factory, configuration_dir):
    """Empty configuration that can be modified by the tests."""
    mutable_dir = tmpdir_factory.mktemp('mutable_config').join('tmp')
    scopes = [spack.config.ConfigScope(name, str(mutable_dir.join(name)))
              for name in ['site', 'system', 'user']]

    with spack.config.use_configuration(*scopes) as cfg:
        yield cfg


@pytest.fixture
def no_compilers_yaml(mutable_config):
    """Creates a temporary configuration without compilers.yaml"""
    for scope, local_config in mutable_config.scopes.items():
        if not local_config.path:  # skip internal scopes
            continue
        compilers_yaml = os.path.join(local_config.path, 'compilers.yaml')
        if os.path.exists(compilers_yaml):
            os.remove(compilers_yaml)


@pytest.fixture()
def mock_low_high_config(tmpdir):
    """Mocks two configuration scopes: 'low' and 'high'."""
    scopes = [spack.config.ConfigScope(name, str(tmpdir.join(name)))
              for name in ['low', 'high']]

    with spack.config.use_configuration(*scopes) as config:
        yield config


def _populate(mock_db):
    r"""Populate a mock database with packages.

    Here is what the mock DB looks like:

    o  mpileaks     o  mpileaks'    o  mpileaks''
    |\              |\              |\
    | o  callpath   | o  callpath'  | o  callpath''
    |/|             |/|             |/|
    o |  mpich      o |  mpich2     o |  zmpi
      |               |             o |  fake
      |               |               |
      |               |______________/
      | .____________/
      |/
      o  dyninst
      |\
      | o  libdwarf
      |/
      o  libelf
    """
    def _install(spec):
        s = spack.spec.Spec(spec).concretized()
        pkg = spack.repo.get(s)
        pkg.do_install(fake=True, explicit=True)

    _install('mpileaks ^mpich')
    _install('mpileaks ^mpich2')
    _install('mpileaks ^zmpi')
    _install('externaltest')
    _install('trivial-smoke-test')


@pytest.fixture(scope='session')
def _store_dir_and_cache(tmpdir_factory):
    """Returns the directory where to build the mock database and
    where to cache it.
    """
    store = tmpdir_factory.mktemp('mock_store')
    cache = tmpdir_factory.mktemp('mock_store_cache')
    return store, cache


@pytest.fixture(scope='session')
def mock_store(tmpdir_factory, mock_repo_path, mock_configuration_scopes,
               _store_dir_and_cache):
    """Creates a read-only mock database with some packages installed note
    that the ref count for dyninst here will be 3, as it's recycled
    across each install.

    This does not actually activate the store for use by Spack -- see the
    ``database`` fixture for that.

    """
    store_path, store_cache = _store_dir_and_cache

    # If the cache does not exist populate the store and create it
    if not os.path.exists(str(store_cache.join('.spack-db'))):
        with spack.config.use_configuration(*mock_configuration_scopes):
            with spack.store.use_store(str(store_path)) as store:
                with spack.repo.use_repositories(mock_repo_path):
                    _populate(store.db)
        store_path.copy(store_cache, mode=True, stat=True)

    # Make the DB filesystem read-only to ensure we can't modify entries
    store_path.join('.spack-db').chmod(mode=0o555, rec=1)

    yield store_path

    store_path.join('.spack-db').chmod(mode=0o755, rec=1)


@pytest.fixture(scope='function')
def database(mock_store, mock_packages, config):
    """This activates the mock store, packages, AND config."""
    with spack.store.use_store(str(mock_store)) as store:
        yield store.db
        # Force reading the database again between tests
        store.db.last_seen_verifier = ''


@pytest.fixture(scope='function')
def database_mutable_config(mock_store, mock_packages, mutable_config,
                            monkeypatch):
    """This activates the mock store, packages, AND config."""
    with spack.store.use_store(str(mock_store)) as store:
        yield store.db
        store.db.last_seen_verifier = ''


@pytest.fixture(scope='function')
def mutable_database(database_mutable_config, _store_dir_and_cache):
    """Writeable version of the fixture, restored to its initial state
    after each test.
    """
    # Make the database writeable, as we are going to modify it
    store_path, store_cache = _store_dir_and_cache
    store_path.join('.spack-db').chmod(mode=0o755, rec=1)

    yield database_mutable_config

    # Restore the initial state by copying the content of the cache back into
    # the store and making the database read-only
    store_path.remove(rec=1)
    store_cache.copy(store_path, mode=True, stat=True)
    store_path.join('.spack-db').chmod(mode=0o555, rec=1)


@pytest.fixture()
def dirs_with_libfiles(tmpdir_factory):
    lib_to_libfiles = {
        'libstdc++': ['libstdc++.so', 'libstdc++.tbd'],
        'libgfortran': ['libgfortran.a', 'libgfortran.dylib'],
        'libirc': ['libirc.a', 'libirc.so']
    }

    root = tmpdir_factory.mktemp('root')
    lib_to_dirs = {}
    i = 0
    for lib, libfiles in lib_to_libfiles.items():
        dirs = []
        for libfile in libfiles:
            root.ensure(str(i), dir=True)
            root.join(str(i)).ensure(libfile)
            dirs.append(str(root.join(str(i))))
            i += 1
        lib_to_dirs[lib] = dirs

    all_dirs = list(itertools.chain.from_iterable(lib_to_dirs.values()))

    yield lib_to_dirs, all_dirs


def _compiler_link_paths_noop(*args):
    return []


@pytest.fixture(scope='function', autouse=True)
def disable_compiler_execution(monkeypatch, request):
    """
    This fixture can be disabled for tests of the compiler link path
    functionality by::

        @pytest.mark.enable_compiler_link_paths

    If a test is marked in that way this is a no-op."""
    if 'enable_compiler_link_paths' not in request.keywords:
        # Compiler.determine_implicit_rpaths actually runs the compiler. So
        # replace that function with a noop that simulates finding no implicit
        # RPATHs
        monkeypatch.setattr(
            spack.compiler.Compiler,
            '_get_compiler_link_paths',
            _compiler_link_paths_noop
        )


@pytest.fixture(scope='function')
def install_mockery(temporary_store, config, mock_packages):
    """Hooks a fake install directory, DB, and stage directory into Spack."""
    # We use a fake package, so temporarily disable checksumming
    with spack.config.override('config:checksum', False):
        yield

    # Also wipe out any cached prefix failure locks (associated with
    # the session-scoped mock archive).
    for pkg_id in list(temporary_store.db._prefix_failures.keys()):
        lock = spack.store.db._prefix_failures.pop(pkg_id, None)
        if lock:
            try:
                lock.release_write()
            except Exception:
                pass


@pytest.fixture(scope='function')
def temporary_store(tmpdir):
    """Hooks a temporary empty store for the test function."""
    temporary_store_path = tmpdir.join('opt')
    with spack.store.use_store(str(temporary_store_path)) as s:
        yield s
    temporary_store_path.remove()


@pytest.fixture(scope='function')
def install_mockery_mutable_config(
        temporary_store, mutable_config, mock_packages
):
    """Hooks a fake install directory, DB, and stage directory into Spack.

    This is specifically for tests which want to use 'install_mockery' but
    also need to modify configuration (and hence would want to use
    'mutable config'): 'install_mockery' does not support this.
    """
    # We use a fake package, so temporarily disable checksumming
    with spack.config.override('config:checksum', False):
        yield


@pytest.fixture()
def mock_fetch(mock_archive, monkeypatch):
    """Fake the URL for a package so it downloads from a file."""
    mock_fetcher = FetchStrategyComposite()
    mock_fetcher.append(URLFetchStrategy(mock_archive.url))

    monkeypatch.setattr(
        spack.package.PackageBase, 'fetcher', mock_fetcher)


class MockLayout(object):
    def __init__(self, root):
        self.root = root

    def path_for_spec(self, spec):
        return os.path.sep.join([self.root, spec.name + '-' + spec.dag_hash()])

    def ensure_installed(self, spec):
        pass


@pytest.fixture()
def gen_mock_layout(tmpdir):
    # Generate a MockLayout in a temporary directory. In general the prefixes
    # specified by MockLayout should never be written to, but this ensures
    # that even if they are, that it causes no harm
    def create_layout(root):
        subroot = tmpdir.mkdir(root)
        return MockLayout(str(subroot))

    yield create_layout


class MockConfig(object):
    def __init__(self, configuration, writer_key):
        self._configuration = configuration
        self.writer_key = writer_key

    def configuration(self, module_set_name):
        return self._configuration

    def writer_configuration(self, module_set_name):
        return self.configuration(module_set_name)[self.writer_key]


class ConfigUpdate(object):
    def __init__(self, root_for_conf, writer_mod, writer_key, monkeypatch):
        self.root_for_conf = root_for_conf
        self.writer_mod = writer_mod
        self.writer_key = writer_key
        self.monkeypatch = monkeypatch

    def __call__(self, filename):
        file = os.path.join(self.root_for_conf, filename + '.yaml')
        with open(file) as f:
            config_settings = syaml.load_config(f)
        spack.config.set('modules:default', config_settings)
        mock_config = MockConfig(config_settings, self.writer_key)

        self.monkeypatch.setattr(
            spack.modules.common,
            'configuration',
            mock_config.configuration
        )
        self.monkeypatch.setattr(
            self.writer_mod,
            'configuration',
            mock_config.writer_configuration
        )
        self.monkeypatch.setattr(
            self.writer_mod,
            'configuration_registry',
            {}
        )


@pytest.fixture()
def module_configuration(monkeypatch, request):
    """Reads the module configuration file from the mock ones prepared
    for tests and monkeypatches the right classes to hook it in.
    """
    # Class of the module file writer
    writer_cls = getattr(request.module, 'writer_cls')
    # Module where the module file writer is defined
    writer_mod = inspect.getmodule(writer_cls)
    # Key for specific settings relative to this module type
    writer_key = str(writer_mod.__name__).split('.')[-1]
    # Root folder for configuration
    root_for_conf = os.path.join(
        spack.paths.test_path, 'data', 'modules', writer_key
    )

    return ConfigUpdate(root_for_conf, writer_mod, writer_key, monkeypatch)


@pytest.fixture()
def mock_gnupghome(monkeypatch):
    # GNU PGP can't handle paths longer than 108 characters (wtf!@#$) so we
    # have to make our own tmpdir with a shorter name than pytest's.
    # This comes up because tmp paths on macOS are already long-ish, and
    # pytest makes them longer.
    try:
        spack.util.gpg.init()
    except spack.util.gpg.SpackGPGError:
        if not spack.util.gpg.GPG:
            pytest.skip('This test requires gpg')

    short_name_tmpdir = tempfile.mkdtemp()
    with spack.util.gpg.gnupghome_override(short_name_tmpdir):
        yield short_name_tmpdir

    # clean up, since we are doing this manually
    # Ignore errors cause we seem to be hitting a bug similar to
    # https://bugs.python.org/issue29699 in CI (FileNotFoundError: [Errno 2] No such
    # file or directory: 'S.gpg-agent.extra').
    shutil.rmtree(short_name_tmpdir, ignore_errors=True)

##########
# Fake archives and repositories
##########


@pytest.fixture(scope='session', params=[('.tar.gz', 'z')])
def mock_archive(request, tmpdir_factory):
    """Creates a very simple archive directory with a configure script and a
    makefile that installs to a prefix. Tars it up into an archive.
    """
    tar = spack.util.executable.which('tar', required=True)

    tmpdir = tmpdir_factory.mktemp('mock-archive-dir')
    tmpdir.ensure(spack.stage._source_path_subdir, dir=True)
    repodir = tmpdir.join(spack.stage._source_path_subdir)

    # Create the configure script
    configure_path = str(tmpdir.join(spack.stage._source_path_subdir,
                                     'configure'))
    with open(configure_path, 'w') as f:
        f.write(
            "#!/bin/sh\n"
            "prefix=$(echo $1 | sed 's/--prefix=//')\n"
            "cat > Makefile <<EOF\n"
            "all:\n"
            "\techo Building...\n\n"
            "install:\n"
            "\tmkdir -p $prefix\n"
            "\ttouch $prefix/dummy_file\n"
            "EOF\n"
        )
    os.chmod(configure_path, 0o755)

    # Archive it
    with tmpdir.as_cwd():
        archive_name = '{0}{1}'.format(spack.stage._source_path_subdir,
                                       request.param[0])
        tar('-c{0}f'.format(request.param[1]), archive_name,
            spack.stage._source_path_subdir)

    Archive = collections.namedtuple('Archive',
                                     ['url', 'path', 'archive_file',
                                      'expanded_archive_basedir'])
    archive_file = str(tmpdir.join(archive_name))
    url = ('file://' + archive_file)

    # Return the url
    yield Archive(
        url=url,
        archive_file=archive_file,
        path=str(repodir),
        expanded_archive_basedir=spack.stage._source_path_subdir)


def _parse_cvs_date(line):
    """Turn a CVS log date into a datetime.datetime"""
    # dates in CVS logs can have slashes or dashes and may omit the time zone:
    # date: 2021-07-07 02:43:33 -0700;  ...
    # date: 2021-07-07 02:43:33;  ...
    # date: 2021/07/07 02:43:33;  ...
    m = re.search(r'date:\s+(\d+)[/-](\d+)[/-](\d+)\s+(\d+):(\d+):(\d+)', line)
    if not m:
        return None
    year, month, day, hour, minute, second = [int(g) for g in m.groups()]
    return datetime.datetime(year, month, day, hour, minute, second)


@pytest.fixture(scope='session')
def mock_cvs_repository(tmpdir_factory):
    """Creates a very simple CVS repository with two commits and a branch."""
    cvs = spack.util.executable.which('cvs', required=True)

    tmpdir = tmpdir_factory.mktemp('mock-cvs-repo-dir')
    tmpdir.ensure(spack.stage._source_path_subdir, dir=True)
    repodir = tmpdir.join(spack.stage._source_path_subdir)
    cvsroot = str(repodir)

    # The CVS repository and source tree need to live in a different directories
    sourcedirparent = tmpdir_factory.mktemp('mock-cvs-source-dir')
    module = spack.stage._source_path_subdir
    url = cvsroot + "%module=" + module
    sourcedirparent.ensure(module, dir=True)
    sourcedir = sourcedirparent.join(module)

    def format_date(date):
        if date is None:
            return None
        return date.strftime('%Y-%m-%d %H:%M:%S')

    def get_cvs_timestamp(output):
        """Find the most recent CVS time stamp in a `cvs log` output"""
        latest_timestamp = None
        for line in output.splitlines():
            timestamp = _parse_cvs_date(line)
            if timestamp:
                if latest_timestamp is None:
                    latest_timestamp = timestamp
                else:
                    latest_timestamp = max(latest_timestamp, timestamp)
        return latest_timestamp

    # We use this to record the time stamps for when we create CVS revisions,
    # so that we can later check that we retrieve the proper commits when
    # specifying a date. (CVS guarantees checking out the lastest revision
    # before or on the specified date). As we create each revision, we
    # separately record the time by querying CVS.
    revision_date = {}

    # Initialize the repository
    with sourcedir.as_cwd():
        cvs('-d', cvsroot, 'init')
        cvs('-d', cvsroot, 'import', '-m', 'initial mock repo commit',
            module, 'mockvendor', 'mockrelease')
        with sourcedirparent.as_cwd():
            cvs('-d', cvsroot, 'checkout', module)

        # Commit file r0
        r0_file = 'r0_file'
        sourcedir.ensure(r0_file)
        cvs('-d', cvsroot, 'add', r0_file)
        cvs('-d', cvsroot, 'commit', '-m', 'revision 0', r0_file)
        output = cvs('log', '-N', r0_file, output=str)
        revision_date['1.1'] = format_date(get_cvs_timestamp(output))

        # Commit file r1
        r1_file = 'r1_file'
        sourcedir.ensure(r1_file)
        cvs('-d', cvsroot, 'add', r1_file)
        cvs('-d', cvsroot, 'commit', '-m' 'revision 1', r1_file)
        output = cvs('log', '-N', r0_file, output=str)
        revision_date['1.2'] = format_date(get_cvs_timestamp(output))

        # Create branch 'mock-branch'
        cvs('-d', cvsroot, 'tag', 'mock-branch-root')
        cvs('-d', cvsroot, 'tag', '-b', 'mock-branch')

    # CVS does not have the notion of a unique branch; branches and revisions
    # are managed separately for every file
    def get_branch():
        """Return the branch name if all files are on the same branch, else
        return None. Also return None if all files are on the trunk."""
        lines = cvs('-d', cvsroot, 'status', '-v', output=str).splitlines()
        branch = None
        for line in lines:
            m = re.search(r'(\S+)\s+[(]branch:', line)
            if m:
                tag = m.group(1)
                if branch is None:
                    # First branch name found
                    branch = tag
                elif tag == branch:
                    # Later branch name found; all branch names found so far
                    # agree
                    pass
                else:
                    # Later branch name found; branch names differ
                    branch = None
                    break
        return branch

    # CVS does not have the notion of a unique revision; usually, one uses
    # commit dates instead
    def get_date():
        """Return latest date of the revisions of all files"""
        output = cvs('log', '-N', r0_file, output=str)
        timestamp = get_cvs_timestamp(output)
        if timestamp is None:
            return None
        return format_date(timestamp)

    checks = {
        'default': Bunch(
            file=r1_file,
            branch=None,
            date=None,
            args={'cvs': url},
        ),
        'branch': Bunch(
            file=r1_file,
            branch='mock-branch',
            date=None,
            args={'cvs': url, 'branch': 'mock-branch'},
        ),
        'date': Bunch(
            file=r0_file,
            branch=None,
            date=revision_date['1.1'],
            args={'cvs': url,
                  'date': revision_date['1.1']},
        ),
    }

    test = Bunch(
        checks=checks,
        url=url,
        get_branch=get_branch,
        get_date=get_date,
        path=str(repodir),
    )

    yield test


@pytest.fixture(scope='session')
def mock_git_repository(tmpdir_factory):
    """Creates a git repository multiple commits, branches, submodules, and
    a tag. Visual representation of the commit history (starting with the
    earliest commit at c0)::

       c3       c1 (test-branch, r1)  c2 (tag-branch)
        |______/_____________________/
       c0 (r0)

    There are two branches aside from 'master': 'test-branch' and 'tag-branch';
    each has one commit; the tag-branch has a tag referring to its commit
    (c2 in the diagram).

    Two submodules are added as part of the very first commit on 'master'; each
    of these refers to a repository with a single commit.

    c0, c1, and c2 include information to define explicit versions in the
    associated builtin.mock package 'git-test'. c3 is a commit in the
    repository but does not have an associated explicit package version.
    """
    git = spack.util.executable.which('git', required=True)

    suburls = []
    # Create two git repositories which will be used as submodules in the
    # main repository
    for submodule_count in range(2):
        tmpdir = tmpdir_factory.mktemp('mock-git-repo-submodule-dir-{0}'
                                       .format(submodule_count))
        tmpdir.ensure(spack.stage._source_path_subdir, dir=True)
        repodir = tmpdir.join(spack.stage._source_path_subdir)
        suburls.append((submodule_count, 'file://' + str(repodir)))

        with repodir.as_cwd():
            git('init')
            git('config', 'user.name', 'Spack')
            git('config', 'user.email', 'spack@spack.io')

            # r0 is just the first commit
            submodule_file = 'r0_file_{0}'.format(submodule_count)
            repodir.ensure(submodule_file)
            git('add', submodule_file)
            git('-c', 'commit.gpgsign=false', 'commit',
                '-m', 'mock-git-repo r0 {0}'.format(submodule_count))

    tmpdir = tmpdir_factory.mktemp('mock-git-repo-dir')
    tmpdir.ensure(spack.stage._source_path_subdir, dir=True)
    repodir = tmpdir.join(spack.stage._source_path_subdir)

    # Create the main repository
    with repodir.as_cwd():
        git('init')
        git('config', 'user.name', 'Spack')
        git('config', 'user.email', 'spack@spack.io')
        url = 'file://' + str(repodir)
        for number, suburl in suburls:
            git('submodule', 'add', suburl,
                'third_party/submodule{0}'.format(number))

        # r0 is the first commit: it consists of one file and two submodules
        r0_file = 'r0_file'
        repodir.ensure(r0_file)
        git('add', r0_file)
        git('-c', 'commit.gpgsign=false', 'commit', '-m', 'mock-git-repo r0')

        branch = 'test-branch'
        branch_file = 'branch_file'
        git('branch', branch)

        tag_branch = 'tag-branch'
        tag_file = 'tag_file'
        git('branch', tag_branch)

        # Check out test branch and add one commit
        git('checkout', branch)
        repodir.ensure(branch_file)
        git('add', branch_file)
        git('-c', 'commit.gpgsign=false', 'commit', '-m' 'r1 test branch')

        # Check out the tag branch, add one commit, and then add a tag for it
        git('checkout', tag_branch)
        repodir.ensure(tag_file)
        git('add', tag_file)
        git('-c', 'commit.gpgsign=false', 'commit', '-m' 'tag test branch')

        tag = 'test-tag'
        git('tag', tag)

        try:
            default_branch = git(
                'config',
                '--get',
                'init.defaultBranch',
                output=str,
            ).strip()
        except Exception:
            default_branch = 'master'
        git('checkout', default_branch)

        r2_file = 'r2_file'
        repodir.ensure(r2_file)
        git('add', r2_file)
        git('-c', 'commit.gpgsign=false', 'commit', '-m', 'mock-git-repo r2')

        rev_hash = lambda x: git('rev-parse', x, output=str).strip()
        r2 = rev_hash('master')

        # Record the commit hash of the (only) commit from test-branch and
        # the file added by that commit
        r1 = rev_hash(branch)
        r1_file = branch_file

    # Map of version -> bunch. Each bunch includes; all the args
    # that must be specified as part of a version() declaration (used to
    # manufacture a version for the 'git-test' package); the associated
    # revision for the version; a file associated with (and particular to)
    # that revision/branch.
    checks = {
        'master': Bunch(
            revision=default_branch, file=r0_file, args={'git': url}
        ),
        'branch': Bunch(
            revision=branch, file=branch_file, args={
                'git': url, 'branch': branch
            }
        ),
        'tag-branch': Bunch(
            revision=tag_branch, file=tag_file, args={
                'git': url, 'branch': tag_branch
            }
        ),
        'tag': Bunch(
            revision=tag, file=tag_file, args={'git': url, 'tag': tag}
        ),
        'commit': Bunch(
            revision=r1, file=r1_file, args={'git': url, 'commit': r1}
        ),
        # In this case, the version() args do not include a 'git' key:
        # this is the norm for packages, so this tests how the fetching logic
        # would most-commonly assemble a Git fetcher
        'master-no-per-version-git': Bunch(
            revision='master', file=r0_file, args={'branch': 'master'}
        )
    }

    t = Bunch(checks=checks, url=url, hash=rev_hash,
              path=str(repodir), git_exe=git, unversioned_commit=r2)
    yield t


@pytest.fixture(scope='session')
def mock_hg_repository(tmpdir_factory):
    """Creates a very simple hg repository with two commits."""
    hg = spack.util.executable.which('hg', required=True)

    tmpdir = tmpdir_factory.mktemp('mock-hg-repo-dir')
    tmpdir.ensure(spack.stage._source_path_subdir, dir=True)
    repodir = tmpdir.join(spack.stage._source_path_subdir)

    get_rev = lambda: hg('id', '-i', output=str).strip()

    # Initialize the repository
    with repodir.as_cwd():
        url = 'file://' + str(repodir)
        hg('init')

        # Commit file r0
        r0_file = 'r0_file'
        repodir.ensure(r0_file)
        hg('add', r0_file)
        hg('commit', '-m', 'revision 0', '-u', 'test')
        r0 = get_rev()

        # Commit file r1
        r1_file = 'r1_file'
        repodir.ensure(r1_file)
        hg('add', r1_file)
        hg('commit', '-m' 'revision 1', '-u', 'test')
        r1 = get_rev()

    checks = {
        'default': Bunch(
            revision=r1, file=r1_file, args={'hg': str(repodir)}
        ),
        'rev0': Bunch(
            revision=r0, file=r0_file, args={
                'hg': str(repodir), 'revision': r0
            }
        )
    }
    t = Bunch(checks=checks, url=url, hash=get_rev, path=str(repodir))
    yield t


@pytest.fixture(scope='session')
def mock_svn_repository(tmpdir_factory):
    """Creates a very simple svn repository with two commits."""
    svn = spack.util.executable.which('svn', required=True)
    svnadmin = spack.util.executable.which('svnadmin', required=True)

    tmpdir = tmpdir_factory.mktemp('mock-svn-stage')
    tmpdir.ensure(spack.stage._source_path_subdir, dir=True)
    repodir = tmpdir.join(spack.stage._source_path_subdir)
    url = 'file://' + str(repodir)

    # Initialize the repository
    with repodir.as_cwd():
        # NOTE: Adding --pre-1.5-compatible works for NERSC
        # Unknown if this is also an issue at other sites.
        svnadmin('create', '--pre-1.5-compatible', str(repodir))

        # Import a structure (first commit)
        r0_file = 'r0_file'
        tmpdir.ensure('tmp-path', r0_file)
        tmp_path = tmpdir.join('tmp-path')
        svn('import',
            str(tmp_path),
            url,
            '-m',
            'Initial import r0')
        tmp_path.remove()

        # Second commit
        r1_file = 'r1_file'
        svn('checkout', url, str(tmp_path))
        tmpdir.ensure('tmp-path', r1_file)

        with tmp_path.as_cwd():
            svn('add', str(tmpdir.ensure('tmp-path', r1_file)))
            svn('ci', '-m', 'second revision r1')

        tmp_path.remove()
        r0 = '1'
        r1 = '2'

    checks = {
        'default': Bunch(
            revision=r1, file=r1_file, args={'svn': url}),
        'rev0': Bunch(
            revision=r0, file=r0_file, args={
                'svn': url, 'revision': r0})
    }

    def get_rev():
        output = svn('info', '--xml', output=str)
        info = xml.etree.ElementTree.fromstring(output)
        return info.find('entry/commit').get('revision')

    t = Bunch(checks=checks, url=url, hash=get_rev, path=str(repodir))
    yield t


@pytest.fixture()
def mutable_mock_env_path(tmpdir_factory):
    """Fixture for mocking the internal spack environments directory."""
    saved_path = ev.environment.env_path
    mock_path = tmpdir_factory.mktemp('mock-env-path')
    ev.environment.env_path = str(mock_path)
    yield mock_path
    ev.environment.env_path = saved_path


@pytest.fixture()
def installation_dir_with_headers(tmpdir_factory):
    """Mock installation tree with a few headers placed in different
    subdirectories. Shouldn't be modified by tests as it is session
    scoped.
    """
    root = tmpdir_factory.mktemp('prefix')

    # Create a few header files:
    #
    # <prefix>
    # |-- include
    # |   |--boost
    # |   |   |-- ex3.h
    # |   |-- ex3.h
    # |-- path
    #     |-- to
    #         |-- ex1.h
    #         |-- subdir
    #             |-- ex2.h
    #
    root.ensure('include', 'boost', 'ex3.h')
    root.ensure('include', 'ex3.h')
    root.ensure('path', 'to', 'ex1.h')
    root.ensure('path', 'to', 'subdir', 'ex2.h')

    return root


##########
# Specs of various kind
##########


@pytest.fixture(
    params=[
        'conflict%clang+foo',
        'conflict-parent@0.9^conflict~foo'
    ]
)
def conflict_spec(request):
    """Specs which violate constraints specified with the "conflicts"
    directive in the "conflict" package.
    """
    return request.param


@pytest.fixture(
    params=[
        'conflict%~'
    ]
)
def invalid_spec(request):
    """Specs that do not parse cleanly due to invalid formatting.
    """
    return request.param


@pytest.fixture(scope='module')
def mock_test_repo(tmpdir_factory):
    """Create an empty repository."""
    repo_namespace = 'mock_test_repo'
    repodir = tmpdir_factory.mktemp(repo_namespace)
    repodir.ensure(spack.repo.packages_dir_name, dir=True)
    yaml = repodir.join('repo.yaml')
    yaml.write("""
repo:
    namespace: mock_test_repo
""")

    with spack.repo.use_repositories(str(repodir)) as repo:
        yield repo, repodir

    shutil.rmtree(str(repodir))


##########
# Class and fixture to work around problems raising exceptions in directives,
# which cause tests like test_from_list_url to hang for Python 2.x metaclass
# processing.
#
# At this point only version and patch directive handling has been addressed.
##########

class MockBundle(object):
    has_code = False
    name = 'mock-bundle'
    versions = {}  # type: Dict


@pytest.fixture
def mock_directive_bundle():
    """Return a mock bundle package for directive tests."""
    return MockBundle()


@pytest.fixture
def clear_directive_functions():
    """Clear all overidden directive functions for subsequent tests."""
    yield

    # Make sure any directive functions overidden by tests are cleared before
    # proceeding with subsequent tests that may depend on the original
    # functions.
    spack.directives.DirectiveMeta._directives_to_be_executed = []


@pytest.fixture
def mock_executable(tmpdir):
    """Factory to create a mock executable in a temporary directory that
    output a custom string when run.
    """
    import jinja2
    shebang = '#!/bin/bash\n' if not is_windows else '@ECHO OFF'

    def _factory(name, output, subdir=('bin',)):
        f = tmpdir.ensure(*subdir, dir=True).join(name)
        if is_windows:
            f += '.bat'
        t = jinja2.Template('{{ shebang }}{{ output }}\n')
        f.write(t.render(shebang=shebang, output=output))
        f.chmod(0o755)
        return str(f)

    return _factory


@pytest.fixture()
def mock_test_stage(mutable_config, tmpdir):
    # NOTE: This fixture MUST be applied after any fixture that uses
    # the config fixture under the hood
    # No need to unset because we use mutable_config
    tmp_stage = str(tmpdir.join('test_stage'))
    mutable_config.set('config:test_stage', tmp_stage)

    yield tmp_stage


@pytest.fixture(autouse=True)
def brand_new_binary_cache():
    yield
    spack.binary_distribution.binary_index = llnl.util.lang.Singleton(
        spack.binary_distribution._binary_index)


<<<<<<< HEAD
@pytest.fixture
def directory_with_manifest(tmpdir):
    """Create a manifest file in a directory. Used by 'spack external'.
    """
    with tmpdir.as_cwd():
        test_db_fname = 'external-db.json'
        with open(test_db_fname, 'w') as db_file:
            json.dump(spack.test.cray_manifest.create_manifest_content(),
                      db_file)

    yield str(tmpdir)


@pytest.fixture()
def noncyclical_dir_structure(tmpdir):
    """
    Create some non-trivial directory structure with
    symlinks to dirs and dangling symlinks, but no cycles::

        .
        |-- a/
        |   |-- d/
        |   |-- file_1
        |   |-- to_file_1 -> file_1
        |   `-- to_c -> ../c
        |-- b -> a
        |-- c/
        |   |-- dangling_link -> nowhere
        |   `-- file_2
        `-- file_3
    """
    d, j = tmpdir.mkdir('nontrivial-dir'), os.path.join

    with d.as_cwd():
        os.mkdir(j('a'))
        os.mkdir(j('a', 'd'))
        with open(j('a', 'file_1'), 'wb'):
            pass
        os.symlink(j('file_1'), j('a', 'to_file_1'))
        os.symlink(j('..', 'c'), j('a', 'to_c'))
        os.symlink(j('a'), j('b'))
        os.mkdir(j('c'))
        os.symlink(j('nowhere'), j('c', 'dangling_link'))
        with open(j('c', 'file_2'), 'wb'):
            pass
        with open(j('file_3'), 'wb'):
            pass
    yield d
=======
@pytest.fixture()
def binary_with_rpaths(tmpdir):
    """Factory fixture that compiles an ELF binary setting its RPATH. Relative
    paths are encoded with `$ORIGIN` prepended.
    """
    def _factory(rpaths, message="Hello world!"):
        source = tmpdir.join('main.c')
        source.write("""
        #include <stdio.h>
        int main(){{
            printf("{0}");
        }}
        """.format(message))
        gcc = spack.util.executable.which('gcc')
        executable = source.dirpath('main.x')
        # Encode relative RPATHs using `$ORIGIN` as the root prefix
        rpaths = [x if os.path.isabs(x) else os.path.join('$ORIGIN', x)
                  for x in rpaths]
        rpath_str = ':'.join(rpaths)
        opts = [
            '-Wl,--disable-new-dtags',
            '-Wl,-rpath={0}'.format(rpath_str),
            str(source), '-o', str(executable)
        ]
        gcc(*opts)
        return executable

    return _factory
>>>>>>> 28a9e7d7
<|MERGE_RESOLUTION|>--- conflicted
+++ resolved
@@ -1654,7 +1654,6 @@
         spack.binary_distribution._binary_index)
 
 
-<<<<<<< HEAD
 @pytest.fixture
 def directory_with_manifest(tmpdir):
     """Create a manifest file in a directory. Used by 'spack external'.
@@ -1703,7 +1702,7 @@
         with open(j('file_3'), 'wb'):
             pass
     yield d
-=======
+
 @pytest.fixture()
 def binary_with_rpaths(tmpdir):
     """Factory fixture that compiles an ELF binary setting its RPATH. Relative
@@ -1731,5 +1730,4 @@
         gcc(*opts)
         return executable
 
-    return _factory
->>>>>>> 28a9e7d7
+    return _factory