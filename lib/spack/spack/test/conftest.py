--- conflicted
+++ resolved
@@ -365,16 +365,9 @@
 
     # Use a fake install directory to avoid conflicts bt/w
     # installed pkgs and mock packages.
-<<<<<<< HEAD
-    install_dir = tmpdir.mkdir('install_dir')
-    spack.store.layout = spack.directory_layout.YamlDirectoryLayout(
-        str(install_dir))
-    spack.store.db = spack.database.Database(str(install_dir))
-=======
     spack.store.layout = spack.directory_layout.YamlDirectoryLayout(new_opt)
     spack.store.db = spack.database.Database(new_opt)
 
->>>>>>> 9b994c05
     # We use a fake package, so skip the checksum.
     spack.do_checksum = False
     redirect_dir = tmpdir.mkdir('redirect_dir')
