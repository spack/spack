--- conflicted
+++ resolved
@@ -13,16 +13,13 @@
 import os
 import pytest
 import json
-<<<<<<< HEAD
 import shutil
-=======
 try:
     import uuid
     _use_uuid = True
 except ImportError:
     _use_uuid = False
     pass
->>>>>>> 8060bc65
 
 import llnl.util.lock as lk
 from llnl.util.tty.colify import colify
