--- conflicted
+++ resolved
@@ -200,13 +200,6 @@
     spack_yaml = tmp_path / "spack.yaml"
     spack_yaml.write_text(original_content)
 
-<<<<<<< HEAD
-    e = ev.Environment(str(tmp_path))
-    e.update_manifest()
-
-    content = spack_yaml.read_text()
-    assert content == original_content
-=======
     e = ev.Environment(tmp_path)
     e.manifest.flush()
 
@@ -506,5 +499,4 @@
     )
     ev.initialize_environment_dir(env_dir, init_file)
     with pytest.raises(ev.SpackEnvironmentError, match="You need to use a newer Spack version."):
-        ev.Environment(env_dir)
->>>>>>> 64c6d636
+        ev.Environment(env_dir)