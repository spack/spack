# Copyright 2013-2024 Lawrence Livermore National Security, LLC and other
# Spack Project Developers. See the top-level COPYRIGHT file for details.
#
# SPDX-License-Identifier: (Apache-2.0 OR MIT)

import os
import sys

import pytest

import spack.util.environment as environment
from spack.paths import spack_root
from spack.util.environment import (
    AppendPath,
    EnvironmentModifications,
    PrependPath,
    RemovePath,
    SetEnv,
    UnsetEnv,
    filter_system_paths,
    is_system_path,
)

datadir = os.path.join(spack_root, "lib", "spack", "spack", "test", "data")

driver = "C:\\" if sys.platform == "win32" else "/"
shell_extension = ".bat" if sys.platform == "win32" else ".sh"

# Returns a list of paths, including system ones
miscellaneous_paths = [
    "/usr/local/Cellar/gcc/5.3.0/lib",
    "/usr/local/lib",
    "/usr/local",
    "/usr/local/include",
    "/usr/local/lib64",
    "/usr/local/opt/some-package/lib",
    "/usr/opt/lib",
    "/usr/local/../bin",
    "/lib",
    "/",
    "/usr",
    "/usr/",
    "/usr/bin",
    "/bin64",
    "/lib64",
    "/include",
    "/include/",
    "/opt/some-package/include",
    "/opt/some-package/local/..",
]


def test_inspect_path(tmpdir):
    inspections = {
        "bin": ["PATH"],
        "man": ["MANPATH"],
        "share/man": ["MANPATH"],
        "share/aclocal": ["ACLOCAL_PATH"],
        "lib": ["LIBRARY_PATH", "LD_LIBRARY_PATH"],
        "lib64": ["LIBRARY_PATH", "LD_LIBRARY_PATH"],
        "include": ["CPATH"],
        "lib/pkgconfig": ["PKG_CONFIG_PATH"],
        "lib64/pkgconfig": ["PKG_CONFIG_PATH"],
        "share/pkgconfig": ["PKG_CONFIG_PATH"],
        "": ["CMAKE_PREFIX_PATH"],
    }

    tmpdir.mkdir("bin")
    tmpdir.mkdir("lib")
    tmpdir.mkdir("include")

    env = environment.inspect_path(str(tmpdir), inspections)
    names = [item.name for item in env]
    assert "PATH" in names
    assert "LIBRARY_PATH" in names
    assert "LD_LIBRARY_PATH" in names
    assert "CPATH" in names


def test_exclude_paths_from_inspection():
    inspections = {
        "lib": ["LIBRARY_PATH", "LD_LIBRARY_PATH"],
        "lib64": ["LIBRARY_PATH", "LD_LIBRARY_PATH"],
        "include": ["CPATH"],
    }

    env = environment.inspect_path("/usr", inspections, exclude=is_system_path)

    assert len(env) == 0


def make_pathlist(paths):
    """Makes a fake list of platform specific paths"""
    return os.pathsep.join([driver + os.path.join(*path) for path in paths])


@pytest.fixture()
def prepare_environment_for_tests(working_env):
    """Sets a few dummy variables in the current environment, that will be
    useful for the tests below.
    """
    os.environ["UNSET_ME"] = "foo"
    os.environ["EMPTY_PATH_LIST"] = ""
    os.environ["PATH_LIST"] = make_pathlist([["path", "second"], ["path", "third"]])
    os.environ["REMOVE_PATH_LIST"] = make_pathlist(
        [
            ["a", "b"],
            ["duplicate"],
            ["a", "c"],
            ["remove", "this"],
            ["a", "d"],
            ["duplicate"],
            ["f", "g"],
        ]
    )
    os.environ["PATH_LIST_WITH_SYSTEM_PATHS"] = os.environ["REMOVE_PATH_LIST"] + make_pathlist(
        [["usr", "include"]]
    )
    os.environ["PATH_LIST_WITH_DUPLICATES"] = os.environ["REMOVE_PATH_LIST"]


@pytest.fixture
def env(prepare_environment_for_tests):
    """Returns an empty EnvironmentModifications object."""
    return EnvironmentModifications()


@pytest.fixture
def files_to_be_sourced():
    """Returns a list of files to be sourced"""
    return [
        os.path.join(datadir, "sourceme_first" + shell_extension),
        os.path.join(datadir, "sourceme_second" + shell_extension),
        os.path.join(datadir, "sourceme_parameters" + shell_extension),
        os.path.join(datadir, "sourceme_unicode" + shell_extension),
    ]


def test_set(env):
    """Tests setting values in the environment."""

    # Here we are storing the commands to set a couple of variables
    env.set("A", "dummy value")
    env.set("B", 3)

    # ...and then we are executing them
    env.apply_modifications()

    assert "dummy value" == os.environ["A"]
    assert str(3) == os.environ["B"]


def test_append_flags(env):
    """Tests appending to a value in the environment."""

    # Store a couple of commands
    env.append_flags("APPEND_TO_ME", "flag1")
    env.append_flags("APPEND_TO_ME", "flag2")

    # ... execute the commands
    env.apply_modifications()

    assert "flag1 flag2" == os.environ["APPEND_TO_ME"]


def test_unset(env):
    """Tests unsetting values in the environment."""

    # Assert that the target variable is there and unset it
    assert "foo" == os.environ["UNSET_ME"]
    env.unset("UNSET_ME")
    env.apply_modifications()

    # Trying to retrieve is after deletion should cause a KeyError
    with pytest.raises(KeyError):
        os.environ["UNSET_ME"]


@pytest.mark.parametrize(
    "miscellaneous_system_paths, expected",
    [
        # Windows Paths
        (
            [
                "C:\\",
                "C:\\Program Files",
                "C:\\Program Files (x86)",
                "C:\\Users",
                "C:\\ProgramData",
                "C:\\dev\\spack_window",
            ],
            (
                ["C:\\dev\\spack_window"]
                if sys.platform == "win32"
                else [
                    "C:\\",
                    "C:\\Program Files",
                    "C:\\Program Files (x86)",
                    "C:\\Users",
                    "C:\\ProgramData",
                    "C:\\dev\\spack_window",
                ],
            ),
        ),
        # Windows and Mac Paths
        (
            [
                "C:\\",
                "C:\\Program Files",
                "C:\\Program Files (x86)",
                "C:\\Users",
                "C:\\ProgramData",
                "C:\\dev\\spack_window",
                "/usr/bin",
                "/bin64",
                "/lib64",
                "C:\\dev\\spack_window\\lib",
            ],
<<<<<<< HEAD
            (
                [
                    "C:\\dev\\spack_window",
                    "/usr/bin",
                    "/bin64",
                    "/lib64",
                    "C:\\dev\\spack_window\\lib",
                ]
                if sys.platform == "win32"
                else [
                    "C:\\",
                    "C:\\Program Files",
                    "C:\\Program Files (x86)",
                    "C:\\Users",
                    "C:\\ProgramData",
                    "C:\\dev\\spack_window",
                    "C:\\dev\\spack_window\\lib",
                ],
            ),
=======
            ["C:\\dev\\spack_window", "/usr/bin", "/bin64", "/lib64", "C:\\dev\\spack_window\\lib"]
            if sys.platform == "win32"
            else [
                "C:\\",
                "C:\\Program Files",
                "C:\\Program Files (x86)",
                "C:\\Users",
                "C:\\ProgramData",
                "C:\\dev\\spack_window",
                "C:\\dev\\spack_window\\lib",
            ],
>>>>>>> 29a8a0db
        ),
        # Mac Paths
        (
            miscellaneous_paths,
            (
                miscellaneous_paths
                if sys.platform == "win32"
                else [
                    "/usr/local/Cellar/gcc/5.3.0/lib",
                    "/usr/local/opt/some-package/lib",
                    "/usr/opt/lib",
                    "/opt/some-package/include",
                    "/opt/some-package/local/..",
                ],
            ),
        ),
    ],
)
def test_filter_system_paths(miscellaneous_system_paths, expected):
    """Tests that the filtering of system paths works as expected."""
    filtered = filter_system_paths(miscellaneous_system_paths)
    assert filtered == expected


@pytest.mark.parametrize("name,elements,separator", [("A", ["foo", "bar", "baz"], os.pathsep)])
def test_set_path(env, name, elements, separator):
    """Tests setting paths in an environment variable."""

    # Check setting paths with a specific separator
    env.set_path(name, elements, separator=separator)
    env.apply_modifications()

    expected = os.pathsep.join(elements)
    assert expected == os.environ[name]


@pytest.mark.parametrize(
    "path_name,elements,expected",
    [
        (
            "PATH_LIST",
            ["first", "fourth", "last"],
            make_pathlist(
                [
                    ["path", "first"],
                    ["path", "second"],
                    ["path", "third"],
                    ["path", "fourth"],
                    ["path", "last"],
                ]
            ),
        ),
        (
            "EMPTY_PATH_LIST",
            ["first", "middle", "last"],
            make_pathlist([["path", "first"], ["path", "middle"], ["path", "last"]]),
        ),
        (
            "NEWLY_CREATED_PATH_LIST",
            ["first", "middle", "last"],
            make_pathlist([["path", "first"], ["path", "middle"], ["path", "last"]]),
        ),
    ],
)
def test_path_manipulation(env, path_name, elements, expected):
    """Tests manipulating list of paths in the environment."""

    env.prepend_path(path_name, driver + os.path.join("path", elements[0]))
    env.append_path(path_name, driver + os.path.join("path", elements[1]))
    env.append_path(path_name, driver + os.path.join("path", elements[2]))

    env.remove_path("REMOVE_PATH_LIST", driver + os.path.join("remove", "this"))
    env.remove_path("REMOVE_PATH_LIST", driver + "duplicate" + os.sep)

    env.deprioritize_system_paths("PATH_LIST_WITH_SYSTEM_PATHS")
    env.prune_duplicate_paths("PATH_LIST_WITH_DUPLICATES")

    env.apply_modifications()

    assert os.environ[path_name] == expected
    assert os.environ["REMOVE_PATH_LIST"] == make_pathlist(
        [["a", "b"], ["a", "c"], ["a", "d"], ["f", "g"]]
    )

    assert not os.environ["PATH_LIST_WITH_SYSTEM_PATHS"].startswith(
        make_pathlist([["usr", "include" + os.pathsep]])
    )
    assert os.environ["PATH_LIST_WITH_SYSTEM_PATHS"].endswith(make_pathlist([["usr", "include"]]))

    assert os.environ["PATH_LIST_WITH_DUPLICATES"].count(driver + "duplicate") == 1


def test_extend(env):
    """Tests that we can construct a list of environment modifications
    starting from another list.
    """
    env.set("A", "dummy value")
    env.set("B", 3)
    copy_construct = EnvironmentModifications(env)

    assert len(copy_construct) == 2

    for x, y in zip(env, copy_construct):
        assert x is y


@pytest.mark.usefixtures("prepare_environment_for_tests")
def test_source_files(files_to_be_sourced):
    """Tests the construction of a list of environment modifications that are
    the result of sourcing a file.
    """
    env = EnvironmentModifications()
    for filename in files_to_be_sourced:
        if filename.endswith("sourceme_parameters" + shell_extension):
            env.extend(EnvironmentModifications.from_sourcing_file(filename, "intel64"))
        else:
            env.extend(EnvironmentModifications.from_sourcing_file(filename))

    modifications = env.group_by_name()

    # This is sensitive to the user's environment; can include
    # spurious entries for things like PS1
    #
    # TODO: figure out how to make a bit more robust.
    assert len(modifications) >= 5

    # Set new variables
    assert len(modifications["NEW_VAR"]) == 1
    assert isinstance(modifications["NEW_VAR"][0], SetEnv)
    assert modifications["NEW_VAR"][0].value == "new"

    assert len(modifications["FOO"]) == 1
    assert isinstance(modifications["FOO"][0], SetEnv)
    assert modifications["FOO"][0].value == "intel64"

    # Unset variables
    assert len(modifications["EMPTY_PATH_LIST"]) == 1
    assert isinstance(modifications["EMPTY_PATH_LIST"][0], UnsetEnv)

    # Modified variables
    assert len(modifications["UNSET_ME"]) == 1
    assert isinstance(modifications["UNSET_ME"][0], SetEnv)
    assert modifications["UNSET_ME"][0].value == "overridden"

    assert len(modifications["PATH_LIST"]) == 3
    assert isinstance(modifications["PATH_LIST"][0], RemovePath)
    assert modifications["PATH_LIST"][0].value == driver + os.path.join("path", "third")
    assert isinstance(modifications["PATH_LIST"][1], AppendPath)
    assert modifications["PATH_LIST"][1].value == driver + os.path.join("path", "fourth")
    assert isinstance(modifications["PATH_LIST"][2], PrependPath)
    assert modifications["PATH_LIST"][2].value == driver + os.path.join("path", "first")


@pytest.mark.regression("8345")
def test_preserve_environment(prepare_environment_for_tests):
    # UNSET_ME is defined, and will be unset in the context manager,
    # NOT_SET is not in the environment and will be set within the
    # context manager, PATH_LIST is set and will be changed.
    with environment.preserve_environment("UNSET_ME", "NOT_SET", "PATH_LIST"):
        os.environ["NOT_SET"] = "a"
        assert os.environ["NOT_SET"] == "a"

        del os.environ["UNSET_ME"]
        assert "UNSET_ME" not in os.environ

        os.environ["PATH_LIST"] = "changed"

    assert "NOT_SET" not in os.environ
    assert os.environ["UNSET_ME"] == "foo"
    assert os.environ["PATH_LIST"] == make_pathlist([["path", "second"], ["path", "third"]])


@pytest.mark.parametrize(
    "files,expected,deleted",
    [
        # Sets two variables
        (
            (os.path.join(datadir, "sourceme_first" + shell_extension),),
            {"NEW_VAR": "new", "UNSET_ME": "overridden"},
            [],
        ),
        # Check if we can set a variable to different values depending
        # on command line parameters
        (
            (os.path.join(datadir, "sourceme_parameters" + shell_extension),),
            {"FOO": "default"},
            [],
        ),
        (
            ([os.path.join(datadir, "sourceme_parameters" + shell_extension), "intel64"],),
            {"FOO": "intel64"},
            [],
        ),
        # Check unsetting variables
        (
            (os.path.join(datadir, "sourceme_second" + shell_extension),),
            {
                "PATH_LIST": make_pathlist(
                    [["path", "first"], ["path", "second"], ["path", "fourth"]]
                )
            },
            ["EMPTY_PATH_LIST"],
        ),
        # Check that order of sourcing matters
        (
            (
                os.path.join(datadir, "sourceme_unset" + shell_extension),
                os.path.join(datadir, "sourceme_first" + shell_extension),
            ),
            {"NEW_VAR": "new", "UNSET_ME": "overridden"},
            [],
        ),
        (
            (
                os.path.join(datadir, "sourceme_first" + shell_extension),
                os.path.join(datadir, "sourceme_unset" + shell_extension),
            ),
            {"NEW_VAR": "new"},
            ["UNSET_ME"],
        ),
    ],
)
@pytest.mark.usefixtures("prepare_environment_for_tests")
def test_environment_from_sourcing_files(files, expected, deleted):
    env = environment.environment_after_sourcing_files(*files)

    # Test that variables that have been modified are still there and contain
    # the expected output
    for name, value in expected.items():
        assert name in env
        assert value in env[name]

    # Test that variables that have been unset are not there
    for name in deleted:
        assert name not in env


def test_clear(env):
    env.set("A", "dummy value")
    assert len(env) > 0
    env.clear()
    assert len(env) == 0


@pytest.mark.parametrize(
    "env,exclude,include",
    [
        # Check we can exclude a literal
        ({"SHLVL": "1"}, ["SHLVL"], []),
        # Check include takes precedence
        ({"SHLVL": "1"}, ["SHLVL"], ["SHLVL"]),
    ],
)
def test_sanitize_literals(env, exclude, include):
    after = environment.sanitize(env, exclude, include)

    # Check that all the included variables are there
    assert all(x in after for x in include)

    # Check that the excluded variables that are not
    # included are there
    exclude = list(set(exclude) - set(include))
    assert all(x not in after for x in exclude)


@pytest.mark.parametrize(
    "env,exclude,include,expected,deleted",
    [
        # Check we can exclude using a regex
        ({"SHLVL": "1"}, ["SH.*"], [], [], ["SHLVL"]),
        # Check we can include using a regex
        ({"SHLVL": "1"}, ["SH.*"], ["SH.*"], ["SHLVL"], []),
        # Check regex to exclude Environment Modules related vars
        (
            {"MODULES_LMALTNAME": "1", "MODULES_LMCONFLICT": "2"},
            ["MODULES_(.*)"],
            [],
            [],
            ["MODULES_LMALTNAME", "MODULES_LMCONFLICT"],
        ),
        (
            {"A_modquar": "1", "b_modquar": "2", "C_modshare": "3"},
            [r"(\w*)_mod(quar|share)"],
            [],
            [],
            ["A_modquar", "b_modquar", "C_modshare"],
        ),
        (
            {"__MODULES_LMTAG": "1", "__MODULES_LMPREREQ": "2"},
            ["__MODULES_(.*)"],
            [],
            [],
            ["__MODULES_LMTAG", "__MODULES_LMPREREQ"],
        ),
    ],
)
def test_sanitize_regex(env, exclude, include, expected, deleted):
    after = environment.sanitize(env, exclude, include)

    assert all(x in after for x in expected)
    assert all(x not in after for x in deleted)


@pytest.mark.regression("12085")
@pytest.mark.parametrize(
    "before,after,search_list",
    [
        # Set environment variables
        ({}, {"FOO": "foo"}, [environment.SetEnv("FOO", "foo")]),
        # Unset environment variables
        ({"FOO": "foo"}, {}, [environment.UnsetEnv("FOO")]),
        # Append paths to an environment variable
        (
            {"FOO_PATH": make_pathlist([["a", "path"]])},
            {"FOO_PATH": make_pathlist([["a", "path"], ["b", "path"]])},
            [environment.AppendPath("FOO_PATH", make_pathlist([["b", "path"]]))],
        ),
        (
            {},
            {"FOO_PATH": make_pathlist([["a", "path"], ["b", "path"]])},
            [environment.AppendPath("FOO_PATH", make_pathlist([["a", "path"], ["b", "path"]]))],
        ),
        (
            {"FOO_PATH": make_pathlist([["a", "path"], ["b", "path"]])},
            {"FOO_PATH": make_pathlist([["b", "path"]])},
            [environment.RemovePath("FOO_PATH", make_pathlist([["a", "path"]]))],
        ),
        (
            {"FOO_PATH": make_pathlist([["a", "path"], ["b", "path"]])},
            {"FOO_PATH": make_pathlist([["a", "path"], ["c", "path"]])},
            [
                environment.RemovePath("FOO_PATH", make_pathlist([["b", "path"]])),
                environment.AppendPath("FOO_PATH", make_pathlist([["c", "path"]])),
            ],
        ),
        (
            {"FOO_PATH": make_pathlist([["a", "path"], ["b", "path"]])},
            {"FOO_PATH": make_pathlist([["c", "path"], ["a", "path"]])},
            [
                environment.RemovePath("FOO_PATH", make_pathlist([["b", "path"]])),
                environment.PrependPath("FOO_PATH", make_pathlist([["c", "path"]])),
            ],
        ),
        # Modify two variables in the same environment
        (
            {"FOO": "foo", "BAR": "bar"},
            {"FOO": "baz", "BAR": "baz"},
            [environment.SetEnv("FOO", "baz"), environment.SetEnv("BAR", "baz")],
        ),
    ],
)
def test_from_environment_diff(before, after, search_list):
    mod = environment.EnvironmentModifications.from_environment_diff(before, after)

    for item in search_list:
        assert item in mod


@pytest.mark.not_on_windows("Lmod not supported on Windows")
@pytest.mark.regression("15775")
def test_exclude_lmod_variables():
    # Construct the list of environment modifications
    file = os.path.join(datadir, "sourceme_lmod.sh")
    env = EnvironmentModifications.from_sourcing_file(file)

    # Check that variables related to lmod are not in there
    modifications = env.group_by_name()
    assert not any(x.startswith("LMOD_") for x in modifications)


@pytest.mark.regression("13504")
def test_exclude_modules_variables():
    # Construct the list of environment modifications
    file = os.path.join(datadir, "sourceme_modules" + shell_extension)
    env = EnvironmentModifications.from_sourcing_file(file)

    # Check that variables related to modules are not in there
    modifications = env.group_by_name()
    assert not any(x.startswith("MODULES_") for x in modifications)
    assert not any(x.startswith("__MODULES_") for x in modifications)
    assert not any(x.startswith("BASH_FUNC_ml") for x in modifications)
    assert not any(x.startswith("BASH_FUNC_module") for x in modifications)
    assert not any(x.startswith("BASH_FUNC__module_raw") for x in modifications)<|MERGE_RESOLUTION|>--- conflicted
+++ resolved
@@ -216,7 +216,6 @@
                 "/lib64",
                 "C:\\dev\\spack_window\\lib",
             ],
-<<<<<<< HEAD
             (
                 [
                     "C:\\dev\\spack_window",
@@ -236,19 +235,6 @@
                     "C:\\dev\\spack_window\\lib",
                 ],
             ),
-=======
-            ["C:\\dev\\spack_window", "/usr/bin", "/bin64", "/lib64", "C:\\dev\\spack_window\\lib"]
-            if sys.platform == "win32"
-            else [
-                "C:\\",
-                "C:\\Program Files",
-                "C:\\Program Files (x86)",
-                "C:\\Users",
-                "C:\\ProgramData",
-                "C:\\dev\\spack_window",
-                "C:\\dev\\spack_window\\lib",
-            ],
->>>>>>> 29a8a0db
         ),
         # Mac Paths
         (
