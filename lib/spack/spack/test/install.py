--- conflicted
+++ resolved
@@ -276,7 +276,6 @@
     pass
 
 
-<<<<<<< HEAD
 class MockNoSourcePackage(BundlePackage):
     def __init__(self, spec):
         self.spec = spec
@@ -294,7 +293,8 @@
 
     with pytest.raises(ValueError, match="with a URL"):
         spec.package.do_patch()
-=======
+
+
 def test_pkg_build_paths(install_mockery):
     # Get a basic concrete spec for the trivial install package.
     spec = Spec('trivial-install-test-package').concretized()
@@ -386,5 +386,4 @@
     assert os.path.exists(spec.package.install_env_path)
 
     # Cleanup
-    shutil.rmtree(log_dir)
->>>>>>> 68ad4caf
+    shutil.rmtree(log_dir)