# Copyright 2013-2019 Lawrence Livermore National Security, LLC and other
# Spack Project Developers. See the top-level COPYRIGHT file for details.
#
# SPDX-License-Identifier: (Apache-2.0 OR MIT)

import os
import pytest
import shutil

from llnl.util.filesystem import mkdirp, touch, working_dir

from spack.package import \
    InstallError, InvalidPackageOpError, PackageBase, PackageStillNeededError
import spack.patch
import spack.repo
import spack.store
from spack.spec import Spec
from spack.package import _spack_build_envfile, _spack_build_logfile


def test_install_and_uninstall(install_mockery, mock_fetch, monkeypatch):
    # Get a basic concrete spec for the trivial install package.
    spec = Spec('trivial-install-test-package')
    spec.concretize()
    assert spec.concrete

    # Get the package
    pkg = spec.package

    def find_nothing(*args):
        raise spack.repo.UnknownPackageError(
            'Repo package access is disabled for test')

    try:
        pkg.do_install()

        spec._package = None
        monkeypatch.setattr(spack.repo, 'get', find_nothing)
        with pytest.raises(spack.repo.UnknownPackageError):
            spec.package

        pkg.do_uninstall()
    except Exception:
        pkg.remove_prefix()
        raise


def mock_remove_prefix(*args):
    raise MockInstallError(
        "Intentional error",
        "Mock remove_prefix method intentionally fails")


class RemovePrefixChecker(object):
    def __init__(self, wrapped_rm_prefix):
        self.removed = False
        self.wrapped_rm_prefix = wrapped_rm_prefix

    def remove_prefix(self):
        self.removed = True
        self.wrapped_rm_prefix()


class MockStage(object):
    def __init__(self, wrapped_stage):
        self.wrapped_stage = wrapped_stage
        self.test_destroyed = False

    def __enter__(self):
        self.create()
        return self

    def __exit__(self, exc_type, exc_val, exc_tb):
        if exc_type is None:
            self.destroy()

    def destroy(self):
        self.test_destroyed = True
        self.wrapped_stage.destroy()

    def create(self):
        self.wrapped_stage.create()

    def __getattr__(self, attr):
        return getattr(self.wrapped_stage, attr)


def test_partial_install_delete_prefix_and_stage(install_mockery, mock_fetch):
    spec = Spec('canfail').concretized()
    pkg = spack.repo.get(spec)
    remove_prefix = spack.package.Package.remove_prefix
    instance_rm_prefix = pkg.remove_prefix

    try:
        pkg.succeed = False
        spack.package.Package.remove_prefix = mock_remove_prefix
        with pytest.raises(MockInstallError):
            pkg.do_install()
        assert os.path.isdir(pkg.prefix)
        rm_prefix_checker = RemovePrefixChecker(instance_rm_prefix)
        spack.package.Package.remove_prefix = rm_prefix_checker.remove_prefix

        pkg.succeed = True
        pkg.stage = MockStage(pkg.stage)

        pkg.do_install(restage=True)
        assert rm_prefix_checker.removed
        assert pkg.stage.test_destroyed
        assert pkg.installed

    finally:
        spack.package.Package.remove_prefix = remove_prefix


def test_dont_add_patches_to_installed_package(install_mockery, mock_fetch):
    dependency = Spec('dependency-install')
    dependency.concretize()
    dependency.package.do_install()

    dependency_hash = dependency.dag_hash()
    dependent = Spec('dependent-install ^/' + dependency_hash)
    dependent.concretize()

    dependency.package.patches['dependency-install'] = [
        spack.patch.UrlPatch(
            dependent.package, 'file://fake.patch', sha256='unused-hash')]

    assert dependent['dependency-install'] == dependency


def test_installed_dependency_request_conflicts(
        install_mockery, mock_fetch, mutable_mock_packages):
    dependency = Spec('dependency-install')
    dependency.concretize()
    dependency.package.do_install()

    dependency_hash = dependency.dag_hash()
    dependent = Spec(
        'conflicting-dependent ^/' + dependency_hash)
    with pytest.raises(spack.spec.UnsatisfiableSpecError):
        dependent.concretize()


<<<<<<< HEAD
def test_installed_upstream_external(
        tmpdir_factory, install_mockery, mock_fetch):
=======
def test_install_dependency_symlinks_pkg(
        install_mockery, mock_fetch, mutable_mock_packages):
    """Test dependency flattening/symlinks mock package."""
    spec = Spec('flatten-deps')
    spec.concretize()
    pkg = spec.package
    pkg.do_install()

    # Ensure dependency directory exists after the installation.
    dependency_dir = os.path.join(pkg.prefix, 'dependency-install')
    assert os.path.isdir(dependency_dir)


def test_flatten_deps(
        install_mockery, mock_fetch, mutable_mock_packages):
    """Explicitly test the flattening code for coverage purposes."""
    # Unfortunately, executing the 'flatten-deps' spec's installation does
    # not affect code coverage results, so be explicit here.
    spec = Spec('dependent-install')
    spec.concretize()
    pkg = spec.package
    pkg.do_install()

    # Demonstrate that the directory does not appear under the spec
    # prior to the flatten operation.
    dependency_name = 'dependency-install'
    assert dependency_name not in os.listdir(pkg.prefix)

    # Flatten the dependencies and ensure the dependency directory is there.
    spack.package.flatten_dependencies(spec, pkg.prefix)

    dependency_dir = os.path.join(pkg.prefix, dependency_name)
    assert os.path.isdir(dependency_dir)


def test_installed_upstream_external(
        tmpdir_factory, install_mockery, mock_fetch, gen_mock_layout):
>>>>>>> 139eaa13
    """Check that when a dependency package is recorded as installed in
       an upstream database that it is not reinstalled.
    """
    mock_db_root = str(tmpdir_factory.mktemp('mock_db_root'))
    prepared_db = spack.database.Database(mock_db_root)

<<<<<<< HEAD
    mock_layout = spack.test.database.MockLayout('/a/')

    dependency = spack.spec.Spec('externaltool')
    dependency.concretize()
    prepared_db.add(dependency, mock_layout)
=======
    upstream_layout = gen_mock_layout('/a/')

    dependency = spack.spec.Spec('externaltool')
    dependency.concretize()
    prepared_db.add(dependency, upstream_layout)
>>>>>>> 139eaa13

    try:
        original_db = spack.store.db
        downstream_db_root = str(
            tmpdir_factory.mktemp('mock_downstream_db_root'))
        spack.store.db = spack.database.Database(
            downstream_db_root, upstream_dbs=[prepared_db])
        dependent = spack.spec.Spec('externaltest')
        dependent.concretize()

        new_dependency = dependent['externaltool']
        assert new_dependency.external
        assert new_dependency.prefix == '/path/to/external_tool'

        dependent.package.do_install()

        assert not os.path.exists(new_dependency.prefix)
        assert os.path.exists(dependent.prefix)
    finally:
        spack.store.db = original_db


<<<<<<< HEAD
def test_installed_upstream(tmpdir_factory, install_mockery, mock_fetch):
=======
def test_installed_upstream(tmpdir_factory, install_mockery, mock_fetch,
                            gen_mock_layout):
>>>>>>> 139eaa13
    """Check that when a dependency package is recorded as installed in
       an upstream database that it is not reinstalled.
    """
    mock_db_root = str(tmpdir_factory.mktemp('mock_db_root'))
    prepared_db = spack.database.Database(mock_db_root)

<<<<<<< HEAD
    mock_layout = spack.test.database.MockLayout('/a/')

    dependency = spack.spec.Spec('dependency-install')
    dependency.concretize()
    prepared_db.add(dependency, mock_layout)
=======
    upstream_layout = gen_mock_layout('/a/')

    dependency = spack.spec.Spec('dependency-install')
    dependency.concretize()
    prepared_db.add(dependency, upstream_layout)
>>>>>>> 139eaa13

    try:
        original_db = spack.store.db
        downstream_db_root = str(
            tmpdir_factory.mktemp('mock_downstream_db_root'))
        spack.store.db = spack.database.Database(
            downstream_db_root, upstream_dbs=[prepared_db])
        dependent = spack.spec.Spec('dependent-install')
        dependent.concretize()

        new_dependency = dependent['dependency-install']
        assert new_dependency.package.installed_upstream
<<<<<<< HEAD
        assert new_dependency.prefix == mock_layout.path_for_spec(dependency)
=======
        assert (new_dependency.prefix ==
                upstream_layout.path_for_spec(dependency))
>>>>>>> 139eaa13

        dependent.package.do_install()

        assert not os.path.exists(new_dependency.prefix)
        assert os.path.exists(dependent.prefix)
    finally:
        spack.store.db = original_db


@pytest.mark.disable_clean_stage_check
def test_partial_install_keep_prefix(install_mockery, mock_fetch):
    spec = Spec('canfail').concretized()
    pkg = spack.repo.get(spec)

    # Normally the stage should start unset, but other tests set it
    pkg._stage = None
    remove_prefix = spack.package.Package.remove_prefix
    try:
        # If remove_prefix is called at any point in this test, that is an
        # error
        pkg.succeed = False  # make the build fail
        spack.package.Package.remove_prefix = mock_remove_prefix
        with pytest.raises(spack.build_environment.ChildError):
            pkg.do_install(keep_prefix=True)
        assert os.path.exists(pkg.prefix)

        pkg.succeed = True   # make the build succeed
        pkg.stage = MockStage(pkg.stage)
        pkg.do_install(keep_prefix=True)
        assert pkg.installed
        assert not pkg.stage.test_destroyed

    finally:
        spack.package.Package.remove_prefix = remove_prefix


def test_second_install_no_overwrite_first(install_mockery, mock_fetch):
    spec = Spec('canfail').concretized()
    pkg = spack.repo.get(spec)
    remove_prefix = spack.package.Package.remove_prefix
    try:
        spack.package.Package.remove_prefix = mock_remove_prefix

        pkg.succeed = True
        pkg.do_install()
        assert pkg.installed

        # If Package.install is called after this point, it will fail
        pkg.succeed = False
        pkg.do_install()

    finally:
        spack.package.Package.remove_prefix = remove_prefix


def test_store(install_mockery, mock_fetch):
    spec = Spec('cmake-client').concretized()
    pkg = spec.package
    pkg.do_install()


@pytest.mark.disable_clean_stage_check
def test_failing_build(install_mockery, mock_fetch):
    spec = Spec('failing-build').concretized()
    pkg = spec.package

    with pytest.raises(spack.build_environment.ChildError):
        pkg.do_install()


class MockInstallError(spack.error.SpackError):
    pass


def test_uninstall_by_spec_errors(mutable_database):
    """Test exceptional cases with the uninstall command."""

    # Try to uninstall a spec that has not been installed
    rec = mutable_database.get_record('zmpi')
    with pytest.raises(InstallError, matches="not installed"):
        PackageBase.uninstall_by_spec(rec.spec)

    # Try an unforced uninstall of a spec with dependencies
    rec = mutable_database.get_record('mpich')

    with pytest.raises(PackageStillNeededError, matches="cannot uninstall"):
        PackageBase.uninstall_by_spec(rec.spec)


def test_nosource_pkg_install(install_mockery, mock_fetch, mock_packages):
    """Test install phases with the nosource package."""
    spec = Spec('nosource').concretized()
    pkg = spec.package

    # Make sure install works even though there is no associated code.
    pkg.do_install()

    # Also make sure an error is raised if `do_fetch` is called.
    with pytest.raises(InvalidPackageOpError,
                       match="fetch a package with a URL"):
        pkg.do_fetch()


def test_nosource_pkg_install_post_install(
        install_mockery, mock_fetch, mock_packages):
    """Test install phases with the nosource package with post-install."""
    spec = Spec('nosource-install').concretized()
    pkg = spec.package

    # Make sure both the install and post-install package methods work.
    pkg.do_install()

    # Ensure the file created in the package's `install` method exists.
    install_txt = os.path.join(spec.prefix, 'install.txt')
    assert os.path.isfile(install_txt)

    # Ensure the file created in the package's `post-install` method exists.
    post_install_txt = os.path.join(spec.prefix, 'post-install.txt')
    assert os.path.isfile(post_install_txt)


def test_pkg_build_paths(install_mockery):
    # Get a basic concrete spec for the trivial install package.
    spec = Spec('trivial-install-test-package').concretized()

    log_path = spec.package.log_path
    assert log_path.endswith(_spack_build_logfile)

    env_path = spec.package.env_path
    assert env_path.endswith(_spack_build_envfile)

    # Backward compatibility checks
    log_dir = os.path.dirname(log_path)
    mkdirp(log_dir)
    with working_dir(log_dir):
        # Start with the older of the previous log filenames
        older_log = 'spack-build.out'
        touch(older_log)
        assert spec.package.log_path.endswith(older_log)

        # Now check the newer log filename
        last_log = 'spack-build.txt'
        os.rename(older_log, last_log)
        assert spec.package.log_path.endswith(last_log)

        # Check the old environment file
        last_env = 'spack-build.env'
        os.rename(last_log, last_env)
        assert spec.package.env_path.endswith(last_env)

    # Cleanup
    shutil.rmtree(log_dir)


def test_pkg_install_paths(install_mockery):
    # Get a basic concrete spec for the trivial install package.
    spec = Spec('trivial-install-test-package').concretized()

    log_path = os.path.join(spec.prefix, '.spack', _spack_build_logfile)
    assert spec.package.install_log_path == log_path

    env_path = os.path.join(spec.prefix, '.spack', _spack_build_envfile)
    assert spec.package.install_env_path == env_path

    # Backward compatibility checks
    log_dir = os.path.dirname(log_path)
    mkdirp(log_dir)
    with working_dir(log_dir):
        # Start with the older of the previous install log filenames
        older_log = 'build.out'
        touch(older_log)
        assert spec.package.install_log_path.endswith(older_log)

        # Now check the newer install log filename
        last_log = 'build.txt'
        os.rename(older_log, last_log)
        assert spec.package.install_log_path.endswith(last_log)

        # Check the old install environment file
        last_env = 'build.env'
        os.rename(last_log, last_env)
        assert spec.package.install_env_path.endswith(last_env)

    # Cleanup
    shutil.rmtree(log_dir)


def test_pkg_install_log(install_mockery):
    # Get a basic concrete spec for the trivial install package.
    spec = Spec('trivial-install-test-package').concretized()

    # Attempt installing log without the build log file
    with pytest.raises(IOError, match="No such file or directory"):
        spec.package.log()

    # Set up mock build files and try again
    log_path = spec.package.log_path
    log_dir = os.path.dirname(log_path)
    mkdirp(log_dir)
    with working_dir(log_dir):
        touch(log_path)
        touch(spec.package.env_path)

    install_path = os.path.dirname(spec.package.install_log_path)
    mkdirp(install_path)

    spec.package.log()

    assert os.path.exists(spec.package.install_log_path)
    assert os.path.exists(spec.package.install_env_path)

    # Cleanup
    shutil.rmtree(log_dir)


def test_unconcretized_install(install_mockery, mock_fetch, mock_packages):
    """Test attempts to perform install phases with unconcretized spec."""
    spec = Spec('trivial-install-test-package')

    with pytest.raises(ValueError, match="only install concrete packages"):
        spec.package.do_install()

    with pytest.raises(ValueError, match="fetch concrete packages"):
        spec.package.do_fetch()

    with pytest.raises(ValueError, match="stage concrete packages"):
        spec.package.do_stage()

    with pytest.raises(ValueError, match="patch concrete packages"):
        spec.package.do_patch()<|MERGE_RESOLUTION|>--- conflicted
+++ resolved
@@ -141,10 +141,6 @@
         dependent.concretize()
 
 
-<<<<<<< HEAD
-def test_installed_upstream_external(
-        tmpdir_factory, install_mockery, mock_fetch):
-=======
 def test_install_dependency_symlinks_pkg(
         install_mockery, mock_fetch, mutable_mock_packages):
     """Test dependency flattening/symlinks mock package."""
@@ -182,26 +178,17 @@
 
 def test_installed_upstream_external(
         tmpdir_factory, install_mockery, mock_fetch, gen_mock_layout):
->>>>>>> 139eaa13
     """Check that when a dependency package is recorded as installed in
        an upstream database that it is not reinstalled.
     """
     mock_db_root = str(tmpdir_factory.mktemp('mock_db_root'))
     prepared_db = spack.database.Database(mock_db_root)
 
-<<<<<<< HEAD
-    mock_layout = spack.test.database.MockLayout('/a/')
-
-    dependency = spack.spec.Spec('externaltool')
-    dependency.concretize()
-    prepared_db.add(dependency, mock_layout)
-=======
     upstream_layout = gen_mock_layout('/a/')
 
     dependency = spack.spec.Spec('externaltool')
     dependency.concretize()
     prepared_db.add(dependency, upstream_layout)
->>>>>>> 139eaa13
 
     try:
         original_db = spack.store.db
@@ -224,31 +211,19 @@
         spack.store.db = original_db
 
 
-<<<<<<< HEAD
-def test_installed_upstream(tmpdir_factory, install_mockery, mock_fetch):
-=======
 def test_installed_upstream(tmpdir_factory, install_mockery, mock_fetch,
                             gen_mock_layout):
->>>>>>> 139eaa13
     """Check that when a dependency package is recorded as installed in
        an upstream database that it is not reinstalled.
     """
     mock_db_root = str(tmpdir_factory.mktemp('mock_db_root'))
     prepared_db = spack.database.Database(mock_db_root)
 
-<<<<<<< HEAD
-    mock_layout = spack.test.database.MockLayout('/a/')
-
-    dependency = spack.spec.Spec('dependency-install')
-    dependency.concretize()
-    prepared_db.add(dependency, mock_layout)
-=======
     upstream_layout = gen_mock_layout('/a/')
 
     dependency = spack.spec.Spec('dependency-install')
     dependency.concretize()
     prepared_db.add(dependency, upstream_layout)
->>>>>>> 139eaa13
 
     try:
         original_db = spack.store.db
@@ -261,12 +236,8 @@
 
         new_dependency = dependent['dependency-install']
         assert new_dependency.package.installed_upstream
-<<<<<<< HEAD
-        assert new_dependency.prefix == mock_layout.path_for_spec(dependency)
-=======
         assert (new_dependency.prefix ==
                 upstream_layout.path_for_spec(dependency))
->>>>>>> 139eaa13
 
         dependent.package.do_install()
 
