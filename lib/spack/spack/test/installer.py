--- conflicted
+++ resolved
@@ -388,7 +388,6 @@
 
 def test_dump_packages_deps(install_mockery, tmpdir):
     """Test to add coverage to dump_packages."""
-<<<<<<< HEAD
 
     spec = spack.spec.Spec('simple-inheritance').concretized()
     with tmpdir.as_cwd():
@@ -444,11 +443,6 @@
     monkeypatch.setattr(spack.package.PackageBase, 'installed_upstream', True)
     installer._check_deps_status()
     assert dep_id in installer.installed
-=======
-    spec = spack.spec.Spec('simple-inheritance').concretized()
-    with tmpdir.as_cwd():
-        inst.dump_packages(spec, '.')
->>>>>>> 8cbe7801
 
 
 def test_add_bootstrap_compilers(install_mockery, monkeypatch):
