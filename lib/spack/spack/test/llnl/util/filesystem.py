--- conflicted
+++ resolved
@@ -48,11 +48,6 @@
     yield s
 
 
-<<<<<<< HEAD
-@pytest.mark.skipif(str(spack.platforms.host()) == 'windows',
-                    reason="Install hangs on windows")
-=======
->>>>>>> 38289ef1
 class TestCopy:
     """Tests for ``filesystem.copy``"""
 
@@ -106,11 +101,6 @@
             assert dst_mode & perm
 
 
-<<<<<<< HEAD
-@pytest.mark.skipif(str(spack.platforms.host()) == 'windows',
-                    reason="Install hangs on windows")
-=======
->>>>>>> 38289ef1
 class TestInstall:
     """Tests for ``filesystem.install``"""
 
@@ -325,11 +315,6 @@
                 fs.install_tree('source', 'source/sub/directory')
 
 
-<<<<<<< HEAD
-@pytest.mark.skipif(str(spack.platforms.host()) == 'windows',
-                    reason="Install hangs on windows")
-=======
->>>>>>> 38289ef1
 def test_paths_containing_libs(dirs_with_libfiles):
     lib_to_dirs, all_dirs = dirs_with_libfiles
 
@@ -340,11 +325,6 @@
             set(lib_to_dirs['libirc']))
 
 
-<<<<<<< HEAD
-@pytest.mark.skipif(str(spack.platforms.host()) == 'windows',
-                    reason="Install hangs on windows")
-=======
->>>>>>> 38289ef1
 def test_move_transaction_commit(tmpdir):
 
     fake_library = tmpdir.mkdir('lib').join('libfoo.so')
@@ -361,11 +341,6 @@
     assert new_md5 == fs.hash_directory(str(tmpdir))
 
 
-<<<<<<< HEAD
-@pytest.mark.skipif(str(spack.platforms.host()) == 'windows',
-                    reason="Install hangs on windows")
-=======
->>>>>>> 38289ef1
 def test_move_transaction_rollback(tmpdir):
 
     fake_library = tmpdir.mkdir('lib').join('libfoo.so')
@@ -385,11 +360,6 @@
     assert h == fs.hash_directory(str(tmpdir))
 
 
-<<<<<<< HEAD
-@pytest.mark.skipif(str(spack.platforms.host()) == 'windows',
-                    reason="Install hangs on windows")
-=======
->>>>>>> 38289ef1
 @pytest.mark.regression('10601')
 @pytest.mark.regression('10603')
 def test_recursive_search_of_headers_from_prefix(
@@ -438,11 +408,6 @@
     ]
 
 
-<<<<<<< HEAD
-@pytest.mark.skipif(str(spack.platforms.host()) == 'windows',
-                    reason="Install hangs on windows")
-=======
->>>>>>> 38289ef1
 @pytest.mark.parametrize('list_of_headers,expected_directories', dir_list)
 def test_computation_of_header_directories(
         list_of_headers, expected_directories
@@ -451,11 +416,6 @@
     assert hl.directories == expected_directories
 
 
-<<<<<<< HEAD
-@pytest.mark.skipif(str(spack.platforms.host()) == 'windows',
-                    reason="Install hangs on windows")
-=======
->>>>>>> 38289ef1
 def test_headers_directory_setter():
     if sys.platform == "win32":
         # TODO: Test with \\'s
@@ -518,11 +478,6 @@
     ]
 
 
-<<<<<<< HEAD
-@pytest.mark.skipif(str(spack.platforms.host()) == 'windows',
-                    reason="Install hangs on windows")
-=======
->>>>>>> 38289ef1
 @pytest.mark.parametrize('path,entry,expected', paths)
 def test_partition_path(path, entry, expected):
     print(fs.partition_path(path, entry))
@@ -545,21 +500,11 @@
     ]
 
 
-<<<<<<< HEAD
-@pytest.mark.skipif(str(spack.platforms.host()) == 'windows',
-                    reason="Install hangs on windows")
-=======
->>>>>>> 38289ef1
 @pytest.mark.parametrize('path,expected', path_list)
 def test_prefixes(path, expected):
     assert fs.prefixes(path) == expected
 
 
-<<<<<<< HEAD
-@pytest.mark.skipif(str(spack.platforms.host()) == 'windows',
-                    reason="Install hangs on windows")
-=======
->>>>>>> 38289ef1
 @pytest.mark.regression('7358')
 @pytest.mark.parametrize('regex,replacement,filename,keyword_args', [
     (r"\<malloc\.h\>", "<stdlib.h>", 'x86_cpuid_info.c', {}),
@@ -588,11 +533,6 @@
         assert replacement in f.read()
 
 
-<<<<<<< HEAD
-@pytest.mark.skipif(str(spack.platforms.host()) == 'windows',
-                    reason="Install hangs on windows")
-=======
->>>>>>> 38289ef1
 def test_filter_files_multiple(tmpdir):
     # All files given as input to this test must satisfy the pre-requisite
     # that the 'replacement' string is not present in the file initially and
@@ -617,11 +557,6 @@
         assert '<stdio.h>' not in f.read()
 
 
-<<<<<<< HEAD
-@pytest.mark.skipif(str(spack.platforms.host()) == 'windows',
-                    reason="Install hangs on windows")
-=======
->>>>>>> 38289ef1
 # Each test input is a tuple of entries which prescribe
 # - the 'subdirs' to be created from tmpdir
 # - the 'files' in that directory
@@ -707,11 +642,6 @@
         assert os.path.exists(entry)
 
 
-<<<<<<< HEAD
-@pytest.mark.skipif(str(spack.platforms.host()) == 'windows',
-                    reason="Install hangs on windows")
-=======
->>>>>>> 38289ef1
 @pytest.mark.regression('18441')
 def test_content_of_files_with_same_name(tmpdir):
     # Create two subdirectories containing a file with the same name,
@@ -731,11 +661,6 @@
     assert file2.read().strip() == 'file2'
 
 
-<<<<<<< HEAD
-@pytest.mark.skipif(str(spack.platforms.host()) == 'windows',
-                    reason="Install hangs on windows")
-=======
->>>>>>> 38289ef1
 def test_keep_modification_time(tmpdir):
     file1 = tmpdir.ensure('file1')
     file2 = tmpdir.ensure('file2')
