--- conflicted
+++ resolved
@@ -42,13 +42,8 @@
 
 @pytest.fixture()
 def save_env():
-<<<<<<< HEAD
-    old_PATH = os.environ.get('PATH', None)
-    old_bash_func = os.environ.get(MODULE_ENV, None)
-=======
     old_path = os.environ.get('PATH', None)
     old_bash_func = os.environ.get('BASH_FUNC_module()', None)
->>>>>>> 85d00c5e
 
     yield
 
