--- conflicted
+++ resolved
@@ -56,9 +56,6 @@
     assert path is None
 
 
-<<<<<<< HEAD
-def test_get_argument_from_module_line(save_env):
-=======
 def test_get_path_from_module_contents():
     # A line with "MODULEPATH" appears early on, and the test confirms that it
     # is not extracted as the package's path
@@ -92,7 +89,6 @@
 
 
 def test_get_argument_from_module_line():
->>>>>>> 2209d571
     lines = ['prepend-path LD_LIBRARY_PATH /lib/path',
              'prepend-path  LD_LIBRARY_PATH  /lib/path',
              "prepend_path('PATH' , '/lib/path')",
