--- conflicted
+++ resolved
@@ -12,39 +12,7 @@
 
 
 @pytest.fixture()
-<<<<<<< HEAD
-def file_registry():
-    """Fake filesystem for modulefiles test"""
-    return collections.defaultdict(StringIO)
-
-
-@pytest.fixture()
-def filename_dict(file_registry, monkeypatch):
-    """Returns a fake open that writes on a StringIO instance instead
-    of disk.
-    """
-    @contextlib.contextmanager
-    def _mock(filename, mode):
-        if not mode == 'w':
-            raise RuntimeError('opening mode must be "w" [stringio_open]')
-
-        file_registry[filename] = StringIO()
-        try:
-            yield file_registry[filename]
-        finally:
-            handle = file_registry[filename]
-            file_registry[filename] = handle.getvalue()
-            handle.close()
-    # Patch 'open' in the appropriate module
-    monkeypatch.setattr(spack.modules.common, 'open', _mock, raising=False)
-    return file_registry
-
-
-@pytest.fixture()
-def modulefile_content(filename_dict, request, monkeypatch):
-=======
 def modulefile_content(request):
->>>>>>> b81bbfb6
     """Returns a function that generates the content of a module file
     as a list of lines.
     """
