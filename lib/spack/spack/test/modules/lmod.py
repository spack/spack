# Copyright 2013-2023 Lawrence Livermore National Security, LLC and other
# Spack Project Developers. See the top-level COPYRIGHT file for details.
#
# SPDX-License-Identifier: (Apache-2.0 OR MIT)

import sys

import pytest

import spack.environment as ev
import spack.main
import spack.modules.lmod
import spack.spec

mpich_spec_string = "mpich@3.0.4"
mpileaks_spec_string = "mpileaks"
libdwarf_spec_string = "libdwarf arch=x64-linux"

install = spack.main.SpackCommand("install")

#: Class of the writer tested in this module
writer_cls = spack.modules.lmod.LmodModulefileWriter

pytestmark = pytest.mark.skipif(sys.platform == "win32", reason="does not run on windows")


@pytest.fixture(params=["clang@=12.0.0", "gcc@=10.2.1"])
def compiler(request):
    return request.param


@pytest.fixture(
    params=[
        ("mpich@3.0.4", ("mpi",)),
        ("mpich@3.0.1", []),
        ("openblas@0.2.15", ("blas",)),
        ("openblas-with-lapack@0.2.15", ("blas", "lapack")),
        ("mpileaks@2.3", ("mpi",)),
        ("mpileaks@2.1", []),
    ]
)
def provider(request):
    return request.param


@pytest.mark.usefixtures("config", "mock_packages")
class TestLmod:
    @pytest.mark.regression("37788")
    @pytest.mark.parametrize("modules_config", ["core_compilers", "core_compilers_at_equal"])
    def test_layout_for_specs_compiled_with_core_compilers(
        self, modules_config, module_configuration, factory
    ):
        """Tests that specs compiled with core compilers are in the 'Core' folder. Also tests that
        we can use both ``compiler@version`` and ``compiler@=version`` to specify a core compiler.
        """
        module_configuration(modules_config)
        module, spec = factory("libelf%clang@12.0.0")
        assert "Core" in module.layout.available_path_parts

    def test_file_layout(self, compiler, provider, factory, module_configuration):
        """Tests the layout of files in the hierarchy is the one expected."""
        module_configuration("complex_hierarchy")
        spec_string, services = provider
        module, spec = factory(spec_string + "%" + compiler)

        layout = module.layout

        # Check that the services provided are in the hierarchy
        for s in services:
            assert s in layout.conf.hierarchy_tokens

        # Check that the compiler part of the path has no hash and that it
        # is transformed to r"Core" if the compiler is listed among core
        # compilers
        # Check that specs listed as core_specs are transformed to "Core"
        if compiler == "clang@=12.0.0" or spec_string == "mpich@3.0.1":
            assert "Core" in layout.available_path_parts
        else:
            assert compiler.replace("@=", "/") in layout.available_path_parts

        # Check that the provider part has a hash that matches the
        # hash_length in the configuration file
        hash_length = spack.modules.lmod.get_hash_length()
        path_parts = layout.available_path_parts
        service_part = spec_string.replace("@", "/")
<<<<<<< HEAD
        if hash_length > 0:
            service_part = "-".join([service_part, layout.spec.dag_hash(length=hash_length)])
        assert service_part in path_parts
=======
        service_part = "-".join([service_part, layout.spec.dag_hash(length=7)])

        if "mpileaks" in spec_string:
            # It's a user, not a provider, so create the provider string
            service_part = layout.spec["mpi"].format("{name}/{version}-{hash:7}")
        else:
            # Only relevant for providers, not users, of virtuals
            assert service_part in path_parts
>>>>>>> 64c6d636

        # Check that multi-providers have repetitions in path parts
        repetitions = len([x for x in path_parts if service_part == x])
        if spec_string == "openblas-with-lapack@0.2.15":
            assert repetitions == 2
        elif spec_string == "mpileaks@2.1":
            assert repetitions == 0
        else:
            assert repetitions == 1

    def test_compilers_provided_different_name(self, factory, module_configuration):
        module_configuration("complex_hierarchy")
        module, spec = factory("intel-oneapi-compilers%clang@3.3")

        provides = module.conf.provides

        assert "compiler" in provides
        assert provides["compiler"] == spack.spec.CompilerSpec("oneapi@=3.0")

    def test_simple_case(self, modulefile_content, module_configuration):
        """Tests the generation of a simple Lua module file."""

        module_configuration("autoload_direct")
        content = modulefile_content(mpich_spec_string)

        assert "-- -*- lua -*-" in content
        assert "whatis([[Name : mpich]])" in content
        assert "whatis([[Version : 3.0.4]])" in content
        assert 'family("mpi")' in content

    def test_autoload_direct(self, modulefile_content, module_configuration):
        """Tests the automatic loading of direct dependencies."""

        module_configuration("autoload_direct")
        content = modulefile_content(mpileaks_spec_string)

        assert len([x for x in content if "depends_on(" in x]) == 2

    def test_autoload_all(self, modulefile_content, module_configuration):
        """Tests the automatic loading of all dependencies."""

        module_configuration("autoload_all")
        content = modulefile_content(mpileaks_spec_string)

        assert len([x for x in content if "depends_on(" in x]) == 5

    def test_alter_environment(self, modulefile_content, module_configuration):
        """Tests modifications to run-time environment."""

        module_configuration("alter_environment")
        content = modulefile_content("mpileaks platform=test target=x86_64")

        assert len([x for x in content if x.startswith('prepend_path("CMAKE_PREFIX_PATH"')]) == 0
        assert len([x for x in content if 'setenv("FOO", "foo")' in x]) == 1
        assert len([x for x in content if 'unsetenv("BAR")' in x]) == 1

        content = modulefile_content("libdwarf platform=test target=core2")

        assert len([x for x in content if x.startswith('prepend_path("CMAKE_PREFIX_PATH"')]) == 0
        assert len([x for x in content if 'setenv("FOO", "foo")' in x]) == 0
        assert len([x for x in content if 'unsetenv("BAR")' in x]) == 0

    def test_prepend_path_separator(self, modulefile_content, module_configuration):
        """Tests that we can use custom delimiters to manipulate path lists."""

        module_configuration("module_path_separator")
        content = modulefile_content("module-path-separator")

        assert len([x for x in content if 'append_path("COLON", "foo", ":")' in x]) == 1
        assert len([x for x in content if 'prepend_path("COLON", "foo", ":")' in x]) == 1
        assert len([x for x in content if 'remove_path("COLON", "foo", ":")' in x]) == 1
        assert len([x for x in content if 'append_path("SEMICOLON", "bar", ";")' in x]) == 1
        assert len([x for x in content if 'prepend_path("SEMICOLON", "bar", ";")' in x]) == 1
        assert len([x for x in content if 'remove_path("SEMICOLON", "bar", ";")' in x]) == 1
        assert len([x for x in content if 'append_path("SPACE", "qux", " ")' in x]) == 1
        assert len([x for x in content if 'remove_path("SPACE", "qux", " ")' in x]) == 1

    @pytest.mark.regression("11355")
    def test_manpath_setup(self, modulefile_content, module_configuration):
        """Tests specific setup of MANPATH environment variable."""

        module_configuration("autoload_direct")

        # no manpath set by module
        content = modulefile_content("mpileaks")
        assert len([x for x in content if 'append_path("MANPATH", "", ":")' in x]) == 0

        # manpath set by module with prepend_path
        content = modulefile_content("module-manpath-prepend")
        assert (
            len([x for x in content if 'prepend_path("MANPATH", "/path/to/man", ":")' in x]) == 1
        )
        assert (
            len([x for x in content if 'prepend_path("MANPATH", "/path/to/share/man", ":")' in x])
            == 1
        )
        assert len([x for x in content if 'append_path("MANPATH", "", ":")' in x]) == 1

        # manpath set by module with append_path
        content = modulefile_content("module-manpath-append")
        assert len([x for x in content if 'append_path("MANPATH", "/path/to/man", ":")' in x]) == 1
        assert len([x for x in content if 'append_path("MANPATH", "", ":")' in x]) == 1

        # manpath set by module with setenv
        content = modulefile_content("module-manpath-setenv")
        assert len([x for x in content if 'setenv("MANPATH", "/path/to/man")' in x]) == 1
        assert len([x for x in content if 'append_path("MANPATH", "", ":")' in x]) == 0

    @pytest.mark.regression("29578")
    def test_setenv_raw_value(self, modulefile_content, module_configuration):
        """Tests that we can set environment variable value without formatting it."""

        module_configuration("autoload_direct")
        content = modulefile_content("module-setenv-raw")

        assert len([x for x in content if 'setenv("FOO", "{{name}}, {name}, {{}}, {}")' in x]) == 1

    def test_help_message(self, modulefile_content, module_configuration):
        """Tests the generation of module help message."""

        module_configuration("autoload_direct")
        content = modulefile_content("mpileaks target=core2")

        help_msg = (
            "help([[Name   : mpileaks]])"
            "help([[Version: 2.3]])"
            "help([[Target : core2]])"
            "help()"
            "help([[Mpileaks is a mock package that passes audits]])"
        )
        assert help_msg in "".join(content)

        content = modulefile_content("libdwarf target=core2")

        help_msg = (
            "help([[Name   : libdwarf]])"
            "help([[Version: 20130729]])"
            "help([[Target : core2]])"
            "depends_on("
        )
        assert help_msg in "".join(content)

    def test_exclude(self, modulefile_content, module_configuration):
        """Tests excluding the generation of selected modules."""
        module_configuration("exclude")
        content = modulefile_content(mpileaks_spec_string)

        assert len([x for x in content if "depends_on(" in x]) == 1

    def test_no_hash(self, factory, module_configuration):
        """Makes sure that virtual providers (in the hierarchy) always
        include a hash. Make sure that the module file for the spec
        does not include a hash if hash_length is 0.
        """

        module_configuration("no_hash")
        module, spec = factory(mpileaks_spec_string)
        path = module.layout.filename
        mpi_spec = spec["mpi"]

        mpi_element = "{0}/{1}/".format(mpi_spec.name, mpi_spec.version)

        assert mpi_element in path

        mpileaks_spec = spec
        mpileaks_element = "{0}/{1}.lua".format(mpileaks_spec.name, mpileaks_spec.version)

        assert path.endswith(mpileaks_element)

    def test_no_core_compilers(self, factory, module_configuration):
        """Ensures that missing 'core_compilers' in the configuration file
        raises the right exception.
        """

        # In this case we miss the entry completely
        module_configuration("missing_core_compilers")

        module, spec = factory(mpileaks_spec_string)
        with pytest.raises(spack.modules.lmod.CoreCompilersNotFoundError):
            module.write()

        # Here we have an empty list
        module_configuration("core_compilers_empty")

        module, spec = factory(mpileaks_spec_string)
        with pytest.raises(spack.modules.lmod.CoreCompilersNotFoundError):
            module.write()

    def test_non_virtual_in_hierarchy(self, factory, module_configuration):
        """Ensures that if a non-virtual is in hierarchy, an exception will
        be raised.
        """
        module_configuration("non_virtual_in_hierarchy")

        module, spec = factory(mpileaks_spec_string)
        with pytest.raises(spack.modules.lmod.NonVirtualInHierarchyError):
            module.write()

    def test_override_template_in_package(self, modulefile_content, module_configuration):
        """Tests overriding a template from and attribute in the package."""

        module_configuration("autoload_direct")
        content = modulefile_content("override-module-templates")

        assert "Override successful!" in content

    def test_override_template_in_modules_yaml(self, modulefile_content, module_configuration):
        """Tests overriding a template from `modules.yaml`"""
        module_configuration("override_template")

        content = modulefile_content("override-module-templates")
        assert "Override even better!" in content

        content = modulefile_content("mpileaks target=x86_64")
        assert "Override even better!" in content

    @pytest.mark.usefixtures("config")
    def test_external_configure_args(self, factory):
        # If this package is detected as an external, its configure option line
        # in the module file starts with 'unknown'
        writer, spec = factory("externaltool")

        assert "unknown" in writer.context.configure_options

    def test_guess_core_compilers(self, factory, module_configuration, monkeypatch):
        """Check that we can guess core compilers."""

        # In this case we miss the entry completely
        module_configuration("missing_core_compilers")

        # Our mock paths must be detected as system paths
        monkeypatch.setattr(spack.util.environment, "SYSTEM_DIRS", ["/path/to"])

        # We don't want to really write into user configuration
        # when running tests
        def no_op_set(*args, **kwargs):
            pass

        monkeypatch.setattr(spack.config, "set", no_op_set)

        # Assert we have core compilers now
        writer, _ = factory(mpileaks_spec_string)
        assert writer.conf.core_compilers

    @pytest.mark.parametrize(
        "spec_str", ["mpileaks target=nocona", "mpileaks target=core2", "mpileaks target=x86_64"]
    )
    @pytest.mark.regression("13005")
    def test_only_generic_microarchitectures_in_root(
        self, spec_str, factory, module_configuration
    ):
        module_configuration("complex_hierarchy")
        writer, spec = factory(spec_str)

        assert str(spec.target.family) in writer.layout.arch_dirname
        if spec.target.family != spec.target:
            assert str(spec.target) not in writer.layout.arch_dirname

    def test_projections_specific(self, factory, module_configuration):
        """Tests reading the correct naming scheme."""

        # This configuration has no error, so check the conflicts directives
        # are there
        module_configuration("projections")

        # Test we read the expected configuration for the naming scheme
        writer, _ = factory("mpileaks")
        expected = {"all": "{name}/v{version}", "mpileaks": "{name}-mpiprojection"}

        assert writer.conf.projections == expected
        projection = writer.spec.format(writer.conf.projections["mpileaks"])
        assert projection in writer.layout.use_name

    def test_projections_all(self, factory, module_configuration):
        """Tests reading the correct naming scheme."""

        # This configuration has no error, so check the conflicts directives
        # are there
        module_configuration("projections")

        # Test we read the expected configuration for the naming scheme
        writer, _ = factory("libelf")
        expected = {"all": "{name}/v{version}", "mpileaks": "{name}-mpiprojection"}

        assert writer.conf.projections == expected
        projection = writer.spec.format(writer.conf.projections["all"])
        assert projection in writer.layout.use_name

    def test_modules_relative_to_view(
        self, tmpdir, modulefile_content, module_configuration, install_mockery, mock_fetch
    ):
        with ev.create_in_dir(str(tmpdir), with_view=True) as e:
            module_configuration("with_view")
            install("--add", "cmake")

            spec = spack.spec.Spec("cmake").concretized()

            content = modulefile_content("cmake")
            expected = e.default_view.get_projection_for_spec(spec)
            # Rather than parse all lines, ensure all prefixes in the content
            # point to the right one
            assert any(expected in line for line in content)
            assert not any(spec.prefix in line for line in content)

    def test_modules_no_arch(self, factory, module_configuration):
        module_configuration("no_arch")
        module, spec = factory(mpileaks_spec_string)
        path = module.layout.filename

        assert str(spec.os) not in path<|MERGE_RESOLUTION|>--- conflicted
+++ resolved
@@ -83,20 +83,25 @@
         hash_length = spack.modules.lmod.get_hash_length()
         path_parts = layout.available_path_parts
         service_part = spec_string.replace("@", "/")
-<<<<<<< HEAD
         if hash_length > 0:
             service_part = "-".join([service_part, layout.spec.dag_hash(length=hash_length)])
         assert service_part in path_parts
-=======
-        service_part = "-".join([service_part, layout.spec.dag_hash(length=7)])
 
         if "mpileaks" in spec_string:
             # It's a user, not a provider, so create the provider string
-            service_part = layout.spec["mpi"].format("{name}/{version}-{hash:7}")
+            # DH* 20230710
+            # original spack code:
+            #service_part = layout.spec["mpi"].format("{name}/{version}-{hash:7}")
+            if hash_length > 0:
+                short_hash = hash[:hash_length]
+                service_part = layout.spec["mpi"].format("{name}/{version}-{short_hash}")
+            else:
+                service_part = layout.spec["mpi"].format("{name}/{version}")
+            raise Exception("This service_part has not been tested: {}".format(service_part))
+            # *DH 20230710
         else:
             # Only relevant for providers, not users, of virtuals
             assert service_part in path_parts
->>>>>>> 64c6d636
 
         # Check that multi-providers have repetitions in path parts
         repetitions = len([x for x in path_parts if service_part == x])
