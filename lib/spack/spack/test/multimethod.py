# Copyright 2013-2024 Lawrence Livermore National Security, LLC and other
# Spack Project Developers. See the top-level COPYRIGHT file for details.
#
# SPDX-License-Identifier: (Apache-2.0 OR MIT)

"""Test for multi_method dispatch."""

import pytest

import spack.platforms
import spack.repo
import spack.spec
from spack.multimethod import NoSuchMethodError

pytestmark = [
    pytest.mark.usefixtures("mock_packages", "config"),
<<<<<<< HEAD
    pytest.mark.only_clingo("The original concretizer cannot concretize most of the specs"),
=======
    pytest.mark.not_on_windows("Not running on windows"),
>>>>>>> aa3c62d9
]


@pytest.fixture(scope="module", params=["multimethod", "multimethod-inheritor"])
def pkg_name(request):
    """Make tests run on both multimethod and multimethod-inheritor.

    This means we test all of our @when methods on a class that uses them
    directly, AND on a class that inherits them.
    """
    return request.param


def test_no_version_match(pkg_name):
    spec = spack.spec.Spec(pkg_name + "@2.0").concretized()
    with pytest.raises(NoSuchMethodError):
        spec.package.no_version_2()


@pytest.mark.parametrize(
    "constraint_str,method_name,expected_result",
    [
        # Only one version match these constraints
        ("@1.0", "no_version_2", 1),
        ("@3.0", "no_version_2", 3),
        ("@4.0", "no_version_2", 4),
        # These constraints overlap, in which case the first match wins
        ("@2.0", "version_overlap", 1),
        ("@5.0", "version_overlap", 2),
        # These constraints are on the version of a virtual dependency
        ("^mpich@3.0.4", "mpi_version", 3),
        ("^mpich2@1.2", "mpi_version", 2),
        ("^mpich@1.0", "mpi_version", 1),
        # Undefined mpi versions
        ("^mpich@=0.4", "mpi_version", 1),
        ("^mpich@=1.4", "mpi_version", 1),
        # Constraints on compilers with a default
        ("%gcc", "has_a_default", "gcc"),
        ("%clang", "has_a_default", "clang"),
        ("%apple-clang os=elcapitan", "has_a_default", "default"),
        # Constraints on dependencies
        ("^zmpi", "different_by_dep", "zmpi"),
        ("^mpich", "different_by_dep", "mpich"),
        # Constraints on virtual dependencies
        ("^mpich2", "different_by_virtual_dep", 2),
        ("^mpich@1.0", "different_by_virtual_dep", 1),
        # Multimethod with base classes
        ("@1", "base_method", "base_method"),
        # Boolean
        ("", "boolean_true_first", "True"),
        ("", "boolean_false_first", "True"),
    ],
)
def test_multimethod_calls(
    pkg_name, constraint_str, method_name, expected_result, compiler_factory
):
    # Add apple-clang, as it is required by one of the tests
    with spack.config.override(
        "compilers", [compiler_factory(spec="apple-clang@9.1.0", operating_system="elcapitan")]
    ):
        s = spack.spec.Spec(pkg_name + constraint_str).concretized()
    msg = f"Method {method_name} from {s} is giving a wrong result"
    assert getattr(s.package, method_name)() == expected_result, msg


def test_target_match(pkg_name):
    platform = spack.platforms.host()
    targets = list(platform.targets.values())
    for target in targets[:-1]:
        s = spack.spec.Spec(pkg_name + " target=" + target.name).concretized()
        assert s.package.different_by_target() == target.name

    s = spack.spec.Spec(pkg_name + " target=" + targets[-1].name).concretized()
    if len(targets) == 1:
        assert s.package.different_by_target() == targets[-1].name
    else:
        with pytest.raises(NoSuchMethodError):
            s.package.different_by_target()


@pytest.mark.parametrize(
    "spec_str,method_name,expected_result",
    [
        # This is overridden in the second case
        ("multimethod@3", "base_method", "multimethod"),
        ("multimethod-inheritor@3", "base_method", "multimethod-inheritor"),
        # Here we have a mix of inherited and overridden methods
        ("multimethod-inheritor@1.0", "inherited_and_overridden", "inheritor@1.0"),
        ("multimethod-inheritor@2.0", "inherited_and_overridden", "base@2.0"),
        ("multimethod@1.0", "inherited_and_overridden", "base@1.0"),
        ("multimethod@2.0", "inherited_and_overridden", "base@2.0"),
        # Diamond-like inheritance (even though the MRO linearize everything)
        ("multimethod-diamond@1.0", "diamond_inheritance", "base_package"),
        ("multimethod-base@=1.0", "diamond_inheritance", "base_package"),
        ("multimethod-diamond@2.0", "diamond_inheritance", "first_parent"),
        ("multimethod-inheritor@2.0", "diamond_inheritance", "first_parent"),
        ("multimethod-diamond@=3.0", "diamond_inheritance", "second_parent"),
        ("multimethod-diamond-parent@=3.0", "diamond_inheritance", "second_parent"),
        ("multimethod-diamond@4.0", "diamond_inheritance", "subclass"),
    ],
)
def test_multimethod_calls_and_inheritance(spec_str, method_name, expected_result):
    s = spack.spec.Spec(spec_str).concretized()
    assert getattr(s.package, method_name)() == expected_result<|MERGE_RESOLUTION|>--- conflicted
+++ resolved
@@ -14,11 +14,7 @@
 
 pytestmark = [
     pytest.mark.usefixtures("mock_packages", "config"),
-<<<<<<< HEAD
-    pytest.mark.only_clingo("The original concretizer cannot concretize most of the specs"),
-=======
     pytest.mark.not_on_windows("Not running on windows"),
->>>>>>> aa3c62d9
 ]
 
 
