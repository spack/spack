# Copyright 2013-2023 Lawrence Livermore National Security, LLC and other
# Spack Project Developers. See the top-level COPYRIGHT file for details.
#
# SPDX-License-Identifier: (Apache-2.0 OR MIT)

"""
This test checks the binary packaging infrastructure
"""
import argparse
import os
import pathlib
import platform
import shutil
import sys
from collections import OrderedDict

import pytest

<<<<<<< HEAD
from llnl.util.filesystem import mkdirp, touchp
=======
from llnl.util import filesystem as fs
>>>>>>> 6ac93e10
from llnl.util.symlink import symlink

import spack.binary_distribution as bindist
import spack.cmd.buildcache as buildcache
import spack.package_base
import spack.repo
import spack.store
import spack.util.gpg
import spack.util.url as url_util
from spack.fetch_strategy import FetchStrategyComposite, URLFetchStrategy
from spack.paths import mock_gpg_keys_path
from spack.relocate import (
    ensure_binary_is_relocatable,
    macho_find_paths,
    macho_make_paths_normal,
    macho_make_paths_relative,
    needs_binary_relocation,
    needs_text_relocation,
    relocate_links,
    relocate_text,
)
from spack.spec import Spec

pytestmark = pytest.mark.skipif(sys.platform == "win32", reason="does not run on windows")


@pytest.mark.usefixtures("install_mockery", "mock_gnupghome")
def test_buildcache(mock_archive, tmp_path, monkeypatch, mutable_config):
    # Install a test package
    spec = Spec("trivial-install-test-package").concretized()
    fetcher = FetchStrategyComposite()
    fetcher.append(URLFetchStrategy(mock_archive.url))
    monkeypatch.setattr(spec.package, "fetcher", fetcher)
    spec.package.do_install()
    pkghash = "/" + str(spec.dag_hash(7))

    # Put some non-relocatable file in there
    dummy_txt = pathlib.Path(spec.prefix) / "dummy.txt"
    dummy_txt.write_text(spec.prefix)

    # Create an absolute symlink
    linkname = os.path.join(spec.prefix, "link_to_dummy.txt")
    symlink(dummy_txt, linkname)

    # Create the build cache and put it directly into the mirror
    mirror_path = str(tmp_path / "test-mirror")
    spack.mirror.create(mirror_path, specs=[])

    # register mirror with spack config
    mirrors = {"spack-mirror-test": url_util.path_to_file_url(mirror_path)}
    spack.config.set("mirrors", mirrors)

    with spack.stage.Stage(mirrors["spack-mirror-test"], name="build_cache", keep=True):
        parser = argparse.ArgumentParser()
        buildcache.setup_parser(parser)

        create_args = ["create", "-a", "-f", mirror_path, pkghash]
        # Create a private key to sign package with if gpg2 available
        spack.util.gpg.create(
            name="test key 1",
            expires="0",
            email="spack@googlegroups.com",
            comment="Spack test key",
        )

        create_args.insert(create_args.index("-a"), "--rebuild-index")

        args = parser.parse_args(create_args)
        buildcache.buildcache(parser, args)
        # trigger overwrite warning
        buildcache.buildcache(parser, args)

        # Uninstall the package
        spec.package.do_uninstall(force=True)

        install_args = ["install", "-f", pkghash]
        args = parser.parse_args(install_args)
        # Test install
        buildcache.buildcache(parser, args)

        files = os.listdir(spec.prefix)

        assert "link_to_dummy.txt" in files
        assert "dummy.txt" in files

        # Validate the relocation information
        buildinfo = bindist.read_buildinfo_file(spec.prefix)
        assert buildinfo["relocate_textfiles"] == ["dummy.txt"]
        assert buildinfo["relocate_links"] == ["link_to_dummy.txt"]

        args = parser.parse_args(["keys"])
        buildcache.buildcache(parser, args)

        args = parser.parse_args(["list"])
        buildcache.buildcache(parser, args)

        args = parser.parse_args(["list"])
        buildcache.buildcache(parser, args)

        args = parser.parse_args(["list", "trivial"])
        buildcache.buildcache(parser, args)

        # Copy a key to the mirror to have something to download
        shutil.copyfile(mock_gpg_keys_path + "/external.key", mirror_path + "/external.key")

        args = parser.parse_args(["keys"])
        buildcache.buildcache(parser, args)

        args = parser.parse_args(["keys", "-f"])
        buildcache.buildcache(parser, args)

        args = parser.parse_args(["keys", "-i", "-t"])
        buildcache.buildcache(parser, args)


def test_relocate_text(tmp_path):
    """Tests that a text file containing the original directory of an installation, can be
    relocated to a target directory.
    """
    original_dir = "/home/spack/opt/spack"
    relocation_dir = "/opt/rh/devtoolset/"
    dummy_txt = tmp_path / "dummy.txt"
    dummy_txt.write_text(original_dir)

    ensure_binary_is_relocatable(os.path.realpath(dummy_txt))
    relocate_text([str(dummy_txt)], {original_dir: relocation_dir})
    text = dummy_txt.read_text()

    assert relocation_dir in text
    assert original_dir not in text


def test_relocate_links(tmpdir):
    tmpdir.ensure("new_prefix_a", dir=True)

    own_prefix_path = str(tmpdir.join("prefix_a", "file"))
    dep_prefix_path = str(tmpdir.join("prefix_b", "file"))
    new_own_prefix_path = str(tmpdir.join("new_prefix_a", "file"))
    new_dep_prefix_path = str(tmpdir.join("new_prefix_b", "file"))
    system_path = os.path.join(os.path.sep, "system", "path")

    touchp(own_prefix_path)
    touchp(new_own_prefix_path)
    touchp(dep_prefix_path)
    touchp(new_dep_prefix_path)

    # Old prefixes to new prefixes
    prefix_to_prefix = OrderedDict(
        [
            # map <tmpdir>/prefix_a -> <tmpdir>/new_prefix_a
            (str(tmpdir.join("prefix_a")), str(tmpdir.join("new_prefix_a"))),
            # map <tmpdir>/prefix_b -> <tmpdir>/new_prefix_b
            (str(tmpdir.join("prefix_b")), str(tmpdir.join("new_prefix_b"))),
            # map <tmpdir> -> /fallback/path -- this is just to see we respect order.
            (str(tmpdir), os.path.join(os.path.sep, "fallback", "path")),
        ]
    )

    with tmpdir.join("new_prefix_a").as_cwd():
        # To be relocated
        os.symlink(own_prefix_path, "to_self")
        os.symlink(dep_prefix_path, "to_dependency")

        # To be ignored
        os.symlink(system_path, "to_system")
        os.symlink("relative", "to_self_but_relative")

        relocate_links(["to_self", "to_dependency", "to_system"], prefix_to_prefix)

        # These two are relocated
        assert os.readlink("to_self") == str(tmpdir.join("new_prefix_a", "file"))
        assert os.readlink("to_dependency") == str(tmpdir.join("new_prefix_b", "file"))

        # These two are not.
        assert os.readlink("to_system") == system_path
        assert os.readlink("to_self_but_relative") == "relative"


def test_needs_relocation():
    assert needs_binary_relocation("application", "x-sharedlib")
    assert needs_binary_relocation("application", "x-executable")
    assert not needs_binary_relocation("application", "x-octet-stream")
    assert not needs_binary_relocation("text", "x-")
    assert needs_text_relocation("text", "x-")
    assert not needs_text_relocation("symbolic link to", "x-")
    assert needs_binary_relocation("application", "x-mach-binary")


def test_replace_paths(tmpdir):
    with tmpdir.as_cwd():
        suffix = "dylib" if platform.system().lower() == "darwin" else "so"
        hash_a = "53moz6jwnw3xpiztxwhc4us26klribws"
        hash_b = "tk62dzu62kd4oh3h3heelyw23hw2sfee"
        hash_c = "hdkhduizmaddpog6ewdradpobnbjwsjl"
        hash_d = "hukkosc7ahff7o65h6cdhvcoxm57d4bw"
        hash_loco = "zy4oigsc4eovn5yhr2lk4aukwzoespob"

        prefix2hash = {}

        old_spack_dir = os.path.join(f"{tmpdir}", "Users", "developer", "spack")
        fs.mkdirp(old_spack_dir)

        oldprefix_a = os.path.join(f"{old_spack_dir}", f"pkgA-{hash_a}")
        oldlibdir_a = os.path.join(f"{oldprefix_a}", "lib")
        fs.mkdirp(oldlibdir_a)
        prefix2hash[str(oldprefix_a)] = hash_a

        oldprefix_b = os.path.join(f"{old_spack_dir}", f"pkgB-{hash_b}")
        oldlibdir_b = os.path.join(f"{oldprefix_b}", "lib")
        fs.mkdirp(oldlibdir_b)
        prefix2hash[str(oldprefix_b)] = hash_b

        oldprefix_c = os.path.join(f"{old_spack_dir}", f"pkgC-{hash_c}")
        oldlibdir_c = os.path.join(f"{oldprefix_c}", "lib")
        oldlibdir_cc = os.path.join(f"{oldlibdir_c}", "C")
        fs.mkdirp(oldlibdir_c)
        prefix2hash[str(oldprefix_c)] = hash_c

        oldprefix_d = os.path.join(f"{old_spack_dir}", f"pkgD-{hash_d}")
        oldlibdir_d = os.path.join(f"{oldprefix_d}", "lib")
        fs.mkdirp(oldlibdir_d)
        prefix2hash[str(oldprefix_d)] = hash_d

        oldprefix_local = os.path.join(f"{tmpdir}", "usr", "local")
        oldlibdir_local = os.path.join(f"{oldprefix_local}", "lib")
        fs.mkdirp(oldlibdir_local)
        prefix2hash[str(oldprefix_local)] = hash_loco
        libfile_a = f"libA.{suffix}"
        libfile_b = f"libB.{suffix}"
        libfile_c = f"libC.{suffix}"
        libfile_d = f"libD.{suffix}"
        libfile_loco = f"libloco.{suffix}"
        old_libnames = [
            os.path.join(oldlibdir_a, libfile_a),
            os.path.join(oldlibdir_b, libfile_b),
            os.path.join(oldlibdir_c, libfile_c),
            os.path.join(oldlibdir_d, libfile_d),
            os.path.join(oldlibdir_local, libfile_loco),
        ]

        for old_libname in old_libnames:
            with open(old_libname, "a"):
                os.utime(old_libname, None)

        hash2prefix = dict()

        new_spack_dir = os.path.join(f"{tmpdir}", "Users", "Shared", "spack")
        fs.mkdirp(new_spack_dir)

        prefix_a = os.path.join(new_spack_dir, f"pkgA-{hash_a}")
        libdir_a = os.path.join(prefix_a, "lib")
        fs.mkdirp(libdir_a)
        hash2prefix[hash_a] = str(prefix_a)

        prefix_b = os.path.join(new_spack_dir, f"pkgB-{hash_b}")
        libdir_b = os.path.join(prefix_b, "lib")
        fs.mkdirp(libdir_b)
        hash2prefix[hash_b] = str(prefix_b)

        prefix_c = os.path.join(new_spack_dir, f"pkgC-{hash_c}")
        libdir_c = os.path.join(prefix_c, "lib")
        libdir_cc = os.path.join(libdir_c, "C")
        fs.mkdirp(libdir_cc)
        hash2prefix[hash_c] = str(prefix_c)

        prefix_d = os.path.join(new_spack_dir, f"pkgD-{hash_d}")
        libdir_d = os.path.join(prefix_d, "lib")
        fs.mkdirp(libdir_d)
        hash2prefix[hash_d] = str(prefix_d)

        prefix_local = os.path.join(f"{tmpdir}", "usr", "local")
        libdir_local = os.path.join(prefix_local, "lib")
        fs.mkdirp(libdir_local)
        hash2prefix[hash_loco] = str(prefix_local)

        new_libnames = [
            os.path.join(libdir_a, libfile_a),
            os.path.join(libdir_b, libfile_b),
            os.path.join(libdir_cc, libfile_c),
            os.path.join(libdir_d, libfile_d),
            os.path.join(libdir_local, libfile_loco),
        ]

        for new_libname in new_libnames:
            with open(new_libname, "a"):
                os.utime(new_libname, None)

        prefix2prefix = dict()
        for prefix, hash in prefix2hash.items():
            prefix2prefix[prefix] = hash2prefix[hash]

        out_dict = macho_find_paths(
            [oldlibdir_a, oldlibdir_b, oldlibdir_c, oldlibdir_cc, oldlibdir_local],
            [
                os.path.join(oldlibdir_a, libfile_a),
                os.path.join(oldlibdir_b, libfile_b),
                os.path.join(oldlibdir_local, libfile_loco),
            ],
            os.path.join(oldlibdir_cc, libfile_c),
            old_spack_dir,
            prefix2prefix,
        )
        assert out_dict == {
            oldlibdir_a: libdir_a,
            oldlibdir_b: libdir_b,
            oldlibdir_c: libdir_c,
            oldlibdir_cc: libdir_cc,
            libdir_local: libdir_local,
            os.path.join(oldlibdir_a, libfile_a): os.path.join(libdir_a, libfile_a),
            os.path.join(oldlibdir_b, libfile_b): os.path.join(libdir_b, libfile_b),
            os.path.join(oldlibdir_local, libfile_loco): os.path.join(libdir_local, libfile_loco),
            os.path.join(oldlibdir_cc, libfile_c): os.path.join(libdir_cc, libfile_c),
        }

        out_dict = macho_find_paths(
            [oldlibdir_a, oldlibdir_b, oldlibdir_c, oldlibdir_cc, oldlibdir_local],
            [
                os.path.join(oldlibdir_a, libfile_a),
                os.path.join(oldlibdir_b, libfile_b),
                os.path.join(oldlibdir_cc, libfile_c),
                os.path.join(oldlibdir_local, libfile_loco),
            ],
            None,
            old_spack_dir,
            prefix2prefix,
        )
        assert out_dict == {
            oldlibdir_a: libdir_a,
            oldlibdir_b: libdir_b,
            oldlibdir_c: libdir_c,
            oldlibdir_cc: libdir_cc,
            libdir_local: libdir_local,
            os.path.join(oldlibdir_a, libfile_a): os.path.join(libdir_a, libfile_a),
            os.path.join(oldlibdir_b, libfile_b): os.path.join(libdir_b, libfile_b),
            os.path.join(oldlibdir_local, libfile_loco): os.path.join(libdir_local, libfile_loco),
            os.path.join(oldlibdir_cc, libfile_c): os.path.join(libdir_cc, libfile_c),
        }

        out_dict = macho_find_paths(
            [oldlibdir_a, oldlibdir_b, oldlibdir_c, oldlibdir_cc, oldlibdir_local],
            [
                f"@rpath/{libfile_a}",
                f"@rpath/{libfile_b}",
                f"@rpath/{libfile_c}",
                f"@rpath/{libfile_loco}",
            ],
            None,
            old_spack_dir,
            prefix2prefix,
        )

        assert out_dict == {
            f"@rpath/{libfile_a}": f"@rpath/{libfile_a}",
            f"@rpath/{libfile_b}": f"@rpath/{libfile_b}",
            f"@rpath/{libfile_c}": f"@rpath/{libfile_c}",
            f"@rpath/{libfile_loco}": f"@rpath/{libfile_loco}",
            oldlibdir_a: libdir_a,
            oldlibdir_b: libdir_b,
            oldlibdir_c: libdir_c,
            oldlibdir_cc: libdir_cc,
            libdir_local: libdir_local,
        }

        out_dict = macho_find_paths(
            [oldlibdir_a, oldlibdir_b, oldlibdir_d, oldlibdir_local],
            [f"@rpath/{libfile_a}", f"@rpath/{libfile_b}", f"@rpath/{libfile_loco}"],
            None,
            old_spack_dir,
            prefix2prefix,
        )
        assert out_dict == {
            f"@rpath/{libfile_a}": f"@rpath/{libfile_a}",
            f"@rpath/{libfile_b}": f"@rpath/{libfile_b}",
            f"@rpath/{libfile_loco}": f"@rpath/{libfile_loco}",
            oldlibdir_a: libdir_a,
            oldlibdir_b: libdir_b,
            oldlibdir_d: libdir_d,
            libdir_local: libdir_local,
        }


def test_macho_make_paths():
    out = macho_make_paths_relative(
        "/Users/Shared/spack/pkgC/lib/libC.dylib",
        "/Users/Shared/spack",
        ("/Users/Shared/spack/pkgA/lib", "/Users/Shared/spack/pkgB/lib", "/usr/local/lib"),
        (
            "/Users/Shared/spack/pkgA/libA.dylib",
            "/Users/Shared/spack/pkgB/libB.dylib",
            "/usr/local/lib/libloco.dylib",
        ),
        "/Users/Shared/spack/pkgC/lib/libC.dylib",
    )
    assert out == {
        "/Users/Shared/spack/pkgA/lib": "@loader_path/../../pkgA/lib",
        "/Users/Shared/spack/pkgB/lib": "@loader_path/../../pkgB/lib",
        "/usr/local/lib": "/usr/local/lib",
        "/Users/Shared/spack/pkgA/libA.dylib": "@loader_path/../../pkgA/libA.dylib",
        "/Users/Shared/spack/pkgB/libB.dylib": "@loader_path/../../pkgB/libB.dylib",
        "/usr/local/lib/libloco.dylib": "/usr/local/lib/libloco.dylib",
        "/Users/Shared/spack/pkgC/lib/libC.dylib": "@rpath/libC.dylib",
    }

    out = macho_make_paths_normal(
        "/Users/Shared/spack/pkgC/lib/libC.dylib",
        ("@loader_path/../../pkgA/lib", "@loader_path/../../pkgB/lib", "/usr/local/lib"),
        (
            "@loader_path/../../pkgA/libA.dylib",
            "@loader_path/../../pkgB/libB.dylib",
            "/usr/local/lib/libloco.dylib",
        ),
        "@rpath/libC.dylib",
    )

    assert out == {
        "@rpath/libC.dylib": "/Users/Shared/spack/pkgC/lib/libC.dylib",
        "@loader_path/../../pkgA/lib": "/Users/Shared/spack/pkgA/lib",
        "@loader_path/../../pkgB/lib": "/Users/Shared/spack/pkgB/lib",
        "/usr/local/lib": "/usr/local/lib",
        "@loader_path/../../pkgA/libA.dylib": "/Users/Shared/spack/pkgA/libA.dylib",
        "@loader_path/../../pkgB/libB.dylib": "/Users/Shared/spack/pkgB/libB.dylib",
        "/usr/local/lib/libloco.dylib": "/usr/local/lib/libloco.dylib",
    }

    out = macho_make_paths_relative(
        "/Users/Shared/spack/pkgC/bin/exeC",
        "/Users/Shared/spack",
        ("/Users/Shared/spack/pkgA/lib", "/Users/Shared/spack/pkgB/lib", "/usr/local/lib"),
        (
            "/Users/Shared/spack/pkgA/libA.dylib",
            "/Users/Shared/spack/pkgB/libB.dylib",
            "/usr/local/lib/libloco.dylib",
        ),
        None,
    )

    assert out == {
        "/Users/Shared/spack/pkgA/lib": "@loader_path/../../pkgA/lib",
        "/Users/Shared/spack/pkgB/lib": "@loader_path/../../pkgB/lib",
        "/usr/local/lib": "/usr/local/lib",
        "/Users/Shared/spack/pkgA/libA.dylib": "@loader_path/../../pkgA/libA.dylib",
        "/Users/Shared/spack/pkgB/libB.dylib": "@loader_path/../../pkgB/libB.dylib",
        "/usr/local/lib/libloco.dylib": "/usr/local/lib/libloco.dylib",
    }

    out = macho_make_paths_normal(
        "/Users/Shared/spack/pkgC/bin/exeC",
        ("@loader_path/../../pkgA/lib", "@loader_path/../../pkgB/lib", "/usr/local/lib"),
        (
            "@loader_path/../../pkgA/libA.dylib",
            "@loader_path/../../pkgB/libB.dylib",
            "/usr/local/lib/libloco.dylib",
        ),
        None,
    )

    assert out == {
        "@loader_path/../../pkgA/lib": "/Users/Shared/spack/pkgA/lib",
        "@loader_path/../../pkgB/lib": "/Users/Shared/spack/pkgB/lib",
        "/usr/local/lib": "/usr/local/lib",
        "@loader_path/../../pkgA/libA.dylib": "/Users/Shared/spack/pkgA/libA.dylib",
        "@loader_path/../../pkgB/libB.dylib": "/Users/Shared/spack/pkgB/libB.dylib",
        "/usr/local/lib/libloco.dylib": "/usr/local/lib/libloco.dylib",
    }


@pytest.fixture()
def mock_download():
    """Mock a failing download strategy."""

    class FailedDownloadStrategy(spack.fetch_strategy.FetchStrategy):
        def mirror_id(self):
            return None

        def fetch(self):
            raise spack.fetch_strategy.FailedDownloadError(
                "<non-existent URL>", "This FetchStrategy always fails"
            )

    fetcher = FetchStrategyComposite()
    fetcher.append(FailedDownloadStrategy())

    @property
    def fake_fn(self):
        return fetcher

    orig_fn = spack.package_base.PackageBase.fetcher
    spack.package_base.PackageBase.fetcher = fake_fn
    yield
    spack.package_base.PackageBase.fetcher = orig_fn


@pytest.mark.parametrize(
    "manual,instr", [(False, False), (False, True), (True, False), (True, True)]
)
@pytest.mark.disable_clean_stage_check
def test_manual_download(
    install_mockery, mock_download, default_mock_concretization, monkeypatch, manual, instr
):
    """
    Ensure expected fetcher fail message based on manual download and instr.
    """

    @property
    def _instr(pkg):
        return f"Download instructions for {pkg.spec.name}"

    spec = default_mock_concretization("a")
    spec.package.manual_download = manual
    if instr:
        monkeypatch.setattr(spack.package_base.PackageBase, "download_instr", _instr)

    expected = spec.package.download_instr if manual else "All fetchers failed"
    with pytest.raises(spack.util.web.FetchError, match=expected):
        spec.package.do_fetch()


@pytest.fixture()
def fetching_not_allowed(monkeypatch):
    class FetchingNotAllowed(spack.fetch_strategy.FetchStrategy):
        def mirror_id(self):
            return None

        def fetch(self):
            raise Exception("Sources are fetched but shouldn't have been")

    fetcher = FetchStrategyComposite()
    fetcher.append(FetchingNotAllowed())
    monkeypatch.setattr(spack.package_base.PackageBase, "fetcher", fetcher)


def test_fetch_without_code_is_noop(
    default_mock_concretization, install_mockery, fetching_not_allowed
):
    """do_fetch for packages without code should be a no-op"""
    pkg = default_mock_concretization("a").package
    pkg.has_code = False
    pkg.do_fetch()


def test_fetch_external_package_is_noop(
    default_mock_concretization, install_mockery, fetching_not_allowed
):
    """do_fetch for packages without code should be a no-op"""
    spec = default_mock_concretization("a")
    spec.external_path = "/some/where"
    assert spec.external
    spec.package.do_fetch()<|MERGE_RESOLUTION|>--- conflicted
+++ resolved
@@ -16,11 +16,7 @@
 
 import pytest
 
-<<<<<<< HEAD
-from llnl.util.filesystem import mkdirp, touchp
-=======
 from llnl.util import filesystem as fs
->>>>>>> 6ac93e10
 from llnl.util.symlink import symlink
 
 import spack.binary_distribution as bindist
@@ -162,10 +158,10 @@
     new_dep_prefix_path = str(tmpdir.join("new_prefix_b", "file"))
     system_path = os.path.join(os.path.sep, "system", "path")
 
-    touchp(own_prefix_path)
-    touchp(new_own_prefix_path)
-    touchp(dep_prefix_path)
-    touchp(new_dep_prefix_path)
+    fs.touchp(own_prefix_path)
+    fs.touchp(new_own_prefix_path)
+    fs.touchp(dep_prefix_path)
+    fs.touchp(new_dep_prefix_path)
 
     # Old prefixes to new prefixes
     prefix_to_prefix = OrderedDict(
