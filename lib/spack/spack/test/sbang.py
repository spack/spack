--- conflicted
+++ resolved
@@ -40,12 +40,8 @@
 php_line_patched = "<?php #!/this/" + ('x' * too_long) + "/is/php\n"
 php_line_patched2 = "?>\n"
 
-<<<<<<< HEAD
 sbang_line = '#!/bin/sh %s/bin/sbang\n' % spack.store.store.unpadded_root
 last_line  = "last!\n"
-=======
-last_line         = "last!\n"
->>>>>>> bb424702
 
 
 @pytest.fixture
