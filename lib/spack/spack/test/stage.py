--- conflicted
+++ resolved
@@ -299,7 +299,6 @@
             check_expand_archive(stage, self.stage_name, mock_archive)
         check_destroy(stage, self.stage_name)
 
-<<<<<<< HEAD
     def test_expand_archive_quiet(self, mock_archive):
         with Stage(mock_archive.url, name=self.stage_name) as stage:
             stage.fetch(quiet=True)
@@ -309,19 +308,6 @@
             check_expand_archive(stage, self.stage_name, mock_archive)
         check_destroy(stage, self.stage_name)
 
-    def test_expand_archive_with_chdir(self, mock_archive):
-        with Stage(mock_archive.url, name=self.stage_name) as stage:
-            stage.fetch()
-            check_setup(stage, self.stage_name, mock_archive)
-            check_fetch(stage, self.stage_name)
-            stage.expand_archive()
-            stage.chdir_to_source()
-            check_expand_archive(stage, self.stage_name, mock_archive)
-            check_chdir_to_source(stage, self.stage_name)
-        check_destroy(stage, self.stage_name)
-
-=======
->>>>>>> f0da8251
     def test_restage(self, mock_archive):
         with Stage(mock_archive.url, name=self.stage_name) as stage:
             stage.fetch()
