# Copyright 2013-2019 Lawrence Livermore National Security, LLC and other
# Spack Project Developers. See the top-level COPYRIGHT file for details.
#
# SPDX-License-Identifier: (Apache-2.0 OR MIT)

"""Test that the Stage class works correctly."""
import errno
import os
import collections
import shutil
import stat
import tempfile
import getpass

import pytest

<<<<<<< HEAD
from llnl.util.filesystem import mkdirp, partition_path, working_dir
=======
from llnl.util.filesystem import mkdirp, touch, working_dir
>>>>>>> 93a44c82

import spack.paths
import spack.stage
import spack.util.executable

from spack.resource import Resource
from spack.stage import Stage, StageComposite, ResourceStage, DIYStage
from spack.util.path import canonicalize_path

# The following values are used for common fetch and stage mocking fixtures:
_archive_base = 'test-files'
_archive_fn = '%s.tar.gz' % _archive_base
_extra_fn = 'extra.sh'
_hidden_fn = '.hidden'
_readme_fn = 'README.txt'

_extra_contents = '#!/bin/sh\n'
_hidden_contents = ''
_readme_contents = 'hello world!\n'

# TODO: Replace the following with an enum once guarantee supported (or
# include enum34 for python versions < 3.4.
_include_readme = 1
_include_hidden = 2
_include_extra = 3


# Mock fetch directories are expected to appear as follows:
#
# TMPDIR/
#     _archive_fn     archive_url = file:///path/to/_archive_fn
#
# Mock expanded stage directories are expected to have one of two forms,
# depending on how the tarball expands.  Non-exploding tarballs are expected
# to have the following structure:
#
# TMPDIR/                 temp stage dir
#     spack-src/          well-known stage source directory
#         _readme_fn      Optional test_readme (contains _readme_contents)
#     _hidden_fn          Optional hidden file (contains _hidden_contents)
#     _archive_fn         archive_url = file:///path/to/_archive_fn
#
# while exploding tarball directories are expected to be structured as follows:
#
# TMPDIR/                 temp stage dir
#     spack-src/          well-known stage source directory
#         archive_name/   archive dir
#             _readme_fn  test_readme (contains _readme_contents)
#         _extra_fn       test_extra file (contains _extra_contents)
#     _archive_fn         archive_url = file:///path/to/_archive_fn
#


@pytest.fixture
def clear_stage_root(monkeypatch):
    """Ensure spack.stage._stage_root is not set at test start."""
    monkeypatch.setattr(spack.stage, '_stage_root', None)
    yield


def check_expand_archive(stage, stage_name, expected_file_list):
    """
    Ensure the expanded archive directory contains the expected structure and
    files as described in the module-level comments above.
    """
    stage_path = get_stage_path(stage, stage_name)
    archive_dir = spack.stage._source_path_subdir

    stage_contents = os.listdir(stage_path)
    assert _archive_fn in stage_contents
    assert archive_dir in stage_contents

    source_path = os.path.join(stage_path, archive_dir)
    assert source_path == stage.source_path

    source_contents = os.listdir(source_path)

    for _include in expected_file_list:
        if _include == _include_hidden:
            # The hidden file represent the HFS metadata associated with Mac
            # OS X tar files so is expected to be in the same directory as
            # the archive directory.
            assert _hidden_fn in stage_contents

            fn = os.path.join(stage_path, _hidden_fn)
            contents = _hidden_contents

        elif _include == _include_readme:
            # The standard README.txt file will be in the source directory if
            # the tarball didn't explode; otherwise, it will be in the
            # original archive subdirectory of it.
            if _archive_base in source_contents:
                fn = os.path.join(source_path, _archive_base, _readme_fn)
            else:
                fn = os.path.join(source_path, _readme_fn)
            contents = _readme_contents

        elif _include == _include_extra:
            assert _extra_fn in source_contents

            fn = os.path.join(source_path, _extra_fn)
            contents = _extra_contents

        else:
            assert False

        assert os.path.isfile(fn)
        with open(fn) as _file:
            _file.read() == contents


def check_fetch(stage, stage_name):
    """
    Ensure the fetch resulted in a properly placed archive file as described in
    the module-level comments.
    """
    stage_path = get_stage_path(stage, stage_name)
    assert _archive_fn in os.listdir(stage_path)
    assert os.path.join(stage_path, _archive_fn) == stage.fetcher.archive_file


def check_destroy(stage, stage_name):
    """Figure out whether a stage was destroyed correctly."""
    stage_path = get_stage_path(stage, stage_name)

    # check that the stage dir/link was removed.
    assert not os.path.exists(stage_path)

    # tmp stage needs to remove tmp dir too.
    if not stage.managed_by_spack:
        target = os.path.realpath(stage_path)
        assert not os.path.exists(target)


def check_setup(stage, stage_name, archive):
    """Figure out whether a stage was set up correctly."""
    stage_path = get_stage_path(stage, stage_name)

    # Ensure stage was created in the spack stage directory
    assert os.path.isdir(stage_path)

    # Make sure it points to a valid directory
    target = os.path.realpath(stage_path)
    assert os.path.isdir(target)
    assert not os.path.islink(target)

    # Make sure the directory is in the place we asked it to
    # be (see setUp, tearDown, and use_tmp)
    assert target.startswith(str(archive.stage_path))


def get_stage_path(stage, stage_name):
    """Figure out where a stage should be living. This depends on
    whether it's named.
    """
    stage_path = spack.stage.get_stage_root()
    if stage_name is not None:
        # If it is a named stage, we know where the stage should be
        return os.path.join(stage_path, stage_name)
    else:
        # If it's unnamed, ensure that we ran mkdtemp in the right spot.
        assert stage.path is not None
        assert stage.path.startswith(stage_path)
        return stage.path


# TODO: Revisit use of the following fixture (and potentially leveraging
#       the `mock_stage` path in `mock_stage_archive`) per discussions in
#       #12857.  See also #13065.
@pytest.fixture
<<<<<<< HEAD
def bad_stage_path():
    """Temporarily ensure there is no accessible path for staging."""
    current = spack.config.get('config:build_stage')
    spack.config.set('config', {'build_stage': '/no/such/path'}, scope='user')
    yield
    spack.config.set('config', {'build_stage': current}, scope='user')


@pytest.fixture
def non_user_path_for_stage(monkeypatch):
    """Temporarily use a Linux-standard non-user path for staging. """
    def _can_access(path, perms):
        return True

    current = spack.config.get('config:build_stage')
    spack.config.set('config', {'build_stage': [_non_user_root]}, scope='user')
    monkeypatch.setattr(os, 'access', _can_access)
    yield
    spack.config.set('config', {'build_stage': current}, scope='user')


@pytest.fixture
def instance_path_for_stage():
    """
    Temporarily use the "traditional" spack instance stage path for staging.

    Note that it can be important for other tests that the previous settings be
    restored when the test case is over.
    """
    current = spack.config.get('config:build_stage')
    base = canonicalize_path(os.path.join('$spack', '.spack-test-stage'))
    mkdirp(base)
    path = tempfile.mkdtemp(dir=base)
    spack.config.set('config', {'build_stage': path}, scope='user')
    yield
    spack.config.set('config', {'build_stage': current}, scope='user')
    shutil.rmtree(base)


@pytest.fixture
def tmp_path_for_stage(tmpdir):
    """
    Use a temporary test directory for staging.

    Note that it can be important for other tests that the previous settings be
    restored when the test case is over.
    """
    current = spack.config.get('config:build_stage')
    spack.config.set('config', {'build_stage': [str(tmpdir)]}, scope='user')
    yield tmpdir
    spack.config.set('config', {'build_stage': current}, scope='user')


@pytest.fixture
def tmp_build_stage_dir(tmpdir):
    """Establish the temporary build_stage for the mock archive."""
    test_stage_path = tmpdir.join('stage')

    # Set test_stage_path as the default directory to use for test stages.
    current = spack.config.get('config:build_stage')
    spack.config.set('config',
                     {'build_stage': [str(test_stage_path)]}, scope='user')
=======
def tmp_build_stage_dir(tmpdir, clear_stage_root):
    """Use a temporary test directory for the stage root."""
    test_path = str(tmpdir.join('stage'))
    with spack.config.override('config:build_stage', test_path):
        yield tmpdir, spack.stage.get_stage_root()
>>>>>>> 93a44c82

    shutil.rmtree(test_path)


@pytest.fixture
def mock_stage_archive(tmp_build_stage_dir):
    """Create the directories and files for the staged mock archive."""
    # Mock up a stage area that looks like this:
    #
    # tmpdir/                test_files_dir
    #     stage/             test_stage_path (where stage should be)
    #     <_archive_base>/   archive_dir_path
    #         <_readme_fn>   Optional test_readme (contains _readme_contents)
    #     <_extra_fn>        Optional extra file (contains _extra_contents)
    #     <_hidden_fn>       Optional hidden file (contains _hidden_contents)
    #     <_archive_fn>      archive_url = file:///path/to/<_archive_fn>
    #
    def create_stage_archive(expected_file_list=[_include_readme]):
        tmpdir, test_stage_path = tmp_build_stage_dir
        mkdirp(test_stage_path)

        # Create the archive directory and associated file
        archive_dir = tmpdir.join(_archive_base)
        archive = tmpdir.join(_archive_fn)
        archive_url = 'file://' + str(archive)
        archive_dir.ensure(dir=True)

        # Create the optional files as requested and make sure expanded
        # archive peers are included.
        tar_args = ['czf', str(_archive_fn), _archive_base]
        for _include in expected_file_list:
            if _include == _include_hidden:
                # The hidden file case stands in for the way Mac OS X tar files
                # represent HFS metadata.  Locate in the same directory as the
                # archive file.
                tar_args.append(_hidden_fn)
                fn, contents = (tmpdir.join(_hidden_fn), _hidden_contents)

            elif _include == _include_readme:
                # The usual README.txt file is contained in the archive dir.
                fn, contents = (archive_dir.join(_readme_fn), _readme_contents)

            elif _include == _include_extra:
                # The extra file stands in for exploding tar files so needs
                # to be in the same directory as the archive file.
                tar_args.append(_extra_fn)
                fn, contents = (tmpdir.join(_extra_fn), _extra_contents)
            else:
                break

            fn.write(contents)

        # Create the archive file
        with tmpdir.as_cwd():
            tar = spack.util.executable.which('tar', required=True)
            tar(*tar_args)

        Archive = collections.namedtuple(
            'Archive', ['url', 'tmpdir', 'stage_path', 'archive_dir']
        )
        return Archive(url=archive_url, tmpdir=tmpdir,
                       stage_path=test_stage_path, archive_dir=archive_dir)

    return create_stage_archive


@pytest.fixture
def mock_noexpand_resource(tmpdir):
    """Set up a non-expandable resource in the tmpdir prior to staging."""
    test_resource = tmpdir.join('resource-no-expand.sh')
    test_resource.write("an example resource")
    return str(test_resource)


@pytest.fixture
def mock_expand_resource(tmpdir):
    """Sets up an expandable resource in tmpdir prior to staging."""
    # Mock up an expandable resource:
    #
    # tmpdir/                    test_files_dir
    #     resource-expand/       resource source dir
    #         resource-file.txt  resource contents (contains 'test content')
    #     resource.tar.gz        archive of resource content
    #
    subdir = 'resource-expand'
    resource_dir = tmpdir.join(subdir)
    resource_dir.ensure(dir=True)

    archive_name = 'resource.tar.gz'
    archive = tmpdir.join(archive_name)
    archive_url = 'file://' + str(archive)

    filename = 'resource-file.txt'
    test_file = resource_dir.join(filename)
    test_file.write('test content\n')

    with tmpdir.as_cwd():
        tar = spack.util.executable.which('tar', required=True)
        tar('czf', str(archive_name), subdir)

    MockResource = collections.namedtuple(
        'MockResource', ['url', 'files'])

    return MockResource(archive_url, [filename])


@pytest.fixture
def composite_stage_with_expanding_resource(
        mock_stage_archive, mock_expand_resource):
    """Sets up a composite for expanding resources prior to staging."""
    composite_stage = StageComposite()
    archive = mock_stage_archive()
    root_stage = Stage(archive.url)
    composite_stage.append(root_stage)

    test_resource_fetcher = spack.fetch_strategy.from_kwargs(
        url=mock_expand_resource.url)
    # Specify that the resource files are to be placed in the 'resource-dir'
    # directory
    test_resource = Resource(
        'test_resource', test_resource_fetcher, '', 'resource-dir')
    resource_stage = ResourceStage(
        test_resource_fetcher, root_stage, test_resource)
    composite_stage.append(resource_stage)
    return composite_stage, root_stage, resource_stage, mock_expand_resource


@pytest.fixture
def failing_search_fn():
    """Returns a search function that fails! Always!"""
    def _mock():
        raise Exception("This should not have been called")
    return _mock


@pytest.fixture
def failing_fetch_strategy():
    """Returns a fetch strategy that fails."""
    class FailingFetchStrategy(spack.fetch_strategy.FetchStrategy):
        def fetch(self):
            raise spack.fetch_strategy.FailedDownloadError(
                "<non-existent URL>",
                "This implementation of FetchStrategy always fails"
            )
    return FailingFetchStrategy()


@pytest.fixture
def search_fn():
    """Returns a search function that always succeeds."""
    class _Mock(object):
        performed_search = False

        def __call__(self):
            self.performed_search = True
            return []

    return _Mock()


def check_stage_dir_perms(prefix, path):
    """Check the stage directory perms to ensure match expectations."""
    # Ensure the path's subdirectories -- to `$user` -- have their parent's
    # perms while those from `$user` on are owned and restricted to the
    # user.
    print('TLD: check_stage_dir_perms(%s, %s)...' % (prefix, path))
    assert path.startswith(prefix)

    user = getpass.getuser()
    prefix_status = os.stat(prefix)
    uid = os.getuid()

    # Obtain lists of ancestor and descendant paths of the $user node, if any.
    #
    # Skip processing prefix ancestors since no guarantee they will be in the
    # required group (e.g. $TEMPDIR on HPC machines).
    skip = prefix if prefix.endswith(os.sep) else prefix + os.sep
    group_paths, user_node, user_paths = partition_path(path.replace(skip, ""),
                                                        user)

    for p in group_paths:
        p_status = os.stat(os.path.join(prefix, p))
        assert p_status.st_gid == prefix_status.st_gid
        assert p_status.st_mode == prefix_status.st_mode

    # Add the path ending with the $user node to the user paths to ensure paths
    # from $user (on down) meet the ownership and permission requirements.
    if user_node:
        user_paths.insert(0, user_node)

    for p in user_paths:
        p_status = os.stat(os.path.join(prefix, p))
        assert uid == p_status.st_uid
        assert p_status.st_mode & stat.S_IRWXU == stat.S_IRWXU


@pytest.mark.usefixtures('mock_packages')
class TestStage(object):

    stage_name = 'spack-test-stage'

    def test_setup_and_destroy_name_with_tmp(self, mock_stage_archive):
        archive = mock_stage_archive()
        with Stage(archive.url, name=self.stage_name) as stage:
            check_setup(stage, self.stage_name, archive)
        check_destroy(stage, self.stage_name)

    def test_setup_and_destroy_name_without_tmp(self, mock_stage_archive):
        archive = mock_stage_archive()
        with Stage(archive.url, name=self.stage_name) as stage:
            check_setup(stage, self.stage_name, archive)
        check_destroy(stage, self.stage_name)

    def test_setup_and_destroy_no_name_with_tmp(self, mock_stage_archive):
        archive = mock_stage_archive()
        with Stage(archive.url) as stage:
            check_setup(stage, None, archive)
        check_destroy(stage, None)

    def test_noexpand_stage_file(
            self, mock_stage_archive, mock_noexpand_resource):
        """When creating a stage with a nonexpanding URL, the 'archive_file'
        property of the stage should refer to the path of that file.
        """
        test_noexpand_fetcher = spack.fetch_strategy.from_kwargs(
            url='file://' + mock_noexpand_resource, expand=False)
        with Stage(test_noexpand_fetcher) as stage:
            stage.fetch()
            stage.expand_archive()
            assert os.path.exists(stage.archive_file)

    @pytest.mark.disable_clean_stage_check
    def test_composite_stage_with_noexpand_resource(
            self, mock_stage_archive, mock_noexpand_resource):
        archive = mock_stage_archive()
        composite_stage = StageComposite()
        root_stage = Stage(archive.url)
        composite_stage.append(root_stage)

        resource_dst_name = 'resource-dst-name.sh'
        test_resource_fetcher = spack.fetch_strategy.from_kwargs(
            url='file://' + mock_noexpand_resource, expand=False)
        test_resource = Resource(
            'test_resource', test_resource_fetcher, resource_dst_name, None)
        resource_stage = ResourceStage(
            test_resource_fetcher, root_stage, test_resource)
        composite_stage.append(resource_stage)

        composite_stage.create()
        composite_stage.fetch()
        composite_stage.expand_archive()
        assert composite_stage.expanded  # Archive is expanded

        assert os.path.exists(
            os.path.join(composite_stage.source_path, resource_dst_name))

    @pytest.mark.disable_clean_stage_check
    def test_composite_stage_with_expand_resource(
            self, composite_stage_with_expanding_resource):

        composite_stage, root_stage, resource_stage, mock_resource = (
            composite_stage_with_expanding_resource)

        composite_stage.create()
        composite_stage.fetch()
        composite_stage.expand_archive()

        assert composite_stage.expanded  # Archive is expanded

        for fname in mock_resource.files:
            file_path = os.path.join(
                root_stage.source_path, 'resource-dir', fname)
            assert os.path.exists(file_path)

        # Perform a little cleanup
        shutil.rmtree(root_stage.path)

    @pytest.mark.disable_clean_stage_check
    def test_composite_stage_with_expand_resource_default_placement(
            self, composite_stage_with_expanding_resource):
        """For a resource which refers to a compressed archive which expands
        to a directory, check that by default the resource is placed in
        the source_path of the root stage with the name of the decompressed
        directory.
        """

        composite_stage, root_stage, resource_stage, mock_resource = (
            composite_stage_with_expanding_resource)

        resource_stage.resource.placement = None

        composite_stage.create()
        composite_stage.fetch()
        composite_stage.expand_archive()

        for fname in mock_resource.files:
            file_path = os.path.join(
                root_stage.source_path, 'resource-expand', fname)
            assert os.path.exists(file_path)

        # Perform a little cleanup
        shutil.rmtree(root_stage.path)

    def test_setup_and_destroy_no_name_without_tmp(self, mock_stage_archive):
        archive = mock_stage_archive()
        with Stage(archive.url) as stage:
            check_setup(stage, None, archive)
        check_destroy(stage, None)

    @pytest.mark.parametrize('debug', [False, True])
    def test_fetch(self, mock_stage_archive, debug):
        archive = mock_stage_archive()
        with spack.config.override('config:debug', debug):
            with Stage(archive.url, name=self.stage_name) as stage:
                stage.fetch()
                check_setup(stage, self.stage_name, archive)
                check_fetch(stage, self.stage_name)
            check_destroy(stage, self.stage_name)

    def test_no_search_if_default_succeeds(
            self, mock_stage_archive, failing_search_fn):
        archive = mock_stage_archive()
        stage = Stage(archive.url, name=self.stage_name,
                      search_fn=failing_search_fn)
        with stage:
            stage.fetch()
        check_destroy(stage, self.stage_name)

    def test_no_search_mirror_only(
            self, failing_fetch_strategy, failing_search_fn):
        stage = Stage(failing_fetch_strategy,
                      name=self.stage_name,
                      search_fn=failing_search_fn)
        with stage:
            try:
                stage.fetch(mirror_only=True)
            except spack.fetch_strategy.FetchError:
                pass
        check_destroy(stage, self.stage_name)

    def test_search_if_default_fails(self, failing_fetch_strategy, search_fn):
        stage = Stage(failing_fetch_strategy,
                      name=self.stage_name,
                      search_fn=search_fn)
        with stage:
            try:
                stage.fetch(mirror_only=False)
            except spack.fetch_strategy.FetchError:
                pass
        check_destroy(stage, self.stage_name)
        assert search_fn.performed_search

    def test_ensure_one_stage_entry(self, mock_stage_archive):
        archive = mock_stage_archive()
        with Stage(archive.url, name=self.stage_name) as stage:
            stage.fetch()
            stage_path = get_stage_path(stage, self.stage_name)
            spack.fetch_strategy._ensure_one_stage_entry(stage_path)
        check_destroy(stage, self.stage_name)

    @pytest.mark.parametrize("expected_file_list", [
                             [],
                             [_include_readme],
                             [_include_extra, _include_readme],
                             [_include_hidden, _include_readme]])
    def test_expand_archive(self, expected_file_list, mock_stage_archive):
        archive = mock_stage_archive(expected_file_list)
        with Stage(archive.url, name=self.stage_name) as stage:
            stage.fetch()
            check_setup(stage, self.stage_name, archive)
            check_fetch(stage, self.stage_name)
            stage.expand_archive()
            check_expand_archive(stage, self.stage_name, expected_file_list)
        check_destroy(stage, self.stage_name)

    def test_expand_archive_extra_expand(self, mock_stage_archive):
        """Test expand with an extra expand after expand (i.e., no-op)."""
        archive = mock_stage_archive()
        with Stage(archive.url, name=self.stage_name) as stage:
            stage.fetch()
            check_setup(stage, self.stage_name, archive)
            check_fetch(stage, self.stage_name)
            stage.expand_archive()
            stage.fetcher.expand()
            check_expand_archive(stage, self.stage_name, [_include_readme])
        check_destroy(stage, self.stage_name)

    def test_restage(self, mock_stage_archive):
        archive = mock_stage_archive()
        with Stage(archive.url, name=self.stage_name) as stage:
            stage.fetch()
            stage.expand_archive()

            with working_dir(stage.source_path):
                check_expand_archive(stage, self.stage_name, [_include_readme])

                # Try to make a file in the old archive dir
                with open('foobar', 'w') as file:
                    file.write("this file is to be destroyed.")

            assert 'foobar' in os.listdir(stage.source_path)

            # Make sure the file is not there after restage.
            stage.restage()
            check_fetch(stage, self.stage_name)
            assert 'foobar' not in os.listdir(stage.source_path)
        check_destroy(stage, self.stage_name)

    def test_no_keep_without_exceptions(self, mock_stage_archive):
        archive = mock_stage_archive()
        stage = Stage(archive.url, name=self.stage_name, keep=False)
        with stage:
            pass
        check_destroy(stage, self.stage_name)

    @pytest.mark.disable_clean_stage_check
    def test_keep_without_exceptions(self, mock_stage_archive):
        archive = mock_stage_archive()
        stage = Stage(archive.url, name=self.stage_name, keep=True)
        with stage:
            pass
        path = get_stage_path(stage, self.stage_name)
        assert os.path.isdir(path)

    @pytest.mark.disable_clean_stage_check
    def test_no_keep_with_exceptions(self, mock_stage_archive):
        class ThisMustFailHere(Exception):
            pass

        archive = mock_stage_archive()
        stage = Stage(archive.url, name=self.stage_name, keep=False)
        try:
            with stage:
                raise ThisMustFailHere()

        except ThisMustFailHere:
            path = get_stage_path(stage, self.stage_name)
            assert os.path.isdir(path)

    @pytest.mark.disable_clean_stage_check
    def test_keep_exceptions(self, mock_stage_archive):
        class ThisMustFailHere(Exception):
            pass

        archive = mock_stage_archive()
        stage = Stage(archive.url, name=self.stage_name, keep=True)
        try:
            with stage:
                raise ThisMustFailHere()

        except ThisMustFailHere:
            path = get_stage_path(stage, self.stage_name)
            assert os.path.isdir(path)

    def test_source_path_available(self, mock_stage_archive):
        """Ensure source path available but does not exist on instantiation."""
        archive = mock_stage_archive()
        stage = Stage(archive.url, name=self.stage_name)

        source_path = stage.source_path
        assert source_path
        assert source_path.endswith(spack.stage._source_path_subdir)
        assert not os.path.exists(source_path)

    def test_first_accessible_path(self, tmpdir):
        """Test _first_accessible_path names."""
        spack_dir = tmpdir.join('paths')
        name = str(spack_dir)
        files = [os.path.join(os.path.sep, 'no', 'such', 'path'), name]

        # Ensure the tmpdir path is returned since the user should have access
        path = spack.stage._first_accessible_path(files)
        assert path == name
        assert os.path.isdir(path)
        check_stage_dir_perms(str(tmpdir), path)

        # Ensure an existing path is returned
        spack_subdir = spack_dir.join('existing').ensure(dir=True)
        subdir = str(spack_subdir)
        path = spack.stage._first_accessible_path([subdir])
        assert path == subdir

        # Ensure a path with a `$user` node has the right permissions
        # for its subdirectories.
        user = getpass.getuser()
        user_dir = spack_dir.join(user, 'has', 'paths')
        user_path = str(user_dir)
        path = spack.stage._first_accessible_path([user_path])
        assert path == user_path
        check_stage_dir_perms(str(tmpdir), path)

        # Cleanup
        shutil.rmtree(str(name))

    def test_create_stage_root(self, tmpdir, no_path_access):
        """Test _create_stage_root permissions."""
        test_dir = tmpdir.join('path')
        test_path = str(test_dir)

        try:
            if getpass.getuser() in str(test_path).split(os.sep):
                # Simply ensure directory created if tmpdir includes user
                spack.stage._create_stage_root(test_path)
                assert os.path.exists(test_path)

                p_stat = os.stat(test_path)
                assert p_stat.st_mode & stat.S_IRWXU == stat.S_IRWXU
            else:
                # Ensure an OS Error is raised on created, non-user directory
                with pytest.raises(OSError) as exc_info:
                    spack.stage._create_stage_root(test_path)

                assert exc_info.value.errno == errno.EACCES
        finally:
            try:
                shutil.rmtree(test_path)
            except OSError:
                pass

    @pytest.mark.nomockstage
    def test_create_stage_root_bad_uid(self, tmpdir, monkeypatch):
        """
        Test the code path that uses an existing user path -- whether `$user`
        in `$tempdir` or not -- and triggers the generation of the UID
        mismatch warning.

        This situation can happen with some `config:build_stage` settings
        for teams using a common service account for installing software.
        """
        orig_stat = os.stat

        class MinStat:
            st_mode = -1
            st_uid = -1

        def _stat(path):
            p_stat = orig_stat(path)

            fake_stat = MinStat()
            fake_stat.st_mode = p_stat.st_mode
            return fake_stat

        user_dir = tmpdir.join(getpass.getuser())
        user_dir.ensure(dir=True)
        user_path = str(user_dir)

        # TODO: If we could guarantee access to the monkeypatch context
        # function (i.e., 3.6.0 on), the call and assertion could be moved
        # to a with block, such as:
        #
        #  with monkeypatch.context() as m:
        #      m.setattr(os, 'stat', _stat)
        #      spack.stage._create_stage_root(user_path)
        #      assert os.stat(user_path).st_uid != os.getuid()
        monkeypatch.setattr(os, 'stat', _stat)
        spack.stage._create_stage_root(user_path)

        # The following check depends on the patched os.stat as a poor
        # substitute for confirming the generated warnings.
        assert os.stat(user_path).st_uid != os.getuid()

    def test_resolve_paths(self):
        """Test _resolve_paths."""
        assert spack.stage._resolve_paths([]) == []

        # resolved path without user appends user
        paths = [os.path.join(os.path.sep, 'a', 'b', 'c')]
        user = getpass.getuser()
        can_paths = [os.path.join(paths[0], user)]
        assert spack.stage._resolve_paths(paths) == can_paths

        # resolved path with node including user does not append user
        paths = [os.path.join(os.path.sep, 'spack-{0}'.format(user), 'stage')]
        assert spack.stage._resolve_paths(paths) == paths

<<<<<<< HEAD
        tempdir = '$tempdir'
        can_tempdir = canonicalize_path(tempdir)
        user = getpass.getuser()
        temp_has_user = user in can_tempdir.split(os.sep)
        paths = [os.path.join(tempdir, 'stage'),
                 os.path.join(tempdir, '$user'),
                 os.path.join(tempdir, '$user', '$user'),
                 os.path.join(tempdir, '$user', 'stage', '$user')]

        res_paths = [canonicalize_path(p) for p in paths]
        if temp_has_user:
            res_paths[1] = can_tempdir
            res_paths[2] = os.path.join(can_tempdir, user)
            res_paths[3] = os.path.join(can_tempdir, 'stage', user)

        assert spack.stage._resolve_paths(paths) == res_paths
=======
        # resolve paths where user
        tmp = '$tempdir'
        can_tmpdir = canonicalize_path(tmp)
        temp_has_user = user in can_tmpdir.split(os.sep)
        paths = [os.path.join(tmp, 'stage'), os.path.join(tmp, '$user')]
        can_paths = [canonicalize_path(p) for p in paths]

        if temp_has_user:
            can_paths[1] = can_tmpdir
        else:
            can_paths[0] = os.path.join(can_paths[0], user)

        assert spack.stage._resolve_paths(paths) == can_paths
>>>>>>> 93a44c82

    def test_get_stage_root_bad_path(self, clear_stage_root):
        """Ensure an invalid stage path root raises a StageError."""
        with spack.config.override('config:build_stage', '/no/such/path'):
            with pytest.raises(spack.stage.StageError,
                               match="No accessible stage paths in"):
                spack.stage.get_stage_root()

        # Make sure the cached stage path values are unchanged.
        assert spack.stage._stage_root is None

    @pytest.mark.parametrize(
        'path,purged', [('stage-1234567890abcdef1234567890abcdef', True),
                        ('stage-abcdef12345678900987654321fedcba', True),
                        ('stage-a1b2c3', False)])
    def test_stage_purge(self, tmpdir, clear_stage_root, path, purged):
        """Test purging of stage directories."""
        stage_dir = tmpdir.join('stage')
        stage_path = str(stage_dir)

        test_dir = stage_dir.join(path)
        test_dir.ensure(dir=True)
        test_path = str(test_dir)

        with spack.config.override('config:build_stage', stage_path):
            stage_root = spack.stage.get_stage_root()
            assert stage_path == stage_root

            spack.stage.purge()

            if purged:
                assert not os.path.exists(test_path)
            else:
                assert os.path.exists(test_path)
                shutil.rmtree(test_path)

    def test_get_stage_root_in_spack(self, clear_stage_root):
        """Ensure an instance path is an accessible build stage path."""

<<<<<<< HEAD
        # Add then purge a few directories
        dir1 = tmpdir.join('spack-stage-1234567890abcdef1234567890abcdef')
        dir1.ensure(dir=True)
        dir2 = tmpdir.join('spack-stage-anything-goes-here')
        dir2.ensure(dir=True)
        dir3 = tmpdir.join('stage-spack')
        dir3.ensure(dir=True)
=======
        base = canonicalize_path(os.path.join('$spack', '.spack-test-stage'))
        mkdirp(base)
        test_path = tempfile.mkdtemp(dir=base)
>>>>>>> 93a44c82

        try:
            with spack.config.override('config:build_stage',  test_path):
                path = spack.stage.get_stage_root()

                assert 'spack' in path.split(os.path.sep)

                # Make sure cached stage path value was changed appropriately
                assert spack.stage._stage_root == test_path

                # Make sure the directory exists
                assert os.path.isdir(spack.stage._stage_root)

        finally:
            # Clean up regardless of outcome
            shutil.rmtree(base)

    def test_stage_constructor_no_fetcher(self):
        """Ensure Stage constructor with no URL or fetch strategy fails."""
        with pytest.raises(ValueError):
            with Stage(None):
                pass

    def test_stage_constructor_with_path(self, tmpdir):
        """Ensure Stage constructor with a path uses it."""
        testpath = str(tmpdir)
        with Stage('file:///does-not-exist', path=testpath) as stage:
            assert stage.path == testpath

    def test_diystage_path_none(self):
        """Ensure DIYStage for path=None behaves as expected."""
        with pytest.raises(ValueError):
            DIYStage(None)

    def test_diystage_path_invalid(self):
        """Ensure DIYStage for an invalid path behaves as expected."""
        with pytest.raises(spack.stage.StagePathError):
            DIYStage('/path/does/not/exist')

    def test_diystage_path_valid(self, tmpdir):
        """Ensure DIYStage for a valid path behaves as expected."""
        path = str(tmpdir)
        stage = DIYStage(path)
        assert stage.path == path
        assert stage.source_path == path

        # Order doesn't really matter for DIYStage since they are
        # basically NOOPs; however, call each since they are part
        # of the normal stage usage and to ensure full test coverage.
        stage.create()  # Only sets the flag value
        assert stage.created

        stage.cache_local()  # Only outputs a message
        stage.fetch()  # Only outputs a message
        stage.check()  # Only outputs a message
        stage.expand_archive()  # Only outputs a message

        assert stage.expanded  # The path/source_path does exist

        with pytest.raises(spack.stage.RestageError):
            stage.restage()

        stage.destroy()  # A no-op
        assert stage.path == path  # Ensure can still access attributes
        assert os.path.exists(stage.source_path)  # Ensure path still exists

    def test_diystage_preserve_file(self, tmpdir):
        """Ensure DIYStage preserves an existing file."""
        # Write a file to the temporary directory
        fn = tmpdir.join(_readme_fn)
        fn.write(_readme_contents)

        # Instantiate the DIYStage and ensure the above file is unchanged.
        path = str(tmpdir)
        stage = DIYStage(path)
        assert os.path.isdir(path)
        assert os.path.isfile(str(fn))

        stage.create()  # Only sets the flag value

        readmefn = str(fn)
        assert os.path.isfile(readmefn)
        with open(readmefn) as _file:
            _file.read() == _readme_contents


def test_stage_create_replace_path(tmp_build_stage_dir):
    """Ensure stage creation replaces a non-directory path."""
    _, test_stage_path = tmp_build_stage_dir
    mkdirp(test_stage_path)

    nondir = os.path.join(test_stage_path, 'afile')
    touch(nondir)
    path = str(nondir)

    stage = Stage(path, name='')
    stage.create()

    # Ensure the stage path is "converted" to a directory
    assert os.path.isdir(stage.path)


def test_cannot_access():
    """Ensure can_access dies with the expected error."""
    with pytest.raises(SystemExit, matches='Insufficient permissions'):
        # It's far more portable to use a non-existent filename.
        spack.stage.ensure_access('/no/such/file')<|MERGE_RESOLUTION|>--- conflicted
+++ resolved
@@ -14,11 +14,7 @@
 
 import pytest
 
-<<<<<<< HEAD
-from llnl.util.filesystem import mkdirp, partition_path, working_dir
-=======
-from llnl.util.filesystem import mkdirp, touch, working_dir
->>>>>>> 93a44c82
+from llnl.util.filesystem import mkdirp, partition_path, touch, working_dir
 
 import spack.paths
 import spack.stage
@@ -189,76 +185,11 @@
 #       the `mock_stage` path in `mock_stage_archive`) per discussions in
 #       #12857.  See also #13065.
 @pytest.fixture
-<<<<<<< HEAD
-def bad_stage_path():
-    """Temporarily ensure there is no accessible path for staging."""
-    current = spack.config.get('config:build_stage')
-    spack.config.set('config', {'build_stage': '/no/such/path'}, scope='user')
-    yield
-    spack.config.set('config', {'build_stage': current}, scope='user')
-
-
-@pytest.fixture
-def non_user_path_for_stage(monkeypatch):
-    """Temporarily use a Linux-standard non-user path for staging. """
-    def _can_access(path, perms):
-        return True
-
-    current = spack.config.get('config:build_stage')
-    spack.config.set('config', {'build_stage': [_non_user_root]}, scope='user')
-    monkeypatch.setattr(os, 'access', _can_access)
-    yield
-    spack.config.set('config', {'build_stage': current}, scope='user')
-
-
-@pytest.fixture
-def instance_path_for_stage():
-    """
-    Temporarily use the "traditional" spack instance stage path for staging.
-
-    Note that it can be important for other tests that the previous settings be
-    restored when the test case is over.
-    """
-    current = spack.config.get('config:build_stage')
-    base = canonicalize_path(os.path.join('$spack', '.spack-test-stage'))
-    mkdirp(base)
-    path = tempfile.mkdtemp(dir=base)
-    spack.config.set('config', {'build_stage': path}, scope='user')
-    yield
-    spack.config.set('config', {'build_stage': current}, scope='user')
-    shutil.rmtree(base)
-
-
-@pytest.fixture
-def tmp_path_for_stage(tmpdir):
-    """
-    Use a temporary test directory for staging.
-
-    Note that it can be important for other tests that the previous settings be
-    restored when the test case is over.
-    """
-    current = spack.config.get('config:build_stage')
-    spack.config.set('config', {'build_stage': [str(tmpdir)]}, scope='user')
-    yield tmpdir
-    spack.config.set('config', {'build_stage': current}, scope='user')
-
-
-@pytest.fixture
-def tmp_build_stage_dir(tmpdir):
-    """Establish the temporary build_stage for the mock archive."""
-    test_stage_path = tmpdir.join('stage')
-
-    # Set test_stage_path as the default directory to use for test stages.
-    current = spack.config.get('config:build_stage')
-    spack.config.set('config',
-                     {'build_stage': [str(test_stage_path)]}, scope='user')
-=======
 def tmp_build_stage_dir(tmpdir, clear_stage_root):
     """Use a temporary test directory for the stage root."""
     test_path = str(tmpdir.join('stage'))
     with spack.config.override('config:build_stage', test_path):
         yield tmpdir, spack.stage.get_stage_root()
->>>>>>> 93a44c82
 
     shutil.rmtree(test_path)
 
@@ -424,7 +355,6 @@
     # Ensure the path's subdirectories -- to `$user` -- have their parent's
     # perms while those from `$user` on are owned and restricted to the
     # user.
-    print('TLD: check_stage_dir_perms(%s, %s)...' % (prefix, path))
     assert path.startswith(prefix)
 
     user = getpass.getuser()
@@ -834,7 +764,6 @@
         paths = [os.path.join(os.path.sep, 'spack-{0}'.format(user), 'stage')]
         assert spack.stage._resolve_paths(paths) == paths
 
-<<<<<<< HEAD
         tempdir = '$tempdir'
         can_tempdir = canonicalize_path(tempdir)
         user = getpass.getuser()
@@ -851,21 +780,6 @@
             res_paths[3] = os.path.join(can_tempdir, 'stage', user)
 
         assert spack.stage._resolve_paths(paths) == res_paths
-=======
-        # resolve paths where user
-        tmp = '$tempdir'
-        can_tmpdir = canonicalize_path(tmp)
-        temp_has_user = user in can_tmpdir.split(os.sep)
-        paths = [os.path.join(tmp, 'stage'), os.path.join(tmp, '$user')]
-        can_paths = [canonicalize_path(p) for p in paths]
-
-        if temp_has_user:
-            can_paths[1] = can_tmpdir
-        else:
-            can_paths[0] = os.path.join(can_paths[0], user)
-
-        assert spack.stage._resolve_paths(paths) == can_paths
->>>>>>> 93a44c82
 
     def test_get_stage_root_bad_path(self, clear_stage_root):
         """Ensure an invalid stage path root raises a StageError."""
@@ -878,8 +792,8 @@
         assert spack.stage._stage_root is None
 
     @pytest.mark.parametrize(
-        'path,purged', [('stage-1234567890abcdef1234567890abcdef', True),
-                        ('stage-abcdef12345678900987654321fedcba', True),
+        'path,purged', [('spack-stage-mypkg-1-hash', True),
+                        ('spack-stage-pkg2-2-hash', True),
                         ('stage-a1b2c3', False)])
     def test_stage_purge(self, tmpdir, clear_stage_root, path, purged):
         """Test purging of stage directories."""
@@ -904,20 +818,9 @@
 
     def test_get_stage_root_in_spack(self, clear_stage_root):
         """Ensure an instance path is an accessible build stage path."""
-
-<<<<<<< HEAD
-        # Add then purge a few directories
-        dir1 = tmpdir.join('spack-stage-1234567890abcdef1234567890abcdef')
-        dir1.ensure(dir=True)
-        dir2 = tmpdir.join('spack-stage-anything-goes-here')
-        dir2.ensure(dir=True)
-        dir3 = tmpdir.join('stage-spack')
-        dir3.ensure(dir=True)
-=======
         base = canonicalize_path(os.path.join('$spack', '.spack-test-stage'))
         mkdirp(base)
         test_path = tempfile.mkdtemp(dir=base)
->>>>>>> 93a44c82
 
         try:
             with spack.config.override('config:build_stage',  test_path):
