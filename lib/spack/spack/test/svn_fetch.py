# Copyright 2013-2023 Lawrence Livermore National Security, LLC and other
# Spack Project Developers. See the top-level COPYRIGHT file for details.
#
# SPDX-License-Identifier: (Apache-2.0 OR MIT)

import os

import pytest

from llnl.util.filesystem import mkdirp, touch, working_dir

import spack.config
import spack.repo
from spack.fetch_strategy import SvnFetchStrategy
from spack.spec import Spec
from spack.stage import Stage
<<<<<<< HEAD
from spack.version import ver
=======
from spack.util.executable import which
from spack.version import Version
>>>>>>> a7e307bd


@pytest.mark.parametrize("type_of_test", ["default", "rev0"])
@pytest.mark.parametrize("secure", [True, False])
def test_fetch(type_of_test, secure, mock_svn_repository, config, mutable_mock_repo, monkeypatch):
    """Tries to:

    1. Fetch the repo using a fetch strategy constructed with
       supplied args (they depend on type_of_test).
    2. Check if the test_file is in the checked out repository.
    3. Assert that the repository is at the revision supplied.
    4. Add and remove some files, then reset the repo, and
       ensure it's all there again.
    """
    # Retrieve the right test parameters
    t = mock_svn_repository.checks[type_of_test]
    h = mock_svn_repository.hash

    # Construct the package under test
    s = Spec("svn-test").concretized()
    monkeypatch.setitem(s.package.versions, Version("svn"), t.args)

    # Enter the stage directory and check some properties
    with s.package.stage:
        with spack.config.override("config:verify_ssl", secure):
            s.package.do_stage()

        with working_dir(s.package.stage.source_path):
            assert h() == t.revision

            file_path = os.path.join(s.package.stage.source_path, t.file)
            assert os.path.isdir(s.package.stage.source_path)
            assert os.path.isfile(file_path)

            os.unlink(file_path)
            assert not os.path.isfile(file_path)

            untracked_file = "foobarbaz"
            touch(untracked_file)
            assert os.path.isfile(untracked_file)
            s.package.do_restage()
            assert not os.path.isfile(untracked_file)

            assert os.path.isdir(s.package.stage.source_path)
            assert os.path.isfile(file_path)

            assert h() == t.revision


def test_svn_extra_fetch(tmpdir):
    """Ensure a fetch after downloading is effectively a no-op."""
    testpath = str(tmpdir)

    fetcher = SvnFetchStrategy(svn="file:///not-a-real-svn-repo")
    assert fetcher is not None

    with Stage(fetcher, path=testpath) as stage:
        assert stage is not None

        source_path = stage.source_path
        mkdirp(source_path)

        fetcher.fetch()<|MERGE_RESOLUTION|>--- conflicted
+++ resolved
@@ -14,12 +14,8 @@
 from spack.fetch_strategy import SvnFetchStrategy
 from spack.spec import Spec
 from spack.stage import Stage
-<<<<<<< HEAD
-from spack.version import ver
-=======
 from spack.util.executable import which
 from spack.version import Version
->>>>>>> a7e307bd
 
 
 @pytest.mark.parametrize("type_of_test", ["default", "rev0"])
