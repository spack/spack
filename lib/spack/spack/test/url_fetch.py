--- conflicted
+++ resolved
@@ -118,11 +118,6 @@
               ('.tar.xz', 'J'), ('.txz', 'J')]
 
 
-<<<<<<< HEAD
-@pytest.mark.skipif(str(spack.platforms.host()) == 'windows',
-                    reason="Not supported on Windows (yet)")
-=======
->>>>>>> 38289ef1
 @pytest.mark.parametrize('secure', [True, False])
 @pytest.mark.parametrize('_fetch_method', ['curl', 'urllib'])
 @pytest.mark.parametrize('mock_archive',
@@ -268,11 +263,6 @@
         assert '##### 100' in status
 
 
-<<<<<<< HEAD
-@pytest.mark.skipif(str(spack.platforms.host()) == 'windows',
-                    reason="Not supported on Windows (yet)")
-=======
->>>>>>> 38289ef1
 @pytest.mark.parametrize('_fetch_method', ['curl', 'urllib'])
 def test_url_extra_fetch(tmpdir, mock_archive, _fetch_method):
     """Ensure a fetch after downloading is effectively a no-op."""
