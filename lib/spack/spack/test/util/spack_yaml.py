# Copyright 2013-2021 Lawrence Livermore National Security, LLC and other
# Spack Project Developers. See the top-level COPYRIGHT file for details.
#
# SPDX-License-Identifier: (Apache-2.0 OR MIT)

import re
<<<<<<< HEAD

import pytest
=======
>>>>>>> 38289ef1

import spack.config
import spack.platforms
from spack.main import SpackCommand

config_cmd = SpackCommand('config')


def get_config_line(pattern, lines):
    """Get a configuration line that matches a particular pattern."""
    line = next((x for x in lines if re.search(pattern, x)), None)
    assert line is not None, 'no such line!'
    return line


def check_blame(element, file_name, line=None):
    """Check that `config blame config` gets right file/line for an element.

    This runs `spack config blame config` and scrapes the output for a
    particular YAML key. It thne checks that the requested file/line info
    is also on that line.

    Line is optional; if it is ``None`` we just check for the
    ``file_name``, which may just be a name for a special config scope
    like ``_builtin`` or ``command_line``.
    """
    output = config_cmd('blame', 'config')

    blame_lines = output.rstrip().split('\n')
    element_line = get_config_line(element + ':', blame_lines)

    annotation = file_name
    if line is not None:
        annotation += ':%d' % line

    assert file_name in element_line


<<<<<<< HEAD
@pytest.mark.skipif(str(spack.platforms.host()) == 'windows',
                    reason="Not supported on Windows (yet)")
=======
>>>>>>> 38289ef1
def test_config_blame(config):
    """check blame info for elements in mock configuration."""
    config_file = config.get_config_filename('site', 'config')

    check_blame('install_tree', config_file, 2)
    check_blame('source_cache', config_file, 11)
    check_blame('misc_cache', config_file, 12)
    check_blame('verify_ssl', config_file, 13)
    check_blame('checksum', config_file, 14)
    check_blame('dirty', config_file, 15)


<<<<<<< HEAD
@pytest.mark.skipif(str(spack.platforms.host()) == 'windows',
                    reason="Not supported on Windows (yet)")
=======
>>>>>>> 38289ef1
def test_config_blame_with_override(config):
    """check blame for an element from an override scope"""
    config_file = config.get_config_filename('site', 'config')

    with spack.config.override('config:install_tree', {'root': 'foobar'}):
        check_blame('install_tree', 'overrides')

        check_blame('source_cache', config_file, 11)
        check_blame('misc_cache', config_file, 12)
        check_blame('verify_ssl', config_file, 13)
        check_blame('checksum', config_file, 14)
        check_blame('dirty', config_file, 15)


def test_config_blame_defaults():
    """check blame for an element from an override scope"""
    files = {}

    def get_file_lines(filename):
        if filename not in files:
            with open(filename, "r") as f:
                files[filename] = [""] + f.read().split("\n")
        return files[filename]

    config_blame = config_cmd("blame", "config")
    for line in config_blame.split("\n"):
        # currently checking only simple lines with dict keys
        match = re.match(r"^([^:]+):(\d+)\s+([^:]+):\s+(.*)", line)

        # check that matches are on the lines they say they are
        if match:
            filename, line, key, val = match.groups()
            line = int(line)

            if val.lower() in ("true", "false"):
                val = val.lower()

            lines = get_file_lines(filename)
            assert key in lines[line]
            assert val in lines[line]<|MERGE_RESOLUTION|>--- conflicted
+++ resolved
@@ -4,11 +4,6 @@
 # SPDX-License-Identifier: (Apache-2.0 OR MIT)
 
 import re
-<<<<<<< HEAD
-
-import pytest
-=======
->>>>>>> 38289ef1
 
 import spack.config
 import spack.platforms
@@ -47,11 +42,6 @@
     assert file_name in element_line
 
 
-<<<<<<< HEAD
-@pytest.mark.skipif(str(spack.platforms.host()) == 'windows',
-                    reason="Not supported on Windows (yet)")
-=======
->>>>>>> 38289ef1
 def test_config_blame(config):
     """check blame info for elements in mock configuration."""
     config_file = config.get_config_filename('site', 'config')
@@ -64,11 +54,6 @@
     check_blame('dirty', config_file, 15)
 
 
-<<<<<<< HEAD
-@pytest.mark.skipif(str(spack.platforms.host()) == 'windows',
-                    reason="Not supported on Windows (yet)")
-=======
->>>>>>> 38289ef1
 def test_config_blame_with_override(config):
     """check blame for an element from an override scope"""
     config_file = config.get_config_filename('site', 'config')
