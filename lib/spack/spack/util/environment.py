--- conflicted
+++ resolved
@@ -629,7 +629,7 @@
         item = RemovePath(name, path, separator=separator, trace=self._trace())
         self.env_modifications.append(item)
 
-<<<<<<< HEAD
+    @system_env_normalize
     def remove_system_paths(self, name: str, separator: str = os.pathsep):
         """Stores a request to remove system paths from a list of paths.
 
@@ -640,16 +640,13 @@
         item = RemoveSystemPaths(name, separator=separator, trace=self._trace())
         self.env_modifications.append(item)
 
+    @system_env_normalize
     def deprioritize_system_paths(
         self,
         name: str,
         separator: str = os.pathsep,
         target: Optional[Union[str, spack.target.Target]] = None,
     ):
-=======
-    @system_env_normalize
-    def deprioritize_system_paths(self, name: str, separator: str = os.pathsep):
->>>>>>> 977ec0bd
         """Stores a request to deprioritize system paths in a path list,
         otherwise preserving the order.
 
