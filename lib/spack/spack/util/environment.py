--- conflicted
+++ resolved
@@ -74,9 +74,10 @@
     return [p for p in paths if not is_system_path(p)]
 
 
-<<<<<<< HEAD
-def deprioritize_system_paths(paths):
-    """Put system paths at the end of paths, otherwise preserving order."""
+def deprioritize_system_paths(paths: List[Path]) -> List[Path]:
+    """Reorders input paths by putting system paths at the end of the list, otherwise
+    preserving order.
+    """
     filtered_paths = filter_system_paths(paths)
     fp = set(filtered_paths)
     return (
@@ -84,13 +85,6 @@
         + [p for p in paths if p not in fp and p.endswith("64")]
         + [p for p in paths if p not in fp and not p.endswith("64")]
     )
-=======
-def deprioritize_system_paths(paths: List[Path]) -> List[Path]:
-    """Reorders input paths by putting system paths at the end of the list, otherwise
-    preserving order.
-    """
-    return list(sorted(paths, key=is_system_path))
->>>>>>> ebffc53b
 
 
 def prune_duplicate_paths(paths: List[Path]) -> List[Path]:
