--- conflicted
+++ resolved
@@ -27,7 +27,6 @@
         from spack.util.environment import EnvironmentModifications  # no cycle
         self.default_envmod = EnvironmentModifications()
         self.returncode = None
-        self.error = None  # saved ProcessError when fail_on_error
 
         if not self.exe:
             raise ProcessError("Cannot construct executable for '%s'" % name)
@@ -91,8 +90,7 @@
                 the environment (neither requires nor precludes env)
             fail_on_error (bool): Raise an exception if the subprocess returns
                 an error. Default is True. The return code is available as
-                ``exe.returncode``, and a saved ``ProcessError`` that would
-                have been raised is in ``exe.error``.
+                ``exe.returncode``
             ignore_errors (int or list): A list of error codes to ignore.
                 If these codes are returned, this process will not raise
                 an exception even if ``fail_on_error`` is set to ``True``
@@ -215,11 +213,7 @@
                         sys.stderr.write(errstr)
 
             rc = self.returncode = proc.returncode
-<<<<<<< HEAD
-            if rc != 0:
-=======
             if fail_on_error and rc != 0 and (rc not in ignore_errors):
->>>>>>> e974b44e
                 long_msg = cmd_line_string
                 if result:
                     # If the output is not captured in the result, it will have
@@ -228,11 +222,8 @@
                     # stdout/stderr (e.g. if 'output' is not specified)
                     long_msg += '\n' + result
 
-                self.error = ProcessError(
-                    'Command exited with status %d:' % proc.returncode, long_msg
-                )
-                if fail_on_error and (rc not in ignore_errors):
-                    raise self.error
+                raise ProcessError('Command exited with status %d:' %
+                                   proc.returncode, long_msg)
 
             return result
 
@@ -241,21 +232,10 @@
                 '%s: %s' % (self.exe[0], e.strerror), 'Command: ' + cmd_line_string)
 
         except subprocess.CalledProcessError as e:
-            self.error = ProcessError(
-                str(e),
-                '\nExit status %d when invoking command: %s' % (
-                    proc.returncode,
-                    cmd_line_string,
-                ),
-            )
             if fail_on_error:
-<<<<<<< HEAD
-                raise self.error
-=======
                 raise ProcessError(
                     str(e), '\nExit status %d when invoking command: %s' %
                     (proc.returncode, cmd_line_string))
->>>>>>> e974b44e
 
         finally:
             if close_ostream:
