--- conflicted
+++ resolved
@@ -57,21 +57,6 @@
     # break circular imports
     import spack.environment as ev
     import spack.paths
-<<<<<<< HEAD
-    if sys.version_info.major <= 3.5:
-        ModErrType = ImportError
-    else:
-        ModErrType = ModuleNotFoundError
-    try:
-        user = getpass.getuser()
-    except ModErrType:
-        user = os.getlogin()
-    return {
-        'spack': spack.paths.prefix,
-        'user': user,
-        'tempdir': tempfile.gettempdir(),
-        'user_cache_path': spack.paths.user_cache_path}
-=======
 
     arch = architecture()
 
@@ -90,7 +75,6 @@
         "date": lambda: date.today().strftime("%Y-%m-%d"),
         "env": lambda: ev.active_environment().path if ev.active_environment() else NOMATCH,
     }
->>>>>>> 31ed3930
 
 
 # This is intended to be longer than the part of the install path
