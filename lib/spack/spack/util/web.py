# Copyright 2013-2020 Lawrence Livermore National Security, LLC and other
# Spack Project Developers. See the top-level COPYRIGHT file for details.
#
# SPDX-License-Identifier: (Apache-2.0 OR MIT)

from __future__ import print_function

import codecs
import errno
import multiprocessing.pool
import os
import os.path
import re
import shutil
import ssl
import sys
import traceback

import six
from six.moves.urllib.error import URLError
from six.moves.urllib.request import Request, urlopen
from llnl.util.filesystem import mkdirp
import llnl.util.lang
import llnl.util.tty as tty
from llnl.util.filesystem import mkdirp

import spack.config
import spack.error
import spack.url
import spack.util.crypto
import spack.util.s3 as s3_util
import spack.util.gcs as gcs_util
import spack.util.url as url_util
from spack.util.compression import ALLOWED_ARCHIVE_TYPES

if sys.version_info < (3, 0):
    # Python 2 had these in the HTMLParser package.
    from HTMLParser import HTMLParseError, HTMLParser  # novm
else:
    # In Python 3, things moved to html.parser
    from html.parser import HTMLParser

    # Also, HTMLParseError is deprecated and never raised.
    class HTMLParseError(Exception):
        pass

# Timeout in seconds for web requests
_timeout = 10


class LinkParser(HTMLParser):
    """This parser just takes an HTML page and strips out the hrefs on the
       links.  Good enough for a really simple spider. """

    def __init__(self):
        HTMLParser.__init__(self)
        self.links = []

    def handle_starttag(self, tag, attrs):
        if tag == 'a':
            for attr, val in attrs:
                if attr == 'href':
                    self.links.append(val)


def uses_ssl(parsed_url):
    if parsed_url.scheme == 'https':
        return True

    if parsed_url.scheme == 's3':
        endpoint_url = os.environ.get('S3_ENDPOINT_URL')
        if not endpoint_url:
            return True

        if url_util.parse(endpoint_url, scheme='https').scheme == 'https':
            return True

    elif parsed_url.scheme == 'gs':
        gcs = gcs_util.GCSBlob(parsed_url)
        if gcs.is_https():
            tty.debug("(uses_ssl) GCS Blob is https")
            return True

    return False


__UNABLE_TO_VERIFY_SSL = (
    lambda pyver: (
        (pyver < (2, 7, 9)) or
        ((3,) < pyver < (3, 4, 3))
    ))(sys.version_info)


def read_from_url(url, accept_content_type=None):
    url = url_util.parse(url)
    context = None

    verify_ssl = spack.config.get('config:verify_ssl')

    # Don't even bother with a context unless the URL scheme is one that uses
    # SSL certs.
    if uses_ssl(url):
        if verify_ssl:
            if __UNABLE_TO_VERIFY_SSL:
                # User wants SSL verification, but it cannot be provided.
                warn_no_ssl_cert_checking()
            else:
                # User wants SSL verification, and it *can* be provided.
                context = ssl.create_default_context()  # novm
        else:
            # User has explicitly indicated that they do not want SSL
            # verification.
            if not __UNABLE_TO_VERIFY_SSL:
                context = ssl._create_unverified_context()

    req = Request(url_util.format(url))

    content_type = None
    is_web_url = url.scheme in ('http', 'https')
    if accept_content_type and is_web_url:
        # Make a HEAD request first to check the content type.  This lets
        # us ignore tarballs and gigantic files.
        # It would be nice to do this with the HTTP Accept header to avoid
        # one round-trip.  However, most servers seem to ignore the header
        # if you ask for a tarball with Accept: text/html.
        req.get_method = lambda: "HEAD"
        resp = _urlopen(req, timeout=_timeout, context=context)

        content_type = get_header(resp.headers, 'Content-type')

    # Do the real GET request when we know it's just HTML.
    req.get_method = lambda: "GET"

    try:
        response = _urlopen(req, timeout=_timeout, context=context)
    except URLError as err:
        raise SpackWebError('Download failed: {ERROR}'.format(
            ERROR=str(err)))

    if accept_content_type and not is_web_url:
        content_type = get_header(response.headers, 'Content-type')

    reject_content_type = (
        accept_content_type and (
            content_type is None or
            not content_type.startswith(accept_content_type)))

    if reject_content_type:
        tty.debug("ignoring page {0}{1}{2}".format(
            url_util.format(url),
            " with content type " if content_type is not None else "",
            content_type or ""))

        return None, None, None

    return response.geturl(), response.headers, response


def warn_no_ssl_cert_checking():
    tty.warn("Spack will not check SSL certificates. You need to update "
             "your Python to enable certificate verification.")


def push_to_url(
        local_file_path, remote_path, keep_original=True, extra_args=None):
    remote_url = url_util.parse(remote_path)
    verify_ssl = spack.config.get('config:verify_ssl')

    if __UNABLE_TO_VERIFY_SSL and verify_ssl and uses_ssl(remote_url):
        warn_no_ssl_cert_checking()

    remote_file_path = url_util.local_file_path(remote_url)
    if remote_file_path is not None:
        mkdirp(os.path.dirname(remote_file_path))
        if keep_original:
            shutil.copy(local_file_path, remote_file_path)
        else:
            try:
                os.rename(local_file_path, remote_file_path)
            except OSError as e:
                if e.errno == errno.EXDEV:
                    # NOTE(opadron): The above move failed because it crosses
                    # filesystem boundaries.  Copy the file (plus original
                    # metadata), and then delete the original.  This operation
                    # needs to be done in separate steps.
                    shutil.copy2(local_file_path, remote_file_path)
                    os.remove(local_file_path)
                else:
                    raise

    elif remote_url.scheme == 's3':
        if extra_args is None:
            extra_args = {}

        remote_path = remote_url.path
        while remote_path.startswith('/'):
            remote_path = remote_path[1:]

        s3 = s3_util.create_s3_session(remote_url)
        s3.upload_file(local_file_path, remote_url.netloc,
                       remote_path, ExtraArgs=extra_args)

        if not keep_original:
            os.remove(local_file_path)

    elif remote_url.scheme == 'gs':
        gcs = gcs_util.GCSBlob(remote_url)
        gcs.gcs_upload_to_blob(local_file_path)
        if not keep_original:
            os.remove(local_file_path)

    else:
        raise NotImplementedError(
            'Unrecognized URL scheme: {SCHEME}'.format(
                SCHEME=remote_url.scheme))


def url_exists(url):
    url = url_util.parse(url)
    local_path = url_util.local_file_path(url)
    if local_path:
        return os.path.exists(local_path)

    if url.scheme == 's3':
        s3 = s3_util.create_s3_session(url)
        from botocore.exceptions import ClientError
        try:
            s3.get_object(Bucket=url.netloc, Key=url.path)
            return True
        except ClientError as err:
            if err.response['Error']['Code'] == 'NoSuchKey':
                return False
            raise err

    elif url.scheme == 'gs':
        gcs = gcs_util.GCSBlob(url)
        return gcs.gcs_blob_exists()

    # otherwise, just try to "read" from the URL, and assume that *any*
    # non-throwing response contains the resource represented by the URL
    try:
        read_from_url(url)
        return True
    except (SpackWebError, URLError):
        return False


def remove_url(url):
    url = url_util.parse(url)

    local_path = url_util.local_file_path(url)
    if local_path:
        os.remove(local_path)
        return

    if url.scheme == 's3':
        s3 = s3_util.create_s3_session(url)
        s3.delete_object(Bucket=url.netloc, Key=url.path)
        return

    elif url.scheme == 'gs':
        gcs = gcs_util.GCSBlob(url)
        gcs.gcs_delete_blob()
        return

    # Don't even try for other URL schemes.


def _iter_s3_contents(contents, prefix):
    for entry in contents:
        key = entry['Key']

        if not key.startswith('/'):
            key = '/' + key

        key = os.path.relpath(key, prefix)

        if key == '.':
            continue

        yield key


def _list_s3_objects(client, bucket, prefix, num_entries, start_after=None):
    list_args = dict(
        Bucket=bucket,
        Prefix=prefix[1:],
        MaxKeys=num_entries)

    if start_after is not None:
        list_args['StartAfter'] = start_after

    result = client.list_objects_v2(**list_args)

    last_key = None
    if result['IsTruncated']:
        last_key = result['Contents'][-1]['Key']

    iter = _iter_s3_contents(result['Contents'], prefix)

    return iter, last_key


def _iter_s3_prefix(client, url, num_entries=1024):
    key = None
    bucket = url.netloc
    prefix = re.sub(r'^/*', '/', url.path)

    while True:
        contents, key = _list_s3_objects(
            client, bucket, prefix, num_entries, start_after=key)

        for x in contents:
            yield x

        if not key:
            break


def _iter_local_prefix(path):
    for root, _, files in os.walk(path):
        for f in files:
            yield os.path.relpath(os.path.join(root, f), path)


def list_url(url, recursive=False):
    url = url_util.parse(url)

    local_path = url_util.local_file_path(url)
    if local_path:
        if recursive:
            return list(_iter_local_prefix(local_path))
        return [subpath for subpath in os.listdir(local_path)
                if os.path.isfile(os.path.join(local_path, subpath))]

    if url.scheme == 's3':
        s3 = s3_util.create_s3_session(url)
        if recursive:
            return list(_iter_s3_prefix(s3, url))

        return list(set(
            key.split('/', 1)[0]
            for key in _iter_s3_prefix(s3, url)))

    elif url.scheme == 'gs':
        gcs = gcs_util.GCSBlob(url)
        return gcs.gcs_list_blobs()


def spider(root_urls, depth=0, concurrency=32):
    """Get web pages from root URLs.

    If depth is specified (e.g., depth=2), then this will also follow
    up to <depth> levels of links from each root.

    Args:
        root_urls (str or list): root urls used as a starting point
            for spidering
        depth (int): level of recursion into links
        concurrency (int): number of simultaneous requests that can be sent

    Returns:
        A dict of pages visited (URL) mapped to their full text and the
        set of visited links.
    """
    # Cache of visited links, meant to be captured by the closure below
    _visited = set()

    def _spider(url, collect_nested):
        """Fetches URL and any pages it links to.

        Prints out a warning only if the root can't be fetched; it ignores
        errors with pages that the root links to.

        Args:
            url (str): url being fetched and searched for links
            collect_nested (bool): whether we want to collect arguments
                for nested spidering on the links found in this url

        Returns:
            A tuple of:
            - pages: dict of pages visited (URL) mapped to their full text.
            - links: set of links encountered while visiting the pages.
            - spider_args: argument for subsequent call to spider
        """
        pages = {}  # dict from page URL -> text content.
        links = set()  # set of all links seen on visited pages.
        subcalls = []

        try:
            response_url, _, response = read_from_url(url, 'text/html')
            if not response_url or not response:
                return pages, links, subcalls

            page = codecs.getreader('utf-8')(response).read()
            pages[response_url] = page

            # Parse out the links in the page
            link_parser = LinkParser()
            link_parser.feed(page)

            while link_parser.links:
                raw_link = link_parser.links.pop()
                abs_link = url_util.join(
                    response_url,
                    raw_link.strip(),
                    resolve_href=True)
                links.add(abs_link)

                # Skip stuff that looks like an archive
                if any(raw_link.endswith(s) for s in ALLOWED_ARCHIVE_TYPES):
                    continue

                # Skip already-visited links
                if abs_link in _visited:
                    continue

                # If we're not at max depth, follow links.
                if collect_nested:
                    subcalls.append((abs_link,))
                    _visited.add(abs_link)

        except URLError as e:
            tty.debug(str(e))

            if hasattr(e, 'reason') and isinstance(e.reason, ssl.SSLError):
                tty.warn("Spack was unable to fetch url list due to a "
                         "certificate verification problem. You can try "
                         "running spack -k, which will not check SSL "
                         "certificates. Use this at your own risk.")

        except HTMLParseError as e:
            # This error indicates that Python's HTML parser sucks.
            msg = "Got an error parsing HTML."

            # Pre-2.7.3 Pythons in particular have rather prickly HTML parsing.
            if sys.version_info[:3] < (2, 7, 3):
                msg += " Use Python 2.7.3 or newer for better HTML parsing."

            tty.warn(msg, url, "HTMLParseError: " + str(e))

        except Exception as e:
            # Other types of errors are completely ignored,
            # except in debug mode
            tty.debug("Error in _spider: %s:%s" % (type(e), str(e)),
                      traceback.format_exc())

        finally:
            tty.debug("SPIDER: [url={0}]".format(url))

        return pages, links, subcalls

    if isinstance(root_urls, six.string_types):
        root_urls = [root_urls]

    # Clear the local cache of visited pages before starting the search
    _visited.clear()

    current_depth = 0
    pages, links, spider_args = {}, set(), []

    collect = current_depth < depth
    for root in root_urls:
        root = url_util.parse(root)
        spider_args.append((root, collect))

    tp = multiprocessing.pool.ThreadPool(processes=concurrency)
    try:
        while current_depth <= depth:
            tty.debug("SPIDER: [depth={0}, max_depth={1}, urls={2}]".format(
                current_depth, depth, len(spider_args))
            )
            results = tp.map(llnl.util.lang.star(_spider), spider_args)
            spider_args = []
            collect = current_depth < depth
            for sub_pages, sub_links, sub_spider_args in results:
                sub_spider_args = [x + (collect,) for x in sub_spider_args]
                pages.update(sub_pages)
                links.update(sub_links)
                spider_args.extend(sub_spider_args)

            current_depth += 1
    finally:
        tp.terminate()
        tp.join()

    return pages, links


def _urlopen(req, *args, **kwargs):
    """Wrapper for compatibility with old versions of Python."""
    url = req
    try:
        url = url.get_full_url()
    except AttributeError:
        pass

<<<<<<< HEAD
    tty.debug('URL Scheme: {}'.format(url_util.parse(url).scheme))

    # We don't pass 'context' parameter because it was only introduced starting
=======
    # Note: 'context' parameter was only introduced starting
>>>>>>> c6e53858
    # with versions 2.7.9 and 3.4.3 of Python.
    if __UNABLE_TO_VERIFY_SSL:
        del kwargs['context']

    opener = urlopen
    if url_util.parse(url).scheme == 's3':
        import spack.s3_handler
        opener = spack.s3_handler.open

<<<<<<< HEAD
    elif url_util.parse(url).scheme == 'gs':
        import spack.gcs_handler
        return spack.gcs_handler.gcs_open(req)

    return opener(req, *args, **kwargs)
=======
    try:
        return opener(req, *args, **kwargs)
    except TypeError as err:
        # If the above fails because of 'context', call without 'context'.
        if 'context' in kwargs and 'context' in str(err):
            del kwargs['context']
        return opener(req, *args, **kwargs)
>>>>>>> c6e53858


def find_versions_of_archive(
        archive_urls, list_url=None, list_depth=0, concurrency=32
):
    """Scrape web pages for new versions of a tarball.

    Args:
        archive_urls (str or list or tuple): URL or sequence of URLs for
            different versions of a package. Typically these are just the
            tarballs from the package file itself. By default, this searches
            the parent directories of archives.
        list_url (str or None): URL for a listing of archives.
            Spack will scrape these pages for download links that look
            like the archive URL.
        list_depth (int): max depth to follow links on list_url pages.
            Defaults to 0.
        concurrency (int): maximum number of concurrent requests
    """
    if not isinstance(archive_urls, (list, tuple)):
        archive_urls = [archive_urls]

    # Generate a list of list_urls based on archive urls and any
    # explicitly listed list_url in the package
    list_urls = set()
    if list_url is not None:
        list_urls.add(list_url)
    for aurl in archive_urls:
        list_urls |= spack.url.find_list_urls(aurl)

    # Add '/' to the end of the URL. Some web servers require this.
    additional_list_urls = set()
    for lurl in list_urls:
        if not lurl.endswith('/'):
            additional_list_urls.add(lurl + '/')
    list_urls |= additional_list_urls

    # Grab some web pages to scrape.
    pages, links = spider(list_urls, depth=list_depth, concurrency=concurrency)

    # Scrape them for archive URLs
    regexes = []
    for aurl in archive_urls:
        # This creates a regex from the URL with a capture group for
        # the version part of the URL.  The capture group is converted
        # to a generic wildcard, so we can use this to extract things
        # on a page that look like archive URLs.
        url_regex = spack.url.wildcard_version(aurl)

        # We'll be a bit more liberal and just look for the archive
        # part, not the full path.
        url_regex = os.path.basename(url_regex)

        # We need to add a / to the beginning of the regex to prevent
        # Spack from picking up similarly named packages like:
        #   https://cran.r-project.org/src/contrib/pls_2.6-0.tar.gz
        #   https://cran.r-project.org/src/contrib/enpls_5.7.tar.gz
        #   https://cran.r-project.org/src/contrib/autopls_1.3.tar.gz
        #   https://cran.r-project.org/src/contrib/matrixpls_1.0.4.tar.gz
        url_regex = '/' + url_regex

        # We need to add a $ anchor to the end of the regex to prevent
        # Spack from picking up signature files like:
        #   .asc
        #   .md5
        #   .sha256
        #   .sig
        # However, SourceForge downloads still need to end in '/download'.
        url_regex += r'(\/download)?$'

        regexes.append(url_regex)

    # Build a dict version -> URL from any links that match the wildcards.
    # Walk through archive_url links first.
    # Any conflicting versions will be overwritten by the list_url links.
    versions = {}
    for url in archive_urls + sorted(links):
        if any(re.search(r, url) for r in regexes):
            try:
                ver = spack.url.parse_version(url)
                versions[ver] = url
            except spack.url.UndetectableVersionError:
                continue

    return versions


def get_header(headers, header_name):
    """Looks up a dict of headers for the given header value.

    Looks up a dict of headers, [headers], for a header value given by
    [header_name].  Returns headers[header_name] if header_name is in headers.
    Otherwise, the first fuzzy match is returned, if any.

    This fuzzy matching is performed by discarding word separators and
    capitalization, so that for example, "Content-length", "content_length",
    "conTENtLength", etc., all match.  In the case of multiple fuzzy-matches,
    the returned value is the "first" such match given the underlying mapping's
    ordering, or unspecified if no such ordering is defined.

    If header_name is not in headers, and no such fuzzy match exists, then a
    KeyError is raised.
    """

    def unfuzz(header):
        return re.sub(r'[ _-]', '', header).lower()

    try:
        return headers[header_name]
    except KeyError:
        unfuzzed_header_name = unfuzz(header_name)
        for header, value in headers.items():
            if unfuzz(header) == unfuzzed_header_name:
                return value
        raise


class SpackWebError(spack.error.SpackError):
    """Superclass for Spack web spidering errors."""


class NoNetworkConnectionError(SpackWebError):
    """Raised when an operation can't get an internet connection."""
    def __init__(self, message, url):
        super(NoNetworkConnectionError, self).__init__(
            "No network connection: " + str(message),
            "URL was: " + str(url))
        self.url = url<|MERGE_RESOLUTION|>--- conflicted
+++ resolved
@@ -495,13 +495,10 @@
     except AttributeError:
         pass
 
-<<<<<<< HEAD
     tty.debug('URL Scheme: {}'.format(url_util.parse(url).scheme))
 
     # We don't pass 'context' parameter because it was only introduced starting
-=======
     # Note: 'context' parameter was only introduced starting
->>>>>>> c6e53858
     # with versions 2.7.9 and 3.4.3 of Python.
     if __UNABLE_TO_VERIFY_SSL:
         del kwargs['context']
@@ -511,13 +508,10 @@
         import spack.s3_handler
         opener = spack.s3_handler.open
 
-<<<<<<< HEAD
     elif url_util.parse(url).scheme == 'gs':
         import spack.gcs_handler
         return spack.gcs_handler.gcs_open(req)
 
-    return opener(req, *args, **kwargs)
-=======
     try:
         return opener(req, *args, **kwargs)
     except TypeError as err:
@@ -525,7 +519,6 @@
         if 'context' in kwargs and 'context' in str(err):
             del kwargs['context']
         return opener(req, *args, **kwargs)
->>>>>>> c6e53858
 
 
 def find_versions_of_archive(
