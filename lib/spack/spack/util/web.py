--- conflicted
+++ resolved
@@ -19,23 +19,8 @@
 import six
 from six.moves.urllib.error import URLError
 from six.moves.urllib.request import Request, urlopen
-
-<<<<<<< HEAD
-try:
-    # Python 2 had these in the HTMLParser package.
-    from HTMLParser import HTMLParser, HTMLParseError  # novm
-except ImportError:
-    # In Python 3, things moved to html.parser
-    from html.parser import HTMLParser
-
-    # Also, HTMLParseError is deprecated and never raised.
-    class HTMLParseError(Exception):
-        pass
-
 from llnl.util.filesystem import mkdirp
-=======
 import llnl.util.lang
->>>>>>> b22728d5
 import llnl.util.tty as tty
 from llnl.util.filesystem import mkdirp
 
@@ -49,8 +34,6 @@
 import spack.util.url as url_util
 from spack.util.compression import ALLOWED_ARCHIVE_TYPES
 
-<<<<<<< HEAD
-=======
 if sys.version_info < (3, 0):
     # Python 2 had these in the HTMLParser package.
     from HTMLParser import HTMLParseError, HTMLParser  # novm
@@ -61,7 +44,6 @@
     # Also, HTMLParseError is deprecated and never raised.
     class HTMLParseError(Exception):
         pass
->>>>>>> b22728d5
 
 # Timeout in seconds for web requests
 _timeout = 10
