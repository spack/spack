--- conflicted
+++ resolved
@@ -172,11 +172,7 @@
             system
             myfavoritebranch
         """
-<<<<<<< HEAD
-        return isinstance(self.version[0], int)
-=======
         return isinstance(self.version[0], numbers.Integral)
->>>>>>> 1c3dd4e5
 
     def isdevelop(self):
         """Triggers on the special case of the `@develop` version."""
@@ -252,29 +248,6 @@
     def concrete(self):
         return self
 
-<<<<<<< HEAD
-    def _numeric_lt(self0, other):
-        """Compares two versions, knowing they're both numeric"""
-                # Standard comparison of two numeric versions
-                for a, b in zip(self.version, other.version):
-                    if a == b:
-                        continue
-                    else:
-                        # Numbers are always "newer" than letters.
-                        # This is for consistency with RPM.  See patch
-                        # #60884 (and details) from bugzilla #50977 in
-                        # the RPM project at rpm.org.  Or look at
-                        # rpmvercmp.c if you want to see how this is
-                        # implemented there.
-                        if type(a) != type(b):
-                            return type(b) == int
-                        else:
-                            return a < b
-                # If the common prefix is equal, the one
-                # with more segments is bigger.
-                return len(self.version) < len(other.version)
-
-=======
     def _numeric_lt(self, other):
         """Compares two versions, knowing they're both numeric"""
         # Standard comparison of two numeric versions
@@ -295,7 +268,6 @@
         # If the common prefix is equal, the one
         # with more segments is bigger.
         return len(self.version) < len(other.version)
->>>>>>> 1c3dd4e5
 
     @coerced
     def __lt__(self, other):
@@ -313,14 +285,6 @@
             return False
 
         # First priority: anything < develop
-<<<<<<< HEAD
-        skey = self.isdevelop()
-        okey = other.isdevelop()
-        if (skey < okey):
-            return True
-        if (okey <= skey):
-            return False
-=======
         sdev = self.isdevelop()
         if sdev:
             return False    # source = develop, it can't be < anything
@@ -329,7 +293,6 @@
         odev = other.isdevelop()
         if odev:
             return True    # src < dst
->>>>>>> 1c3dd4e5
 
         # now we know neither self nor other isdevelop().
 
@@ -342,21 +305,12 @@
                 # Numeric > Non-numeric (always)
                 return False
         else:
-<<<<<<< HEAD
-            if other.isnumeric(): # self = non-numeric, other = numeric
-=======
             if other.isnumeric():  # self = non-numeric, other = numeric
->>>>>>> 1c3dd4e5
                 # non-numeric < numeric (always)
                 return True
             else:  # Both non-numeric
                 # Maybe consider other ways to compare here...
                 return self.string < other.string
-<<<<<<< HEAD
-
-
-=======
->>>>>>> 1c3dd4e5
 
     @coerced
     def __eq__(self, other):
