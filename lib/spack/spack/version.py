--- conflicted
+++ resolved
@@ -45,11 +45,7 @@
 __all__ = ["Version", "VersionRange", "VersionList", "ver"]
 
 # Valid version characters
-<<<<<<< HEAD
 VALID_VERSION = re.compile(r'^[A-Za-z0-9_.-][=A-Za-z0-9_.-]*$')
-=======
-VALID_VERSION = re.compile(r"^[A-Za-z0-9_.-]+$")
->>>>>>> d9c00808
 
 # regex for a commit version
 COMMIT_VERSION = re.compile(r"^[a-f0-9]{40}$")
@@ -470,7 +466,6 @@
         if not isinstance(string, str):
             string = str(string)  # In case we got a VersionBase or GitVersion object
 
-<<<<<<< HEAD
         # An object that can lookup git refs to compare them to versions
         self._ref_lookup = None
         self.ref_version = None
@@ -482,10 +477,6 @@
             self.ref, self.ref_version = pruned_string.split('=')
         else:
             self.ref = pruned_string
-=======
-        git_prefix = string.startswith("git.")
-        self.ref = string[4:] if git_prefix else string
->>>>>>> d9c00808
 
         self.is_commit = len(self.ref) == 40 and COMMIT_VERSION.match(self.ref)
         self.is_ref = git_prefix  # is_ref False only for comparing to VersionBase
