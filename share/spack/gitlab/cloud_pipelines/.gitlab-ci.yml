--- conflicted
+++ resolved
@@ -132,12 +132,9 @@
       - artifact: jobs_scratch_dir/cloud-ci-pipeline.yml
         job: e4s-develop-generate
     strategy: depend
-<<<<<<< HEAD
-=======
   needs:
     - artifacts: True
       job: e4s-develop-generate
->>>>>>> 8ab3b56e
 
 ########################################
 # E4S on Power
@@ -314,9 +311,12 @@
   trigger:
     include:
       - artifact: jobs_scratch_dir/cloud-ci-pipeline.yml
-<<<<<<< HEAD
-        job: e4s-on-power-develop-generate
-    strategy: depend
+        job: tutorial-develop-generate
+    strategy: depend
+  needs:
+    - artifacts: True
+      job: tutorial-develop-generate
+
 
 ########################################
 # aws-ahug pipeline
@@ -370,11 +370,3 @@
       - artifact: jobs_scratch_dir/cloud-ci-pipeline.yml
         job: aws-ahug-develop-generate
     strategy: depend
-
-=======
-        job: tutorial-develop-generate
-    strategy: depend
-  needs:
-    - artifacts: True
-      job: tutorial-develop-generate
->>>>>>> 8ab3b56e
