--- conflicted
+++ resolved
@@ -185,13 +185,10 @@
 .generate-ppc64le:
   extends: [ ".generate-base" ]
   tags: ["spack", "public", "large", "ppc64le"]
-<<<<<<< HEAD
-=======
   
 .generate-neoverse_v1:
   extends: [ ".generate-base" ]
   tags: ["spack", "public", "medium", "aarch64", "graviton3"]
->>>>>>> a0aa68da
 
 .generate-deprecated:
   extends: [ ".base-job" ]
