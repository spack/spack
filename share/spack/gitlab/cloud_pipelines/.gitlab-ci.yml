stages: [ "generate", "build", "publish" ]

default:
  image: { "name": "ghcr.io/spack/e4s-ubuntu-18.04:v2021-10-18", "entrypoint": [""] }

# CI Platform-Arch
.cray_zen4:
  variables:
    SPACK_TARGET_PLATFORM: "cray"
    SPACK_TARGET_ARCH: "zen4"

.darwin_x86_64:
  variables:
    SPACK_TARGET_PLATFORM: "darwin"
    SPACK_TARGET_ARCH: "x86_64"

.linux_x86_64_v3:
  variables:
    SPACK_TARGET_PLATFORM: "linux"
    SPACK_TARGET_ARCH: "x86_64_v3"

.linux_skylake:
  variables:
    SPACK_TARGET_PLATFORM: "linux"
    SPACK_TARGET_ARCH: "skylake_avx512"

.linux_icelake:
  variables:
    SPACK_TARGET_PLATFORM: "linux"
    SPACK_TARGET_ARCH: "icelake"

.linux_neoverse_n1:
  variables:
    SPACK_TARGET_PLATFORM: "linux"
    SPACK_TARGET_ARCH: "neoverse_n1"

.linux_neoverse_v1:
  variables:
    SPACK_TARGET_PLATFORM: "linux"
    SPACK_TARGET_ARCH: "neoverse_v1"

.linux_aarch64:
  variables:
    SPACK_TARGET_PLATFORM: "linux"
    SPACK_TARGET_ARCH: "aarch64"

.linux_power:
  variables:
    SPACK_TARGET_PLATFORM: "linux"
    SPACK_TARGET_ARCH: "ppc64le"

########################################
# Job templates
########################################
.base-job:
  variables:
    SPACK_BUILDCACHE_DESTINATION: "s3://spack-binaries/${CI_COMMIT_REF_NAME}/${SPACK_CI_STACK_NAME}"
  rules:
    - if: $CI_COMMIT_REF_NAME == "develop"
      # Pipelines on develop only rebuild what is missing from the mirror
      when: always
      variables:
        SPACK_PIPELINE_TYPE: "spack_protected_branch"
        SPACK_COPY_BUILDCACHE: "s3://spack-binaries/${CI_COMMIT_REF_NAME}"
        AWS_ACCESS_KEY_ID: ${PROTECTED_MIRRORS_AWS_ACCESS_KEY_ID}
        AWS_SECRET_ACCESS_KEY: ${PROTECTED_MIRRORS_AWS_SECRET_ACCESS_KEY}
    - if: $CI_COMMIT_REF_NAME =~ /^releases\/v.*/
      # Pipelines on release branches always rebuild everything
      when: always
      variables:
        SPACK_PIPELINE_TYPE: "spack_protected_branch"
        SPACK_COPY_BUILDCACHE: "s3://spack-binaries/${CI_COMMIT_REF_NAME}"
        SPACK_PRUNE_UNTOUCHED: "False"
        SPACK_PRUNE_UP_TO_DATE: "False"
        AWS_ACCESS_KEY_ID: ${PROTECTED_MIRRORS_AWS_ACCESS_KEY_ID}
        AWS_SECRET_ACCESS_KEY: ${PROTECTED_MIRRORS_AWS_SECRET_ACCESS_KEY}
    - if: $CI_COMMIT_TAG =~ /^develop-[\d]{4}-[\d]{2}-[\d]{2}$/ || $CI_COMMIT_TAG =~ /^v.*/
      # Pipelines on tags (release or dev snapshots) only copy binaries from one mirror to another
      when: always
      variables:
        SPACK_PIPELINE_TYPE: "spack_copy_only"
        SPACK_SOURCE_MIRROR: "s3://spack-binaries/SPACK_REPLACE_VERSION/${SPACK_CI_STACK_NAME}"
        SPACK_COPY_BUILDCACHE: "s3://spack-binaries/${CI_COMMIT_REF_NAME}"
        AWS_ACCESS_KEY_ID: ${PROTECTED_MIRRORS_AWS_ACCESS_KEY_ID}
        AWS_SECRET_ACCESS_KEY: ${PROTECTED_MIRRORS_AWS_SECRET_ACCESS_KEY}
    - if: $CI_COMMIT_REF_NAME =~ /^pr[\d]+_.*$/
      # Pipelines on PR branches rebuild only what's missing, and do extra pruning
      when: always
      variables:
        SPACK_PIPELINE_TYPE: "spack_pull_request"
        SPACK_BUILDCACHE_DESTINATION: "s3://spack-binaries-prs/${CI_COMMIT_REF_NAME}/${SPACK_CI_STACK_NAME}"
        SPACK_PRUNE_UNTOUCHED: "True"
        SPACK_PRUNE_UNTOUCHED_DEPENDENT_DEPTH: "1"
        AWS_ACCESS_KEY_ID: ${PR_MIRRORS_AWS_ACCESS_KEY_ID}
        AWS_SECRET_ACCESS_KEY: ${PR_MIRRORS_AWS_SECRET_ACCESS_KEY}

.generate-base:
  stage: generate
  script:
    - uname -a || true
    - grep -E 'vendor|model name' /proc/cpuinfo 2>/dev/null | sort -u || head -n10 /proc/cpuinfo 2>/dev/null || true
    - nproc || true
    - . "./share/spack/setup-env.sh"
    - spack --version
    - cd share/spack/gitlab/cloud_pipelines/stacks/${SPACK_CI_STACK_NAME}
    - spack env activate --without-view .
    - export SPACK_CI_CONFIG_ROOT="${SPACK_ROOT}/share/spack/gitlab/cloud_pipelines/configs"
    - spack
      --config-scope "${SPACK_CI_CONFIG_ROOT}"
      --config-scope "${SPACK_CI_CONFIG_ROOT}/${SPACK_TARGET_PLATFORM}"
      --config-scope "${SPACK_CI_CONFIG_ROOT}/${SPACK_TARGET_PLATFORM}/${SPACK_TARGET_ARCH}"
      ${CI_STACK_CONFIG_SCOPES}
      ci generate --check-index-only
      --buildcache-destination "${SPACK_BUILDCACHE_DESTINATION}"
      --artifacts-root "${CI_PROJECT_DIR}/jobs_scratch_dir"
      --output-file "${CI_PROJECT_DIR}/jobs_scratch_dir/cloud-ci-pipeline.yml"
  after_script:
    - cat /proc/loadavg || true
  artifacts:
    paths:
      - "${CI_PROJECT_DIR}/jobs_scratch_dir"
  variables:
    KUBERNETES_CPU_REQUEST: 4000m
    KUBERNETES_MEMORY_REQUEST: 16G
  interruptible: true
  timeout: 60 minutes
  retry:
    max: 2
    when:
      - always

.generate:
  extends: [ ".base-job", ".generate-base" ]
  tags: ["spack", "public", "medium", "x86_64"]

.darwin-generate-base:
  stage: generate
  script:
  - export SPACK_DISABLE_LOCAL_CONFIG=1
  - export SPACK_USER_CACHE_PATH=$(pwd)/_user_cache
  - uname -a || true
  - grep -E 'vendor|model name' /proc/cpuinfo 2>/dev/null | sort -u || head -n10 /proc/cpuinfo 2>/dev/null || true
  - nproc || true
  - . "./share/spack/setup-env.sh"
  - spack --version
  - cd share/spack/gitlab/cloud_pipelines/stacks/${SPACK_CI_STACK_NAME}
  - spack env activate --without-view .
  - spack -d ci generate --check-index-only
      --buildcache-destination "${SPACK_BUILDCACHE_DESTINATION}"
      --artifacts-root "${CI_PROJECT_DIR}/jobs_scratch_dir"
      --output-file "${CI_PROJECT_DIR}/jobs_scratch_dir/cloud-ci-pipeline.yml"
  after_script:
  - cat /proc/loadavg || true
  artifacts:
    paths:
    - "${CI_PROJECT_DIR}/jobs_scratch_dir"
  interruptible: true
  timeout: 60 minutes
  retry:
    max: 2
    when:
    - always

.darwin-generate:
  extends: [ ".base-job", ".darwin-generate-base" ]


.generate-deprecated:
  extends: [ ".base-job" ]
  stage: generate
  script:
    - uname -a || true
    - grep -E 'vendor|model name' /proc/cpuinfo 2>/dev/null | sort -u || head -n10 /proc/cpuinfo 2>/dev/null || true
    - nproc || true
    - . "./share/spack/setup-env.sh"
    - spack --version
    - cd share/spack/gitlab/cloud_pipelines/stacks/${SPACK_CI_STACK_NAME}
    - spack env activate --without-view .
    - spack
      ci generate --check-index-only
      --buildcache-destination "${SPACK_BUILDCACHE_DESTINATION}"
      --artifacts-root "${CI_PROJECT_DIR}/jobs_scratch_dir"
      --output-file "${CI_PROJECT_DIR}/jobs_scratch_dir/cloud-ci-pipeline.yml"
  after_script:
    - cat /proc/loadavg || true
  artifacts:
    paths:
      - "${CI_PROJECT_DIR}/jobs_scratch_dir"
  variables:
    KUBERNETES_CPU_REQUEST: 4000m
    KUBERNETES_MEMORY_REQUEST: 16G
  interruptible: true
  timeout: 60 minutes
  retry:
    max: 2
    when:
      - always
  tags: ["spack", "public", "medium", "x86_64"]

.generate-aarch64:
  extends: [ ".base-job", ".generate" ]
  tags: ["spack", "public", "medium", "aarch64"]

.build:
  extends: [ ".base-job" ]
  stage: build

protected-publish:
  # Copy binaries from stack-specific mirrors to a root mirror
  stage: publish
  only:
  - /^develop$/
  - /^releases\/v.*/
  - /^v.*/
  - /^develop-[\d]{4}-[\d]{2}-[\d]{2}$/
  image: "ghcr.io/spack/python-aws-bash:0.0.1"
  tags: ["spack", "public", "medium", "aws", "x86_64"]
  retry:
    max: 2
    when: ["runner_system_failure", "stuck_or_timeout_failure"]
  variables:
    SPACK_BUILDCACHE_DESTINATION: "s3://spack-binaries/${CI_COMMIT_REF_NAME}/${SPACK_CI_STACK_NAME}"
    SPACK_COPY_BUILDCACHE: "s3://spack-binaries/${CI_COMMIT_REF_NAME}"
    SPACK_PIPELINE_TYPE: "spack_protected_branch"
    AWS_ACCESS_KEY_ID: ${PROTECTED_MIRRORS_AWS_ACCESS_KEY_ID}
    AWS_SECRET_ACCESS_KEY: ${PROTECTED_MIRRORS_AWS_SECRET_ACCESS_KEY}
    KUBERNETES_CPU_REQUEST: 4000m
    KUBERNETES_MEMORY_REQUEST: 16G
  script:
    - . "./share/spack/setup-env.sh"
    - spack --version
    - export COPY_SPECS_DIR=${CI_PROJECT_DIR}/jobs_scratch_dir/specs_to_copy
    - spack buildcache sync --manifest-glob "${COPY_SPECS_DIR}/*.json"
    - curl -fLsS https://spack.github.io/keys/spack-public-binary-key.pub -o /tmp/spack-public-binary-key.pub
    - aws s3 cp /tmp/spack-public-binary-key.pub "${SPACK_COPY_BUILDCACHE}/build_cache/_pgp/spack-public-binary-key.pub"
    - spack buildcache update-index --keys "${SPACK_COPY_BUILDCACHE}"

########################################
# TEMPLATE FOR ADDING ANOTHER PIPELINE
########################################
#
# First add a new spack.yml defining the pipeline to run in
# share/spack/gitlab/cloud_pipelines/stacks/my-super-cool-stack/spack.yaml
#
# Then add the following entries at the bottom of this file.
#
# Note that when extending other jobs, gitlab does not merge lists (nor
# does it merge dictionary values in the case of key conflicts).  So lists
# and duplicated dictionary keys are simply overridden.  For this reason,
# you should inlclude your custom definitions at the end of the of the
# extends list.
#
########################################
# My Super Cool Pipeline
########################################
# .my-super-cool-stack:
#   extends: [ ".linux_x86_64_v3" ]
#   variables:
#     SPACK_CI_STACK_NAME: my-super-cool-stack
#     tags: [ "all", "tags", "your", "job", "needs"]
#
# my-super-cool-stack-generate:
#   extends: [ ".generate", ".my-super-cool-stack" ]
#
# my-super-cool-stack-build:
#   extends: [ ".build", ".my-super-cool-stack" ]
#   trigger:
#     include:
#       - artifact: jobs_scratch_dir/cloud-ci-pipeline.yml
#         job: my-super-cool-stack-generate
#     strategy: depend
#   needs:
#     - artifacts: True
#       job: my-super-cool-stack-generate

########################################
# E4S pipeline
########################################
.e4s:
  extends: [ ".linux_x86_64_v3" ]
  variables:
    SPACK_CI_STACK_NAME: e4s

e4s-generate:
  extends: [ ".e4s", ".generate"]
  image: ecpe4s/ubuntu20.04-runner-x86_64:2023-01-01

e4s-build:
  extends: [ ".e4s", ".build" ]
  trigger:
    include:
      - artifact: jobs_scratch_dir/cloud-ci-pipeline.yml
        job: e4s-generate
    strategy: depend
  needs:
    - artifacts: True
      job: e4s-generate

########################################
# GPU Testing Pipeline
########################################
.gpu-tests:
  extends: [ ".linux_x86_64_v3" ]
  variables:
    SPACK_CI_STACK_NAME: gpu-tests

gpu-tests-generate:
  extends: [ ".gpu-tests", ".generate"]
  image: ecpe4s/ubuntu20.04-runner-x86_64:2023-01-01

gpu-tests-build:
  extends: [ ".gpu-tests", ".build" ]
  trigger:
    include:
      - artifact: jobs_scratch_dir/cloud-ci-pipeline.yml
        job: gpu-tests-generate
    strategy: depend
  needs:
    - artifacts: True
      job: gpu-tests-generate

########################################
# E4S OneAPI Pipeline
########################################
.e4s-oneapi:
  extends: [ ".linux_x86_64_v3" ]
  variables:
    SPACK_CI_STACK_NAME: e4s-oneapi

e4s-oneapi-generate:
  extends: [ ".e4s-oneapi", ".generate"]
  image: ecpe4s/ubuntu20.04-runner-x86_64-oneapi:2023.06.01

e4s-oneapi-build:
  extends: [ ".e4s-oneapi", ".build" ]
  trigger:
    include:
      - artifact: jobs_scratch_dir/cloud-ci-pipeline.yml
        job: e4s-oneapi-generate
    strategy: depend
  needs:
    - artifacts: True
      job: e4s-oneapi-generate

########################################
# E4S on Power
########################################
.e4s-power-generate-tags-and-image:
  image: { "name": "ecpe4s/ubuntu20.04-runner-ppc64le:2023-01-01", "entrypoint": [""] }
  tags: ["spack", "public", "large", "ppc64le"]

.e4s-power:
  extends: [".linux_power"]
  variables:
    SPACK_CI_STACK_NAME: e4s-power

e4s-power-generate:
  extends: [ ".e4s-power", ".generate", ".e4s-power-generate-tags-and-image"]

e4s-power-build:
  extends: [ ".e4s-power", ".build" ]
  trigger:
    include:
      - artifact: jobs_scratch_dir/cloud-ci-pipeline.yml
        job: e4s-power-generate
    strategy: depend
  needs:
    - artifacts: True
      job: e4s-power-generate

#########################################
# Build tests for different build-systems
#########################################
.build_systems:
  extends: [ ".linux_x86_64_v3" ]
  variables:
    SPACK_CI_STACK_NAME: build_systems

build_systems-generate:
  extends: [ ".build_systems", ".generate"]

build_systems-build:
  extends: [ ".build_systems", ".build" ]
  trigger:
    include:
      - artifact: jobs_scratch_dir/cloud-ci-pipeline.yml
        job: build_systems-generate
    strategy: depend
  needs:
    - artifacts: True
      job: build_systems-generate

#########################################
# RADIUSS
#########################################
.radiuss:
  extends: [ ".linux_x86_64_v3" ]
  variables:
    SPACK_CI_STACK_NAME: radiuss

radiuss-generate:
  extends: [ ".radiuss", ".generate" ]

radiuss-build:
  extends: [ ".radiuss", ".build" ]
  trigger:
    include:
      - artifact: jobs_scratch_dir/cloud-ci-pipeline.yml
        job: radiuss-generate
    strategy: depend
  needs:
    - artifacts: True
      job: radiuss-generate

########################################
# RADIUSS for AWS
########################################

.tags-x86_64_v4:
  tags: ["spack", "public", "aws", "medium", "x86_64_v4"]

# Include this AFTER .*-generate in "extends" list
.radiuss-aws-overrides:
  # This controls image for generate step; build step is controlled by spack.yaml
  # Note that generator emits OS info for build so these should be the same.
  image: { "name": "ghcr.io/spack/e4s-amazonlinux-2:v2023-03-09", "entrypoint": [""] }

.radiuss-aws:
  extends: [ ".linux_x86_64_v3" ]
  variables:
    SPACK_CI_STACK_NAME: radiuss-aws

radiuss-aws-generate:
  extends: [ ".radiuss-aws", ".generate", ".radiuss-aws-overrides", ".tags-x86_64_v4" ]

radiuss-aws-build:
  extends: [ ".radiuss-aws", ".build" ]
  trigger:
    include:
      - artifact: jobs_scratch_dir/cloud-ci-pipeline.yml
        job: radiuss-aws-generate
    strategy: depend
  needs:
    - artifacts: True
      job: radiuss-aws-generate


# Parallel Pipeline for aarch64 (reuses override image, but generates and builds on aarch64)

.radiuss-aws-aarch64:
  extends: [ ".linux_aarch64" ]
  variables:
    SPACK_CI_STACK_NAME: radiuss-aws-aarch64

radiuss-aws-aarch64-generate:
  extends: [ ".radiuss-aws-aarch64", ".generate-aarch64", ".radiuss-aws-overrides" ]

radiuss-aws-aarch64-build:
  extends: [ ".radiuss-aws-aarch64", ".build" ]
  trigger:
    include:
      - artifact: jobs_scratch_dir/cloud-ci-pipeline.yml
        job: radiuss-aws-aarch64-generate
    strategy: depend
  needs:
    - artifacts: True
      job: radiuss-aws-aarch64-generate

########################################
# ECP Data & Vis SDK
########################################
.data-vis-sdk:
  extends: [ ".linux_x86_64_v3" ]
  variables:
    SPACK_CI_STACK_NAME: data-vis-sdk

data-vis-sdk-generate:
  extends: [ ".data-vis-sdk", ".generate"]
  image: ecpe4s/ubuntu20.04-runner-x86_64:2023-01-01

data-vis-sdk-build:
  extends: [ ".data-vis-sdk", ".build" ]
  trigger:
    include:
      - artifact: jobs_scratch_dir/cloud-ci-pipeline.yml
        job: data-vis-sdk-generate
    strategy: depend
  needs:
    - artifacts: True
      job: data-vis-sdk-generate

########################################
# AWS AHUG Applications (x86_64)
########################################

# Include this AFTER .*-generate in "extends" lists
.aws-ahug-overrides:
  # This controls image for generate step; build step is controlled by spack.yaml
  # Note that generator emits OS info for build so these should be the same.
  image: { "name": "ghcr.io/spack/e4s-amazonlinux-2:v2023-03-09", "entrypoint": [""] }

.aws-ahug:
  extends: [ ".linux_x86_64_v3" ]
  variables:
    SPACK_CI_STACK_NAME: aws-ahug

aws-ahug-generate:
  extends: [ ".aws-ahug", ".generate", ".aws-ahug-overrides", ".tags-x86_64_v4" ]

aws-ahug-build:
  extends: [ ".aws-ahug", ".build" ]
  trigger:
    include:
      - artifact: jobs_scratch_dir/cloud-ci-pipeline.yml
        job: aws-ahug-generate
    strategy: depend
  needs:
    - artifacts: True
      job: aws-ahug-generate

# Parallel Pipeline for aarch64 (reuses override image, but generates and builds on aarch64)
.aws-ahug-aarch64:
  extends: [ ".linux_aarch64" ]
  variables:
    SPACK_CI_STACK_NAME: aws-ahug-aarch64

aws-ahug-aarch64-generate:
  extends: [ ".aws-ahug-aarch64", ".generate-aarch64", ".aws-ahug-overrides" ]

aws-ahug-aarch64-build:
  extends: [ ".aws-ahug-aarch64", ".build" ]
  trigger:
    include:
      - artifact: jobs_scratch_dir/cloud-ci-pipeline.yml
        job: aws-ahug-aarch64-generate
    strategy: depend
  needs:
    - artifacts: True
      job: aws-ahug-aarch64-generate

########################################
# AWS ISC Applications (x86_64)
########################################

# Call this AFTER .*-generate
.aws-isc-overrides:
  # This controls image for generate step; build step is controlled by spack.yaml
  # Note that generator emits OS info for build so these should be the same.
  image: { "name": "ghcr.io/spack/e4s-amazonlinux-2:v2023-03-09", "entrypoint": [""] }

.aws-isc:
  extends: [ ".linux_x86_64_v3" ]
  variables:
    SPACK_CI_STACK_NAME: aws-isc

aws-isc-generate:
  extends: [ ".aws-isc", ".generate", ".aws-isc-overrides", ".tags-x86_64_v4" ]

aws-isc-build:
  extends: [ ".aws-isc", ".build" ]
  trigger:
    include:
      - artifact: jobs_scratch_dir/cloud-ci-pipeline.yml
        job: aws-isc-generate
    strategy: depend
  needs:
    - artifacts: True
      job: aws-isc-generate

# Parallel Pipeline for aarch64 (reuses override image, but generates and builds on aarch64)

.aws-isc-aarch64:
  extends: [ ".linux_aarch64" ]
  variables:
    SPACK_CI_STACK_NAME: aws-isc-aarch64

aws-isc-aarch64-generate:
  extends: [ ".aws-isc-aarch64", ".generate-aarch64", ".aws-isc-overrides" ]

aws-isc-aarch64-build:
  extends: [ ".aws-isc-aarch64", ".build" ]
  trigger:
    include:
      - artifact: jobs_scratch_dir/cloud-ci-pipeline.yml
        job: aws-isc-aarch64-generate
    strategy: depend
  needs:
    - artifacts: True
      job: aws-isc-aarch64-generate


########################################
# Spack Tutorial
########################################
.tutorial:
  extends: [ ".linux_x86_64_v3" ]
  variables:
    SPACK_CI_STACK_NAME: tutorial

tutorial-generate:
  extends: [ ".tutorial", ".generate"]
  image: ghcr.io/spack/tutorial-ubuntu-22.04:v2023-05-07

tutorial-build:
  extends: [ ".tutorial", ".build" ]
  trigger:
    include:
      - artifact: jobs_scratch_dir/cloud-ci-pipeline.yml
        job: tutorial-generate
    strategy: depend
  needs:
    - artifacts: True
      job: tutorial-generate

#######################################
# Machine Learning - Linux x86_64 (CPU)
#######################################
.ml-linux-x86_64-cpu:
  extends: [ ".linux_x86_64_v3" ]
  variables:
    SPACK_CI_STACK_NAME: ml-linux-x86_64-cpu

ml-linux-x86_64-cpu-generate:
  extends: [ ".generate", .ml-linux-x86_64-cpu, ".tags-x86_64_v4" ]
  image: ghcr.io/spack/linux-ubuntu22.04-x86_64_v2:nightly

ml-linux-x86_64-cpu-build:
  extends: [ ".build", ".ml-linux-x86_64-cpu" ]
  trigger:
    include:
      - artifact: jobs_scratch_dir/cloud-ci-pipeline.yml
        job: ml-linux-x86_64-cpu-generate
    strategy: depend
  needs:
    - artifacts: True
      job: ml-linux-x86_64-cpu-generate

########################################
# Machine Learning - Linux x86_64 (CUDA)
########################################
.ml-linux-x86_64-cuda:
  extends: [ ".linux_x86_64_v3" ]
  variables:
    SPACK_CI_STACK_NAME: ml-linux-x86_64-cuda

ml-linux-x86_64-cuda-generate:
  extends: [ ".generate", .ml-linux-x86_64-cuda, ".tags-x86_64_v4" ]
  image: ghcr.io/spack/linux-ubuntu22.04-x86_64_v2:nightly

ml-linux-x86_64-cuda-build:
  extends: [ ".build", ".ml-linux-x86_64-cuda"  ]
  trigger:
    include:
      - artifact: jobs_scratch_dir/cloud-ci-pipeline.yml
        job: ml-linux-x86_64-cuda-generate
    strategy: depend
  needs:
    - artifacts: True
      job: ml-linux-x86_64-cuda-generate

########################################
# Machine Learning - Linux x86_64 (ROCm)
########################################
.ml-linux-x86_64-rocm:
  extends: [ ".linux_x86_64_v3" ]
  variables:
    SPACK_CI_STACK_NAME: ml-linux-x86_64-rocm

ml-linux-x86_64-rocm-generate:
  extends: [ ".generate", .ml-linux-x86_64-rocm, ".tags-x86_64_v4" ]
  image: ghcr.io/spack/linux-ubuntu22.04-x86_64_v2:nightly

ml-linux-x86_64-rocm-build:
  extends: [ ".build", ".ml-linux-x86_64-rocm" ]
  trigger:
    include:
      - artifact: jobs_scratch_dir/cloud-ci-pipeline.yml
        job: ml-linux-x86_64-rocm-generate
    strategy: depend
  needs:
    - artifacts: True
      job: ml-linux-x86_64-rocm-generate

########################################
# Machine Learning - Darwin aarch64 (MPS)
########################################
.ml-darwin-aarch64-mps:
  variables:
    SPACK_CI_STACK_NAME: ml-darwin-aarch64-mps

ml-darwin-aarch64-mps-generate:
  tags: [ "macos-ventura", "apple-clang-14", "aarch64-macos" ]
  extends: [ ".ml-darwin-aarch64-mps", ".darwin-generate"]

ml-darwin-aarch64-mps-build:
  extends: [ ".ml-darwin-aarch64-mps", ".build" ]
  trigger:
    include:
      - artifact: jobs_scratch_dir/cloud-ci-pipeline.yml
        job: ml-darwin-aarch64-mps-generate
    strategy: depend
  needs:
    - artifacts: True
      job: ml-darwin-aarch64-mps-generate

########################################
# Deprecated CI testing
########################################
.deprecated-ci:
  variables:
    SPACK_CI_STACK_NAME: deprecated

deprecated-ci-generate:
  extends: [ ".generate-deprecated", ".deprecated-ci" ]

deprecated-ci-build:
  extends: [ ".build", ".deprecated-ci" ]
  trigger:
    include:
      - artifact: jobs_scratch_dir/cloud-ci-pipeline.yml
        job: deprecated-ci-generate
    strategy: depend
  needs:
    - artifacts: True
      job: deprecated-ci-generate

########################################
# AWS PCLUSTER
########################################

.aws-pcluster-generate-image:
  image: { "name": "ghcr.io/spack/pcluster-amazonlinux-2:v2023-05-25", "entrypoint": [""] }

.aws-pcluster-generate:
  before_script:
    # Use gcc from local container buildcache
    - - . "./share/spack/setup-env.sh"
      - . /etc/profile.d/modules.sh
      - spack buildcache rebuild-index /bootstrap/local-cache/
      - spack mirror add local-cache /bootstrap/local-cache
      - spack gpg trust /bootstrap/public-key
      - cd "${CI_PROJECT_DIR}" && curl -sOL https://raw.githubusercontent.com/spack/spack-configs/main/AWS/parallelcluster/postinstall.sh
      - sed -i -e "s/spack arch -t/echo ${SPACK_TARGET_ARCH}/g" postinstall.sh
      - sed -i.bkp s/"spack install gcc"/"spack install --cache-only --reuse gcc"/ postinstall.sh
      - diff postinstall.sh postinstall.sh.bkp || echo Done
      - /bin/bash postinstall.sh -fg
<<<<<<< HEAD
      - spack config --scope site add "packages:all:target:\"[${SPACK_TARGET_ARCH}]\""
=======
      - spack config --scope site add "packages:all:target:\"${SPACK_TARGET_ARCH}\""
>>>>>>> 082934f7
  after_script:
    - - mv "${CI_PROJECT_DIR}/postinstall.sh" "${CI_PROJECT_DIR}/jobs_scratch_dir/"

# Icelake (one pipeline per target)
.aws-pcluster-icelake:
  variables:
    SPACK_CI_STACK_NAME: aws-pcluster-icelake

aws-pcluster-generate-icelake:
  extends: [ ".linux_icelake", ".aws-pcluster-icelake", ".generate", ".tags-x86_64_v4", ".aws-pcluster-generate", ".aws-pcluster-generate-image" ]

aws-pcluster-build-icelake:
  extends: [ ".linux_icelake", ".aws-pcluster-icelake", ".build" ]
  trigger:
    include:
      - artifact: jobs_scratch_dir/cloud-ci-pipeline.yml
        job: aws-pcluster-generate-icelake
    strategy: depend
  needs:
    - artifacts: True
      job: aws-pcluster-generate-icelake

# Skylake_avx512 (one pipeline per target)
.aws-pcluster-skylake:
  variables:
    SPACK_CI_STACK_NAME: aws-pcluster-skylake

aws-pcluster-generate-skylake:
  extends: [ ".linux_skylake", ".aws-pcluster-skylake", ".generate", ".tags-x86_64_v4", ".aws-pcluster-generate", ".aws-pcluster-generate-image" ]

aws-pcluster-build-skylake:
  extends: [ ".linux_skylake", ".aws-pcluster-skylake", ".build" ]
  trigger:
    include:
      - artifact: jobs_scratch_dir/cloud-ci-pipeline.yml
        job: aws-pcluster-generate-skylake
    strategy: depend
  needs:
    - artifacts: True
      job: aws-pcluster-generate-skylake

# Neoverse_n1 (one pipeline per target)
.aws-pcluster-neoverse_n1:
  variables:
    SPACK_CI_STACK_NAME: aws-pcluster-neoverse_n1

aws-pcluster-generate-neoverse_n1:
  extends: [ ".linux_neoverse_n1", ".aws-pcluster-neoverse_n1", ".generate-aarch64", ".aws-pcluster-generate", ".aws-pcluster-generate-image" ]

aws-pcluster-build-neoverse_n1:
  extends: [  ".linux_neoverse_n1", ".aws-pcluster-neoverse_n1", ".build" ]
  trigger:
    include:
      - artifact: jobs_scratch_dir/cloud-ci-pipeline.yml
        job: aws-pcluster-generate-neoverse_n1
    strategy: depend
  needs:
    - artifacts: True
      job: aws-pcluster-generate-neoverse_n1

# Neoverse_v1 (one pipeline per target)
.aws-pcluster-neoverse_v1:
  variables:
    SPACK_CI_STACK_NAME: aws-pcluster-neoverse_v1

aws-pcluster-generate-neoverse_v1:
  extends: [ ".linux_neoverse_v1", ".aws-pcluster-neoverse_v1", ".generate-aarch64", ".aws-pcluster-generate", ".aws-pcluster-generate-image" ]

aws-pcluster-build-neoverse_v1:
  extends: [  ".linux_neoverse_v1", ".aws-pcluster-neoverse_v1", ".build" ]
  trigger:
    include:
      - artifact: jobs_scratch_dir/cloud-ci-pipeline.yml
        job: aws-pcluster-generate-neoverse_v1
    strategy: depend
  needs:
    - artifacts: True
      job: aws-pcluster-generate-neoverse_v1

# Cray definitions
.base-cray-job:
  variables:
    SPACK_BUILDCACHE_DESTINATION: "s3://spack-binaries-cray/${CI_COMMIT_REF_NAME}/${SPACK_CI_STACK_NAME}"
    AWS_ACCESS_KEY_ID: ${CRAY_MIRRORS_AWS_ACCESS_KEY_ID}
    AWS_SECRET_ACCESS_KEY: ${CRAY_MIRRORS_AWS_SECRET_ACCESS_KEY}
  rules:
    - if: $CI_COMMIT_REF_NAME == "develop"
      # Pipelines on develop only rebuild what is missing from the mirror
      when: always
      variables:
        SPACK_PIPELINE_TYPE: "spack_protected_branch"
    - if: $CI_COMMIT_REF_NAME =~ /^pr[\d]+_.*$/
      # Pipelines on PR branches rebuild only what's missing, and do extra pruning
      when: always
      variables:
        SPACK_PIPELINE_TYPE: "spack_pull_request"
        SPACK_BUILDCACHE_DESTINATION: "s3://spack-binaries-cray/prs/${CI_COMMIT_REF_NAME}/${SPACK_CI_STACK_NAME}"
        SPACK_PRUNE_UNTOUCHED: "True"
        SPACK_PRUNE_UNTOUCHED_DEPENDENT_DEPTH: "1"

.generate-cray:
  tags: [ "cce@15.0.1", "cray-zen4", "public" ]
  extends: [ ".base-cray-job" ]
  stage: generate
  script:
    - echo $PATH
    - module avail
    - module list
    - export SPACK_DISABLE_LOCAL_CONFIG=1
    - export SPACK_USER_CACHE_PATH=$(pwd)/_user_cache
    - uname -a || true
    - grep -E 'vendor|model name' /proc/cpuinfo 2>/dev/null | sort -u || head -n10 /proc/cpuinfo 2>/dev/null || true
    - nproc || true
    - . "./share/spack/setup-env.sh"
    - spack --version
    - cd share/spack/gitlab/cloud_pipelines/stacks/${SPACK_CI_STACK_NAME}
    - spack env activate --without-view .
    - export SPACK_CI_CONFIG_ROOT="${SPACK_ROOT}/share/spack/gitlab/cloud_pipelines/configs"
    - spack
      --config-scope "${SPACK_CI_CONFIG_ROOT}"
      --config-scope "${SPACK_CI_CONFIG_ROOT}/${SPACK_TARGET_PLATFORM}"
      --config-scope "${SPACK_CI_CONFIG_ROOT}/${SPACK_TARGET_PLATFORM}/${SPACK_TARGET_ARCH}"
      ${CI_STACK_CONFIG_SCOPES}
      ci generate --check-index-only
      --buildcache-destination "${SPACK_BUILDCACHE_DESTINATION}"
      --artifacts-root "${CI_PROJECT_DIR}/jobs_scratch_dir"
      --output-file "${CI_PROJECT_DIR}/jobs_scratch_dir/cloud-ci-pipeline.yml"
  after_script:
    - cat /proc/loadavg || true
  artifacts:
    paths:
      - "${CI_PROJECT_DIR}/jobs_scratch_dir"
  interruptible: true
  timeout: 60 minutes
  retry:
    max: 2
    when:
      - always

.build-cray:
  extends: [ ".base-cray-job" ]
  stage: build

#######################################
# E4S - Cray
#######################################
.e4s-cray:
  extends: [ ".cray_zen4" ]
  variables:
    SPACK_CI_STACK_NAME: e4s-cray

e4s-cray-generate:
  extends: [ ".generate-cray", ".e4s-cray" ]

e4s-cray-build:
  extends: [ ".build-cray", ".e4s-cray" ]
  trigger:
    include:
      - artifact: jobs_scratch_dir/cloud-ci-pipeline.yml
        job: e4s-cray-generate
    strategy: depend
  needs:
    - artifacts: True
      job: e4s-cray-generate<|MERGE_RESOLUTION|>--- conflicted
+++ resolved
@@ -744,11 +744,7 @@
       - sed -i.bkp s/"spack install gcc"/"spack install --cache-only --reuse gcc"/ postinstall.sh
       - diff postinstall.sh postinstall.sh.bkp || echo Done
       - /bin/bash postinstall.sh -fg
-<<<<<<< HEAD
       - spack config --scope site add "packages:all:target:\"[${SPACK_TARGET_ARCH}]\""
-=======
-      - spack config --scope site add "packages:all:target:\"${SPACK_TARGET_ARCH}\""
->>>>>>> 082934f7
   after_script:
     - - mv "${CI_PROJECT_DIR}/postinstall.sh" "${CI_PROJECT_DIR}/jobs_scratch_dir/"
 
