--- conflicted
+++ resolved
@@ -742,12 +742,9 @@
       - diff -q "/bootstrap/cloud_pipelines-config.yaml" "share/spack/gitlab/cloud_pipelines/configs/config.yaml" || echo "WARNING Install tree might have changed. You need to rebuild the pcluster-amazonlinux-2 container in spack/gitlab-runners."
       - cp "share/spack/gitlab/cloud_pipelines/configs/config.yaml" "etc/spack/"
       - /bin/bash postinstall.sh -fg
-<<<<<<< HEAD
       - rm "etc/spack/config.yaml"
-
-=======
       - spack config --scope site add "packages:all:target:[${SPACK_TARGET_ARCH}]"
->>>>>>> 6ffc11c4
+
   after_script:
     - - mv "${CI_PROJECT_DIR}/postinstall.sh" "${CI_PROJECT_DIR}/jobs_scratch_dir/"
 
