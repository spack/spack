stages: [ "generate", "build", "publish" ]

variables:
  SPACK_DISABLE_LOCAL_CONFIG: "1"
  SPACK_USER_CACHE_PATH: "${CI_PROJECT_DIR}/tmp/_user_cache/"
  # PR_MIRROR_FETCH_DOMAIN: "https://binaries-prs.spack.io"
  PR_MIRROR_FETCH_DOMAIN: "s3://spack-binaries-prs"
  PR_MIRROR_PUSH_DOMAIN: "s3://spack-binaries-prs"
  # PROTECTED_MIRROR_FETCH_DOMAIN: "https://binaries.spack.io"
  PROTECTED_MIRROR_FETCH_DOMAIN: "s3://spack-binaries"
  PROTECTED_MIRROR_PUSH_DOMAIN: "s3://spack-binaries"

default:
  image: { "name": "ghcr.io/spack/e4s-ubuntu-18.04:v2021-10-18", "entrypoint": [""] }

# CI Platform-Arch
.cray_rhel_zen4:
  variables:
    SPACK_TARGET_PLATFORM: "cray-rhel"
    SPACK_TARGET_ARCH: "zen4"

.cray_sles_zen4:
  variables:
    SPACK_TARGET_PLATFORM: "cray-sles"
    SPACK_TARGET_ARCH: "zen4"

.darwin_x86_64:
  variables:
    SPACK_TARGET_PLATFORM: "darwin"
    SPACK_TARGET_ARCH: "x86_64"

.darwin_aarch64:
  variables:
    SPACK_TARGET_PLATFORM: "darwin"
    SPACK_TARGET_ARCH: "aarch64"

.linux_x86_64_v3:
  variables:
    SPACK_TARGET_PLATFORM: "linux"
    SPACK_TARGET_ARCH: "x86_64_v3"

.linux_skylake:
  variables:
    SPACK_TARGET_PLATFORM: "linux"
    SPACK_TARGET_ARCH: "skylake_avx512"

.linux_icelake:
  variables:
    SPACK_TARGET_PLATFORM: "linux"
    SPACK_TARGET_ARCH: "icelake"

.linux_neoverse_n1:
  variables:
    SPACK_TARGET_PLATFORM: "linux"
    SPACK_TARGET_ARCH: "neoverse_n1"

.linux_neoverse_v1:
  variables:
    SPACK_TARGET_PLATFORM: "linux"
    SPACK_TARGET_ARCH: "neoverse_v1"

.linux_neoverse_v2:
  variables:
    SPACK_TARGET_PLATFORM: "linux"
    SPACK_TARGET_ARCH: "neoverse_v2"

.linux_aarch64:
  variables:
    SPACK_TARGET_PLATFORM: "linux"
    SPACK_TARGET_ARCH: "aarch64"

.linux_power:
  variables:
    SPACK_TARGET_PLATFORM: "linux"
    SPACK_TARGET_ARCH: "ppc64le"

########################################
# Job templates
########################################
.base-job:
  variables:
    PIPELINE_MIRROR_TEMPLATE: "single-src-protected-mirrors.yaml.in"
    # TODO: We can remove this when we drop the "deprecated" stack
    PUSH_BUILDCACHE_DEPRECATED: "${PROTECTED_MIRROR_PUSH_DOMAIN}/${CI_COMMIT_REF_NAME}/${SPACK_CI_STACK_NAME}"

  rules:
    - if: $SPACK_CI_DISABLE_STACKS =~ /.+/ && $SPACK_CI_STACK_NAME =~ $SPACK_CI_DISABLE_STACKS
      when: never
    - if: $SPACK_CI_ENABLE_STACKS =~ /.+/ && $SPACK_CI_STACK_NAME !~ $SPACK_CI_ENABLE_STACKS
      when: never
    - if: $CI_COMMIT_REF_NAME == "develop"
      # Pipelines on develop only rebuild what is missing from the mirror
      when: always
      variables:
        SPACK_PIPELINE_TYPE: "spack_protected_branch"
        SPACK_COPY_BUILDCACHE: "${PROTECTED_MIRROR_PUSH_DOMAIN}/${CI_COMMIT_REF_NAME}"
        SPACK_REQUIRE_SIGNING: "True"
        OIDC_TOKEN_AUDIENCE: "protected_binary_mirror"
    - if: $CI_COMMIT_REF_NAME =~ /^releases\/v.*/
      # Pipelines on release branches always rebuild everything
      when: always
      variables:
        SPACK_PIPELINE_TYPE: "spack_protected_branch"
        SPACK_COPY_BUILDCACHE: "${PROTECTED_MIRROR_PUSH_DOMAIN}/${CI_COMMIT_REF_NAME}"
        SPACK_PRUNE_UNTOUCHED: "False"
        SPACK_PRUNE_UP_TO_DATE: "False"
        SPACK_REQUIRE_SIGNING: "True"
        OIDC_TOKEN_AUDIENCE: "protected_binary_mirror"
    - if: $CI_COMMIT_TAG =~ /^develop-[\d]{4}-[\d]{2}-[\d]{2}$/ || $CI_COMMIT_TAG =~ /^v.*/
      # Pipelines on tags (release or dev snapshots) only copy binaries from one mirror to another
      when: always
      variables:
        SPACK_PIPELINE_TYPE: "spack_copy_only"
        SPACK_COPY_BUILDCACHE: "${PROTECTED_MIRROR_PUSH_DOMAIN}/${CI_COMMIT_REF_NAME}"
        PIPELINE_MIRROR_TEMPLATE: "copy-only-protected-mirrors.yaml.in"
        OIDC_TOKEN_AUDIENCE: "protected_binary_mirror"
    - if: $CI_COMMIT_REF_NAME =~ /^pr[\d]+_.*$/
      # Pipelines on PR branches rebuild only what's missing, and do extra pruning
      when: always
      variables:
        SPACK_PIPELINE_TYPE: "spack_pull_request"
        # TODO: We can remove this when we drop the "deprecated" stack
        PUSH_BUILDCACHE_DEPRECATED: "${PR_MIRROR_PUSH_DOMAIN}/${CI_COMMIT_REF_NAME}/${SPACK_CI_STACK_NAME}"
        SPACK_PRUNE_UNTOUCHED: "True"
        SPACK_PRUNE_UNTOUCHED_DEPENDENT_DEPTH: "1"
        # TODO: Change sync script to include target in branch name.  Then we could
        # TODO: have multiple types of "PR" pipeline here.  It would be better if we could
        # TODO: keep just this one and use a regex to capture the target branch, but so
        # TODO: far gitlab doesn't support that.
        PR_TARGET_REF_NAME: "develop"
        PIPELINE_MIRROR_TEMPLATE: "multi-src-mirrors.yaml.in"
        OIDC_TOKEN_AUDIENCE: "pr_binary_mirror"

.generate-common:
  stage: generate
  script:
    - uname -a || true
    - grep -E 'vendor|model name' /proc/cpuinfo 2>/dev/null | sort -u || head -n10 /proc/cpuinfo 2>/dev/null || true
    - nproc || true
    - cat /proc/loadavg || true
    - cat /proc/meminfo | grep 'MemTotal\|MemFree' || true
    - . "./share/spack/setup-env.sh"
    - spack --version
    - cd share/spack/gitlab/cloud_pipelines/stacks/${SPACK_CI_STACK_NAME}
    - spack env activate --without-view .
    - export SPACK_CI_CONFIG_ROOT="${SPACK_ROOT}/share/spack/gitlab/cloud_pipelines/configs"
    - spack
      --config-scope "${SPACK_CI_CONFIG_ROOT}"
      --config-scope "${SPACK_CI_CONFIG_ROOT}/${SPACK_TARGET_PLATFORM}"
      --config-scope "${SPACK_CI_CONFIG_ROOT}/${SPACK_TARGET_PLATFORM}/${SPACK_TARGET_ARCH}"
      ${CI_STACK_CONFIG_SCOPES}
      compiler find
    - spack
      --config-scope "${SPACK_CI_CONFIG_ROOT}"
      --config-scope "${SPACK_CI_CONFIG_ROOT}/${SPACK_TARGET_PLATFORM}"
      --config-scope "${SPACK_CI_CONFIG_ROOT}/${SPACK_TARGET_PLATFORM}/${SPACK_TARGET_ARCH}"
      ${CI_STACK_CONFIG_SCOPES}
      audit configs
    - spack python -c "import os,sys; print(os.path.expandvars(sys.stdin.read()))"
      < "${SPACK_CI_CONFIG_ROOT}/${PIPELINE_MIRROR_TEMPLATE}" > "${SPACK_CI_CONFIG_ROOT}/mirrors.yaml"
    - spack config add -f "${SPACK_CI_CONFIG_ROOT}/mirrors.yaml"
    - mkdir -p "${CI_PROJECT_DIR}/jobs_scratch_dir"
    - spack
      --config-scope "${SPACK_CI_CONFIG_ROOT}"
      --config-scope "${SPACK_CI_CONFIG_ROOT}/${SPACK_TARGET_PLATFORM}"
      --config-scope "${SPACK_CI_CONFIG_ROOT}/${SPACK_TARGET_PLATFORM}/${SPACK_TARGET_ARCH}"
      ${CI_STACK_CONFIG_SCOPES}
      config blame > "${CI_PROJECT_DIR}/jobs_scratch_dir/spack.yaml.blame"
    - spack -v  --color=always
      --config-scope "${SPACK_CI_CONFIG_ROOT}"
      --config-scope "${SPACK_CI_CONFIG_ROOT}/${SPACK_TARGET_PLATFORM}"
      --config-scope "${SPACK_CI_CONFIG_ROOT}/${SPACK_TARGET_PLATFORM}/${SPACK_TARGET_ARCH}"
      ${CI_STACK_CONFIG_SCOPES}
      ci generate --check-index-only
      --artifacts-root "${CI_PROJECT_DIR}/jobs_scratch_dir"
      --output-file "${CI_PROJECT_DIR}/jobs_scratch_dir/cloud-ci-pipeline.yml"
  after_script:
    - cat /proc/loadavg || true
    - cat /proc/meminfo | grep 'MemTotal\|MemFree' || true
  artifacts:
    paths:
      - "${CI_PROJECT_DIR}/jobs_scratch_dir"
  variables:
    KUBERNETES_CPU_REQUEST: 4000m
    KUBERNETES_MEMORY_REQUEST: 16G
    # avoid moving targets like branches and tags
    SPACK_CONCRETIZER_REQUIRE_CHECKSUM: 1
    SPACK_BACKTRACE: 1
  interruptible: true
  timeout: 60 minutes
  retry:
    max: 2
    when:
      - always

# Generate without tags for cases using external runners
.generate-base:
  extends: [ ".base-job", ".generate-common" ]

.generate-x86_64:
  extends: [ ".generate-base" ]
  tags: ["spack", "public", "medium", "x86_64"]

.generate-aarch64:
  extends: [ ".generate-base" ]
  tags: ["spack", "public", "medium", "aarch64"]

.generate-neoverse_v1:
  extends: [ ".generate-base" ]
  tags: ["spack", "public", "medium", "aarch64", "graviton3"]

.generate-neoverse-v2:
  extends: [ ".generate-base" ]
  tags: ["spack", "public", "medium", "neoverse_v2"]

.generate-deprecated:
  extends: [ ".base-job" ]
  stage: generate
  script:
    - uname -a || true
    - grep -E 'vendor|model name' /proc/cpuinfo 2>/dev/null | sort -u || head -n10 /proc/cpuinfo 2>/dev/null || true
    - nproc || true
    - cat /proc/loadavg || true
    - cat /proc/meminfo | grep 'MemTotal\|MemFree' || true
    - . "./share/spack/setup-env.sh"
    - spack --version
    - cd share/spack/gitlab/cloud_pipelines/stacks/${SPACK_CI_STACK_NAME}
    - spack env activate --without-view .
    - spack -v --color=always
      ci generate --check-index-only
      --buildcache-destination "${PUSH_BUILDCACHE_DEPRECATED}"
      --artifacts-root "${CI_PROJECT_DIR}/jobs_scratch_dir"
      --output-file "${CI_PROJECT_DIR}/jobs_scratch_dir/cloud-ci-pipeline.yml"
  after_script:
    - cat /proc/loadavg || true
    - cat /proc/meminfo | grep 'MemTotal\|MemFree' || true
  artifacts:
    paths:
      - "${CI_PROJECT_DIR}/jobs_scratch_dir"
  variables:
    KUBERNETES_CPU_REQUEST: 4000m
    KUBERNETES_MEMORY_REQUEST: 16G
  interruptible: true
  timeout: 60 minutes
  retry:
    max: 2
    when:
      - always
  tags: ["spack", "public", "medium", "x86_64"]

.build:
  extends: [ ".base-job" ]
  stage: build

protected-publish:
  # Copy binaries from stack-specific mirrors to a root mirror
  stage: publish
  only:
  - /^develop$/
  - /^releases\/v.*/
  - /^v.*/
  - /^develop-[\d]{4}-[\d]{2}-[\d]{2}$/
  image: "ghcr.io/spack/python-aws-bash:0.0.1"
  tags: ["spack", "public", "medium", "aws", "x86_64"]
  retry:
    max: 2
    when: ["runner_system_failure", "stuck_or_timeout_failure"]
  variables:
    SPACK_COPY_BUILDCACHE: "${PROTECTED_MIRROR_PUSH_DOMAIN}/${CI_COMMIT_REF_NAME}"
    SPACK_PIPELINE_TYPE: "spack_protected_branch"
    KUBERNETES_CPU_REQUEST: 4000m
    KUBERNETES_MEMORY_REQUEST: 16G
  script:
    - . "./share/spack/setup-env.sh"
    - spack --version
    - export COPY_SPECS_DIR=${CI_PROJECT_DIR}/jobs_scratch_dir/specs_to_copy
    - spack buildcache sync --manifest-glob "${COPY_SPECS_DIR}/*.json"
    - curl -fLsS https://spack.github.io/keys/spack-public-binary-key.pub -o /tmp/spack-public-binary-key.pub
    - aws s3 cp /tmp/spack-public-binary-key.pub "${SPACK_COPY_BUILDCACHE}/build_cache/_pgp/spack-public-binary-key.pub"
    - spack buildcache update-index --keys "${SPACK_COPY_BUILDCACHE}"
  id_tokens:
    GITLAB_OIDC_TOKEN:
      aud: "protected_binary_mirror"

########################################
# TEMPLATE FOR ADDING ANOTHER PIPELINE
########################################
#
# First add a new spack.yml defining the pipeline to run in
# share/spack/gitlab/cloud_pipelines/stacks/my-super-cool-stack/spack.yaml
#
# Then add the following entries at the bottom of this file.
#
# Note that when extending other jobs, gitlab does not merge lists (nor
# does it merge dictionary values in the case of key conflicts).  So lists
# and duplicated dictionary keys are simply overridden.  For this reason,
# you should inlclude your custom definitions at the end of the of the
# extends list.
#
########################################
# My Super Cool Pipeline
########################################
# .my-super-cool-stack:
#   extends: [ ".linux_x86_64_v3" ]
#   variables:
#     SPACK_CI_STACK_NAME: my-super-cool-stack
#     tags: [ "all", "tags", "your", "job", "needs"]
#
# my-super-cool-stack-generate:
#   extends: [ ".generate", ".my-super-cool-stack" ]
#
# my-super-cool-stack-build:
#   extends: [ ".build", ".my-super-cool-stack" ]
#   trigger:
#     include:
#       - artifact: jobs_scratch_dir/cloud-ci-pipeline.yml
#         job: my-super-cool-stack-generate
#     strategy: depend
#   needs:
#     - artifacts: True
#       job: my-super-cool-stack-generate

########################################
# E4S pipeline
########################################
.e4s:
  extends: [ ".linux_x86_64_v3" ]
  variables:
    SPACK_CI_STACK_NAME: e4s

e4s-generate:
  extends: [ ".e4s", ".generate-x86_64"]
  image: ghcr.io/spack/ubuntu20.04-runner-amd64-gcc-11.4:2023.08.01

e4s-build:
  extends: [ ".e4s", ".build" ]
  trigger:
    include:
      - artifact: jobs_scratch_dir/cloud-ci-pipeline.yml
        job: e4s-generate
    strategy: depend
  needs:
    - artifacts: True
      job: e4s-generate

########################################
# E4S Neoverse V2
########################################
.e4s-neoverse-v2:
  extends: [ ".linux_neoverse_v2" ]
  variables:
    SPACK_CI_STACK_NAME: e4s-neoverse-v2

e4s-neoverse-v2-generate:
  extends: [ ".e4s-neoverse-v2", ".generate-neoverse-v2" ]
  image: ghcr.io/spack/ubuntu22.04-runner-arm64-gcc-11.4:2024.01.01

e4s-neoverse-v2-build:
  extends: [ ".e4s-neoverse-v2", ".build" ]
  trigger:
    include:
      - artifact: jobs_scratch_dir/cloud-ci-pipeline.yml
        job: e4s-neoverse-v2-generate
    strategy: depend
  needs:
    - artifacts: True
      job: e4s-neoverse-v2-generate

########################################
# E4S Neoverse V1 pipeline
########################################
.e4s-neoverse_v1:
  extends: [ ".linux_neoverse_v1" ]
  variables:
    SPACK_CI_STACK_NAME: e4s-neoverse_v1

e4s-neoverse_v1-generate:
  extends: [ ".e4s-neoverse_v1", ".generate-neoverse_v1" ]
  image: ghcr.io/spack/ubuntu20.04-runner-arm64-gcc-11.4:2023.08.01

e4s-neoverse_v1-build:
  extends: [ ".e4s-neoverse_v1", ".build" ]
  trigger:
    include:
      - artifact: jobs_scratch_dir/cloud-ci-pipeline.yml
        job: e4s-neoverse_v1-generate
    strategy: depend
  needs:
    - artifacts: True
      job: e4s-neoverse_v1-generate

########################################
# E4S ROCm External pipeline
########################################
.e4s-rocm-external:
  extends: [ ".linux_x86_64_v3" ]
  variables:
    SPACK_CI_STACK_NAME: e4s-rocm-external

e4s-rocm-external-generate:
  extends: [ ".e4s-rocm-external", ".generate-x86_64"]
  image: ghcr.io/spack/ubuntu20.04-runner-amd64-gcc-11.4-rocm5.4.3:2023.08.01

e4s-rocm-external-build:
  extends: [ ".e4s-rocm-external", ".build" ]
  trigger:
    include:
      - artifact: jobs_scratch_dir/cloud-ci-pipeline.yml
        job: e4s-rocm-external-generate
    strategy: depend
  needs:
    - artifacts: True
      job: e4s-rocm-external-generate

########################################
# GPU Testing Pipeline
########################################
# .gpu-tests:
#   extends: [ ".linux_x86_64_v3" ]
#   variables:
#     SPACK_CI_STACK_NAME: gpu-tests

# gpu-tests-generate:
#   extends: [ ".gpu-tests", ".generate-x86_64"]
#   image: ghcr.io/spack/ubuntu20.04-runner-x86_64:2023-01-01

# gpu-tests-build:
#   extends: [ ".gpu-tests", ".build" ]
#   trigger:
#     include:
#       - artifact: jobs_scratch_dir/cloud-ci-pipeline.yml
#         job: gpu-tests-generate
#     strategy: depend
#   needs:
#     - artifacts: True
#       job: gpu-tests-generate

########################################
# E4S OneAPI Pipeline
########################################
.e4s-oneapi:
  extends: [ ".linux_x86_64_v3" ]
  variables:
    SPACK_CI_STACK_NAME: e4s-oneapi

e4s-oneapi-generate:
  extends: [ ".e4s-oneapi", ".generate-x86_64"]
  image:  ghcr.io/spack/ubuntu22.04-runner-amd64-oneapi-2024.0.0:2024.01.16b

e4s-oneapi-build:
  extends: [ ".e4s-oneapi", ".build" ]
  trigger:
    include:
      - artifact: jobs_scratch_dir/cloud-ci-pipeline.yml
        job: e4s-oneapi-generate
    strategy: depend
  needs:
    - artifacts: True
      job: e4s-oneapi-generate

########################################
# E4S on Power
########################################
.e4s-power-generate-tags-and-image:
  image: { "name": "ghcr.io/spack/ubuntu20.04-runner-ppc64-gcc-11.4:2023.08.01", "entrypoint": [""] }
  tags: ["spack", "public", "large", "ppc64le"]

.e4s-power:
  extends: [".linux_power"]
  variables:
    SPACK_CI_STACK_NAME: e4s-power

e4s-power-generate:
  extends: [ ".e4s-power", ".generate-x86_64", ".e4s-power-generate-tags-and-image"]

e4s-power-build:
  extends: [ ".e4s-power", ".build" ]
  trigger:
    include:
      - artifact: jobs_scratch_dir/cloud-ci-pipeline.yml
        job: e4s-power-generate
    strategy: depend
  needs:
    - artifacts: True
      job: e4s-power-generate

#########################################
# Build tests for different build-systems
#########################################
.build_systems:
  extends: [ ".linux_x86_64_v3" ]
  variables:
    SPACK_CI_STACK_NAME: build_systems

build_systems-generate:
  extends: [ ".build_systems", ".generate-x86_64"]

build_systems-build:
  extends: [ ".build_systems", ".build" ]
  trigger:
    include:
      - artifact: jobs_scratch_dir/cloud-ci-pipeline.yml
        job: build_systems-generate
    strategy: depend
  needs:
    - artifacts: True
      job: build_systems-generate

###########################################
# Build tests for different developer tools
###########################################
.developer-tools:
  extends: [ ".linux_x86_64_v3" ]
  variables:
    SPACK_CI_STACK_NAME: developer-tools

developer-tools-generate:
  extends: [ ".developer-tools", ".generate-x86_64"]

developer-tools-build:
  extends: [ ".developer-tools", ".build" ]
  trigger:
    include:
      - artifact: jobs_scratch_dir/cloud-ci-pipeline.yml
        job: developer-tools-generate
    strategy: depend
  needs:
    - artifacts: True
      job: developer-tools-generate

#########################################
# RADIUSS
#########################################
.radiuss:
  extends: [ ".linux_x86_64_v3" ]
  variables:
    SPACK_CI_STACK_NAME: radiuss

radiuss-generate:
  extends: [ ".radiuss", ".generate-x86_64" ]

radiuss-build:
  extends: [ ".radiuss", ".build" ]
  trigger:
    include:
      - artifact: jobs_scratch_dir/cloud-ci-pipeline.yml
        job: radiuss-generate
    strategy: depend
  needs:
    - artifacts: True
      job: radiuss-generate

########################################
# RADIUSS for AWS
########################################

.tags-x86_64_v4:
  tags: ["spack", "public", "aws", "medium", "x86_64_v4"]

# Include this AFTER .*-generate in "extends" list
.radiuss-aws-overrides:
  # This controls image for generate step; build step is controlled by spack.yaml
  # Note that generator emits OS info for build so these should be the same.
  image: { "name": "ghcr.io/spack/e4s-amazonlinux-2:v2023-03-09", "entrypoint": [""] }

.radiuss-aws:
  extends: [ ".linux_x86_64_v3" ]
  variables:
    SPACK_CI_STACK_NAME: radiuss-aws

radiuss-aws-generate:
  extends: [ ".radiuss-aws", ".generate-x86_64", ".radiuss-aws-overrides", ".tags-x86_64_v4" ]

radiuss-aws-build:
  extends: [ ".radiuss-aws", ".build" ]
  trigger:
    include:
      - artifact: jobs_scratch_dir/cloud-ci-pipeline.yml
        job: radiuss-aws-generate
    strategy: depend
  needs:
    - artifacts: True
      job: radiuss-aws-generate


# Parallel Pipeline for aarch64 (reuses override image, but generates and builds on aarch64)

.radiuss-aws-aarch64:
  extends: [ ".linux_aarch64" ]
  variables:
    SPACK_CI_STACK_NAME: radiuss-aws-aarch64

radiuss-aws-aarch64-generate:
  extends: [ ".radiuss-aws-aarch64", ".generate-aarch64", ".radiuss-aws-overrides" ]

radiuss-aws-aarch64-build:
  extends: [ ".radiuss-aws-aarch64", ".build" ]
  trigger:
    include:
      - artifact: jobs_scratch_dir/cloud-ci-pipeline.yml
        job: radiuss-aws-aarch64-generate
    strategy: depend
  needs:
    - artifacts: True
      job: radiuss-aws-aarch64-generate

########################################
# ECP Data & Vis SDK
########################################
.data-vis-sdk:
  extends: [ ".linux_x86_64_v3" ]
  variables:
    SPACK_CI_STACK_NAME: data-vis-sdk

data-vis-sdk-generate:
  extends: [ ".data-vis-sdk", ".generate-x86_64"]
  image: ghcr.io/spack/ubuntu20.04-runner-x86_64:2023-01-01

data-vis-sdk-build:
  extends: [ ".data-vis-sdk", ".build" ]
  trigger:
    include:
      - artifact: jobs_scratch_dir/cloud-ci-pipeline.yml
        job: data-vis-sdk-generate
    strategy: depend
  needs:
    - artifacts: True
      job: data-vis-sdk-generate

########################################
# AWS ISC Applications (x86_64)
########################################

# Call this AFTER .*-generate
.aws-isc-overrides:
  # This controls image for generate step; build step is controlled by spack.yaml
  # Note that generator emits OS info for build so these should be the same.
  image: { "name": "ghcr.io/spack/e4s-amazonlinux-2:v2023-03-09", "entrypoint": [""] }

.aws-isc:
  extends: [ ".linux_x86_64_v3" ]
  variables:
    SPACK_CI_STACK_NAME: aws-isc

aws-isc-generate:
  extends: [ ".aws-isc", ".generate-x86_64", ".aws-isc-overrides", ".tags-x86_64_v4" ]

aws-isc-build:
  extends: [ ".aws-isc", ".build" ]
  trigger:
    include:
      - artifact: jobs_scratch_dir/cloud-ci-pipeline.yml
        job: aws-isc-generate
    strategy: depend
  needs:
    - artifacts: True
      job: aws-isc-generate

# Parallel Pipeline for aarch64 (reuses override image, but generates and builds on aarch64)

.aws-isc-aarch64:
  extends: [ ".linux_aarch64" ]
  variables:
    SPACK_CI_STACK_NAME: aws-isc-aarch64

aws-isc-aarch64-generate:
  extends: [ ".aws-isc-aarch64", ".generate-aarch64", ".aws-isc-overrides" ]

aws-isc-aarch64-build:
  extends: [ ".aws-isc-aarch64", ".build" ]
  trigger:
    include:
      - artifact: jobs_scratch_dir/cloud-ci-pipeline.yml
        job: aws-isc-aarch64-generate
    strategy: depend
  needs:
    - artifacts: True
      job: aws-isc-aarch64-generate


########################################
# Spack Tutorial
########################################
.tutorial:
  extends: [ ".linux_x86_64_v3" ]
  variables:
    SPACK_CI_STACK_NAME: tutorial

tutorial-generate:
  extends: [ ".tutorial", ".generate-x86_64"]
  image: ghcr.io/spack/tutorial-ubuntu-22.04:v2023-10-30

tutorial-build:
  extends: [ ".tutorial", ".build" ]
  trigger:
    include:
      - artifact: jobs_scratch_dir/cloud-ci-pipeline.yml
        job: tutorial-generate
    strategy: depend
  needs:
    - artifacts: True
      job: tutorial-generate

#######################################
# Machine Learning - Linux x86_64 (CPU)
#######################################
.ml-linux-x86_64-cpu:
  extends: [ ".linux_x86_64_v3" ]
  variables:
    SPACK_CI_STACK_NAME: ml-linux-x86_64-cpu

ml-linux-x86_64-cpu-generate:
  extends: [ ".generate-x86_64", .ml-linux-x86_64-cpu, ".tags-x86_64_v4" ]
  image: ghcr.io/spack/linux-ubuntu22.04-x86_64_v2:v2024-01-29

ml-linux-x86_64-cpu-build:
  extends: [ ".build", ".ml-linux-x86_64-cpu" ]
  trigger:
    include:
      - artifact: jobs_scratch_dir/cloud-ci-pipeline.yml
        job: ml-linux-x86_64-cpu-generate
    strategy: depend
  needs:
    - artifacts: True
      job: ml-linux-x86_64-cpu-generate

########################################
# Machine Learning - Linux x86_64 (CUDA)
########################################
.ml-linux-x86_64-cuda:
  extends: [ ".linux_x86_64_v3" ]
  variables:
    SPACK_CI_STACK_NAME: ml-linux-x86_64-cuda

ml-linux-x86_64-cuda-generate:
  extends: [ ".generate-x86_64", .ml-linux-x86_64-cuda, ".tags-x86_64_v4" ]
  image: ghcr.io/spack/linux-ubuntu22.04-x86_64_v2:v2024-01-29

ml-linux-x86_64-cuda-build:
  extends: [ ".build", ".ml-linux-x86_64-cuda"  ]
  trigger:
    include:
      - artifact: jobs_scratch_dir/cloud-ci-pipeline.yml
        job: ml-linux-x86_64-cuda-generate
    strategy: depend
  needs:
    - artifacts: True
      job: ml-linux-x86_64-cuda-generate

########################################
# Machine Learning - Linux x86_64 (ROCm)
########################################
.ml-linux-x86_64-rocm:
  extends: [ ".linux_x86_64_v3" ]
  variables:
    SPACK_CI_STACK_NAME: ml-linux-x86_64-rocm

ml-linux-x86_64-rocm-generate:
  extends: [ ".generate-x86_64", .ml-linux-x86_64-rocm, ".tags-x86_64_v4" ]
  image: ghcr.io/spack/linux-ubuntu22.04-x86_64_v2:v2024-01-29

ml-linux-x86_64-rocm-build:
  extends: [ ".build", ".ml-linux-x86_64-rocm" ]
  trigger:
    include:
      - artifact: jobs_scratch_dir/cloud-ci-pipeline.yml
        job: ml-linux-x86_64-rocm-generate
    strategy: depend
  needs:
    - artifacts: True
      job: ml-linux-x86_64-rocm-generate

########################################
<<<<<<< HEAD
# Machine Learning - Darwin aarch64 (MPS)
=======
# ROCm Stack
########################################
.rocm:
  variables:
    SPACK_CI_STACK_NAME: rocm

rocm-pr-generate:
  extends: [ ".rocm", ".pr-generate"]

rocm-protected-generate:
  extends: [ ".rocm", ".protected-generate"]

rocm-pr-build:
  extends: [ ".rocm", ".pr-build" ]
  trigger:
    include:
      - artifact: jobs_scratch_dir/cloud-ci-pipeline.yml
        job: rocm-pr-generate
    strategy: depend
  needs:
    - artifacts: True
      job: rocm-pr-generate

rocm-protected-build:
  extends: [ ".rocm", ".protected-build" ]
  trigger:
    include:
      - artifact: jobs_scratch_dir/cloud-ci-pipeline.yml
        job: rocm-protected-generate
    strategy: depend
  needs:
    - artifacts: True
      job: rocm-protected-generate


########################################
# Spack Tutorial
>>>>>>> 7d020709
########################################
.ml-darwin-aarch64-mps:
  extends: [".darwin_aarch64"]
  variables:
    SPACK_CI_STACK_NAME: ml-darwin-aarch64-mps

ml-darwin-aarch64-mps-generate:
  tags: [ "macos-ventura", "apple-clang-15", "aarch64-macos" ]
  extends: [ ".ml-darwin-aarch64-mps", ".generate-base"]

ml-darwin-aarch64-mps-build:
  extends: [ ".ml-darwin-aarch64-mps", ".build" ]
  trigger:
    include:
      - artifact: jobs_scratch_dir/cloud-ci-pipeline.yml
        job: ml-darwin-aarch64-mps-generate
    strategy: depend
  needs:
    - artifacts: True
      job: ml-darwin-aarch64-mps-generate

########################################
# Deprecated CI testing
########################################
.deprecated-ci:
  variables:
    SPACK_CI_STACK_NAME: deprecated

deprecated-ci-generate:
  extends: [ ".generate-deprecated", ".deprecated-ci" ]

deprecated-ci-build:
  extends: [ ".build", ".deprecated-ci" ]
  trigger:
    include:
      - artifact: jobs_scratch_dir/cloud-ci-pipeline.yml
        job: deprecated-ci-generate
    strategy: depend
  needs:
    - artifacts: True
      job: deprecated-ci-generate

########################################
# AWS PCLUSTER
########################################

.aws-pcluster-generate-image:
  image: { "name": "ghcr.io/spack/pcluster-amazonlinux-2:v2023-05-25", "entrypoint": [""] }

.aws-pcluster-generate:
  before_script:
    # Use gcc from local container buildcache
    - - . "./share/spack/setup-env.sh"
      - . /etc/profile.d/modules.sh
      - spack buildcache rebuild-index /bootstrap/local-cache/
      - spack mirror add local-cache /bootstrap/local-cache
      - spack gpg trust /bootstrap/public-key
      - cd "${CI_PROJECT_DIR}" && curl -sOL https://raw.githubusercontent.com/spack/spack-configs/main/AWS/parallelcluster/postinstall.sh
      - sed -i -e "s/spack arch -t/echo ${SPACK_TARGET_ARCH}/g" postinstall.sh
      - sed -i.bkp s/"spack install gcc"/"spack install --cache-only --reuse gcc"/ postinstall.sh
      - diff postinstall.sh postinstall.sh.bkp || echo Done
      - /bin/bash postinstall.sh -fg
      - spack config --scope site add "packages:all:target:[${SPACK_TARGET_ARCH}]"
  after_script:
    - - mv "${CI_PROJECT_DIR}/postinstall.sh" "${CI_PROJECT_DIR}/jobs_scratch_dir/"

# Icelake (one pipeline per target)
.aws-pcluster-icelake:
  variables:
    SPACK_CI_STACK_NAME: aws-pcluster-icelake

# aws-pcluster-generate-icelake:
#   extends: [ ".linux_icelake", ".aws-pcluster-icelake", ".generate-x86_64", ".tags-x86_64_v4", ".aws-pcluster-generate", ".aws-pcluster-generate-image" ]

# aws-pcluster-build-icelake:
#   extends: [ ".linux_icelake", ".aws-pcluster-icelake", ".build" ]
#   trigger:
#     include:
#       - artifact: jobs_scratch_dir/cloud-ci-pipeline.yml
#         job: aws-pcluster-generate-icelake
#     strategy: depend
#   needs:
#     - artifacts: True
#       job: aws-pcluster-generate-icelake

# Skylake_avx512 (one pipeline per target)
.aws-pcluster-skylake:
  variables:
    SPACK_CI_STACK_NAME: aws-pcluster-skylake

# aws-pcluster-generate-skylake:
#   extends: [ ".linux_skylake", ".aws-pcluster-skylake", ".generate-x86_64", ".tags-x86_64_v4", ".aws-pcluster-generate", ".aws-pcluster-generate-image" ]

# aws-pcluster-build-skylake:
#   extends: [ ".linux_skylake", ".aws-pcluster-skylake", ".build" ]
#   trigger:
#     include:
#       - artifact: jobs_scratch_dir/cloud-ci-pipeline.yml
#         job: aws-pcluster-generate-skylake
#     strategy: depend
#   needs:
#     - artifacts: True
#       job: aws-pcluster-generate-skylake

# Neoverse_n1 (one pipeline per target)
.aws-pcluster-neoverse_n1:
  variables:
    SPACK_CI_STACK_NAME: aws-pcluster-neoverse_n1

# aws-pcluster-generate-neoverse_n1:
#   extends: [ ".linux_neoverse_n1", ".aws-pcluster-neoverse_n1", ".generate-aarch64", ".aws-pcluster-generate", ".aws-pcluster-generate-image" ]

# aws-pcluster-build-neoverse_n1:
#   extends: [  ".linux_neoverse_n1", ".aws-pcluster-neoverse_n1", ".build" ]
#   trigger:
#     include:
#       - artifact: jobs_scratch_dir/cloud-ci-pipeline.yml
#         job: aws-pcluster-generate-neoverse_n1
#     strategy: depend
#   needs:
#     - artifacts: True
#       job: aws-pcluster-generate-neoverse_n1

# Neoverse_v1 (one pipeline per target)
.aws-pcluster-neoverse_v1:
  variables:
    SPACK_CI_STACK_NAME: aws-pcluster-neoverse_v1

# aws-pcluster-generate-neoverse_v1:
#   extends: [ ".linux_neoverse_v1", ".aws-pcluster-neoverse_v1", ".generate-aarch64", ".aws-pcluster-generate", ".aws-pcluster-generate-image" ]

# aws-pcluster-build-neoverse_v1:
#   extends: [  ".linux_neoverse_v1", ".aws-pcluster-neoverse_v1", ".build" ]
#   trigger:
#     include:
#       - artifact: jobs_scratch_dir/cloud-ci-pipeline.yml
#         job: aws-pcluster-generate-neoverse_v1
#     strategy: depend
#   needs:
#     - artifacts: True
#       job: aws-pcluster-generate-neoverse_v1

# Cray definitions
.generate-cray:
  extends: [ ".generate-common", ".base-job" ]
  before_script:
    - echo $PATH
    - module avail
    - module list

.generate-cray-rhel:
  tags: [ "cray-rhel-zen4", "public" ]
  extends: [ ".generate-cray" ]

.generate-cray-sles:
  tags: [ "cray-sles-zen4", "public" ]
  extends: [ ".generate-cray" ]


#######################################
# E4S - Cray RHEL
#######################################
.e4s-cray-rhel:
  extends: [ ".cray_rhel_zen4" ]
  variables:
    SPACK_CI_STACK_NAME: e4s-cray-rhel

e4s-cray-rhel-generate:
  extends: [ ".generate-cray-rhel", ".e4s-cray-rhel" ]

e4s-cray-rhel-build:
  extends: [ ".build", ".e4s-cray-rhel" ]
  trigger:
    include:
      - artifact: jobs_scratch_dir/cloud-ci-pipeline.yml
        job: e4s-cray-rhel-generate
    strategy: depend
  needs:
    - artifacts: True
      job: e4s-cray-rhel-generate

#######################################
# E4S - Cray SLES
#######################################
.e4s-cray-sles:
  extends: [ ".cray_sles_zen4" ]
  variables:
    SPACK_CI_STACK_NAME: e4s-cray-sles

e4s-cray-sles-generate:
  extends: [ ".generate-cray-sles", ".e4s-cray-sles" ]

e4s-cray-sles-build:
  extends: [ ".build", ".e4s-cray-sles" ]
  trigger:
    include:
      - artifact: jobs_scratch_dir/cloud-ci-pipeline.yml
        job: e4s-cray-sles-generate
    strategy: depend
  needs:
    - artifacts: True
      job: e4s-cray-sles-generate<|MERGE_RESOLUTION|>--- conflicted
+++ resolved
@@ -679,6 +679,42 @@
 
 
 ########################################
+# ROCm Stack
+########################################
+.rocm:
+  variables:
+    SPACK_CI_STACK_NAME: rocm
+
+rocm-pr-generate:
+  extends: [ ".rocm", ".pr-generate"]
+
+rocm-protected-generate:
+  extends: [ ".rocm", ".protected-generate"]
+
+rocm-pr-build:
+  extends: [ ".rocm", ".pr-build" ]
+  trigger:
+    include:
+      - artifact: jobs_scratch_dir/cloud-ci-pipeline.yml
+        job: rocm-pr-generate
+    strategy: depend
+  needs:
+    - artifacts: True
+      job: rocm-pr-generate
+
+rocm-protected-build:
+  extends: [ ".rocm", ".protected-build" ]
+  trigger:
+    include:
+      - artifact: jobs_scratch_dir/cloud-ci-pipeline.yml
+        job: rocm-protected-generate
+    strategy: depend
+  needs:
+    - artifacts: True
+      job: rocm-protected-generate
+
+
+########################################
 # Spack Tutorial
 ########################################
 .tutorial:
@@ -771,47 +807,7 @@
       job: ml-linux-x86_64-rocm-generate
 
 ########################################
-<<<<<<< HEAD
 # Machine Learning - Darwin aarch64 (MPS)
-=======
-# ROCm Stack
-########################################
-.rocm:
-  variables:
-    SPACK_CI_STACK_NAME: rocm
-
-rocm-pr-generate:
-  extends: [ ".rocm", ".pr-generate"]
-
-rocm-protected-generate:
-  extends: [ ".rocm", ".protected-generate"]
-
-rocm-pr-build:
-  extends: [ ".rocm", ".pr-build" ]
-  trigger:
-    include:
-      - artifact: jobs_scratch_dir/cloud-ci-pipeline.yml
-        job: rocm-pr-generate
-    strategy: depend
-  needs:
-    - artifacts: True
-      job: rocm-pr-generate
-
-rocm-protected-build:
-  extends: [ ".rocm", ".protected-build" ]
-  trigger:
-    include:
-      - artifact: jobs_scratch_dir/cloud-ci-pipeline.yml
-        job: rocm-protected-generate
-    strategy: depend
-  needs:
-    - artifacts: True
-      job: rocm-protected-generate
-
-
-########################################
-# Spack Tutorial
->>>>>>> 7d020709
 ########################################
 .ml-darwin-aarch64-mps:
   extends: [".darwin_aarch64"]
