spack:
  view: false

  concretizer:
    reuse: false
    unify: false

  packages:
    all:
      require: '%gcc target=neoverse_v2'
      providers:
        blas: [openblas]
        mpi: [mpich]
      variants: +mpi
    binutils:
      variants: +ld +gold +headers +libiberty ~nls
    elfutils:
      variants: ~nls
    hdf5:
      variants: +fortran +hl +shared
    libfabric:
      variants: fabrics=sockets,tcp,udp,rxm
    libunwind:
      variants: +pic +xz
    openblas:
      variants: threads=openmp
    trilinos:
      variants: +amesos +amesos2 +anasazi +aztec +belos +boost +epetra +epetraext
        +ifpack +ifpack2 +intrepid +intrepid2 +isorropia +kokkos +ml +minitensor +muelu
        +nox +piro +phalanx +rol +rythmos +sacado +stk +shards +shylu +stokhos +stratimikos
        +teko +tempus +tpetra +trilinoscouplings +zoltan +zoltan2 +superlu-dist gotype=long_long
    xz:
      variants: +pic
    mpi:
      require: mpich
    mpich:
      require: '~wrapperrpath ~hwloc'
    tbb:
      require: intel-tbb
    boost:
      variants: +atomic +chrono +container +date_time +exception +filesystem +graph
        +iostreams +locale +log +math +mpi +multithreaded +program_options +random
        +regex +serialization +shared +signals +stacktrace +system +test +thread +timer
        cxxstd=17 visibility=global
    libffi:
      require: "@3.4.4"
    vtk-m:
      require: "+examples"
    cuda:
      version: [11.8.0]

  specs:
  # CPU
  - adios
  - alquimia
  - aml
  - amrex
  - arborx
  - argobots
  - ascent # ecp dav
  - axom
  - bolt
  - boost
  - butterflypack
  - cabana
  - caliper
  - chai
  - charliecloud
  - conduit
  - cp2k +mpi
  - datatransferkit
  - dyninst
  - ecp-data-vis-sdk ~cuda ~rocm +adios2 +ascent +cinema +darshan +faodel +hdf5 +paraview +pnetcdf +sz +unifyfs +veloc ~visit +vtkm +zfp  # +visit: ?
  - exaworks
  - flecsi
  - flit
  - flux-core
  - fortrilinos
  - gasnet
  - ginkgo
  - globalarrays
  - gmp
  - gotcha
  - gptune ~mpispawn
  - gromacs +cp2k ^cp2k +mpi +dlaf build_system=cmake
  - h5bench
  - hdf5-vol-async
  - hdf5-vol-cache
  - hdf5-vol-log
  - heffte +fftw
  - hpctoolkit
  - hpx networking=mpi
  - hypre
  - kokkos +openmp
  - kokkos-kernels +openmp
  - lammps
  - lbann
  - legion
  - libnrm
  - libquo
  - libunwind
  - loki
  - mercury
  - metall
  - mfem
  - mgard +serial +openmp +timing +unstructured ~cuda
  - mpark-variant
  - mpifileutils ~xattr
  - nccmp
  - nco
  - netlib-scalapack
  - nrm
  - nvhpc
  - omega-h
  - openfoam
  - openmpi
  - openpmd-api
  - papi
  - papyrus
  - parsec ~cuda
  - pdt
  - petsc
  - phist
  - plasma
  - plumed
  - precice
  - pruners-ninja
  - pumi
  - py-h5py
  - py-jupyterhub
  - py-libensemble
  - py-petsc4py
  - py-warpx
  - qthreads scheduler=distrib
  - quantum-espresso
  - raja
  - rempi
  - scr
  - slate ~cuda
  - slepc
  - stc
  - strumpack ~slate
  - sundials
  - superlu
  - superlu-dist
  - swig@4.0.2-fortran
  - sz3
  - tasmanian
  - tau +mpi +python +syscall
  - trilinos +amesos +amesos2 +anasazi +aztec +belos +boost +epetra +epetraext +ifpack +ifpack2 +intrepid +intrepid2 +isorropia +kokkos +ml +minitensor +muelu +nox +piro +phalanx +rol +rythmos +sacado +stk +shards +shylu +stokhos +stratimikos +teko +tempus +tpetra +trilinoscouplings +zoltan +zoltan2 +superlu-dist gotype=long_long
  - turbine
  - umap
  - umpire
  - upcxx
  - veloc
  - wannier90
  - xyce +mpi +shared +pymi +pymi_static_tpls
  # INCLUDED IN ECP DAV CPU
  - adios2
  - darshan-runtime
  - darshan-util
  - faodel
  - hdf5
  - libcatalyst
  - parallel-netcdf
  - paraview
  - py-cinemasci
  - sz
  - unifyfs
  - laghos
  # - visit                         # silo: https://github.com/spack/spack/issues/39538
  - vtk-m
  - zfp
  # --
  # - bricks ~cuda                  # not respecting target=aarch64?
  # - dealii                        # slepc: make[1]: *** internal error: invalid --jobserver-auth string 'fifo:/tmp/GMfifo1313'.
  # - geopm                         # geopm: https://github.com/spack/spack/issues/38795
  # - glvis                         # glvis: https://github.com/spack/spack/issues/42839
  # - libpressio +bitgrooming +bzip2 ~cuda ~cusz +fpzip +hdf5 +libdistributed +lua +openmp +python +sz +sz3 +unix +zfp # py-numcodecs@0.7.3: gcc: error: unrecognized command-line option '-mno-sse2'
  # - variorum                      # variorum: https://github.com/spack/spack/issues/38786

  # PYTHON PACKAGES
  - opencv +python3
  - py-horovod
  - py-jax
  - py-jupyterlab
  - py-matplotlib
  - py-mpi4py
  - py-notebook
  - py-numba
  - py-numpy
  - py-openai
  - py-pandas
  - py-plotly
  - py-pooch
  - py-pytest
  - py-scikit-learn
  - py-scipy
  - py-seaborn
  - py-tensorflow
  - py-torch

  # CUDA NOARCH
  - flux-core +cuda
  - hpctoolkit +cuda
  - papi +cuda
  - tau +mpi +cuda +syscall
  # --
  # - bricks +cuda                  # not respecting target=aarch64?
  # - legion +cuda                  # legion: needs NVIDIA driver

  # CUDA 75
  - amrex +cuda cuda_arch=75
  - arborx +cuda cuda_arch=75 ^kokkos +wrapper
  - cabana +cuda cuda_arch=75 ^kokkos +wrapper +cuda_lambda +cuda cuda_arch=75
  - caliper +cuda cuda_arch=75
<<<<<<< HEAD
  - chai +cuda cuda_arch=75 ^umpire ~shared
=======
  - chai ~benchmarks ~tests +cuda cuda_arch=75 ^umpire ~shared
  # - cp2k +mpi +cuda cuda_arch=75 # cp2k: cp2k only supports cuda_arch ('35', '37', '60', '70', '80')
>>>>>>> 94a1d141
  - flecsi +cuda cuda_arch=75
  - ginkgo +cuda cuda_arch=75
  - gromacs +cuda cuda_arch=75
  - heffte +cuda cuda_arch=75
  - hpx +cuda cuda_arch=75
  - hypre +cuda cuda_arch=75
  - kokkos +wrapper +cuda cuda_arch=75
  - kokkos-kernels +cuda cuda_arch=75 ^kokkos +wrapper +cuda cuda_arch=75
  - magma +cuda cuda_arch=75
  - mfem +cuda cuda_arch=75
  - mgard +serial +openmp +timing +unstructured +cuda cuda_arch=75
  - omega-h +cuda cuda_arch=75
  - parsec +cuda cuda_arch=75
  - petsc +cuda cuda_arch=75
  - raja +cuda cuda_arch=75
  - slate +cuda cuda_arch=75
  - strumpack ~slate +cuda cuda_arch=75
  - sundials +cuda cuda_arch=75
  - superlu-dist +cuda cuda_arch=75
  - tasmanian +cuda cuda_arch=75
  - trilinos +cuda cuda_arch=75
  - umpire ~shared +cuda cuda_arch=75
  # INCLUDED IN ECP DAV CUDA
  - adios2 +cuda cuda_arch=75
  - paraview +cuda cuda_arch=75
  - vtk-m +cuda cuda_arch=75
  - zfp +cuda cuda_arch=75
  # --
  # - ascent +cuda cuda_arch=75     # ascent: https://github.com/spack/spack/issues/38045
  # - axom +cuda cuda_arch=75       # axom: https://github.com/spack/spack/issues/29520
  # - cusz +cuda cuda_arch=75       # cusz: https://github.com/spack/spack/issues/38787
  # - dealii +cuda cuda_arch=75     # slepc: make[1]: *** internal error: invalid --jobserver-auth string 'fifo:/tmp/GMfifo1313'.
  # - ecp-data-vis-sdk +adios2 +hdf5 +vtkm +zfp +paraview +cuda cuda_arch=75  # embree: https://github.com/spack/spack/issues/39534
  # - lammps +cuda cuda_arch=75     # lammps: needs NVIDIA driver
  # - lbann +cuda cuda_arch=75      # lbann: https://github.com/spack/spack/issues/38788
  # - libpressio +bitgrooming +bzip2 +fpzip +hdf5 +libdistributed +lua +openmp +python +sz +sz3 +unix +zfp +json +remote +netcdf ~cusz +mgard +cuda cuda_arch=75 # libpressio: CMake Error at CMakeLists.txt:498 (find_library): Could not find CUFile_LIBRARY using the following names: cufile ; +cusz: https://github.com/spack/spack/issues/38787
  # - py-torch +cuda cuda_arch=75   # skipped, installed by other means
  # - slepc +cuda cuda_arch=75      # slepc: make[1]: *** internal error: invalid --jobserver-auth string 'fifo:/tmp/GMfifo1313'.
  # - upcxx +cuda cuda_arch=75      # upcxx: needs NVIDIA driver

  # CUDA 80
  - amrex +cuda cuda_arch=80
  - arborx +cuda cuda_arch=80 ^kokkos +wrapper
  - cabana +cuda cuda_arch=80 ^kokkos +wrapper +cuda_lambda +cuda cuda_arch=80
  - caliper +cuda cuda_arch=80
<<<<<<< HEAD
  - chai +cuda cuda_arch=80 ^umpire ~shared
=======
  - chai ~benchmarks ~tests +cuda cuda_arch=80 ^umpire ~shared
  # - cp2k +mpi +cuda cuda_arch=80  # cp2k: Error: KeyError: 'Point environment variable LIBSMM_PATH to the absolute path of the libsmm.a file'
>>>>>>> 94a1d141
  - flecsi +cuda cuda_arch=80
  - ginkgo +cuda cuda_arch=80
  - gromacs +cuda cuda_arch=80
  - heffte +cuda cuda_arch=80
  - hpx +cuda cuda_arch=80
  - hypre +cuda cuda_arch=80
  - kokkos +wrapper +cuda cuda_arch=80
  - kokkos-kernels +cuda cuda_arch=80 ^kokkos +wrapper +cuda cuda_arch=80
  - magma +cuda cuda_arch=80
  - mfem +cuda cuda_arch=80
  - mgard +serial +openmp +timing +unstructured +cuda cuda_arch=80
  - omega-h +cuda cuda_arch=80
  - parsec +cuda cuda_arch=80
  - petsc +cuda cuda_arch=80
  - raja +cuda cuda_arch=80
  - slate +cuda cuda_arch=80
  - strumpack ~slate +cuda cuda_arch=80
  - sundials +cuda cuda_arch=80
  - superlu-dist +cuda cuda_arch=80
  - tasmanian +cuda cuda_arch=80
  - trilinos +cuda cuda_arch=80
  - umpire ~shared +cuda cuda_arch=80
  # INCLUDED IN ECP DAV CUDA
  - adios2 +cuda cuda_arch=80
  - paraview +cuda cuda_arch=80
  - vtk-m +cuda cuda_arch=80
  - zfp +cuda cuda_arch=80
  # --
  # - ascent +cuda cuda_arch=80     # ascent: https://github.com/spack/spack/issues/38045
  # - axom +cuda cuda_arch=80       # axom: https://github.com/spack/spack/issues/29520
  # - cusz +cuda cuda_arch=80       # cusz: https://github.com/spack/spack/issues/38787
  # - dealii +cuda cuda_arch=80     # slepc: make[1]: *** internal error: invalid --jobserver-auth string 'fifo:/tmp/GMfifo1313'.
  # - ecp-data-vis-sdk +adios2 +hdf5 +vtkm +zfp +paraview +cuda cuda_arch=80 # embree: https://github.com/spack/spack/issues/39534
  # - lammps +cuda cuda_arch=80     # lammps: needs NVIDIA driver
  # - lbann +cuda cuda_arch=80      # lbann: https://github.com/spack/spack/issues/38788
  # - libpressio +bitgrooming +bzip2 +fpzip +hdf5 +libdistributed +lua +openmp +python +sz +sz3 +unix +zfp +json +remote +netcdf ~cusz +mgard +cuda cuda_arch=80 # libpressio: CMake Error at CMakeLists.txt:498 (find_library): Could not find CUFile_LIBRARY using the following names: cufile ; +cusz: https://github.com/spack/spack/issues/38787
  # - py-torch +cuda cuda_arch=80   # skipped, installed by other means
  # - slepc +cuda cuda_arch=80      # slepc: make[1]: *** internal error: invalid --jobserver-auth string 'fifo:/tmp/GMfifo1313'.
  # - upcxx +cuda cuda_arch=80      # upcxx: needs NVIDIA driver

  # CUDA 90
  - amrex +cuda cuda_arch=90
  - arborx +cuda cuda_arch=90 ^kokkos +wrapper
  - cabana +cuda cuda_arch=90  ^kokkos +wrapper +cuda_lambda +cuda cuda_arch=90
  - caliper +cuda cuda_arch=90
<<<<<<< HEAD
  - chai +cuda cuda_arch=90 ^umpire ~shared
=======
  - chai ~benchmarks ~tests +cuda cuda_arch=90 ^umpire ~shared
  # - cp2k +mpi +cuda cuda_arch=90 # cp2k: cp2k only supports cuda_arch ('35', '37', '60', '70', '80')
>>>>>>> 94a1d141
  - flecsi +cuda cuda_arch=90
  - ginkgo +cuda cuda_arch=90
  - gromacs +cuda cuda_arch=90
  - heffte +cuda cuda_arch=90
  - hpx +cuda cuda_arch=90
  - kokkos +wrapper +cuda cuda_arch=90
  - kokkos-kernels +cuda cuda_arch=90 ^kokkos +wrapper +cuda cuda_arch=90
  - magma +cuda cuda_arch=90
  - mfem +cuda cuda_arch=90
  - mgard +serial +openmp +timing +unstructured +cuda cuda_arch=90
  - parsec +cuda cuda_arch=90
  - petsc +cuda cuda_arch=90
  - raja +cuda cuda_arch=90
  - slate +cuda cuda_arch=90
  - strumpack ~slate +cuda cuda_arch=90
  - sundials +cuda cuda_arch=90
  - superlu-dist +cuda cuda_arch=90
  - trilinos +cuda cuda_arch=90
  - umpire ~shared +cuda cuda_arch=90
  # INCLUDED IN ECP DAV CUDA
  - adios2 +cuda cuda_arch=90
  # - paraview +cuda cuda_arch=90   # paraview: InstallError: Incompatible cuda_arch=90
  - vtk-m +cuda cuda_arch=90
  - zfp +cuda cuda_arch=90
  # --
  # - ascent +cuda cuda_arch=90     # ascent: https://github.com/spack/spack/issues/38045
  # - axom +cuda cuda_arch=90       # axom: https://github.com/spack/spack/issues/29520
  # - cusz +cuda cuda_arch=90       # cusz: https://github.com/spack/spack/issues/38787
  # - dealii +cuda cuda_arch=90     # dealii: https://github.com/spack/spack/issues/39532
  # - ecp-data-vis-sdk +adios2 +hdf5 +vtkm +zfp +paraview +cuda cuda_arch=90 # embree: https://github.com/spack/spack/issues/39534
  # - hypre +cuda cuda_arch=90      # concretizer: hypre +cuda requires cuda@:11, but cuda_arch=90 requires cuda@12:
  # - lammps +cuda cuda_arch=90     # lammps: needs NVIDIA driver
  # - lbann +cuda cuda_arch=90      # concretizer: Cannot select a single "version" for package "lbann"
  # - libpressio +bitgrooming +bzip2 +fpzip +hdf5 +libdistributed +lua +openmp +python +sz +sz3 +unix +zfp +json +remote +netcdf ~cusz +mgard +cuda cuda_arch=90 # libpressio: CMake Error at CMakeLists.txt:498 (find_library): Could not find CUFile_LIBRARY using the following names: cufile ; +cusz: https://github.com/spack/spack/issues/38787
  # - omega-h +cuda cuda_arch=90    # omega-h: https://github.com/spack/spack/issues/39535
  # - py-torch +cuda cuda_arch=90   # skipped, installed by other means
  # - slepc +cuda cuda_arch=90      # slepc: make[1]: *** internal error: invalid --jobserver-auth string 'fifo:/tmp/GMfifo1313'.
  # - tasmanian +cuda cuda_arch=90  # tasmanian: conflicts with cuda@12
  # - upcxx +cuda cuda_arch=90      # upcxx: needs NVIDIA driver

  ci:
    pipeline-gen:
    - build-job:
        image: ecpe4s/ubuntu22.04-runner-arm64-gcc-11.4:2024.03.01

  cdash:
    build-group: E4S ARM Neoverse V2<|MERGE_RESOLUTION|>--- conflicted
+++ resolved
@@ -214,12 +214,8 @@
   - arborx +cuda cuda_arch=75 ^kokkos +wrapper
   - cabana +cuda cuda_arch=75 ^kokkos +wrapper +cuda_lambda +cuda cuda_arch=75
   - caliper +cuda cuda_arch=75
-<<<<<<< HEAD
   - chai +cuda cuda_arch=75 ^umpire ~shared
-=======
-  - chai ~benchmarks ~tests +cuda cuda_arch=75 ^umpire ~shared
   # - cp2k +mpi +cuda cuda_arch=75 # cp2k: cp2k only supports cuda_arch ('35', '37', '60', '70', '80')
->>>>>>> 94a1d141
   - flecsi +cuda cuda_arch=75
   - ginkgo +cuda cuda_arch=75
   - gromacs +cuda cuda_arch=75
@@ -265,12 +261,8 @@
   - arborx +cuda cuda_arch=80 ^kokkos +wrapper
   - cabana +cuda cuda_arch=80 ^kokkos +wrapper +cuda_lambda +cuda cuda_arch=80
   - caliper +cuda cuda_arch=80
-<<<<<<< HEAD
   - chai +cuda cuda_arch=80 ^umpire ~shared
-=======
-  - chai ~benchmarks ~tests +cuda cuda_arch=80 ^umpire ~shared
   # - cp2k +mpi +cuda cuda_arch=80  # cp2k: Error: KeyError: 'Point environment variable LIBSMM_PATH to the absolute path of the libsmm.a file'
->>>>>>> 94a1d141
   - flecsi +cuda cuda_arch=80
   - ginkgo +cuda cuda_arch=80
   - gromacs +cuda cuda_arch=80
@@ -316,12 +308,8 @@
   - arborx +cuda cuda_arch=90 ^kokkos +wrapper
   - cabana +cuda cuda_arch=90  ^kokkos +wrapper +cuda_lambda +cuda cuda_arch=90
   - caliper +cuda cuda_arch=90
-<<<<<<< HEAD
   - chai +cuda cuda_arch=90 ^umpire ~shared
-=======
-  - chai ~benchmarks ~tests +cuda cuda_arch=90 ^umpire ~shared
   # - cp2k +mpi +cuda cuda_arch=90 # cp2k: cp2k only supports cuda_arch ('35', '37', '60', '70', '80')
->>>>>>> 94a1d141
   - flecsi +cuda cuda_arch=90
   - ginkgo +cuda cuda_arch=90
   - gromacs +cuda cuda_arch=90
