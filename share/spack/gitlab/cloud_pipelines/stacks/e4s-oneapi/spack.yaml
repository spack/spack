--- conflicted
+++ resolved
@@ -227,11 +227,8 @@
   - cabana +sycl ^kokkos +sycl +openmp cxxstd=17 +tests +examples
   - kokkos +sycl +openmp cxxstd=17 +tests +examples
   - kokkos-kernels build_type=Release %oneapi ^kokkos +sycl +openmp cxxstd=17 +tests +examples
-<<<<<<< HEAD
   - tau +mpi +opencl +level_zero ~pdt   # tau: requires libdrm.so to be installed
-=======
   - slate +sycl
->>>>>>> 1b75651a
   # --
   # - ginkgo +oneapi                    # InstallError: Ginkgo's oneAPI backend requires theDPC++ compiler as main CXX compiler.
   # - hpctoolkit +level_zero            # dyninst@12.3.0%gcc: /usr/bin/ld: libiberty/./d-demangle.c:142: undefined reference to `_intel_fast_memcpy'; can't mix intel-tbb@%oneapi with dyninst%gcc
