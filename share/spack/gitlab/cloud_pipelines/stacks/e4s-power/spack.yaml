spack:
  view: false

  concretizer:
    reuse: false
    unify: false

  compilers:
  - compiler:
      spec: gcc@9.4.0
      paths:
        cc: /usr/bin/gcc
        cxx: /usr/bin/g++
        f77: /usr/bin/gfortran
        fc: /usr/bin/gfortran
      flags: {}
      operating_system: ubuntu20.04
      target: ppc64le
      modules: []
      environment: {}
      extra_rpaths: []

  packages:
    all:
      require: "%gcc@9.4.0 target=ppc64le"
      compiler: [gcc@9.4.0]
      providers:
        blas: [openblas]
        mpi: [mpich]
      variants: +mpi cuda_arch=70
    binutils:
      variants: +ld +gold +headers +libiberty ~nls
    elfutils:
      variants: +bzip2 ~nls +xz
    hdf5:
      variants: +fortran +hl +shared
    libfabric:
      variants: fabrics=sockets,tcp,udp,rxm
    libunwind:
      variants: +pic +xz
    openblas:
      variants: threads=openmp
    trilinos:
      variants: +amesos +amesos2 +anasazi +aztec +belos +boost +epetra +epetraext
        +ifpack +ifpack2 +intrepid +intrepid2 +isorropia +kokkos +ml +minitensor +muelu
        +nox +piro +phalanx +rol +rythmos +sacado +stk +shards +shylu +stokhos +stratimikos
        +teko +tempus +tpetra +trilinoscouplings +zoltan +zoltan2 +superlu-dist gotype=long_long
    xz:
      variants: +pic
    mesa:
      version: [21.3.8]
    mpi:
      require: mpich
    mpich:
      require: '~wrapperrpath ~hwloc'
    ncurses:
      require: '@6.3 +termlib'
    faodel:
      require: "~tcmalloc"
    tbb:
      require: intel-tbb
    libffi:
      require: "@3.4.4"
    vtk-m:
      require: "+examples"
    cuda:
      require: "@11.4.4"


  specs:
  # CPU
  - adios
  - alquimia
  - aml
  - amrex
  - arborx
  - argobots
  - axom
  - bolt
  - boost
  - bricks
  - butterflypack
  - cabana
  - caliper
  - chai
  - charliecloud
  - conduit
  - datatransferkit
  - drishti
  - dxt-explorer
  - dyninst
  # - ecp-data-vis-sdk ~cuda ~rocm +adios2 +ascent +cinema +darshan +faodel +hdf5 ~paraview +pnetcdf +sz +unifyfs +veloc ~visit +vtkm +zfp # +visit: libext, libxkbfile, libxrender, libxt, silo (https://github.com/spack/spack/issues/39538), cairo
  - exaworks
  - flecsi
  - flit
  - flux-core
  - fortrilinos
  - gasnet
  - ginkgo
  - globalarrays
  - gmp
  - gotcha
  - gptune
  - h5bench
  - hdf5-vol-async
  - hdf5-vol-cache
  - hdf5-vol-log
  - heffte +fftw
  - hpctoolkit
  - hpx networking=mpi
  - hypre
  - kokkos +openmp
  - kokkos-kernels +openmp
  - lammps
  - lbann
  - legion
  - libnrm
  - libquo
  - libunwind
  - loki
  - mercury
  - metall
  - mfem
  - mgard +serial +openmp +timing +unstructured ~cuda
  - mpark-variant
  - mpifileutils ~xattr
  - nccmp
  - nco
  - netlib-scalapack
  - nrm
  - nvhpc
  - omega-h
  - openfoam
  - openmpi
  - openpmd-api
  - papi
  - papyrus
  - paraview ~cuda ~rocm
  - parsec ~cuda
  - pdt
  - petsc
  - plasma
  - plumed
  - precice
  - pruners-ninja
  - pumi
  - py-h5py
  - py-jupyterhub
  - py-libensemble
  - py-petsc4py
  - py-warpx
  - qthreads scheduler=distrib
  - quantum-espresso
  - raja
  - rempi
  - scr
  - slate ~cuda
  - slepc
  - stc
  - strumpack ~slate
  - sundials
  - superlu
  - superlu-dist
  - swig@4.0.2-fortran
  - sz3
  - tasmanian
  - tau +mpi +python                        # tau: has issue with `spack env depfile` build
  - trilinos +amesos +amesos2 +anasazi +aztec +belos +boost +epetra +epetraext +ifpack +ifpack2 +intrepid +intrepid2 +isorropia +kokkos +ml +minitensor +muelu +nox +piro +phalanx +rol +rythmos +sacado +stk +shards +shylu +stokhos +stratimikos +teko +tempus +tpetra +trilinoscouplings +zoltan +zoltan2 +superlu-dist gotype=long_long
  - turbine
  - umap
  - umpire
  - upcxx
  - wannier90
  - xyce +mpi +shared +pymi +pymi_static_tpls
  # INCLUDED IN ECP DAV CPU
  - adios2
  - ascent
  - darshan-runtime
  - darshan-util
  - faodel
  - hdf5
  - libcatalyst
  - parallel-netcdf
  - paraview
  - py-cinemasci
  - sz
  - unifyfs
  - veloc
  # - visit                                 # libext, libxkbfile, libxrender, libxt, silo (https://github.com/spack/spack/issues/39538), cairo
  - vtk-m
  - zfp
  # --
  # - archer                                # part of llvm +omp_tsan
  # - dealii                                # fltk: https://github.com/spack/spack/issues/38791
  # - geopm                                 # geopm: https://github.com/spack/spack/issues/38798
  # - libpressio +bitgrooming +bzip2 ~cuda ~cusz +fpzip +hdf5 +libdistributed +lua +openmp +python +sz +sz3 +unix +zfp # py-numcodecs: gcc: error: unrecognized command line option '-mno-sse2'; did you mean '-mno-isel'? gcc: error: unrecognized command line option '-mno-avx2'
  # - phist +mpi                            # ghost@develop: gcc-9: error: unrecognized command line option '-march=native'; did you mean '-mcpu=native'?
  # - variorum                              # variorum: https://github.com/spack/spack/issues/38786

<<<<<<< HEAD
  # CUDA
  - amrex +cuda
  - arborx +cuda ^kokkos +wrapper
  - cabana +cuda ^kokkos +wrapper +cuda_lambda +cuda
  - caliper +cuda
  - chai +cuda ^umpire ~shared
  - ecp-data-vis-sdk +cuda cuda_arch=70 +adios2 +hdf5 ~paraview +vtkm +zfp # +paraview fails:  FAILED: VTK/Filters/Statistics/CMakeFiles/FiltersStatistics-objects.dir/vtkPCAStatistics.cxx.o; /tmp/ccjmJhb6.s: Assembler messages: /tmp/ccjmJhb6.s:260012: Error: invalid machine `power10'
  - flecsi +cuda
=======
  # CUDA NOARCH
  - bricks +cuda
  - cabana +cuda ^kokkos +wrapper +cuda_lambda +cuda cuda_arch=70
>>>>>>> bec873ae
  - flux-core +cuda
  - hpctoolkit +cuda
  - papi +cuda
  - tau +mpi +cuda                          # tau: has issue with `spack env depfile` build
  # --
  # - legion +cuda                          # legion: needs NVIDIA driver

  # CUDA 70
  - amrex +cuda cuda_arch=70
  - arborx +cuda cuda_arch=70 ^kokkos +wrapper
  - caliper +cuda cuda_arch=70
  - chai ~benchmarks ~tests +cuda cuda_arch=70 ^umpire ~shared
  - ecp-data-vis-sdk ~rocm +adios2 ~ascent +hdf5 +vtkm +zfp ~paraview +cuda cuda_arch=70
  - flecsi +cuda cuda_arch=70
  - ginkgo +cuda cuda_arch=70
  - heffte +cuda cuda_arch=70
  - hpx +cuda cuda_arch=70
  - hypre +cuda cuda_arch=70
  - kokkos +wrapper +cuda cuda_arch=70
  - kokkos-kernels +cuda cuda_arch=70 ^kokkos +wrapper +cuda cuda_arch=70
  - magma +cuda cuda_arch=70
  - mfem +cuda cuda_arch=70
  - mgard +serial +openmp +timing +unstructured +cuda cuda_arch=70
  - omega-h +cuda cuda_arch=70
  - parsec +cuda cuda_arch=70
  - petsc +cuda cuda_arch=70
  - raja +cuda cuda_arch=70
  - slate +cuda cuda_arch=70
  - slepc +cuda cuda_arch=70
  - strumpack ~slate +cuda cuda_arch=70
  - sundials +cuda cuda_arch=70
  - superlu-dist +cuda cuda_arch=70
  - tasmanian +cuda cuda_arch=70
  - umpire ~shared +cuda cuda_arch=70
  # INCLUDED IN ECP DAV CUDA
  - adios2 +cuda cuda_arch=70
  # - ascent +cuda cuda_arch=70             # ascent: https://github.com/spack/spack/issues/38045
  - paraview +cuda cuda_arch=70
  - vtk-m +cuda cuda_arch=70
  - zfp +cuda cuda_arch=70
  # --
  # - axom +cuda cuda_arch=70               # axom: https://github.com/spack/spack/issues/29520
  # - cusz +cuda cuda_arch=70               # cusz: https://github.com/spack/spack/issues/38787
  # - dealii +cuda cuda_arch=70             # fltk: https://github.com/spack/spack/issues/38791
  # - lammps +cuda cuda_arch=70             # lammps: needs NVIDIA driver
  # - lbann +cuda cuda_arch=70              # lbann: https://github.com/spack/spack/issues/38788
  # - libpressio +bitgrooming +bzip2 +fpzip +hdf5 +libdistributed +lua +openmp +python +sz +sz3 +unix +zfp +json +remote +netcdf +cusz +mgard +cuda cuda_arch=70 ^cusz +cuda cuda_arch=70 # depends_on("cuda@11.7.1:", when="+cuda")
  # - py-torch +cuda cuda_arch=70           # skipped
  # - trilinos +cuda cuda_arch=70           # trilinos: https://github.com/trilinos/Trilinos/issues/11630
  # - upcxx +cuda cuda_arch=70              # upcxx: needs NVIDIA driver

  mirrors: { "mirror": "s3://spack-binaries/develop/e4s-power" }

  ci:
    pipeline-gen:
    - build-job:
        image: ghcr.io/spack/ubuntu20.04-runner-ppc64-gcc-11.4:2023.08.01

  cdash:
    build-group: E4S Power<|MERGE_RESOLUTION|>--- conflicted
+++ resolved
@@ -197,20 +197,9 @@
   # - phist +mpi                            # ghost@develop: gcc-9: error: unrecognized command line option '-march=native'; did you mean '-mcpu=native'?
   # - variorum                              # variorum: https://github.com/spack/spack/issues/38786
 
-<<<<<<< HEAD
-  # CUDA
-  - amrex +cuda
-  - arborx +cuda ^kokkos +wrapper
-  - cabana +cuda ^kokkos +wrapper +cuda_lambda +cuda
-  - caliper +cuda
-  - chai +cuda ^umpire ~shared
-  - ecp-data-vis-sdk +cuda cuda_arch=70 +adios2 +hdf5 ~paraview +vtkm +zfp # +paraview fails:  FAILED: VTK/Filters/Statistics/CMakeFiles/FiltersStatistics-objects.dir/vtkPCAStatistics.cxx.o; /tmp/ccjmJhb6.s: Assembler messages: /tmp/ccjmJhb6.s:260012: Error: invalid machine `power10'
-  - flecsi +cuda
-=======
   # CUDA NOARCH
   - bricks +cuda
   - cabana +cuda ^kokkos +wrapper +cuda_lambda +cuda cuda_arch=70
->>>>>>> bec873ae
   - flux-core +cuda
   - hpctoolkit +cuda
   - papi +cuda
@@ -222,7 +211,7 @@
   - amrex +cuda cuda_arch=70
   - arborx +cuda cuda_arch=70 ^kokkos +wrapper
   - caliper +cuda cuda_arch=70
-  - chai ~benchmarks ~tests +cuda cuda_arch=70 ^umpire ~shared
+  - chai +cuda cuda_arch=70 ^umpire ~shared
   - ecp-data-vis-sdk ~rocm +adios2 ~ascent +hdf5 +vtkm +zfp ~paraview +cuda cuda_arch=70
   - flecsi +cuda cuda_arch=70
   - ginkgo +cuda cuda_arch=70
