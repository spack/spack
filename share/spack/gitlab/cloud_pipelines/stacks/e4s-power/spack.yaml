--- conflicted
+++ resolved
@@ -218,12 +218,8 @@
   - amrex +cuda cuda_arch=70
   - arborx +cuda cuda_arch=70 ^kokkos +wrapper
   - caliper +cuda cuda_arch=70
-<<<<<<< HEAD
   - chai +cuda cuda_arch=70 ^umpire ~shared
-=======
-  - chai ~benchmarks ~tests +cuda cuda_arch=70 ^umpire ~shared
   # - cp2k +mpi +cuda cuda_arch=70 # dbcsr
->>>>>>> 94a1d141
   - ecp-data-vis-sdk ~rocm +adios2 ~ascent +hdf5 +vtkm +zfp ~paraview +cuda cuda_arch=70
   - exago +mpi +python +raja +hiop ~rocm +cuda cuda_arch=70 ~ipopt ^hiop@1.0.0 ~sparse +mpi +raja ~rocm +cuda cuda_arch=70 #^raja@0.14.0
   - flecsi +cuda cuda_arch=70
