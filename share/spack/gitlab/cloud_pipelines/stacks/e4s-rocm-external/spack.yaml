--- conflicted
+++ resolved
@@ -214,12 +214,8 @@
   - arborx +rocm amdgpu_target=gfx908
   - cabana +rocm amdgpu_target=gfx908
   - caliper +rocm amdgpu_target=gfx908
-<<<<<<< HEAD
   - chai +rocm amdgpu_target=gfx908
-=======
-  - chai ~benchmarks +rocm amdgpu_target=gfx908
   # - cp2k +mpi +rocm amdgpu_target=gfx908 # cp2k: Error: KeyError: 'No spec with name rocm in... "-L{}".format(spec["rocm"].libs.directories[0]),
->>>>>>> 94a1d141
   - ecp-data-vis-sdk +paraview +vtkm +rocm amdgpu_target=gfx908
   - exago +mpi +python +raja +hiop +rocm amdgpu_target=gfx908 ~ipopt cxxflags="-Wno-error=non-pod-varargs" ^hiop@1.0.0 ~sparse +mpi +raja +rocm amdgpu_target=gfx908
   - gasnet +rocm amdgpu_target=gfx908
@@ -260,12 +256,8 @@
   - arborx +rocm amdgpu_target=gfx90a
   - cabana +rocm amdgpu_target=gfx90a
   - caliper +rocm amdgpu_target=gfx90a
-<<<<<<< HEAD
   - chai +rocm amdgpu_target=gfx90a
-=======
-  - chai ~benchmarks +rocm amdgpu_target=gfx90a
   # - cp2k +mpi +rocm amdgpu_target=gfx90a # cp2k: Error: KeyError: 'No spec with name rocm in... "-L{}".format(spec["rocm"].libs.directories[0]),
->>>>>>> 94a1d141
   - ecp-data-vis-sdk +paraview +vtkm +rocm amdgpu_target=gfx90a
   - exago +mpi +python +raja +hiop +rocm amdgpu_target=gfx90a ~ipopt cxxflags="-Wno-error=non-pod-varargs" ^hiop@1.0.0 ~sparse +mpi +raja +rocm amdgpu_target=gfx90a  
   - gasnet +rocm amdgpu_target=gfx90a
