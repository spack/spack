--- conflicted
+++ resolved
@@ -27,143 +27,6 @@
     comgr:
       buildable: false
       externals:
-<<<<<<< HEAD
-      - spec: comgr@6.1.1
-        prefix: /opt/rocm-6.1.1/
-    hip-rocclr:
-      buildable: false
-      externals:
-      - spec: hip-rocclr@6.1.1
-        prefix: /opt/rocm-6.1.1/hip
-    hipblas:
-      buildable: false
-      externals:
-      - spec: hipblas@6.1.1
-        prefix: /opt/rocm-6.1.1/
-    hipcub:
-      buildable: false
-      externals:
-      - spec: hipcub@6.1.1
-        prefix: /opt/rocm-6.1.1/
-    hipfft:
-      buildable: false
-      externals:
-      - spec: hipfft@6.1.1
-        prefix: /opt/rocm-6.1.1/
-    hipsparse:
-      buildable: false
-      externals:
-      - spec: hipsparse@6.1.1
-        prefix: /opt/rocm-6.1.1/
-    miopen-hip:
-      buildable: false
-      externals:
-      - spec: miopen-hip@6.1.1
-        prefix: /opt/rocm-6.1.1/
-    miopengemm:
-      buildable: false
-      externals:
-      - spec: miopengemm@6.1.1
-        prefix: /opt/rocm-6.1.1/
-    rccl:
-      buildable: false
-      externals:
-      - spec: rccl@6.1.1
-        prefix: /opt/rocm-6.1.1/
-    rocblas:
-      buildable: false
-      externals:
-      - spec: rocblas@6.1.1
-        prefix: /opt/rocm-6.1.1/
-    rocfft:
-      buildable: false
-      externals:
-      - spec: rocfft@6.1.1
-        prefix: /opt/rocm-6.1.1/
-    rocm-clang-ocl:
-      buildable: false
-      externals:
-      - spec: rocm-clang-ocl@6.1.1
-        prefix: /opt/rocm-6.1.1/
-    rocm-cmake:
-      buildable: false
-      externals:
-      - spec: rocm-cmake@6.1.1
-        prefix: /opt/rocm-6.1.1/
-    rocm-dbgapi:
-      buildable: false
-      externals:
-      - spec: rocm-dbgapi@6.1.1
-        prefix: /opt/rocm-6.1.1/
-    rocm-debug-agent:
-      buildable: false
-      externals:
-      - spec: rocm-debug-agent@6.1.1
-        prefix: /opt/rocm-6.1.1/
-    rocm-device-libs:
-      buildable: false
-      externals:
-      - spec: rocm-device-libs@6.1.1
-        prefix: /opt/rocm-6.1.1/
-    rocm-gdb:
-      buildable: false
-      externals:
-      - spec: rocm-gdb@6.1.1
-        prefix: /opt/rocm-6.1.1/
-    rocm-opencl:
-      buildable: false
-      externals:
-      - spec: rocm-opencl@6.1.1
-        prefix: /opt/rocm-6.1.1/opencl
-    rocm-smi-lib:
-      buildable: false
-      externals:
-      - spec: rocm-smi-lib@6.1.1
-        prefix: /opt/rocm-6.1.1/
-    hip:
-      buildable: false
-      externals:
-      - spec: hip@6.1.1
-        prefix: /opt/rocm-6.1.1
-        extra_attributes:
-          compilers:
-            c: /opt/rocm-6.1.1/llvm/bin/clang++
-            c++: /opt/rocm-6.1.1/llvm/bin/clang++
-            hip: /opt/rocm-6.1.1/hip/bin/hipcc
-    hipify-clang:
-      buildable: false
-      externals:
-      - spec: hipify-clang@6.1.1
-        prefix: /opt/rocm-6.1.1
-    llvm-amdgpu:
-      buildable: false
-      externals:
-      - spec: llvm-amdgpu@6.1.1
-        prefix: /opt/rocm-6.1.1/llvm
-        extra_attributes:
-          compilers:
-            c: /opt/rocm-6.1.1/llvm/bin/clang++
-            cxx: /opt/rocm-6.1.1/llvm/bin/clang++
-    hsakmt-roct:
-      buildable: false
-      externals:
-      - spec: hsakmt-roct@6.1.1
-        prefix: /opt/rocm-6.1.1/
-    hsa-rocr-dev:
-      buildable: false
-      externals:
-      - spec: hsa-rocr-dev@6.1.1
-        prefix: /opt/rocm-6.1.1/
-        extra_atributes:
-          compilers:
-            c: /opt/rocm-6.1.1/llvm/bin/clang++
-            cxx: /opt/rocm-6.1.1/llvm/bin/clang++
-    roctracer-dev-api:
-      buildable: false
-      externals:
-      - spec: roctracer-dev-api@6.1.1
-        prefix: /opt/rocm-6.1.1
-=======
       - spec: comgr@6.1.2
         prefix: /opt/rocm-6.1.2/
     hip-rocclr:
@@ -299,96 +162,51 @@
       externals:
       - spec: roctracer-dev-api@6.1.2
         prefix: /opt/rocm-6.1.2
->>>>>>> e4ee5974
     roctracer-dev:
       buildable: false
       externals:
       - spec: roctracer-dev@4.5.3
-<<<<<<< HEAD
-        prefix: /opt/rocm-6.1.1
+        prefix: /opt/rocm-6.1.2
     rocprim:
       buildable: false
       externals:
-      - spec: rocprim@6.1.1
-        prefix: /opt/rocm-6.1.1
+      - spec: rocprim@6.1.2
+        prefix: /opt/rocm-6.1.2
     rocrand:
       buildable: false
       externals:
-      - spec: rocrand@6.1.1
-        prefix: /opt/rocm-6.1.1
+      - spec: rocrand@6.1.2
+        prefix: /opt/rocm-6.1.2
     hipsolver:
       buildable: false
       externals:
-      - spec: hipsolver@6.1.1
-        prefix: /opt/rocm-6.1.1
+      - spec: hipsolver@6.1.2
+        prefix: /opt/rocm-6.1.2
     rocsolver:
       buildable: false
       externals:
-      - spec: rocsolver@6.1.1
-        prefix: /opt/rocm-6.1.1
+      - spec: rocsolver@6.1.2
+        prefix: /opt/rocm-6.1.2
     rocsparse:
       buildable: false
       externals:
-      - spec: rocsparse@6.1.1
-        prefix: /opt/rocm-6.1.1
+      - spec: rocsparse@6.1.2
+        prefix: /opt/rocm-6.1.2
     rocthrust:
       buildable: false
       externals:
-      - spec: rocthrust@6.1.1
-        prefix: /opt/rocm-6.1.1
+      - spec: rocthrust@6.1.2
+        prefix: /opt/rocm-6.1.2
     rocprofiler-dev:
       buildable: false
       externals:
-      - spec: rocprofiler-dev@6.1.1
-        prefix: /opt/rocm-6.1.1
+      - spec: rocprofiler-dev@6.1.2
+        prefix: /opt/rocm-6.1.2
     rocm-core:
       buildable: false
       externals:
-      - spec: rocm-core@6.1.1
-        prefix: /opt/rocm-6.1.1
-=======
-        prefix: /opt/rocm-6.1.2
-    rocprim:
-      buildable: false
-      externals:
-      - spec: rocprim@6.1.2
-        prefix: /opt/rocm-6.1.2
-    rocrand:
-      buildable: false
-      externals:
-      - spec: rocrand@6.1.2
-        prefix: /opt/rocm-6.1.2
-    hipsolver:
-      buildable: false
-      externals:
-      - spec: hipsolver@6.1.2
-        prefix: /opt/rocm-6.1.2
-    rocsolver:
-      buildable: false
-      externals:
-      - spec: rocsolver@6.1.2
-        prefix: /opt/rocm-6.1.2
-    rocsparse:
-      buildable: false
-      externals:
-      - spec: rocsparse@6.1.2
-        prefix: /opt/rocm-6.1.2
-    rocthrust:
-      buildable: false
-      externals:
-      - spec: rocthrust@6.1.2
-        prefix: /opt/rocm-6.1.2
-    rocprofiler-dev:
-      buildable: false
-      externals:
-      - spec: rocprofiler-dev@6.1.2
-        prefix: /opt/rocm-6.1.2
-    rocm-core:
-      buildable: false
-      externals:
       - spec: rocm-core@6.1.2
         prefix: /opt/rocm-6.1.2
->>>>>>> e4ee5974
 
   specs:
   # ROCM NOARCH
@@ -401,10 +219,7 @@
   - cabana +rocm amdgpu_target=gfx908
   - caliper +rocm amdgpu_target=gfx908
   - chai +rocm amdgpu_target=gfx908
-<<<<<<< HEAD
-=======
   - ecp-data-vis-sdk +paraview +vtkm +rocm amdgpu_target=gfx908
->>>>>>> e4ee5974
   - gasnet +rocm amdgpu_target=gfx908
   - ginkgo +rocm amdgpu_target=gfx908
   - heffte +rocm amdgpu_target=gfx908
@@ -429,24 +244,15 @@
   # - libcatalyst
   # - paraview +rocm amdgpu_target=gfx908 # mesa: https://github.com/spack/spack/issues/44745
   # - vtk-m ~openmp +rocm amdgpu_target=gfx908  # vtk-m: https://github.com/spack/spack/issues/40268
-  # - ecp-data-vis-sdk +paraview +vtkm +rocm amdgpu_target=gfx908 # +paraview: mesa: https://github.com/spack/spack/issues/44745; +vtkm has its own issue: https://gitlab.spack.io/spack/spack/-/jobs/11632511
   # --
-<<<<<<< HEAD
-  # - adios2 +kokkos +rocm amdgpu_target=gfx908 # adios2:https://github.com/spack/spack/issues/44594
-=======
   - adios2 +kokkos +rocm amdgpu_target=gfx908 # adios2:https://github.com/spack/spack/issues/44594
->>>>>>> e4ee5974
   # - cp2k +mpi +rocm amdgpu_target=gfx908      # cp2k: Error: KeyError: 'No spec with name rocm in... "-L{}".format(spec["rocm"].libs.directories[0]),
   # - exago +mpi +python +raja +hiop +rocm amdgpu_target=gfx908 ~ipopt cxxflags="-Wno-error=non-pod-varargs" ^hiop@1.0.0 ~sparse +mpi +raja +rocm amdgpu_target=gfx908 # raja: https://github.com/spack/spack/issues/44593
   # - lbann ~cuda +rocm amdgpu_target=gfx908    # aluminum: https://github.com/spack/spack/issues/38807
   # - papi +rocm amdgpu_target=gfx908           # papi: https://github.com/spack/spack/issues/27898
   # - petsc +rocm amdgpu_target=gfx908          # petsc: https://github.com/spack/spack/issues/44600
   # - slate +rocm amdgpu_target=gfx908          # slate: hip/device_gescale_row_col.hip.cc:58:49: error: use of overloaded operator '*' is ambiguous (with operand types 'HIP_vector_type<double, 2>' and 'const HIP_vector_type<double, 2>')
-<<<<<<< HEAD
-  # - slepc +rocm amdgpu_target=gfx908 ^petsc +rocm amdgpu_target=gfx908   # - slepc +rocm amdgpu_target=gfx90a ^petsc +rocm amdgpu_target=gfx90a # petsc: https://github.com/spack/spack/issues/44600
-=======
   # - slepc +rocm amdgpu_target=gfx908 ^petsc +rocm amdgpu_target=gfx908 # petsc: https://github.com/spack/spack/issues/44600
->>>>>>> e4ee5974
   # - sundials +rocm amdgpu_target=gfx908       # sundials: https://github.com/spack/spack/issues/44601
 
   # ROCM 90a
@@ -455,10 +261,7 @@
   - cabana +rocm amdgpu_target=gfx90a
   - caliper +rocm amdgpu_target=gfx90a
   - chai +rocm amdgpu_target=gfx90a
-<<<<<<< HEAD
-=======
   - ecp-data-vis-sdk +paraview +vtkm +rocm amdgpu_target=gfx90a
->>>>>>> e4ee5974
   - gasnet +rocm amdgpu_target=gfx90a
   - ginkgo +rocm amdgpu_target=gfx90a
   - heffte +rocm amdgpu_target=gfx90a
@@ -483,13 +286,8 @@
   # - libcatalyst
   # - paraview +rocm amdgpu_target=gfx90a # mesa: https://github.com/spack/spack/issues/44745
   # - vtk-m ~openmp +rocm amdgpu_target=gfx90a  # vtk-m: https://github.com/spack/spack/issues/40268
-  # - ecp-data-vis-sdk +paraview +vtkm +rocm amdgpu_target=gfx90a  # +paraview: mesa: https://github.com/spack/spack/issues/44745; +vtkm has its own issue: https://gitlab.spack.io/spack/spack/-/jobs/11632511
   # --
-<<<<<<< HEAD
-  # - adios2 +kokkos +rocm amdgpu_target=gfx90a # adios2: https://github.com/spack/spack/issues/44594  
-=======
   - adios2 +kokkos +rocm amdgpu_target=gfx90a # adios2: https://github.com/spack/spack/issues/44594
->>>>>>> e4ee5974
   # - cp2k +mpi +rocm amdgpu_target=gfx90a      # cp2k: Error: KeyError: 'No spec with name rocm in... "-L{}".format(spec["rocm"].libs.directories[0]),
   # - exago +mpi +python +raja +hiop +rocm amdgpu_target=gfx90a ~ipopt cxxflags="-Wno-error=non-pod-varargs" ^hiop@1.0.0 ~sparse +mpi +raja +rocm amdgpu_target=gfx90a # raja: https://github.com/spack/spack/issues/44593
   # - lbann ~cuda +rocm amdgpu_target=gfx90a    # aluminum: https://github.com/spack/spack/issues/38807
@@ -502,11 +300,7 @@
   ci:
     pipeline-gen:
     - build-job:
-<<<<<<< HEAD
-        image: ecpe4s/ubuntu22.04-runner-amd64-gcc-11.4-rocm6.1.1:2024.06.17
-=======
         image: ecpe4s/ubuntu22.04-runner-amd64-gcc-11.4-rocm6.1.2:2024.07.22
->>>>>>> e4ee5974
 
   cdash:
     build-group: E4S ROCm External