# Copyright 2013-2024 Lawrence Livermore National Security, LLC and other
# Spack Project Developers. See the top-level COPYRIGHT file for details.
#
# SPDX-License-Identifier: (Apache-2.0 OR MIT)


import re

from spack.build_systems import cmake, makefile
from spack.package import *


class Abacus(MakefilePackage, CMakePackage, CudaPackage, ROCmPackage):
    """ABACUS (Atomic-orbital Based Ab-initio Computation at UStc)
    is an open-source computer code package aiming
    for large-scale electronic-structure simulations
    from first principles"""

    maintainers("yizeyi18", "QuantumMisaka", "caic99")

    build_system("cmake", conditional("makefile", when="@:2.3.4"), default="cmake")

    homepage = "http://abacus.ustc.edu.cn/"
    git = "https://github.com/deepmodeling/abacus-develop.git"
    url = "https://github.com/deepmodeling/abacus-develop/archive/refs/tags/v2.2.1.tar.gz"

    license("LGPL-3.0-or-later")

    version("develop", branch="develop")
    version("3.6.1", sha256="ef460417a153216b53e2c45f0bb559cd80ba311ad1b9df3aea6ac7cc30d5f458")
    version("3.6.0", sha256="9efdfe91922e37526745df2ea3fa455ff062d3ad10092459faaeb038197bc710")
    version("3.5.4", sha256="ab7cbdd07a951da116cc4fe4dfa23e7ac41dda9f35c35d16c267920f267f4722")
    version("3.5.3", sha256="f56066473dbd562f170f40809738076c0862321499ae7fcbd71508581f9ba7bf")
    version("3.5.2", sha256="b4823db244bc68cfa2cff0b4d33140051f56925b19c411f136ce27fb8e1ed3be")
    version("3.5.1", sha256="0867b74ef866033d0120f8b1040fdae8f1dc72a113ffdac6b472b2c8bf1eaf0e")
    version("3.5.0", sha256="0bc43af9bdb5b6a7bc30a72d680bb5054932ecedeb6fd3f4cdd3c4be0651c251")
    version("3.4.4", sha256="654590f97b2ff3ec49f800da667f24fc34c3ff42b392248b9c88104f8d3bf010")
    version("3.4.3", sha256="2c40d2d688ba599d2dcfa916c0e44a5d1a79d04213a9351830aaf231e6e321fe")
    version("3.4.2", sha256="251594ad864580181a26149819572631b757480ee9ce49a473d48855e55a084e")
    version("3.4.1", sha256="20f9a0e99320b1d4cf477ee55a17d1d88c2aa0b019c9a714d38a27a9cc700953")
    version("3.4.0", sha256="01ea63f921596f574d7eb93762724dbd45b01416bec8e3f719834ed7d2e7ed57")
    version("3.3.4", sha256="f9ef0baa624e39eb4f8a4fd7533d1bdd8f61ee3764a62ac980f51238aa102e38")
    version("3.3.3", sha256="8de5904656f7f83c5f5df32b0f05ec2d28c2fbb832576532f7714ea545620327")
    version("3.3.2", sha256="dc3049f68efa72d4e8c3e2c34e7553dbb057242cea3fbca062d5dd484e42bc53")
    version("3.3.1", sha256="29e1a78e1e370e45c5730df4a4b5ae52de74d0cf86771ca9f62dde34643f0f2d")
    version("3.3.0", sha256="9979572b0a60f74e1de432afeec072e16e0994b6a8f5fd5fb9985c3ff34d7816")
    version("3.2.5", sha256="8b96f9e509dedfb3cb43f802715a3ea8bde5d499a525171e314eebe6993c5897")
    version("3.2.4", sha256="65a84a4a02a085c42f86d54b487bf3f1501a45f940370a8a7527c881145f78d6")
    version("3.2.3", sha256="e01d2dd82ec1732499ea92a8ba48660593bc4ba4e165c1347b772561a005866d")
    version("3.2.2", sha256="80c11f6e7fa0b58cd3ef61ed101e519733eed32d7ddd125d9dbccc363f33ffa0")
    version("3.2.1", sha256="05389d66cb4e019764d2f1c8b51cfd445174c229629abe00dd4d31bfdc8ade08")
    version("3.2.0", sha256="cf7de312f6ddf1957621d6acc198ca4aa4e20924df7b4fda69454758e4614ea4")
    version("3.1.4", sha256="4aaf150d74e1c01726f012d23aa1e40e119cac9b8330ae425a29ec3b1040ef1c")
    version("3.1.3", sha256="ca056628472c8959f93f78e8e4fe10e1ea51a0b3333cef0c8c841dd22f9c0d1b")
    version("3.1.2", sha256="0fcebc659754deecfa912391a14ee9749c84ec45849e8b231ad9c765602826d4")
    version("3.1.1", sha256="a268a28e8dce2da98260265cb8edd0a16dd4a307a5016022c5cd2598e9df93c9")
    version("3.1.0", sha256="f038e20c712276c5a7c8f26ed6af6ff5d7c57110accd45882d11b1d64dee3f90")
    version("3.0.5", sha256="81ff1b8f10909eeda2d888f97f615e5b92aa26c101a32f36f346f78aa7638ba9")
    version("3.0.4", sha256="b01714e734b0aa5b0b52f3d7871e4bc9f6c81f25a444b1287e3f2e98a4f5d289")
    version("3.0.3", sha256="a4ae83cdb2c5029f152064f163d1b66b265980793d76b79908c073027401d2fc")
    version("3.0.2", sha256="b0c3aad9cac18d0ca73c78c69326031407af6a4bfcc953b3a27506c298bc59a3")
    version("3.0.1", sha256="812941146c31ab53c9a7695abbca6bfb36ae55878e38f8d0f13a17f3d9c36dc0")
    version("3.0.0", sha256="1c1299f53788beb2f6b6180d8484d584b6f293c81cea25f45b9632dd608ba4f9")
    version(
        "2.2.3",
        sha256="88dbf6a3bdd907df3e097637ec8e51fde13e2f5e0b44f3667443195481320edf",
        deprecated=True,
    )
    version(
        "2.2.2",
        sha256="4a7cf2ec6e43dd5c53d5f877a941367074f4714d93c1977a719782957916169e",
        deprecated=True,
    )
    version(
        "2.2.1",
        sha256="14feca1d8d1ce025d3f263b85ebfbebc1a1efff704b6490e95b07603c55c1d63",
        deprecated=True,
    )
    version(
        "2.2.0",
        sha256="09d4a2508d903121d29813a85791eeb3a905acbe1c5664b8a88903f8eda64b8f",
        deprecated=True,
    )

<<<<<<< HEAD
    variant("mpi", default=True, description="Enable MPI support")
=======
    depends_on("c", type="build")  # generated
    depends_on("cxx", type="build")  # generated

>>>>>>> c1fc98ee
    variant("openmp", default=True, description="Enable OpenMP support")
    variant(
        "lcao",
        default=True,
        description="Enable Linear Combinition of Atomic Orbital calculation",
        when="+mpi",
    )
    variant("libxc", default=True, description="Support additional functionals via libxc")
    variant(
        "elpa",
        default=True,
        description="Enable optimised diagonalisation routines from ELPA",
        when="+lcao",
    )
    variant("mathlib", default=False, description="Enable ABACUS's builtin libm")
    variant(
        "tests", default=False, description="Build ABACUS unit tests", when="build_system=cmake"
    )
    variant(
        "benchmarks",
        default=False,
        description="Enable ABACUS's builtin benchmark tests",
        when="+tests",
    )
    variant("rocm", default=False, description="(Experimental)Enable rocm support")
    # TODO: Add support for
    # LibRI(https://github.com/abacusmodeling/LibRI),
    # LibComm(https://github.com/abacusmodeling/LibComm),
    # Libnpy(https://github.com/llohse/libnpy/),
    # DeePKS(https://github.com/deepmodeling/deepks-kit),
    # DeePMD(https://github.com/deepmodeling/deepmd-kit),
    # LibPAW-interface(https://github.com/wenfei-li/libpaw_interface),
    # At 2024-1-30, none of above have a spack package.

    depends_on("fftw-api@3")
    depends_on("blas")
    depends_on("lapack")

    with when("+mpi"):
        depends_on("mpi", type=("build", "link", "run"))
    with when("+libxc"):
        depends_on("libxc", type=("build", "link"))
    with when("+lcao"):
        depends_on("cereal", type=("build"))
        depends_on("scalapack", type=("link"))
    with when("+elpa"):
        depends_on("elpa", type=("build", "link"))
    with when("+tests"):
        depends_on("googletest", type="test")
    with when("+benchmarks"):
        depends_on("benchmark", type="test")
    with when("+openmp"):
        depends_on("fftw+openmp", when="^[virtuals=fftw-api] fftw")
        depends_on("elpa+openmp", when="+elpa")
        depends_on(
            "openblas threads=openmp",
            when="^[virtuals=blas] openblas",
        )
        depends_on(
            "openblas threads=openmp",
            when="^[virtuals=lapack] openblas",
        )
    with when("~openmp"):
        depends_on("elpa~openmp", when="+elpa")

    requires("%clang", when="+rocm", msg="build with rocm requires rocm compiler")

    conflicts(
        "^blis",
        when="@:3.5.4",
        msg="abacus spack package supports openblas/mkl as blas/lapack provider",
    )
    conflicts(
        "^libflame",
        when="@:3.5.4",
        msg="abacus spack package supports openblas/mkl as blas/lapack provider",
    )
    conflicts(
        "^amdblis",
        when="@:3.5.4",
        msg="abacus spack package supports openblas/mkl as blas/lapack provider",
    )
    conflicts(
        "^amdlibflame",
        when="@:3.5.4",
        msg="abacus spack package supports openblas/mkl as blas/lapack provider",
    )
    # netlab-lapack+external-blas do NOT contain libblas.so and not detectable
    # for abacus CMake script.
    conflicts(
        "^[virtuals=lapack] netlib-lapack~external-blas",
        when="@:3.5.4",
        msg="abacus spack package supports openblas/mkl as blas/lapack provider",
    )
    conflicts(
        "^netlib-xblas",
        when="@:3.5.4",
        msg="abacus spack package supports openblas/mkl as blas/lapack provider",
    )


class MakefileBuilder(makefile.MakefileBuilder):
    build_directory = "source"

<<<<<<< HEAD
    def edit(self, pkg, spec, prefix):
        if "+openmp" in spec:
=======
    def edit(self, spec, prefix):
        if spec.satisfies("+openmp"):
>>>>>>> c1fc98ee
            inc_var = "_openmp-"
            system_var = "ELPA_LIB = -L${ELPA_LIB_DIR} -lelpa_openmp -Wl, -rpath=${ELPA_LIB_DIR}"
        else:
            inc_var = "-"
            system_var = "ELPA_LIB = -L${ELPA_LIB_DIR} -lelpa -Wl,-rpath=${ELPA_LIB_DIR}"

        tempInc = (
            "\
FORTRAN = ifort\n\
CPLUSPLUS = icpc\n\
CPLUSPLUS_MPI = mpiicpc\n\
LAPACK_DIR = $(MKLROOT)\n\
FFTW_DIR = %s\n\
ELPA_DIR = %s\n\
ELPA_INCLUDE = -I${ELPA_DIR}/include/elpa%s%s\n\
CEREAL_DIR = %s\n\
OBJ_DIR = obj\n\
OBJ_DIR_serial = obj\n\
NP      = 14\n"
            % (
                spec["fftw"].prefix,
                spec["elpa"].prefix,
                inc_var,
                f"{spec['elpa'].version}",
                spec["cereal"].prefix,
            )
        )

        with open(self.build_directory + "/Makefile.vars", "w") as f:
            f.write(tempInc)

        lineList = []
        Pattern1 = re.compile("^ELPA_INCLUDE_DIR")
        Pattern2 = re.compile("^ELPA_LIB\\s*= ")
        with open(self.build_directory + "/Makefile.system", "r") as f:
            while True:
                line = f.readline()
                if not line:
                    break
                elif Pattern1.search(line):
                    pass
                elif Pattern2.search(line):
                    pass
                else:
                    lineList.append(line)
        with open(self.build_directory + "/Makefile.system", "w") as f:
            for i in lineList:
                f.write(i)

        with open(self.build_directory + "/Makefile.system", "a") as f:
            f.write(system_var)

    def install(self, spec, prefix):
        install_tree("bin", prefix.bin)


class CMakeBuilder(cmake.CMakeBuilder):
    def cmake_args(self):
        spec = self.spec
        args = [
            self.define_from_variant("ENABLE_MPI", "mpi"),
            self.define_from_variant("USE_OPENMP", "openmp"),
            self.define_from_variant("USE_ELPA", "elpa"),
            self.define_from_variant("USE_ABACUS_LIBM", "mathlib"),
            self.define_from_variant("ENABLE_LCAO", "lcao"),
            self.define_from_variant("ENABLE_LIBXC", "libxc"),
            self.define_from_variant("ENABLE_GOOGLEBENCH", "benchmarks"),
            self.define_from_variant("BUILD_TESTING", "tests"),
            self.define_from_variant("USE_ROCM", "rocm"),
            self.define_from_variant("USE_CUDA", "cuda"),
        ]

        blas = spec["blas"]
        lapack = spec["lapack"]
        # fftw = spec["fftw-api"]
        # scalapack = spec["scalapack"] if spec.satisfies("+lcao") else ""
        if blas.name in ["intel-mkl", "intel-parallel-studio", "intel-oneapi-mkl"]:
            args += [self.define("MKLROOT", spec["mkl"].prefix)]
        elif spec.satisfies("@:3.5.4"):
            args.extend(
                [
                    self.define("LAPACK_FOUND", True),
                    self.define(
                        "LAPACK_LIBRARY", lapack.libs
                    ),  # must be single lib with both blas&lapack routines
                ]
            )

        # avoid misdirecting to global visible elpa from apt, dnf, etc.
        if spec.satisfies("+elpa"):
            elpa = spec["elpa"]
            elpa_include = elpa.headers.directories[0]
            args += [self.define("ELPA_INCLUDE_DIRS", elpa_include)]

        if spec.satisfies("+rocm"):
            args += [self.define("COMMIT_INFO", False)]
            args += [self.define("ROCM_PATH", spec["hip"].prefix)]
            # build all c++ part with rocm compiler.
            # cpu and gpu parts can be seperately build, but not done.
            # args += [
            #     self.define(
            #         "CMAKE_CXX_COMPILER",
            #         join_path(spec["llvm-amdgpu"].prefix.bin,"clang++")
            #         )
            #     ]
            # only work for dcu toolkit 23.10 environment, not sure if any other version needs
            args += [
                self.define(
                    "HIP_CXX_COMPILER", join_path(spec["llvm-amdgpu"].prefix.bin, "clang++")
                )
            ]
        return args<|MERGE_RESOLUTION|>--- conflicted
+++ resolved
@@ -82,13 +82,10 @@
         deprecated=True,
     )
 
-<<<<<<< HEAD
-    variant("mpi", default=True, description="Enable MPI support")
-=======
     depends_on("c", type="build")  # generated
     depends_on("cxx", type="build")  # generated
-
->>>>>>> c1fc98ee
+    
+    variant("mpi", default=True, description="Enable MPI support")
     variant("openmp", default=True, description="Enable OpenMP support")
     variant(
         "lcao",
@@ -193,13 +190,8 @@
 class MakefileBuilder(makefile.MakefileBuilder):
     build_directory = "source"
 
-<<<<<<< HEAD
     def edit(self, pkg, spec, prefix):
-        if "+openmp" in spec:
-=======
-    def edit(self, spec, prefix):
         if spec.satisfies("+openmp"):
->>>>>>> c1fc98ee
             inc_var = "_openmp-"
             system_var = "ELPA_LIB = -L${ELPA_LIB_DIR} -lelpa_openmp -Wl, -rpath=${ELPA_LIB_DIR}"
         else:
