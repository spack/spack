--- conflicted
+++ resolved
@@ -47,16 +47,9 @@
     """
 
     homepage = 'http://www.abinit.org'
-<<<<<<< HEAD
-    #url      = 'http://ftp.abinit.org/abinit-8.0.8b.tar.gz'
-    url       = 'https://www.abinit.org/sites/default/files/packages/abinit-8.0.8b.tar.gz'
-
-    version('8.4.4', 'e26b46c0f98dbf2b5baf2c422672fcd1')
-=======
     url      = 'https://www.abinit.org/sites/default/files/packages/abinit-8.6.3.tar.gz'
 
     version('8.6.3', '6c34d2cec0cf0008dd25b8ec1b6d3ee8')
->>>>>>> 3683ab87
     version('8.2.2', '5f25250e06fdc0815c224ffd29858860')
     # Versions before 8.0.8b are not supported.
     version('8.0.8b', 'abc9e303bfa7f9f43f95598f87d84d5d')
