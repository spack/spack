# Copyright 2013-2023 Lawrence Livermore National Security, LLC and other
# Spack Project Developers. See the top-level COPYRIGHT file for details.
#
# SPDX-License-Identifier: (Apache-2.0 OR MIT)

from spack.package import *


class Acl(AutotoolsPackage):
    """Commands for Manipulating POSIX Access Control Lists."""

    homepage = "https://savannah.nongnu.org/projects/acl"
    url = "https://git.savannah.nongnu.org/cgit/acl.git/snapshot/acl-2.2.53.tar.gz"

    version("2.2.53", sha256="9e905397ac10d06768c63edd0579c34b8431555f2ea8e8f2cee337b31f856805")
    version("2.2.52", sha256="f3f31d2229c903184ff877aa0ee658b87ec20fec8aebb51e65eaa68d7b24e629")
    version("2.2.51", sha256="31a43d96a274a39bfcb805fb903d45840515344884d224cef166b482693a9f48")
    version("2.2.50", sha256="39e21d623a9f0da8c042cde346c01871b498d51400e92c2ab1490d5ffd724401")
    version("2.2.49", sha256="c6e01460cac4e47673dd60a7f57b970b49f6998bb564eff141cca129aa8940d1")
    version("2.2.48", sha256="877eaeccc1500baec58391935b46ac7dfc5ffd8c54fbc0385ccd8b2b18ac3fa6")

    depends_on("m4", type="build")
    depends_on("autoconf", type="build")
    depends_on("automake", type="build")
    depends_on("libtool", type="build")
    depends_on("attr")
    depends_on("gettext")

<<<<<<< HEAD
    def setup_build_environment(self, env):
        if "intl" in self.spec["gettext"].libs.names:
            env.append_flags("LDFLAGS", "-lintl")
=======
    def flag_handler(self, name, flags):
        if name == "ldlibs" and "intl" in self.spec["gettext"].libs.names:
            flags.append("-lintl")
        return self.build_system_flags(name, flags)
>>>>>>> a94d18ad

    def autoreconf(self, spec, prefix):
        bash = which("bash")
        bash("./autogen.sh")<|MERGE_RESOLUTION|>--- conflicted
+++ resolved
@@ -26,16 +26,10 @@
     depends_on("attr")
     depends_on("gettext")
 
-<<<<<<< HEAD
-    def setup_build_environment(self, env):
-        if "intl" in self.spec["gettext"].libs.names:
-            env.append_flags("LDFLAGS", "-lintl")
-=======
     def flag_handler(self, name, flags):
         if name == "ldlibs" and "intl" in self.spec["gettext"].libs.names:
             flags.append("-lintl")
         return self.build_system_flags(name, flags)
->>>>>>> a94d18ad
 
     def autoreconf(self, spec, prefix):
         bash = which("bash")
