# Copyright 2013-2020 Lawrence Livermore National Security, LLC and other
# Spack Project Developers. See the top-level COPYRIGHT file for details.
#
# SPDX-License-Identifier: (Apache-2.0 OR MIT)

from spack import *


class Acts(CMakePackage, CudaPackage):
    """
    A Common Tracking Software (Acts)

    This project contains an experiment-independent set of track reconstruction
    tools. The main philosophy is to provide high-level track reconstruction
    modules that can be used for any tracking detector. The description of the
    tracking detector's geometry is optimized for efficient navigation and
    quick extrapolation of tracks. Converters for several common geometry
    description languages exist. Having a highly performant, yet largely
    customizable implementation of track reconstruction algorithms was a
    primary objective for the design of this toolset. Additionally, the
    applicability to real-life HEP experiments plays major role in the
    development process. Apart from algorithmic code, this project also
    provides an event data model for the description of track parameters and
    measurements.

    Key features of this project include: tracking geometry description which
    can be constructed from TGeo, DD4Hep, or GDML input, simple and efficient
    event data model, performant and highly flexible algorithms for track
    propagation and fitting, basic seed finding algorithms.
    """

    homepage = "http://acts.web.cern.ch/ACTS/"
    git      = "https://github.com/acts-project/acts.git"
    maintainers = ['HadrienG2']

    # Supported Acts versions
    version('master', branch='master')
<<<<<<< HEAD
=======
    version('0.29.0', commit='33aa3e701728112e8908223c4a7fd521907c8ea4')
    version('0.28.0', commit='55626b7401eeb93fc562e79bcf385f0ad0ac48bf')
>>>>>>> b1133fab
    version('0.27.1', commit='8ba3010a532137bc0ab6cf83a38b483cef646a01')
    version('0.27.0', commit='f7b1a1c27d5a95d08bb67236ad0e117fcd1c679f')
    version('0.26.0', commit='cf542b108b31fcc349fc18fb0466f889e4e42aa6')
    version('0.25.2', commit='76bf1f3e4be51d4d27126b473a2caa8d8a72b320')
    version('0.25.1', commit='6e8a1ea6d2c7385a78e3e190efb2a8a0c1fa957f')
    version('0.25.0', commit='0aca171951a214299e8ff573682b1c5ecec63d42')
    version('0.24.0', commit='ef4699c8500bfea59a5fe88bed67fde2f00f0adf')
    version('0.23.0', commit='dc443dd7e663bc4d7fb3c1e3f1f75aaf57ffd4e4')
    version('0.22.1', commit='ca1b8b1645db6b552f44c48d2ff34c8c29618f3a')
    version('0.22.0', commit='2c8228f5843685fc0ae69a8b95dd8fc001139efb')
    version('0.21.0', commit='10b719e68ddaca15b28ac25b3daddce8c0d3368d')
    version('0.20.0', commit='1d37a849a9c318e8ca4fa541ef8433c1f004637b')
    version('0.19.0', commit='408335636486c421c6222a64372250ef12544df6')
    version('0.18.0', commit='d58a68cf75b52a5e0f563bc237f09250aa9da80c')
    version('0.17.0', commit='0789f654ff484b013fd27e5023cf342785ea8d97')
    version('0.16.0', commit='b3d965fe0b8ae335909d79114ef261c6b996773a')
    version('0.15.0', commit='267c28f69c561e64369661a6235b03b5a610d6da')
    version('0.14.0', commit='38d678fcb205b77d60326eae913fbb1b054acea1')
    version('0.13.0', commit='b33f7270ddbbb33050b7ec60b4fa255dc2bfdc88')
    version('0.12.1', commit='a8b3d36e7c6cb86487637589e0eff7bbe626054a')
    version('0.12.0', commit='f9cda77299606d78c889fb1db2576c1971a271c4')
    version('0.11.1', commit='c21196cd6c3ecc6da0f14d0a9ef227a274be584b')
    version('0.11.0', commit='22bcea1f19adb0021ca61b843b95cfd2462dd31d')
    version('0.10.5', commit='b6f7234ca8f18ee11e57709d019c14bf41cf9b19')
    version('0.10.4', commit='42cbc359c209f5cf386e620b5a497192c024655e')
    version('0.10.3', commit='a3bb86b79a65b3d2ceb962b60411fd0df4cf274c')
    version('0.10.2', commit='64cbf28c862d8b0f95232b00c0e8c38949d5015d')
    version('0.10.1', commit='0692dcf7824efbc504fb16f7aa00a50df395adbc')
    version('0.10.0', commit='30ef843cb00427f9959b7de4d1b9843413a13f02')
    version('0.09.5', commit='12b11fe8b0d428ccb8e92dda7dc809198f828672')
    version('0.09.4', commit='e5dd9fbe179201e70347d1a3b9fa1899c226798f')
    version('0.09.3', commit='a8f31303ee8720ed2946bfe2d59e81d0f70e307e')
    version('0.09.2', commit='4e1f7fa73ffe07457080d787e206bf6466fe1680')
    version('0.09.1', commit='69c451035516cb683b8f7bc0bab1a25893e9113d')
    version('0.09.0', commit='004888b0a412f5bbaeef2ffaaeaf2aa182511494')
    version('0.08.2', commit='c5d7568714e69e7344582b93b8d24e45d6b81bf9')
    version('0.08.1', commit='289bdcc320f0b3ff1d792e29e462ec2d3ea15df6')
    version('0.08.0', commit='99eedb38f305e3a1cd99d9b4473241b7cd641fa9')

    # Variants that affect the core Acts library
    variant('benchmarks', default=False, description='Build the performance benchmarks')
    variant('examples', default=False, description='Build the examples')
    variant('integration_tests', default=False, description='Build the integration tests')
    variant('unit_tests', default=False, description='Build the unit tests')

    # Variants that enable / disable Acts plugins
    variant('dd4hep', default=False, description='Build the DD4hep plugin')
    variant('digitization', default=False, description='Build the geometric digitization plugin')
    variant('fatras', default=False, description='Build the FAst TRAcking Simulation package')
    variant('identification', default=False, description='Build the Identification plugin')
    variant('json', default=False, description='Build the Json plugin')
    variant('legacy', default=False, description='Build the Legacy package')
    variant('tgeo', default=False, description='Build the TGeo plugin')

    # Variants that only affect Acts examples for now
    variant('geant4', default=False, description='Build the Geant4-based examples')
    variant('hepmc3', default=False, description='Build the HepMC3-based examples')
    variant('pythia8', default=False, description='Build the Pythia8-based examples')

    # Build dependencies
    depends_on('boost @1.62:1.69.99 +program_options +test', when='@:0.10.3')
    depends_on('boost @1.69: +filesystem +program_options +test', when='@0.10.4:0.25')
    depends_on('boost @1.69: +program_options +test', when='@0.26:')
    depends_on('cmake @3.11:', type='build')
    depends_on('dd4hep @1.10:', when='+dd4hep')
    depends_on('dd4hep @1.10: +geant4', when='+dd4hep +geant4')
    depends_on('eigen @3.2.9:', type='build')
    depends_on('geant4', when='+geant4')
    depends_on('hepmc3@3.1:', when='+hepmc3')
    depends_on('heppdt', when='+hepmc3')
    depends_on('intel-tbb', when='+examples')
    depends_on('nlohmann-json @3.2.0:', when='@0.14: +json')
    depends_on('pythia8', when='+pythia8')
    depends_on('root @6.10: cxxstd=14', when='+tgeo @:0.8.0')
    depends_on('root @6.10: cxxstd=17', when='+tgeo @0.8.1:')

    # Some variant combinations do not make sense
    conflicts('+benchmarks', when='@:0.15')
    conflicts('+dd4hep', when='-tgeo')
    conflicts('+examples', when='@:0.22')
    conflicts('+examples', when='-digitization')
    conflicts('+examples', when='-fatras')
    conflicts('+examples', when='-identification')
    conflicts('+examples', when='-json')
    conflicts('+examples', when='-tgeo')
    conflicts('+fatras', when='@:0.15')
    conflicts('+geant4', when='@:0.22')
    conflicts('+geant4', when='-examples')
    conflicts('+hepmc3', when='@:0.22')
    conflicts('+hepmc3', when='-examples')
    conflicts('+pythia8', when='@:0.22')
    conflicts('+pythia8', when='-examples')
    conflicts('+tgeo', when='-identification')

    def cmake_args(self):
        spec = self.spec

        def cmake_variant(cmake_label, spack_variant):
            enabled = spec.satisfies('+' + spack_variant)
            return "-DACTS_BUILD_{0}={1}".format(cmake_label, enabled)

        def example_cmake_variant(cmake_label, spack_variant):
            enabled = spec.satisfies('+examples +' + spack_variant)
            return "-DACTS_BUILD_EXAMPLES_{0}={1}".format(cmake_label, enabled)

        integration_tests_label = "INTEGRATIONTESTS"
        unit_tests_label = "UNITTESTS"
        if spec.satisfies('@:0.15.99'):
            integration_tests_label = "INTEGRATION_TESTS"
            unit_tests_label = "TESTS"

        args = [
            cmake_variant("BENCHMARKS", "benchmarks"),
            cmake_variant("CUDA_PLUGIN", "cuda"),
            cmake_variant("DD4HEP_PLUGIN", "dd4hep"),
            cmake_variant("DIGITIZATION_PLUGIN", "digitization"),
            cmake_variant("EXAMPLES", "examples"),
            example_cmake_variant("DD4HEP", "dd4hep"),
            example_cmake_variant("GEANT4", "geant4"),
            example_cmake_variant("HEPMC3", "hepmc3"),
            example_cmake_variant("PYTHIA8", "pythia8"),
            cmake_variant("FATRAS", "fatras"),
            cmake_variant("IDENTIFICATION_PLUGIN", "identification"),
            cmake_variant(integration_tests_label, "integration_tests"),
            cmake_variant("JSON_PLUGIN", "json"),
            cmake_variant(unit_tests_label, "unit_tests"),
            cmake_variant("LEGACY", "legacy"),
            cmake_variant("TGEO_PLUGIN", "tgeo")
        ]

        cuda_arch = spec.variants['cuda_arch'].value
        if cuda_arch != 'none':
            args.append('-DCUDA_FLAGS=-arch=sm_{0}'.format(cuda_arch[0]))

        if 'root' in spec:
            cxxstd = spec['root'].variants['cxxstd'].value
            args.append("-DCMAKE_CXX_STANDARD={0}".format(cxxstd))

        if spec.satisfies('@0.14.0: +json'):
            args.append("-DACTS_USE_BUNDLED_NLOHMANN_JSON=OFF")

        return args<|MERGE_RESOLUTION|>--- conflicted
+++ resolved
@@ -35,11 +35,8 @@
 
     # Supported Acts versions
     version('master', branch='master')
-<<<<<<< HEAD
-=======
     version('0.29.0', commit='33aa3e701728112e8908223c4a7fd521907c8ea4')
     version('0.28.0', commit='55626b7401eeb93fc562e79bcf385f0ad0ac48bf')
->>>>>>> b1133fab
     version('0.27.1', commit='8ba3010a532137bc0ab6cf83a38b483cef646a01')
     version('0.27.0', commit='f7b1a1c27d5a95d08bb67236ad0e117fcd1c679f')
     version('0.26.0', commit='cf542b108b31fcc349fc18fb0466f889e4e42aa6')
