--- conflicted
+++ resolved
@@ -77,19 +77,15 @@
     # optional transports & file converters
     depends_on('hdf5@1.8:+mpi', when='+hdf5')
 
-<<<<<<< HEAD
     build_directory = 'spack-build'
 
-=======
     # ADIOS uses the absolute Python path, which is too long and results in
     # "bad interpreter" errors
     patch('python.patch')
->>>>>>> 678603f3
     # Fix ADIOS <=1.10.0 compile error on HDF5 1.10+
     #   https://github.com/ornladios/ADIOS/commit/3b21a8a41509
     #   https://github.com/LLNL/spack/issues/1683
     patch('adios_1100.patch', when='@:1.10.0^hdf5@1.10:')
-    patch('adios_python.patch', when='@1:+fortran')
 
     def validate(self, spec):
         """
