# Copyright 2013-2022 Lawrence Livermore National Security, LLC and other
# Spack Project Developers. See the top-level COPYRIGHT file for details.
#
# SPDX-License-Identifier: (Apache-2.0 OR MIT)

from spack.package import *


class Amrex(CMakePackage, CudaPackage, ROCmPackage):
    """AMReX is a publicly available software framework designed
    for building massively parallel block- structured adaptive
    mesh refinement (AMR) applications."""

    homepage = "https://amrex-codes.github.io/amrex/"
    url      = "https://github.com/AMReX-Codes/amrex/releases/download/22.06/amrex-22.06.tar.gz"
    git      = "https://github.com/AMReX-Codes/amrex.git"

    test_requires_compiler = True

    tags = ['ecp', 'e4s']

    maintainers = ['WeiqunZhang', 'asalmgren', 'etpalmer63']

    version('develop', branch='development')
    version('22.06', sha256='d8aa58e72c86a3da9a7be5a5947294fd3eaac6b233f563366f9e000d833726db')
    version('22.05', sha256='a760c7ca12915ca56b60d1f3c44103185db21ec2b8c01bc7b6762ff9c84e3f53')
    version('22.04', sha256='c33f5bdbc1ca21d8dd34b494a9c6c67a7eda4f42403cec3a7c13963f9140ebcf')
    version('22.03', sha256='2a67233e55f20b937e2da97f1ed3ab0666e12ef283b4d14c9456ebf21f36b77c')
    version('22.02', sha256='5d8dd3fa3c416b04e70188e06b7e8fc2838d78b43a2cf33a285184c77f0c1e1e')
    version('22.01', sha256='857df5b2fa8e3010b8856b81879a5be32ba7cc2e575474256eae7ef815b8354d')
    version('21.12', sha256='439f9ebf2b440fc739a7976f3ade188ec3e1de5f51a0b151e6b8dda36fa67278')
    version('21.11', sha256='2edb72d7cf7e86340fcaceb325368560957bcd952fd34cd501bfdf038e1338a4')
    version('21.10', sha256='a11954c03b1ec26c26b676460dc5de5195469e813b70fbcea6dfdefeafaf5407')
    version('21.09', sha256='983b41d93bf9417c032080fd2ec7c04d0d2b820e613a076bd07566aa5a8aa4bd')
    version('21.08', sha256='34fb6c72735c74820b27db1138e5bc9fe698ffbd8344aae10a5fbdace479b57f')
    version('21.07', sha256='9630b8c0c7ffbf3f5ea4d973a3fdb40b9b10fec0f8df33b9e24d76d2c1d15771')
    version('21.06', sha256='6982c22837d7c0bc4583065d9da55e0aebcf07b54386e4b90a779391fe73fd53')
    version('21.05', sha256='eb6d21e48279ad67278413c77b29a1754c18ffe741aa6b3a9f3f01eeac13177f')
    version('21.04', sha256='1c610e4b0800b16f7f1da74193ff11af0abfb12198b36a7e565a6a7f793087fa')
    version('21.03', sha256='6307bf75c80c2076bf5bd1cff4d12483280a32b5175fe117f32eed9c89cd1ac5')
    version('21.02', sha256='4a7ef997c43f9f03f1b06dd1aafa01218773a3265a5c1811f77eb4521b5e75b3')
    version('21.01', sha256='59de3ed429347ee6a7ad4f09c0c431248f2e081f59c301db37cacb36993622f4')
    version('20.12', sha256='a8ba1d605780250da77619939582ce44b33cd286f2dbcc0dfd5cdbaf209140a5')
    version('20.11', sha256='b86f4f2ebf414cec050e562d4ab81545944bda581b496d69767b4bf6a3060855')
    version('20.10', sha256='92def480d1f0bcb5bcb9dfae2ddc8997060414386a1d71ccbfdad785fa2e46fa')
    version('20.09', sha256='3ae203f18656117d8201da16e899a6144ec217817a2a5d9b7649e2eef9cacdf9')
    version('20.08', sha256='a202430cd8dbef2de29b20fe9b5881cc58ee762326556ec3c0ad9c3f85ddfc2f')
    version('20.07', sha256='c386f566f4c57ee56b5630f79ce2c6117d5a612a4aab69b7b26e48d577251165')
    version('20.06', sha256='be2f2a5107111fcb8b3928b76024b370c7cb01a9e5dd79484cf7fcf59d0b4858')
    version('20.05', sha256='97d753bb75e845a0a959ec1a044a48e6adb86dd008b5e29ce7a01d49ed276338')
    version('20.04', sha256='a7ece54d5d89cc00fd555551902a0d4d0fb50db15d2600f441353eed0dddd83b')
    version('20.03', sha256='9728f20c0d7297c935fe5cbc63c1ee60f983b833a735c797340ee2765d626165')
    version('20.02', sha256='2eda858b43e7455718ccb96c18f678da1778ec61031e90effdcb9c3e7e6f9bb5')
    version('20.01', sha256='957e7a7fe90a0a9f4ae10bf9e46dba68d72448d0bec69a4a4e66a544930caca3')
    version('19.10', sha256='9f30a2b3ec13711dfc6a1b59af59bd7df78449b5846ac6457b5dbbdecb20c576')
    version('19.08', sha256='94b1e9a9dcfb8c5b52aef91a2ed373aef504d766dd7d0aba6731ceb94e48e940')
    version('18.10.1', sha256='e648465c9c3b7ff4c696dfa8b6d079b4f61c80d96c51e27af210951c9367c201')
    version('18.10', sha256='298eba03ef03d617c346079433af1089d38076d6fab2c34476c687740c1f4234')
    version('18.09.1', sha256='a065ee4d1d98324b6c492ae20ea63ba12a4a4e23432bf5b3fe9788d44aa4398e')

    # Config options
    variant('dimensions', default='3',
            description='Dimensionality', values=('2', '3'))
    variant('shared',  default=False,
            description='Build shared library')
    variant('mpi',          default=True,
            description='Build with MPI support')
    variant('openmp',       default=False,
            description='Build with OpenMP support')
    variant('precision',  default='double',
            description='Real precision (double/single)',
            values=('single', 'double'))
    variant('eb',  default=False,
            description='Build Embedded Boundary classes')
    variant('fortran',  default=False,
            description='Build Fortran API')
    variant('linear_solvers', default=True,
            description='Build linear solvers')
    variant('amrdata',    default=False,
            description='Build data services')
    variant('particles',  default=False,
            description='Build particle classes')
    variant('plotfile_tools', default=False,
            description='Build plotfile_tools like fcompare')
    variant('tiny_profile', default=False,
            description='Enable tiny profiling')
    variant('hdf5',  default=False,
            description='Enable HDF5-based I/O')
    variant('hypre', default=False,
            description='Enable Hypre interfaces')
    variant('petsc', default=False,
            description='Enable PETSc interfaces')
    variant('sundials', default=False,
            description='Enable SUNDIALS interfaces')
    variant('pic', default=False,
            description='Enable PIC')

    # Build dependencies
    depends_on('mpi', when='+mpi')
    depends_on('sundials@4.0.0:4.1.0 +ARKODE +CVODE', when='@19.08:20.11 +sundials')
    depends_on('sundials@5.7.0: +ARKODE +CVODE', when='@21.07:22.04 +sundials')
    depends_on('sundials@6.0.0: +ARKODE +CVODE', when='@22.05: +sundials')
    for arch in CudaPackage.cuda_arch_values:
        depends_on('sundials@5.7.0: +ARKODE +CVODE +cuda cuda_arch=%s' % arch, when='@21.07:22.04 +sundials +cuda cuda_arch=%s' % arch)
        depends_on('sundials@6.0.0: +ARKODE +CVODE +cuda cuda_arch=%s' % arch, when='@22.05: +sundials +cuda cuda_arch=%s' % arch)
    for tgt in ROCmPackage.amdgpu_targets:
        depends_on('sundials@5.7.0: +ARKODE +CVODE +rocm amdgpu_target=%s' % tgt, when='@21.07:22.04 +sundials +rocm amdgpu_target=%s' % tgt)
        depends_on('sundials@6.0.0: +ARKODE +CVODE +rocm amdgpu_target=%s' % tgt, when='@22.05: +sundials +rocm amdgpu_target=%s' % tgt)

    depends_on('cuda@9.0.0:', when='@:22.04 +cuda')
    depends_on('cuda@10.0.0:', when='@22.05: +cuda')
    depends_on('python@2.7:', type='build', when='@:20.04')
    depends_on('cmake@3.5:',  type='build', when='@:18.10')
    depends_on('cmake@3.13:', type='build', when='@18.11:19.03')
    depends_on('cmake@3.14:', type='build', when='@19.04:')
    # cmake @3.17: is necessary to handle cuda @11: correctly
    depends_on('cmake@3.17:', type='build', when='^cuda @11:')
<<<<<<< HEAD
    # cmake @3.20: is necessary to handle HIP correctly
=======
    depends_on('cmake@3.17:', type='build', when='@22.06:')
>>>>>>> 2ca32fbc
    depends_on('cmake@3.20:', type='build', when='+rocm')
    depends_on('hdf5@1.10.4: +mpi', when='+hdf5')
    depends_on('hip', type=('test', 'run'), when='+rocm')
    depends_on('rocrand', type=('build', 'test', 'run'), when='+rocm')
    depends_on('rocprim', type='build', when='@21.05: +rocm')
    depends_on('hypre@2.18.2:', type='link', when='@:21.02 +hypre')
    depends_on('hypre@2.19.0:', type='link', when='@21.03: ~cuda +hypre')
    depends_on('hypre@2.20.0:', type='link', when='@21.03: +cuda +hypre')
    depends_on('petsc', type='link', when='+petsc')

    # these versions of gcc have lambda function issues
    # see https://github.com/spack/spack/issues/22310
    conflicts('%gcc@8.1.0:8.3.0', when='@21.03')
    conflicts('%gcc@8.1.0:8.2.0', when='@21.01:21.02')

    # Check options compatibility
    conflicts('+sundials', when='@19.08:20.11 ~fortran',
              msg='AMReX SUNDIALS support needs AMReX Fortran API (+fortran)')
    conflicts('+sundials', when='@20.12:21.06',
              msg='AMReX 20.12 -- 21.06 does not support SUNDIALS interfaces')
    conflicts('+hdf5', when='@:20.06',
              msg='AMReX HDF5 support needs AMReX newer than version 20.06')
    conflicts('+hypre', when='@:20.06',
              msg='AMReX Hypre support needs AMReX newer than version 20.06')
    conflicts('+hypre', when='@:20.07 ~fortran',
              msg='AMReX < 20.08 needs the Fortran API (+fortran) for Hypre support')
    conflicts('+hypre', when='~linear_solvers',
              msg='AMReX Hypre support needs variant +linear_solvers')
    conflicts('+petsc', when='@:20.06',
              msg='PETSc support needs AMReX newer than version 20.06')
    conflicts('+petsc', when='@:20.07 ~fortran',
              msg='AMReX < 20.08 needs the Fortran API (+fortran) for PETSc support')
    conflicts('+petsc', when='~linear_solvers',
              msg='AMReX PETSc support needs variant +linear_solvers')
    conflicts('+cuda', when='@:19.08',
              msg='AMReX CUDA support needs AMReX newer than version 19.08')
    conflicts('cuda_arch=10', when='+cuda', msg='AMReX only supports compute capabilities >= 3.5')
    conflicts('cuda_arch=11', when='+cuda', msg='AMReX only supports compute capabilities >= 3.5')
    conflicts('cuda_arch=12', when='+cuda', msg='AMReX only supports compute capabilities >= 3.5')
    conflicts('cuda_arch=13', when='+cuda', msg='AMReX only supports compute capabilities >= 3.5')
    conflicts('cuda_arch=20', when='+cuda', msg='AMReX only supports compute capabilities >= 3.5')
    conflicts('cuda_arch=21', when='+cuda', msg='AMReX only supports compute capabilities >= 3.5')
    conflicts('cuda_arch=30', when='+cuda', msg='AMReX only supports compute capabilities >= 3.5')
    conflicts('cuda_arch=32', when='+cuda', msg='AMReX only supports compute capabilities >= 3.5')
    conflicts('+rocm', when='@:20.11', msg='AMReX HIP support needs AMReX newer than version 20.11')
    conflicts('%rocm@4.2.0:4.2', when='+rocm',
              msg='AMReX does not support rocm-4.2 due to a compiler bug')
    conflicts('+cuda', when='+rocm', msg='CUDA and HIP support are exclusive')

    def url_for_version(self, version):
        if version >= Version('20.05'):
            url = "https://github.com/AMReX-Codes/amrex/releases/download/{0}/amrex-{0}.tar.gz"
        else:
            url = "https://github.com/AMReX-Codes/amrex/archive/{0}.tar.gz"
        return url.format(version.dotted)

    def get_cuda_arch_string(self, values):
        if 'none' in values:
            return 'Auto'
        else:
            # Use format x.y instead of CudaPackage xy format
            vf = tuple(float(x) / 10.0 for x in values)
            return ';'.join(str(x) for x in vf)

    #
    # For versions > 20.11
    #
    @when('@20.12:,develop')
    def cmake_args(self):
        args = [
            '-DUSE_XSDK_DEFAULTS=ON',
            self.define_from_variant('AMReX_SPACEDIM', 'dimensions'),
            self.define_from_variant('BUILD_SHARED_LIBS', 'shared'),
            self.define_from_variant('AMReX_MPI', 'mpi'),
            self.define_from_variant('AMReX_OMP', 'openmp'),
            '-DXSDK_PRECISION:STRING=%s' %
            self.spec.variants['precision'].value.upper(),
            self.define_from_variant('XSDK_ENABLE_Fortran', 'fortran'),
            self.define_from_variant('AMReX_FORTRAN_INTERFACES', 'fortran'),
            self.define_from_variant('AMReX_EB', 'eb'),
            self.define_from_variant('AMReX_LINEAR_SOLVERS', 'linear_solvers'),
            self.define_from_variant('AMReX_AMRDATA', 'amrdata'),
            self.define_from_variant('AMReX_PARTICLES', 'particles'),
            self.define_from_variant('AMReX_PLOTFILE_TOOLS', 'plotfile_tools'),
            self.define_from_variant('AMReX_TINY_PROFILE', 'tiny_profile'),
            self.define_from_variant('AMReX_HDF5', 'hdf5'),
            self.define_from_variant('AMReX_HYPRE', 'hypre'),
            self.define_from_variant('AMReX_PETSC', 'petsc'),
            self.define_from_variant('AMReX_SUNDIALS', 'sundials'),
            self.define_from_variant('AMReX_PIC', 'pic'),
        ]

        if self.spec.satisfies('%fj'):
            args.append('-DCMAKE_Fortran_MODDIR_FLAG=-M')

        if '+cuda' in self.spec:
            args.append('-DAMReX_GPU_BACKEND=CUDA')
            args.append('-DAMReX_CUDA_ERROR_CAPTURE_THIS=ON')
            args.append('-DAMReX_CUDA_ERROR_CROSS_EXECUTION_SPACE_CALL=ON')
            cuda_arch = self.spec.variants['cuda_arch'].value
            args.append('-DAMReX_CUDA_ARCH=' + self.get_cuda_arch_string(cuda_arch))

        if '+rocm' in self.spec:
            args.append('-DCMAKE_CXX_COMPILER={0}'.format(self.spec['hip'].hipcc))
            args.append('-DAMReX_GPU_BACKEND=HIP')
            targets = self.spec.variants['amdgpu_target'].value
            args.append('-DAMReX_AMD_ARCH=' + ';'.join(str(x) for x in targets))

        return args

    #
    # For versions <= 20.11
    #
    @when('@:20.11')
    def cmake_args(self):
        args = [
            '-DUSE_XSDK_DEFAULTS=ON',
            self.define_from_variant('DIM', 'dimensions'),
            self.define_from_variant('BUILD_SHARED_LIBS', 'shared'),
            self.define_from_variant('ENABLE_MPI', 'mpi'),
            self.define_from_variant('ENABLE_OMP', 'openmp'),
            '-DXSDK_PRECISION:STRING=%s' %
            self.spec.variants['precision'].value.upper(),
            self.define_from_variant('XSDK_ENABLE_Fortran', 'fortran'),
            self.define_from_variant('ENABLE_FORTRAN_INTERFACES', 'fortran'),
            self.define_from_variant('ENABLE_EB', 'eb'),
            self.define_from_variant('ENABLE_LINEAR_SOLVERS',
                                     'linear_solvers'),
            self.define_from_variant('ENABLE_AMRDATA', 'amrdata'),
            self.define_from_variant('ENABLE_PARTICLES', 'particles'),
            self.define_from_variant('ENABLE_SUNDIALS', 'sundials'),
            self.define_from_variant('ENABLE_HDF5', 'hdf5'),
            self.define_from_variant('ENABLE_HYPRE', 'hypre'),
            self.define_from_variant('ENABLE_PETSC', 'petsc'),
            self.define_from_variant('ENABLE_CUDA', 'cuda'),
        ]

        if self.spec.satisfies('%fj'):
            args.append('-DCMAKE_Fortran_MODDIR_FLAG=-M')

        if '+cuda' in self.spec:
            cuda_arch = self.spec.variants['cuda_arch'].value
            args.append('-DCUDA_ARCH=' + self.get_cuda_arch_string(cuda_arch))

        return args

    # TODO: Replace this method and its 'get' use for cmake path with
    #   join_path(self.spec['cmake'].prefix.bin, 'cmake') once stand-alone
    #   tests can access build dependencies through self.spec['cmake'].
    def cmake_bin(self, set=True):
        """(Hack) Set/get cmake dependency path."""
        filepath = join_path(self.install_test_root, 'cmake_bin_path.txt')
        if set:
            with open(filepath, 'w') as out_file:
                cmake_bin = join_path(self.spec['cmake'].prefix.bin, 'cmake')
                out_file.write('{0}\n'.format(cmake_bin))
        else:
            with open(filepath, 'r') as in_file:
                return in_file.read().strip()

    @run_after('build')
    def setup_smoke_test(self):
        """Skip setup smoke tests for AMReX versions less than 21.12."""
        if self.spec.satisfies('@:21.11'):
            return

        self.cache_extra_test_sources(['Tests'])

        # TODO: Remove once self.spec['cmake'] is available here
        self.cmake_bin(set=True)

    def test(self):
        """Skip smoke tests for AMReX versions less than 21.12."""
        if self.spec.satisfies('@:21.11'):
            print("SKIPPED: Stand-alone tests not supported for this version of AMReX.")
            return

        """Perform smoke tests on installed package."""
        # TODO: Remove/replace once self.spec['cmake'] is available here
        cmake_bin = self.cmake_bin(set=False)

        args = []
        args.append('-S./cache/amrex/Tests/SpackSmokeTest')
        args.append('-DAMReX_ROOT=' + self.prefix)
        if '+mpi' in self.spec:
            args.append('-DMPI_C_COMPILER=' + self.spec['mpi'].mpicc)
            args.append('-DMPI_CXX_COMPILER=' + self.spec['mpi'].mpicxx)

        args.extend(self.cmake_args())
        self.run_test(cmake_bin,
                      args,
                      purpose='Configure with CMake')

        self.run_test('make', [], purpose='Compile')

        self.run_test('install_test',
                      ['./cache/amrex/Tests/Amr/Advection_AmrCore/Exec/inputs-ci'],
                      ['finalized'],
                      installed=False,
                      purpose='AMReX Stand-Alone Smoke Test -- AmrCore',
                      skip_missing=False)<|MERGE_RESOLUTION|>--- conflicted
+++ resolved
@@ -115,11 +115,8 @@
     depends_on('cmake@3.14:', type='build', when='@19.04:')
     # cmake @3.17: is necessary to handle cuda @11: correctly
     depends_on('cmake@3.17:', type='build', when='^cuda @11:')
-<<<<<<< HEAD
+    depends_on('cmake@3.17:', type='build', when='@22.06:')
     # cmake @3.20: is necessary to handle HIP correctly
-=======
-    depends_on('cmake@3.17:', type='build', when='@22.06:')
->>>>>>> 2ca32fbc
     depends_on('cmake@3.20:', type='build', when='+rocm')
     depends_on('hdf5@1.10.4: +mpi', when='+hdf5')
     depends_on('hip', type=('test', 'run'), when='+rocm')
