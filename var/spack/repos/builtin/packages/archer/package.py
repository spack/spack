# Copyright 2013-2021 Lawrence Livermore National Security, LLC and other
# Spack Project Developers. See the top-level COPYRIGHT file for details.
#
# SPDX-License-Identifier: (Apache-2.0 OR MIT)


from spack import *


class Archer(CMakePackage):
    """ARCHER, a data race detection tool for large OpenMP applications."""

    homepage = "https://github.com/PRUNERS/ARCHER"
    url      = "https://github.com/PRUNERS/archer/archive/v1.0.0.tar.gz"

    version('2.0.0', sha256='3241cadb0078403368b69166b27f815e12c350486d4ceb3fb33147895b9ebde8')
    version('1.0.0', sha256='df814a475606b83c659932caa30a68bed1c62e713386b375c1b78eb8d60e0d15')

    depends_on('cmake@3.4.3:', type='build')
    depends_on('llvm@:8.0.0')
    depends_on('ninja@1.5:', type='build')
    depends_on('llvm-openmp-ompt@tr6_forwards')

    generator = 'Ninja'

    def patch(self):
        if self.spec.satisfies('^llvm@8.0.0:'):
            filter_file(r'add_llvm_loadable_module\(LLVMArcher',
                        'add_llvm_library(LLVMArcher MODULE',
                        'lib/CMakeLists.txt')

    def cmake_args(self):
        return [
            '-DCMAKE_C_COMPILER=clang',
            '-DCMAKE_CXX_COMPILER=clang++',
            '-DOMP_PREFIX:PATH=%s' % self.spec['llvm-openmp-ompt'].prefix,
        ]

    @run_after('install')
    def cache_test_sources(self):
        """Copy the example source files after the package is installed to an
        install test subdirectory for use during `spack test run`."""
<<<<<<< HEAD
        self.cache_extra_test_sources('test')
=======
        self.cache_extra_test_sources(['test'])
>>>>>>> 857f802a
<|MERGE_RESOLUTION|>--- conflicted
+++ resolved
@@ -40,8 +40,4 @@
     def cache_test_sources(self):
         """Copy the example source files after the package is installed to an
         install test subdirectory for use during `spack test run`."""
-<<<<<<< HEAD
-        self.cache_extra_test_sources('test')
-=======
-        self.cache_extra_test_sources(['test'])
->>>>>>> 857f802a
+        self.cache_extra_test_sources(['test'])