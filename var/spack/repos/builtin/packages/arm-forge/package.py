# Copyright 2013-2020 Lawrence Livermore National Security, LLC and other
# Spack Project Developers. See the top-level COPYRIGHT file for details.
#
# SPDX-License-Identifier: (Apache-2.0 OR MIT)

from spack import *
import os


class ArmForge(Package):
    """Arm Forge is the complete toolsuite for software development - with
    everything needed to debug, profile, optimize, edit and build C, C++ and
    Fortran applications on Linux for high performance - from single threads
    through to complex parallel HPC codes with MPI, OpenMP, threads or CUDA."""

    homepage = "http://www.allinea.com/products/develop-allinea-forge"

    # TODO: this mess should be fixed as soon as a way to parametrize/constrain
    #       versions (and checksums) based on the target platform shows up

    version(
<<<<<<< HEAD
        "20.0.3-Redhat-7.0-x86_64",
=======
        "20.2.0-linux-rhel7-x86_64",
        sha256="26592a77c42f970f724f15b70cc5ce6af1078fd0ef9243a37c3215916cfa7cf4",
        url="https://content.allinea.com/downloads/arm-forge-20.2-Redhat-7.0-x86_64.tar",
    )

    version(
        "20.0.3-linux-rhel7-x86_64",
>>>>>>> 72a5affa
        sha256="ad3973ba87b64b5e0f9b04e05331f78f01ef4ec789078859e4e38ea5ac4a9f29",
        url="http://content.allinea.com/downloads/arm-forge-20.0.3-Redhat-7.0-x86_64.tar",
    )

    version(
        "19.0.4-Redhat-6.0-x86_64",
        sha256="0b0b6ed5c3d6833bad46d5ea84346cd46f0e4b3020c31f2fd4318b75ddaf01aa",
        url="http://content.allinea.com/downloads/arm-forge-19.0.4-Redhat-6.0-x86_64.tar",
    )
    version(
        "19.0.4-Redhat-7.0-x86_64",
        sha256="de3c669f7cb4daf274aae603294c416a953fb558e101eb03bcccf0ef4291e079",
        url="http://content.allinea.com/downloads/arm-forge-19.0.4-Redhat-7.0-x86_64.tar",
    )
    version(
        "19.0.4-Suse-11-x86_64",
        sha256="24a2c7761c2163f128e4f4b60e963c53774196809ddfa880131c5dde5eb454c2",
        url="http://content.allinea.com/downloads/arm-forge-19.0.4-Suse-11-x86_64.tar",
    )
    version(
        "19.0.4-Suse-12-x86_64",
        sha256="6688192291fe9696922a34371d07ea66f89bff9b976fd99796e5f9a6651f86e6",
        url="http://content.allinea.com/downloads/arm-forge-19.0.4-Suse-12-x86_64.tar",
    )
    version(
        "19.0.4-Suse-15-x86_64",
        sha256="dea60d93a157ab6952fd6887f40123ab9d633d5589ffe7824d53fb269294cf35",
        url="http://content.allinea.com/downloads/arm-forge-19.0.4-Suse-15-x86_64.tar",
    )
    version(
        "19.0.4-19.0.4-Ubuntu-16.04-x86_64",
        sha256="240741beff96f6a0b3976bc98d90863fe475366d5c093af9b96b877a230d479c",
        url="http://content.allinea.com/downloads/arm-forge-19.0.4-Ubuntu-16.04-x86_64.tar",
    )
    version(
        "19.0.4-Ubuntu-14.04-x86_64",
        sha256="135903906111b61045ddd3e98f1d8e8fd02b5b6ef554a68dfbe6760c76ec65a2",
        url="http://content.allinea.com/downloads/arm-forge-19.0.4-Ubuntu-14.04-x86_64.tar",
    )
    version(
        "19.0.4-Redhat-7.2-ppc64le",
        sha256="73cb9f4005278e8dd2106a871dcbb53edb8855faeeda75c7abd7936f85fcce56",
        url="http://content.allinea.com/downloads/arm-forge-19.0.4-Redhat-7.2-ppc64le.tar",
    )
    version(
        "19.0.4-Redhat-7.4-aarch64",
        sha256="8d168e5665a158f65b72d7b996fd283f7f538efbff15648eff44cfb7371ecad7",
        url="http://content.allinea.com/downloads/arm-forge-19.0.4-Redhat-7.4-aarch64.tar",
    )
    version(
        "19.0.4-Suse-12-aarch64",
        sha256="de3aa62c5b5d5181a7947dcd1dfa66df5d06fd482394044100147210c8182d75",
        url="http://content.allinea.com/downloads/arm-forge-19.0.4-Suse-12-aarch64.tar",
    )
    version(
        "19.0.4-Ubuntu-16.04-aarch64",
        sha256="3910e320c635dd5c09af7f5696909c7c0ae25406910d2e592e522ed0233e0451",
        url="http://content.allinea.com/downloads/arm-forge-19.0.4-Ubuntu-16.04-aarch64.tar",
    )
    version(
        "19.0.3-Redhat-6.0-x86_64",
        sha256="0ace88a1847d8f622f077cd38fa9dddf7f2d6dd6aad086be0e0a66e10fb8b64b",
        url="http://content.allinea.com/downloads/arm-forge-19.0.3-Redhat-6.0-x86_64.tar",
    )
    version(
        "19.0.3-Redhat-7.0-x86_64",
        sha256="35c7a9532aa19251343c37b8f5eb51ef04f7b6e8b42bea2bd932f4d83a1e8375",
        url="http://content.allinea.com/downloads/arm-forge-19.0.3-Redhat-7.0-x86_64.tar",
    )
    version(
        "19.0.3-Suse-11-x86_64",
        sha256="48fe2b1b81a824909fedf5e02cd08d8a62033cce80440eca6efbea0ae8023e75",
        url="http://content.allinea.com/downloads/arm-forge-19.0.3-Suse-11-x86_64.tar",
    )
    version(
        "19.0.3-Suse-12-x86_64",
        sha256="b4d0f91780dc43544ea946f5117a50ba18750fd50ef811cae5b6b6771b4ebb77",
        url="http://content.allinea.com/downloads/arm-forge-19.0.3-Suse-12-x86_64.tar",
    )
    version(
        "19.0.3-Ubuntu-16.04-x86_64",
        sha256="ed6726434a6d24d413ed6183756433d63438936dc671cb6a3567b407c8e233e1",
        url="http://content.allinea.com/downloads/arm-forge-19.0.3-Ubuntu-16.04-x86_64.tar",
    )
    version(
        "19.0.3-Ubuntu-14.04-x86_64",
        sha256="22350d068c4ef60d1aad330636d443f00269c0cc49bed4c05b80f93b9d9a9c66",
        url="http://content.allinea.com/downloads/arm-forge-19.0.3-Ubuntu-14.04-x86_64.tar",
    )
    version(
        "19.0.3-Redhat-7.2-ppc64le",
        sha256="dc6ea53eead78f0d9ffd8fa74ffddb80e8bd3b4ab8a1edd6f8505ffbea9cea15",
        url="http://content.allinea.com/downloads/arm-forge-19.0.3-Redhat-7.2-ppc64le.tar",
    )
    version(
        "19.0.3-Redhat-7.4-aarch64",
        sha256="4e19d4200e2936d542bf2b9dc79c7f8b00ccfb37b9191dfc90ac0787680a8b0c",
        url="http://content.allinea.com/downloads/arm-forge-19.0.3-Redhat-7.4-aarch64.tar",
    )
    version(
        "19.0.3-Suse-12-aarch64",
        sha256="9b27b678d0228b4e51fd517ef0acd1df65b780a3a0b226caa6b6f1b7dccf31e6",
        url="http://content.allinea.com/downloads/arm-forge-19.0.3-Suse-12-aarch64.tar",
    )
    version(
        "19.0.3-Ubuntu-16.04-aarch64",
        sha256="4470f7067d4a4e0369df8af28b6ca95f58fa0062bf8dffc49f0b7415112c0332",
        url="http://content.allinea.com/downloads/arm-forge-19.0.3-Ubuntu-16.04-aarch64.tar",
    )

    # Licensing
    license_required = True
    license_comment = "#"
    license_files = ["licences/Licence"]
    license_vars = [
        "ALLINEA_LICENSE_DIR",
        "ALLINEA_LICENCE_DIR",
        "ALLINEA_LICENSE_FILE",
        "ALLINEA_LICENCE_FILE",
    ]
    license_url = "http://www.allinea.com/user-guide/forge/Installation.html"

    def install(self, spec, prefix):
        os.system("./textinstall.sh --accept-licence " + prefix)<|MERGE_RESOLUTION|>--- conflicted
+++ resolved
@@ -19,17 +19,13 @@
     #       versions (and checksums) based on the target platform shows up
 
     version(
-<<<<<<< HEAD
-        "20.0.3-Redhat-7.0-x86_64",
-=======
-        "20.2.0-linux-rhel7-x86_64",
+        "20.2.0-Redhat-7.0-x86_64",
         sha256="26592a77c42f970f724f15b70cc5ce6af1078fd0ef9243a37c3215916cfa7cf4",
         url="https://content.allinea.com/downloads/arm-forge-20.2-Redhat-7.0-x86_64.tar",
     )
 
     version(
-        "20.0.3-linux-rhel7-x86_64",
->>>>>>> 72a5affa
+        "20.0.3-Redhat-7.0-x86_64",
         sha256="ad3973ba87b64b5e0f9b04e05331f78f01ef4ec789078859e4e38ea5ac4a9f29",
         url="http://content.allinea.com/downloads/arm-forge-20.0.3-Redhat-7.0-x86_64.tar",
     )
