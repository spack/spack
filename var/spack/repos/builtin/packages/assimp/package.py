# Copyright 2013-2022 Lawrence Livermore National Security, LLC and other
# Spack Project Developers. See the top-level COPYRIGHT file for details.
#
# SPDX-License-Identifier: (Apache-2.0 OR MIT)

from spack.package import *


class Assimp(CMakePackage):
    """Open Asset Import Library (Assimp) is a portable Open Source library to
    import various well-known 3D model formats in a uniform manner."""

    homepage = "https://www.assimp.org"
    url = "https://github.com/assimp/assimp/archive/v4.0.1.tar.gz"
    git = "https://github.com/assimp/assimp.git"

    maintainers = ["wdconinc"]

    version("master", branch="master")
    version("5.2.4", sha256="6a4ff75dc727821f75ef529cea1c4fc0a7b5fc2e0a0b2ff2f6b7993fe6cb54ba")
    version("5.2.3", sha256="b20fc41af171f6d8f1f45d4621f18e6934ab7264e71c37cd72fd9832509af2a8")
    version("5.2.2", sha256="ad76c5d86c380af65a9d9f64e8fc57af692ffd80a90f613dfc6bd945d0b80bb4")
    version("5.2.1", sha256="c9cbbc8589639cd8c13f65e94a90422a70454e8fa150cf899b6038ba86e9ecff")
    version("5.1.4", sha256="bd32cdc27e1f8b7ac09d914ab92dd81d799c97e9e47315c1f40dcb7c6f7938c6")
    version("5.1.3", sha256="50a7bd2c8009945e1833c591d16f4f7c491a3c6190f69d9d007167aadb175c35")
    version("5.0.1", sha256="11310ec1f2ad2cd46b95ba88faca8f7aaa1efe9aa12605c55e3de2b977b3dbfc")
    version("4.0.1", sha256="60080d8ab4daaab309f65b3cffd99f19eb1af8d05623fff469b9b652818e286e")

<<<<<<< HEAD
    patch('https://patch-diff.githubusercontent.com/raw/assimp/assimp/pull/4203.patch?full_index=1',
          sha256='24135e88bcef205e118f7a3f99948851c78d3f3e16684104dc603439dd790d74',
          when='@5.1:5.2.2')
=======
    patch(
        "https://patch-diff.githubusercontent.com/raw/assimp/assimp/pull/4203.patch?full_index=1",
        sha256="24135e88bcef205e118f7a3f99948851c78d3f3e16684104dc603439dd790d74",
        when="@5.1:5.2.2",
    )
>>>>>>> b1e499d0

    variant("shared", default=True, description="Enables the build of shared libraries")

    depends_on("pkgconfig", type="build")
    depends_on("zlib")

    def patch(self):
        filter_file("-Werror", "", "code/CMakeLists.txt")

    def cmake_args(self):
        args = [
            "-DASSIMP_HUNTER_ENABLED=OFF",
            "-DASSIMP_BUILD_ZLIB=OFF",
            "-DASSIMP_BUILD_MINIZIP=OFF",
            "-DASSIMP_BUILD_TESTS=OFF",
            self.define_from_variant("BUILD_SHARED_LIBS", "shared"),
        ]
        return args

    def flag_handler(self, name, flags):
        flags = list(flags)
        if name == "cxxflags":
            flags.append(self.compiler.cxx11_flag)
        return (None, None, flags)<|MERGE_RESOLUTION|>--- conflicted
+++ resolved
@@ -26,17 +26,11 @@
     version("5.0.1", sha256="11310ec1f2ad2cd46b95ba88faca8f7aaa1efe9aa12605c55e3de2b977b3dbfc")
     version("4.0.1", sha256="60080d8ab4daaab309f65b3cffd99f19eb1af8d05623fff469b9b652818e286e")
 
-<<<<<<< HEAD
-    patch('https://patch-diff.githubusercontent.com/raw/assimp/assimp/pull/4203.patch?full_index=1',
-          sha256='24135e88bcef205e118f7a3f99948851c78d3f3e16684104dc603439dd790d74',
-          when='@5.1:5.2.2')
-=======
     patch(
         "https://patch-diff.githubusercontent.com/raw/assimp/assimp/pull/4203.patch?full_index=1",
         sha256="24135e88bcef205e118f7a3f99948851c78d3f3e16684104dc603439dd790d74",
         when="@5.1:5.2.2",
     )
->>>>>>> b1e499d0
 
     variant("shared", default=True, description="Enables the build of shared libraries")
 
