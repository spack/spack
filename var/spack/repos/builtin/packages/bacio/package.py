# Copyright 2013-2022 Lawrence Livermore National Security, LLC and other
# Spack Project Developers. See the top-level COPYRIGHT file for details.
#
# SPDX-License-Identifier: (Apache-2.0 OR MIT)

from spack.package import *


class Bacio(CMakePackage):
    """The bacio library performs binary I/O for the NCEP models, processing
    unformatted byte-addressable data records, and transforming the little
    endian files and big endian files."""

    homepage = "https://noaa-emc.github.io/NCEPLIBS-bacio"
    url = "https://github.com/NOAA-EMC/NCEPLIBS-bacio/archive/refs/tags/v2.4.1.tar.gz"

    maintainers = [
        "t-brown",
        "edwardhartnett",
        "AlexanderRichert-NOAA",
        "Hang-Lei-NOAA",
    ]

    version("2.5.0", sha256="540a0ed73941d70dbf5d7b21d5d0a441e76fad2bfe37dfdfea0db3e98fc0fbfb")

    # Prefer version 2.4.1 because the library and include directory
    # names changed in verion 2.5.0 (dropping the "_4" they used to
    # contain.) We need some time to let all the using packages adjust
    # to the new names.
    version(
        "2.4.1",
        sha256="7b9b6ba0a288f438bfba6a08b6e47f8133f7dba472a74ac56a5454e2260a7200",
        preferred=True,
    )

    variant("pic", default=True, description="Build with position-independent-code")

    def cmake_args(self):
        args = [self.define_from_variant("CMAKE_POSITION_INDEPENDENT_CODE", "pic")]

        return args

    def patch(self):
<<<<<<< HEAD
        filter_file('2\.4\.0',str(self.spec.version),"VERSION",when="bacio@2.4.1")
=======
        if self.spec.satisifes("@2.4.1"):
            filter_file(".*", "2.4.1", "VERSION")
>>>>>>> 344e8d14
<|MERGE_RESOLUTION|>--- conflicted
+++ resolved
@@ -41,9 +41,5 @@
         return args
 
     def patch(self):
-<<<<<<< HEAD
-        filter_file('2\.4\.0',str(self.spec.version),"VERSION",when="bacio@2.4.1")
-=======
         if self.spec.satisifes("@2.4.1"):
-            filter_file(".*", "2.4.1", "VERSION")
->>>>>>> 344e8d14
+            filter_file(".*", "2.4.1", "VERSION")