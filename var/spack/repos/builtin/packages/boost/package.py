--- conflicted
+++ resolved
@@ -24,85 +24,6 @@
     git = "https://github.com/boostorg/boost.git"
     list_url = "https://sourceforge.net/projects/boost/files/boost/"
     list_depth = 1
-<<<<<<< HEAD
-    maintainers = ['hainest']
-
-    version('develop', branch='develop', submodules=True)
-    version('1.79.0', sha256='475d589d51a7f8b3ba2ba4eda022b170e562ca3b760ee922c146b6c65856ef39')
-    version('1.78.0', sha256='8681f175d4bdb26c52222665793eef08490d7758529330f98d3b29dd0735bccc')
-    version('1.77.0', sha256='fc9f85fc030e233142908241af7a846e60630aa7388de9a5fafb1f3a26840854')
-    version('1.76.0', sha256='f0397ba6e982c4450f27bf32a2a83292aba035b827a5623a14636ea583318c41')
-    version('1.75.0', sha256='953db31e016db7bb207f11432bef7df100516eeb746843fa0486a222e3fd49cb')
-    version('1.74.0', sha256='83bfc1507731a0906e387fc28b7ef5417d591429e51e788417fe9ff025e116b1')
-    version('1.73.0', sha256='4eb3b8d442b426dc35346235c8733b5ae35ba431690e38c6a8263dce9fcbb402')
-    version('1.72.0', sha256='59c9b274bc451cf91a9ba1dd2c7fdcaf5d60b1b3aa83f2c9fa143417cc660722')
-    version('1.71.0', sha256='d73a8da01e8bf8c7eda40b4c84915071a8c8a0df4a6734537ddde4a8580524ee')
-    version('1.70.0', sha256='430ae8354789de4fd19ee52f3b1f739e1fba576f0aded0897c3c2bc00fb38778')
-    version('1.69.0', sha256='8f32d4617390d1c2d16f26a27ab60d97807b35440d45891fa340fc2648b04406')
-    version('1.68.0', sha256='7f6130bc3cf65f56a618888ce9d5ea704fa10b462be126ad053e80e553d6d8b7')
-    version('1.67.0', sha256='2684c972994ee57fc5632e03bf044746f6eb45d4920c343937a465fd67a5adba')
-    version('1.66.0', sha256='5721818253e6a0989583192f96782c4a98eb6204965316df9f5ad75819225ca9')
-    version('1.65.1', sha256='9807a5d16566c57fd74fb522764e0b134a8bbe6b6e8967b83afefd30dcd3be81')
-    version('1.65.0', sha256='ea26712742e2fb079c2a566a31f3266973b76e38222b9f88b387e3c8b2f9902c')
-    # NOTE: 1.64.0 seems fine for *most* applications, but if you need
-    #       +python and +mpi, there seem to be errors with out-of-date
-    #       API calls from mpi/python.
-    #       See: https://github.com/spack/spack/issues/3963
-    version('1.64.0', sha256='7bcc5caace97baa948931d712ea5f37038dbb1c5d89b43ad4def4ed7cb683332')
-    version('1.63.0', sha256='beae2529f759f6b3bf3f4969a19c2e9d6f0c503edcb2de4a61d1428519fcb3b0')
-    version('1.62.0', sha256='36c96b0f6155c98404091d8ceb48319a28279ca0333fba1ad8611eb90afb2ca0')
-    version('1.61.0', sha256='a547bd06c2fd9a71ba1d169d9cf0339da7ebf4753849a8f7d6fdb8feee99b640')
-    version('1.60.0', sha256='686affff989ac2488f79a97b9479efb9f2abae035b5ed4d8226de6857933fd3b')
-    version('1.59.0', sha256='727a932322d94287b62abb1bd2d41723eec4356a7728909e38adb65ca25241ca')
-    version('1.58.0', sha256='fdfc204fc33ec79c99b9a74944c3e54bd78be4f7f15e260c0e2700a36dc7d3e5')
-    version('1.57.0', sha256='910c8c022a33ccec7f088bd65d4f14b466588dda94ba2124e78b8c57db264967')
-    version('1.56.0', sha256='134732acaf3a6e7eba85988118d943f0fa6b7f0850f65131fff89823ad30ff1d')
-    version('1.55.0', sha256='fff00023dd79486d444c8e29922f4072e1d451fc5a4d2b6075852ead7f2b7b52')
-    version('1.54.0', sha256='047e927de336af106a24bceba30069980c191529fd76b8dff8eb9a328b48ae1d')
-    version('1.53.0', sha256='f88a041b01882b0c9c5c05b39603ec8383fb881f772f6f9e6e6fd0e0cddb9196')
-    version('1.52.0', sha256='222b6afd7723f396f5682c20130314a10196d3999feab5ba920d2a6bf53bac92')
-    version('1.51.0', sha256='fb2d2335a29ee7fe040a197292bfce982af84a645c81688a915c84c925b69696')
-    version('1.50.0', sha256='c9ace2b8c81fa6703d1d17c7e478de3bc51101c5adbdeb3f6cb72cf3045a8529')
-    version('1.49.0', sha256='dd748a7f5507a7e7af74f452e1c52a64e651ed1f7263fce438a06641d2180d3c')
-    version('1.48.0', sha256='1bf254b2d69393ccd57a3cdd30a2f80318a005de8883a0792ed2f5e2598e5ada')
-    version('1.47.0', sha256='815a5d9faac4dbd523fbcf3fe1065e443c0bbf43427c44aa423422c6ec4c2e31')
-    version('1.46.1', sha256='e1dfbf42b16e5015c46b98e9899c423ca4d04469cbeee05e43ea19236416d883')
-    version('1.46.0', sha256='2f90f60792fdc25e674b8a857a0bcbb8d01199651719c90d5c4f8c61c08eba59')
-    version('1.45.0', sha256='55ed3ec51d5687e8224c988e22bef215dacce04e037d9f689569a80c4377a6d5')
-    version('1.44.0', sha256='45c328029d97d1f1dc7ff8c9527cd0c5cc356636084a800bca2ee4bfab1978db')
-    version('1.43.0', sha256='344f100b1aa410e812cabf0e4130728a80be042bf346135516b9187853806120')
-    version('1.42.0', sha256='4b1eb95bd250ce15ac66435d6167f225b072b0d3a7eb72477a31847a9ca9e609')
-    version('1.41.0', sha256='1ef94e6749eaf13318284b4f629be063544c7015b45e38113b975ac1945cc726')
-    version('1.40.0', sha256='36cf4a239b587067a4923fdf6e290525a14c3af29829524fa73f3dec6841530c')
-    version('1.39.0', sha256='44785eae8c6cce61a29a8a51f9b737e57b34d66baa7c0bcd4af188832b8018fd')
-    version('1.38.0', sha256='3ee3a45af4d2fabf343b9e05cfbe033c35d63719b45a6554d5849e4a34216066')
-    version('1.37.0', sha256='d52ef49f70b1b9addc4e0d1a3a2a1966227f0d173c3301bac3e6d399eeac5472')
-    version('1.36.0', sha256='9a4a0cfbbd227c20a13519a2c41f2e707dc0d89e518a3c7bfcd381f7b7fbcdef')
-    version('1.35.0', sha256='f8bf7368a22ccf2e2cf77048ab2129744be4c03f8488c76ad31c0aa229b280da')
-    version('1.34.1', sha256='0f866c75b025a4f1340117a106595cc0675f48ba1e5a9b5c221ec7f19e96ec4c')
-    version('1.34.0', sha256='455cb8fa41b759272768257c2e7bdc5c47ec113245dfa533f275e787a855efd2')
-
-    default_install_libs = set(['atomic',
-                                'chrono',
-                                'date_time',
-                                'exception',
-                                'filesystem',
-                                'graph',
-                                'iostreams',
-                                'locale',
-                                'log',
-                                'math',
-                                'program_options',
-                                'random',
-                                'regex',
-                                'serialization',
-                                'signals',
-                                'system',
-                                'test',
-                                'thread',
-                                'timer',
-                                'wave'])
-=======
     maintainers = ["hainest"]
 
     version("develop", branch="develop", submodules=True)
@@ -175,7 +96,6 @@
             "+wave",
         ]
     )
->>>>>>> a8691124
 
     # mpi/python are not installed by default because they pull in many
     # dependencies and/or because there is a great deal of customization
@@ -470,10 +390,6 @@
     # https://www.intel.com/content/www/us/en/developer/articles/technical/building-boost-with-oneapi.html
     patch("intel-oneapi-linux-jam.patch", when="@1.76:1.79 %oneapi")
 
-    # Fix issues with PTHREAD_STACK_MIN not being a DEFINED constant in newer glibc
-    # See https://github.com/spack/spack/issues/28273
-    patch("pthread-stack-min-fix.patch", when="@1.69.0:1.72.0")
-
     def patch(self):
         # Disable SSSE3 and AVX2 when using the NVIDIA compiler
         if self.spec.satisfies("%nvhpc"):
@@ -498,22 +414,6 @@
         return url.format(version.dotted, version.underscored)
 
     def determine_toolset(self, spec):
-<<<<<<< HEAD
-        toolsets = {'g++': 'gcc',
-                    'icpc': 'intel',
-                    'icpx': 'intel',
-                    'clang++': 'clang',
-                    'armclang++': 'clang',
-                    'xlc++': 'xlcpp',
-                    'xlc++_r': 'xlcpp',
-                    'pgc++': 'pgi',
-                    'nvc++': 'pgi',
-                    'FCC': 'clang'}
-
-        if spec.satisfies('@1.47:'):
-            toolsets['icpc'] += '-linux'
-            toolsets['icpx'] += '-linux'
-=======
         toolsets = {
             "g++": "gcc",
             "icpc": "intel",
@@ -530,7 +430,6 @@
         if spec.satisfies("@1.47:"):
             toolsets["icpc"] += "-linux"
             toolsets["icpx"] += "-linux"
->>>>>>> a8691124
 
         for cc, toolset in toolsets.items():
             if cc in self.compiler.cxx_names:
@@ -572,16 +471,9 @@
         with open("user-config.jam", "w") as f:
             # Boost may end up using gcc even though clang+gfortran is set in
             # compilers.yaml. Make sure this does not happen:
-<<<<<<< HEAD
-            f.write("using {0} : : {1} ;\n".format(boost_toolset_id,
-                                                   spack_cxx))
-
-            if '+mpi' in spec:
-=======
             f.write("using {0} : : {1} ;\n".format(boost_toolset_id, spack_cxx))
 
             if "+mpi" in spec:
->>>>>>> a8691124
                 # Use the correct mpi compiler.  If the compiler options are
                 # empty or undefined, Boost will attempt to figure out the
                 # correct options by running "${mpicxx} -show" or something
@@ -770,16 +662,11 @@
 
         # strip the toolchain to avoid double include errors (intel) or
         # user-config being overwritten (again intel, but different boost version)
-<<<<<<< HEAD
-        filter_file(r'^\s*using {0}.*'.format(self.determine_toolset(spec)),  '',
-                    os.path.join(self.stage.source_path, 'project-config.jam'))
-=======
         filter_file(
             r"^\s*using {0}.*".format(self.determine_toolset(spec)),
             "",
             os.path.join(self.stage.source_path, "project-config.jam"),
         )
->>>>>>> a8691124
 
         # b2 used to be called bjam, before 1.47 (sigh)
         b2name = "./b2" if spec.satisfies("@1.47:") else "./bjam"
