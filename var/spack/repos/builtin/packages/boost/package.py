--- conflicted
+++ resolved
@@ -178,13 +178,9 @@
             conditional("17", when="@1.63.0:"),
             # C++20/2a is not supported by Boost < 1.73.0
             conditional("2a", when="@1.73.0:"),
-<<<<<<< HEAD
-            conditional("20", when="@1.73.0:"),
-=======
             conditional("20", when="@1.77.0:"),
             conditional("23", when="@1.79.0:"),
             conditional("26", when="@1.79.0:"),
->>>>>>> 59fc09e9
         ),
         multi=False,
         description="Use the specified C++ standard when building.",
