--- conflicted
+++ resolved
@@ -48,34 +48,34 @@
     version('1.34.1', '2d938467e8a448a2c9763e0a9f8ca7e5')
     version('1.34.0', 'ed5b9291ffad776f8757a916e1726ad0')
 
-    default_install_libs = set(['atomic', 
-        'chrono', 
-        'date_time', 
-        'filesystem', 
+    default_install_libs = set(['atomic',
+        'chrono',
+        'date_time',
+        'filesystem',
         'graph',
         'iostreams',
         'locale',
         'log',
-        'math', 
+        'math',
         'program_options',
-        'random', 
-        'regex', 
-        'serialization', 
-        'signals', 
-        'system', 
-        'test', 
-        'thread', 
+        'random',
+        'regex',
+        'serialization',
+        'signals',
+        'system',
+        'test',
+        'thread',
         'wave'])
 
-    # mpi/python are not installed by default because they pull in many 
-    # dependencies and/or because there is a great deal of customization 
+    # mpi/python are not installed by default because they pull in many
+    # dependencies and/or because there is a great deal of customization
     # possible (and it would be difficult to choose sensible defaults)
     default_noinstall_libs = set(['mpi', 'python'])
 
     all_libs = default_install_libs | default_noinstall_libs
 
     for lib in all_libs:
-        variant(lib, default=(lib not in default_noinstall_libs), 
+        variant(lib, default=(lib not in default_noinstall_libs),
             description="Compile with {0} library".format(lib))
 
     variant('debug', default=False, description='Switch to the debug version of Boost')
@@ -127,9 +127,9 @@
 
         with open('user-config.jam', 'w') as f:
             compiler_wrapper = join_path(spack.build_env_path, 'c++')
-            f.write("using {0} : : {1} ;\n".format(boostToolsetId, 
+            f.write("using {0} : : {1} ;\n".format(boostToolsetId,
                 compiler_wrapper))
-            
+
             if '+mpi' in spec:
                 f.write('using mpi : %s ;\n' %
                     join_path(spec['mpi'].prefix.bin, 'mpicxx'))
@@ -158,7 +158,7 @@
         linkTypes = ['static']
         if '+shared' in spec:
             linkTypes.append('shared')
-        
+
         threadingOpts = []
         if '+multithreaded' in spec:
             threadingOpts.append('multi')
@@ -166,16 +166,15 @@
             threadingOpts.append('single')
         if not threadingOpts:
             raise RuntimeError("At least one of {singlethreaded, multithreaded} must be enabled")
-        
+
         options.extend([
             'toolset=%s' % self.determine_toolset(spec),
             'link=%s' % ','.join(linkTypes),
             '--layout=tagged'])
-        
+
         return threadingOpts
 
     def install(self, spec, prefix):
-<<<<<<< HEAD
         # On Darwin, Boost expects the Darwin libtool. However, one of the
         # dependencies may have pulled in Spack's GNU libtool, and these two are
         # not compatible. We thus create a symlink to Darwin's libtool and add
@@ -186,13 +185,12 @@
             force_symlink('/usr/bin/libtool', join_path(newdir, 'libtool'))
             env['PATH'] = newdir + ':' + env['PATH']
 
-=======
         withLibs = list()
         for lib in Boost.all_libs:
             if "+{0}".format(lib) in spec:
                 withLibs.append(lib)
         if not withLibs:
-            # if no libraries are specified for compilation, then you dont have 
+            # if no libraries are specified for compilation, then you dont have
             # to configure/build anything, just copy over to the prefix directory.
             src = join_path(self.stage.source_path, 'boost')
             mkdirp(join_path(prefix, 'include'))
@@ -200,7 +198,6 @@
             install_tree(src, dst)
             return
     
->>>>>>> 71f5d5da
         # to make Boost find the user-config.jam
         env['BOOST_BUILD_PATH'] = './'
 
@@ -222,5 +219,4 @@
         # In theory it could be done on one call but it fails on
         # Boost.MPI if the threading options are not separated.
         for threadingOpt in threadingOpts:
-            b2('install', 'threading=%s' % threadingOpt, *b2_options)
-        +            b2('install', 'threading=%s' % threadingOpt, *b2_options)