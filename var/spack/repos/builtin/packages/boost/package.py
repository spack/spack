--- conflicted
+++ resolved
@@ -746,22 +746,13 @@
         if spec.satisfies("+graph") and spec.satisfies("+mpi"):
             with_libs.add("graph_parallel")
 
-<<<<<<< HEAD
-=======
-        # to make Boost find the user-config.jam
-        env["BOOST_BUILD_PATH"] = self.stage.source_path
-
-        bootstrap_options = ["--prefix=%s" % prefix]
-        self.determine_bootstrap_options(spec, with_libs, bootstrap_options)
-
->>>>>>> 0629c5df
         if self.spec.satisfies("platform=windows"):
             self.bootstrap_windows()
         else:
             # to make Boost find the user-config.jam
             env["BOOST_BUILD_PATH"] = self.stage.source_path
             bootstrap_options = ["--prefix=%s" % prefix]
-            self.determine_bootstrap_options(spec, with_libs, without_libs, bootstrap_options)
+            self.determine_bootstrap_options(spec, with_libs, bootstrap_options)
             bootstrap = Executable("./bootstrap.sh")
             bootstrap(*bootstrap_options)
 
