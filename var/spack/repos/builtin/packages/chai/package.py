# Copyright 2013-2021 Lawrence Livermore National Security, LLC and other
# Spack Project Developers. See the top-level COPYRIGHT file for details.
#
# SPDX-License-Identifier: (Apache-2.0 OR MIT)

from spack import *


class Chai(CMakePackage, CudaPackage, ROCmPackage):
    """
    Copy-hiding array interface for data migration between memory spaces
    """

    homepage = "https://github.com/LLNL/CHAI"
    git      = "https://github.com/LLNL/CHAI.git"

<<<<<<< HEAD
    tags = ['ecp', 'e4s']

    version('develop', branch='develop', submodules='True')
    version('master', branch='main', submodules='True')
    version('2.3.0', tag='v2.3.0', submodules='True')
    version('2.1.1', tag='v2.1.1', submodules='True')
    version('2.1.0', tag='v2.1.0', submodules='True')
    version('2.0.0', tag='v2.0.0', submodules='True')
    version('1.2.0', tag='v1.2.0', submodules='True')
    version('1.1.0', tag='v1.1.0', submodules='True')
    version('1.0', tag='v1.0', submodules='True')
=======
    version('develop', branch='develop', submodules=True)
    version('master', branch='main', submodules=True)
    version('2.3.0', tag='v2.3.0', submodules=True)
    version('2.2.2', tag='v2.2.2', submodules=True)
    version('2.2.1', tag='v2.2.1', submodules=True)
    version('2.2.0', tag='v2.2.0', submodules=True)
    version('2.1.1', tag='v2.1.1', submodules=True)
    version('2.1.0', tag='v2.1.0', submodules=True)
    version('2.0.0', tag='v2.0.0', submodules=True)
    version('1.2.0', tag='v1.2.0', submodules=True)
    version('1.1.0', tag='v1.1.0', submodules=True)
    version('1.0', tag='v1.0', submodules=True)
>>>>>>> 7dafc827

    variant('enable_pick', default=False, description='Enable pick method')
    variant('shared', default=True, description='Build Shared Libs')
    variant('raja', default=False, description='Build plugin for RAJA')
    variant('benchmarks', default=False, description='Build benchmarks.')
    variant('examples', default=True, description='Build examples.')
    # TODO: figure out gtest dependency and then set this default True
    # and remove the +tests conflict below.
    variant('tests', default=False, description='Build tests')

    depends_on('cmake@3.8:', type='build')
    depends_on('cmake@3.9:', type='build', when="+cuda")

    depends_on('blt@0.4.0:', type='build', when='@2.3.1:')
    depends_on('blt@:0.3.6', type='build', when='@:2.3.0')

    depends_on('umpire')
    depends_on('raja', when="+raja")

    depends_on('umpire+cuda', when="+cuda")
    depends_on('raja+cuda', when="+raja+cuda")

    # variants +rocm and amdgpu_targets are not automatically passed to
    # dependencies, so do it manually.
    depends_on('umpire+rocm', when='+rocm')
    depends_on('raja+rocm', when="+raja+rocm")
    for val in ROCmPackage.amdgpu_targets:
        depends_on('umpire amdgpu_target=%s' % val, when='amdgpu_target=%s' % val)
        depends_on('raja amdgpu_target=%s' % val, when='+raja amdgpu_target=%s' % val)

    conflicts('+benchmarks', when='~tests')

    def cmake_args(self):
        spec = self.spec

        options = []
        options.append('-DBLT_SOURCE_DIR={0}'.format(spec['blt'].prefix))

        if '+cuda' in spec:
            options.extend([
                '-DENABLE_CUDA=ON',
                '-DCUDA_TOOLKIT_ROOT_DIR=' + spec['cuda'].prefix])

            if not spec.satisfies('cuda_arch=none'):
                cuda_arch = spec.variants['cuda_arch'].value
                options.append('-DCUDA_ARCH=sm_{0}'.format(cuda_arch[0]))
                flag = '-arch sm_{0}'.format(cuda_arch[0])
                options.append('-DCMAKE_CUDA_FLAGS:STRING={0}'.format(flag))
        else:
            options.append('-DENABLE_CUDA=OFF')

        if '+rocm' in spec:
            options.extend([
                '-DENABLE_HIP=ON',
                '-DHIP_ROOT_DIR={0}'.format(spec['hip'].prefix)
            ])
            archs = self.spec.variants['amdgpu_target'].value
            if archs != 'none':
                arch_str = ",".join(archs)
                options.append(
                    '-DHIP_HIPCC_FLAGS=--amdgpu-target={0}'.format(arch_str)
                )
        else:
            options.append('-DENABLE_HIP=OFF')

        if '+raja' in spec:
            options.extend(['-DENABLE_RAJA_PLUGIN=ON',
                            '-DRAJA_DIR=' + spec['raja'].prefix])

        options.append(self.define_from_variant('ENABLE_PICK', 'enable_pick'))

        options.append('-Dumpire_DIR:PATH='
                       + spec['umpire'].prefix.share.umpire.cmake)

        options.append('-DENABLE_TESTS={0}'.format(
            'ON' if '+tests' in spec  else 'OFF'))

        options.append(self.define_from_variant('ENABLE_BENCHMARKS', 'benchmarks'))

        options.append(self.define_from_variant('ENABLE_EXAMPLES', 'examples'))

        options.append('-DENABLE_BENCHMARKS={0}'.format(
            'ON' if '+benchmarks' in spec else 'OFF'))

        return options<|MERGE_RESOLUTION|>--- conflicted
+++ resolved
@@ -14,19 +14,8 @@
     homepage = "https://github.com/LLNL/CHAI"
     git      = "https://github.com/LLNL/CHAI.git"
 
-<<<<<<< HEAD
     tags = ['ecp', 'e4s']
 
-    version('develop', branch='develop', submodules='True')
-    version('master', branch='main', submodules='True')
-    version('2.3.0', tag='v2.3.0', submodules='True')
-    version('2.1.1', tag='v2.1.1', submodules='True')
-    version('2.1.0', tag='v2.1.0', submodules='True')
-    version('2.0.0', tag='v2.0.0', submodules='True')
-    version('1.2.0', tag='v1.2.0', submodules='True')
-    version('1.1.0', tag='v1.1.0', submodules='True')
-    version('1.0', tag='v1.0', submodules='True')
-=======
     version('develop', branch='develop', submodules=True)
     version('master', branch='main', submodules=True)
     version('2.3.0', tag='v2.3.0', submodules=True)
@@ -39,7 +28,6 @@
     version('1.2.0', tag='v1.2.0', submodules=True)
     version('1.1.0', tag='v1.1.0', submodules=True)
     version('1.0', tag='v1.0', submodules=True)
->>>>>>> 7dafc827
 
     variant('enable_pick', default=False, description='Enable pick method')
     variant('shared', default=True, description='Build Shared Libs')
