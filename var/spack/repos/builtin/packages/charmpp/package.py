# Copyright 2013-2019 Lawrence Livermore National Security, LLC and other
# Spack Project Developers. See the top-level COPYRIGHT file for details.
#
# SPDX-License-Identifier: (Apache-2.0 OR MIT)


import os
import platform
import shutil
import sys
from spack import *


class Charmpp(Package):
    """Charm++ is a parallel programming framework in C++ supported by
    an adaptive runtime system, which enhances user productivity and
    allows programs to run portably from small multicore computers
    (your laptop) to the largest supercomputers."""

    homepage = "http://charmplusplus.org"
    url      = "http://charm.cs.illinois.edu/distrib/charm-6.8.2.tar.gz"
    git      = "https://github.com/UIUC-PPL/charm.git"

    version("develop", branch="charm")
    version("6.9.0", sha256="85ed660e46eeb7a6fc6b32deab08226f647c244241948f6b592ebcd2b6050cbd")
    version("6.8.2", sha256="08e6001b0e9cd00ebde179f76098767149bf7e454f29028fb9a8bfb55778698e")
    version("6.8.1", sha256="bf39666bb9f8bad1cd17dafa3cdf35c7ef64dfaeda835cf66ae530b7baab7583")
    version("6.8.0", sha256="deca68622932ea0c677aa764d6d24cd169a2fd99c06e7d7b6947c0f18ec2f8f3")
    version("6.7.1", sha256="744a093874fbac03b6ae8be3ce434eff46b2ee778561e860802ed578e0810fdf")
    version("6.7.0", sha256="6b0d8215a180c90cf6ee33ff39f66726934df34aaeeed59650dd3a0cc54d0c87")
    version("6.6.1", sha256="2aa16fd3015dce0a0932ab5253578a72ddbcb889bc0d23584c42b28446915467")
    version("6.6.0", sha256="c916010f2d4cc2c6bd30ea19764839d0298fb56d1696d8ff08d9fa9a61dfb1c9")
    version("6.5.1", sha256="68aa43e2a6e476e116a7e80e385c25c6ac6497807348025505ba8bfa256ed34a")

    # Support OpenMPI; see
    # <https://charm.cs.illinois.edu/redmine/issues/1206>
    # Patch is no longer needed in versions 6.8.0+
    patch("mpi.patch", when="@:6.7.1")

    # Ignore compiler warnings while configuring
    patch("strictpass.patch", when="@:6.8.2")

    # Build targets
    # "target" is reserved, so we have to use something else.
    variant(
        "build-target",
        default="LIBS",
        # AMPI also builds charm++, LIBS also builds AMPI and charm++
        values=("charm++", "AMPI", "LIBS"),
        description="Specify the target to build"
    )

    # Communication mechanisms (choose exactly one)
    variant(
        "backend",
        default="netlrts",
        values=("mpi", "multicore", "netlrts", "verbs", "gni",
                "ofi", "pami", "pamilrts"),
        description="Set the backend to use"
    )

    # Other options
    variant("papi", default=False, description="Enable PAPI integration")
    variant("syncft", default=False, description="Compile with Charm++ fault tolerance support")
    variant("smp", default=True,
            description=(
                "Enable SMP parallelism (does not work with +multicore)"))
    variant("tcp", default=False,
            description="Use TCP as transport mechanism (requires +net)")
    variant("omp", default=False, description="Support for the integrated LLVM OpenMP runtime")
    variant("pthreads", default=False, description="Compile with pthreads Converse threads")
    variant("cuda", default=False, description="Enable CUDA toolkit")

    variant("shared", default=True, description="Enable shared link support")
    variant("production", default=True, description="Build charm++ with all optimizations")
    variant("tracing", default=False, description="Enable tracing modules")

    # FIXME: backend=mpi also provides mpi, but spack does not support
    # depends_on("mpi") and provides("mpi") in the same package currently.
    for b in ['multicore', 'netlrts', 'verbs', 'gni', 'ofi', 'pami',
              'pamilrts']:
        provides('mpi@2', when='@6.7.1: build-target=AMPI backend={0}'.format(b))
        provides('mpi@2', when='@6.7.1: build-target=LIBS backend={0}'.format(b))

<<<<<<< HEAD
    def setup_dependent_build_environment(self, spack_env, run_env, dependent_spec):
        spack_env.set('MPICC',  join_path(self.prefix.bin, 'ampicc'))
        spack_env.set('MPICXX', join_path(self.prefix.bin, 'ampicxx'))
        spack_env.set('MPIF77', join_path(self.prefix.bin, 'ampif77'))
        spack_env.set('MPIF90', join_path(self.prefix.bin, 'ampif90'))
=======
    def setup_dependent_build_environment(self, env, dependent_spec):
        env.set('MPICC',  self.prefix.bin.ampicc)
        env.set('MPICXX', self.prefix.bin.ampicxx)
        env.set('MPIF77', self.prefix.bin.ampif77)
        env.set('MPIF90', self.prefix.bin.ampif90)
>>>>>>> 0592c580

    def setup_dependent_package(self, module, dependent_spec):
        self.spec.mpicc  = self.prefix.bin.ampicc
        self.spec.mpicxx = self.prefix.bin.ampicxx
        self.spec.mpifc  = self.prefix.bin.ampif90
        self.spec.mpif77 = self.prefix.bin.ampif77

    depends_on("mpi", when="backend=mpi")
    depends_on("papi", when="+papi")
    depends_on("cuda", when="+cuda")

    # Git versions of Charm++ require automake and autoconf
    depends_on("automake", when="@develop")
    depends_on("autoconf", when="@develop")

    conflicts("~tracing", "+papi")

    conflicts("backend=multicore", "+smp")

    def install(self, spec, prefix):
        target = spec.variants["build-target"].value

        plat = sys.platform
        if plat.startswith("linux"):
            plat = "linux"
        elif plat.startswith("win"):
            plat = "win"
        elif plat.startswith("cnl"):
            plat = "cnl"
        elif plat.startswith("cnk"):
            plat = "cnk"

        mach = platform.machine()
        if mach.startswith("ppc"):
            mach = "ppc"
        elif mach.startswith("arm"):
            mach = "arm"

        comm = spec.variants['backend'].value

        # Define Charm++ version names for various (plat, mach, comm)
        # combinations. Note that not all combinations are supported.
        versions = {
            ("darwin",  "x86_64",   "mpi"):         "mpi-darwin-x86_64",
            ("darwin",  "x86_64",   "multicore"):   "multicore-darwin-x86_64",
            ("darwin",  "x86_64",   "netlrts"):     "netlrts-darwin-x86_64",
            ("linux",   "i386",     "mpi"):         "mpi-linux",
            ("linux",   "i386",     "multicore"):   "multicore-linux",
            ("linux",   "i386",     "netlrts"):     "netlrts-linux",
            ("linux",   "i386",     "uth"):         "uth-linux",
            ("linux",   "x86_64",   "mpi"):         "mpi-linux-x86_64",
            ("linux",   "x86_64",   "multicore"):   "multicore-linux-x86_64",
            ("linux",   "x86_64",   "netlrts"):     "netlrts-linux-x86_64",
            ("linux",   "x86_64",   "verbs"):       "verbs-linux-x86_64",
            ("linux",   "x86_64",   "ofi"):         "ofi-linux-x86_64",
            ("linux",   "x86_64",   "uth"):         "uth-linux-x86_64",
            ("linux",   "ppc",      "mpi"):         "mpi-linux-ppc",
            ("linux",   "ppc",      "multicore"):   "multicore-linux-ppc",
            ("linux",   "ppc",      "netlrts"):     "netlrts-linux-ppc",
            ("linux",   "ppc",      "pami"):        "pami-linux-ppc64le",
            ("linux",   "ppc",      "verbs"):       "verbs-linux-ppc64le",
            ("linux",   "arm",      "netlrts"):     "netlrts-linux-arm7",
            ("linux",   "arm",      "multicore"):   "multicore-arm7",
            ("win",     "x86_64",   "mpi"):         "mpi-win-x86_64",
            ("win",     "x86_64",   "multicore"):   "multicore-win-x86_64",
            ("win",     "x86_64",   "netlrts"):     "netlrts-win-x86_64",
            ("cnl",     "x86_64",   "gni"):         "gni-crayxc",
            ("cnl",     "x86_64",   "mpi"):         "mpi-crayxc",
            ("cnk",     "x86_64",   "mpi"):         "mpi-bluegeneq",
            ("cnk",     "x86_64",   "pami"):        "pami-bluegeneq",
            ("cnk",     "x86_64",   "pamilrts"):    "pamilrts-bluegeneq",
        }
        if (plat, mach, comm) not in versions:
            raise InstallError(
                "The communication mechanism %s is not supported "
                "on a %s platform with a %s CPU" %
                (comm, plat, mach))
        version = versions[(plat, mach, comm)]

        # We assume that Spack's compiler wrappers make this work. If
        # not, then we need to query the compiler vendor from Spack
        # here.
        options = [
            os.path.basename(self.compiler.cc),
            os.path.basename(self.compiler.fc),
            "-j%d" % make_jobs,
            "--destination=%s" % prefix,
        ]

        if 'backend=mpi' in spec:
            # in intelmpi <prefix>/include and <prefix>/lib fails so --basedir
            # cannot be used
            options.extend([
                '--incdir={0}'.format(incdir)
                for incdir in spec["mpi"].headers.directories
            ])
            options.extend([
                '--libdir={0}'.format(libdir)
                for libdir in spec["mpi"].libs.directories
            ])
        if "+papi" in spec:
            options.extend(["papi", "--basedir=%s" % spec["papi"].prefix])
        if "+smp" in spec:
            options.append("smp")
        if "+tcp" in spec:
            if 'backend=netlrts' not in spec:
                # This is a Charm++ limitation; it would lead to a
                # build error
                raise InstallError(
                    "The +tcp variant requires "
                    "the backend=netlrts communication mechanism")
            options.append("tcp")
        if "+omp" in spec:
            options.append("omp")
        if "+pthreads" in spec:
            options.append("pthreads")
        if "+cuda" in spec:
            options.append("cuda")

        if "+shared" in spec:
            options.append("--build-shared")
        if "+production" in spec:
            options.append("--with-production")
        if "+tracing" in spec:
            options.append("--enable-tracing")

        # Call "make" via the build script
        # Note: This builds Charm++ in the "tmp" subdirectory of the
        # install directory. Maybe we could set up a symbolic link
        # back to the build tree to prevent this? Alternatively, we
        # could dissect the build script; the build instructions say
        # this wouldn't be difficult.
        build = Executable(join_path(".", "build"))
        build(target, version, *options)

        # Charm++'s install script does not copy files, it only creates
        # symbolic links. Fix this.
        for dirpath, dirnames, filenames in os.walk(prefix):
            for filename in filenames:
                filepath = join_path(dirpath, filename)
                if os.path.islink(filepath):
                    tmppath = filepath + ".tmp"
                    # Skip dangling symbolic links
                    try:
                        copy(filepath, tmppath)
                        os.remove(filepath)
                        os.rename(tmppath, filepath)
                    except (IOError, OSError):
                        pass
        shutil.rmtree(join_path(prefix, "tmp"))

        # A broken 'doc' link in the prefix can break the build.
        # Remove it and replace it if it is broken.
        try:
            os.stat(prefix.doc)
        except OSError:
            os.remove(prefix.doc)
            mkdirp(prefix.doc)

    @run_after('install')
    @on_package_attributes(run_tests=True)
    def check_build(self):
        make('-C', join_path(self.stage.source_path, 'charm/tests'),
             'test', parallel=False)<|MERGE_RESOLUTION|>--- conflicted
+++ resolved
@@ -82,19 +82,11 @@
         provides('mpi@2', when='@6.7.1: build-target=AMPI backend={0}'.format(b))
         provides('mpi@2', when='@6.7.1: build-target=LIBS backend={0}'.format(b))
 
-<<<<<<< HEAD
-    def setup_dependent_build_environment(self, spack_env, run_env, dependent_spec):
-        spack_env.set('MPICC',  join_path(self.prefix.bin, 'ampicc'))
-        spack_env.set('MPICXX', join_path(self.prefix.bin, 'ampicxx'))
-        spack_env.set('MPIF77', join_path(self.prefix.bin, 'ampif77'))
-        spack_env.set('MPIF90', join_path(self.prefix.bin, 'ampif90'))
-=======
     def setup_dependent_build_environment(self, env, dependent_spec):
         env.set('MPICC',  self.prefix.bin.ampicc)
         env.set('MPICXX', self.prefix.bin.ampicxx)
         env.set('MPIF77', self.prefix.bin.ampif77)
         env.set('MPIF90', self.prefix.bin.ampif90)
->>>>>>> 0592c580
 
     def setup_dependent_package(self, module, dependent_spec):
         self.spec.mpicc  = self.prefix.bin.ampicc
