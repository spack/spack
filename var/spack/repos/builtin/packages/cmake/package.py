##############################################################################
# Copyright (c) 2013-2016, Lawrence Livermore National Security, LLC.
# Produced at the Lawrence Livermore National Laboratory.
#
# This file is part of Spack.
# Created by Todd Gamblin, tgamblin@llnl.gov, All rights reserved.
# LLNL-CODE-647188
#
# For details, see https://github.com/llnl/spack
# Please also see the LICENSE file for our notice and the LGPL.
#
# This program is free software; you can redistribute it and/or modify
# it under the terms of the GNU Lesser General Public License (as
# published by the Free Software Foundation) version 2.1, February 1999.
#
# This program is distributed in the hope that it will be useful, but
# WITHOUT ANY WARRANTY; without even the IMPLIED WARRANTY OF
# MERCHANTABILITY or FITNESS FOR A PARTICULAR PURPOSE. See the terms and
# conditions of the GNU Lesser General Public License for more details.
#
# You should have received a copy of the GNU Lesser General Public
# License along with this program; if not, write to the Free Software
# Foundation, Inc., 59 Temple Place, Suite 330, Boston, MA 02111-1307 USA
##############################################################################
from spack import *

class Cmake(Package):
    """A cross-platform, open-source build system. CMake is a family of
       tools designed to build, test and package software."""
    homepage  = 'https://www.cmake.org'
    url       = 'https://cmake.org/files/v3.4/cmake-3.4.3.tar.gz'

    version('3.6.0',    'aa40fbecf49d99c083415c2411d12db9')
    version('3.5.2',    '701386a1b5ec95f8d1075ecf96383e02')
    version('3.5.1',    'ca051f4a66375c89d1a524e726da0296')
    version('3.5.0',    '33c5d09d4c33d4ffcc63578a6ba8777e')
    version('3.4.3',    '4cb3ff35b2472aae70f542116d616e63')
    version('3.4.0',    'cd3034e0a44256a0917e254167217fc8')
    version('3.3.1',    '52638576f4e1e621fed6c3410d3a1b12')
    version('3.0.2',    'db4c687a31444a929d2fdc36c4dfb95f')
    version('2.8.10.2', '097278785da7182ec0aea8769d06860c')

    variant('ncurses', default=True, description='Enables the build of the ncurses gui')
    variant('openssl', default=True, description="Enables CMake's OpenSSL features")
    variant('doc', default=False, description='Enables the generation of html and man page documentation')

    depends_on('ncurses', when='+ncurses')
    depends_on('openssl', when='+openssl')
<<<<<<< HEAD
    depends_on('python@2.7.11:', when='+doc')
    depends_on('py-sphinx', when='+doc')
=======
    depends_on('qt', when='+qt')
    depends_on('python@2.7.11:', when='+doc', type='build')
    depends_on('py-sphinx', when='+doc', type='build')
>>>>>>> e04662f8

    def url_for_version(self, version):
        """Handle CMake's version-based custom URLs."""
        return 'https://cmake.org/files/v%s/cmake-%s.tar.gz' % (version.up_to(2), version)

    def install(self, spec, prefix):

        # configure, build, install:
        options = ['--prefix=%s' % prefix]
        options.append('--parallel=%s' % str(make_jobs))

        if '+doc' in spec:
            options.append('--sphinx-html')
            options.append('--sphinx-man')

        if '+openssl' in spec:
            options.append('--')
            options.append('-DCMAKE_USE_OPENSSL=ON')

        configure(*options)
        make()
        make('install')<|MERGE_RESOLUTION|>--- conflicted
+++ resolved
@@ -46,14 +46,9 @@
 
     depends_on('ncurses', when='+ncurses')
     depends_on('openssl', when='+openssl')
-<<<<<<< HEAD
-    depends_on('python@2.7.11:', when='+doc')
-    depends_on('py-sphinx', when='+doc')
-=======
     depends_on('qt', when='+qt')
     depends_on('python@2.7.11:', when='+doc', type='build')
     depends_on('py-sphinx', when='+doc', type='build')
->>>>>>> e04662f8
 
     def url_for_version(self, version):
         """Handle CMake's version-based custom URLs."""
