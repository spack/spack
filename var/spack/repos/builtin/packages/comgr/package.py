# Copyright 2013-2022 Lawrence Livermore National Security, LLC and other
# Spack Project Developers. See the top-level COPYRIGHT file for details.
#
# SPDX-License-Identifier: (Apache-2.0 OR MIT)

import re

from spack.package import *


class Comgr(CMakePackage):
    """This provides various Lightning Compiler related services. It currently
    contains one library, the Code Object Manager (Comgr)"""

    homepage = "https://github.com/RadeonOpenCompute/ROCm-CompilerSupport"
    git = "https://github.com/RadeonOpenCompute/ROCm-CompilerSupport.git"
<<<<<<< HEAD
    url = "https://github.com/RadeonOpenCompute/ROCm-CompilerSupport/archive/rocm-5.3.3.tar.gz"
=======
    url = "https://github.com/RadeonOpenCompute/ROCm-CompilerSupport/archive/rocm-5.3.0.tar.gz"
>>>>>>> 238d4f72
    tags = ["rocm"]

    maintainers = ["srekolam", "renjithravindrankannath", "haampie"]
    libraries = ["libamd_comgr"]

    version("master", branch="amd-stg-open")

<<<<<<< HEAD
    version("5.3.3", sha256="6a4ef69e672a077b5909977248445f0eedf5e124af9812993a4d444be030c78b")
=======
    version("5.3.0", sha256="072f849d79476d87d31d62b962e368762368d540a9da02ee2675963dc4942b2c")
>>>>>>> 238d4f72
    version("5.2.3", sha256="36d67dbe791d08ad0a02f0f3aedd46059848a0a232c5f999670103b0410c89dc")
    version("5.2.1", sha256="ebeaea8e653fc2b9d67d3271be44690ac7876ee679baa01d47863e75362b8c85")
    version("5.2.0", sha256="5f63fa93739ee9230756ef93c53019474b6cdddea3b588492d785dae1b08c087")
    version("5.1.3", sha256="3078c10e9a852fe8357712a263ad775b15944e083f93a879935c877511066ac9")
    version("5.1.0", sha256="1cdcfe5acb768ef50fb0026d4ee7ba01e615251ad3c27bb2593cdcf8c070a894")
    version(
        "5.0.2",
        sha256="20d733f70d8edb573d8c92707f663d7d46dcaff08026cd6addbb83266679f92a",
        deprecated=True,
    )
    version(
        "5.0.0",
        sha256="da1bbc694bd930a504406eb0a0018c2e317d8b2c136fb2cab8de426870efe9a8",
        deprecated=True,
    )
    version(
        "4.5.2",
        sha256="e45f387fb6635fc1713714d09364204cd28fea97655b313c857beb1f8524e593",
        deprecated=True,
    )
    version(
        "4.5.0",
        sha256="03c5880e0922fcff31306f7da2eb9d3a3709d9b5b75b3524dcfae85f4b181678",
        deprecated=True,
    )
    version(
        "4.3.1",
        sha256="f1d99550383ed7b3a01d304eedc3d86a8e45b271aa5a80b1dd099c22fda3f745",
        deprecated=True,
    )
    version(
        "4.3.0",
        sha256="f77b505abb474078374701dfc49e651ad3eeec5349ce6edda54549943a3775ee",
        deprecated=True,
    )
    version(
        "4.2.0",
        sha256="40a1ea50d2aea0cf75c4d17cdd6a7fe44ae999bf0147d24a756ca4675ce24e36",
        deprecated=True,
    )
    version(
        "4.1.0",
        sha256="ffb625978555c63582aa46857672431793261166aa31761eff4fe5c2cab661ae",
        deprecated=True,
    )
    version(
        "4.0.0",
        sha256="f389601fb70b2d9a60d0e2798919af9ddf7b8376a2e460141507fe50073dfb31",
        deprecated=True,
    )
    version(
        "3.10.0",
        sha256="b44ee5805a6236213d758fa4b612bb859d8f774b9b4bdc3a2699bb009dd631bc",
        deprecated=True,
    )
    version(
        "3.9.0",
        sha256="6600e144d72dadb6d893a3388b42af103b9443755ce556f4e9e205ccd8ec0c83",
        deprecated=True,
    )
    version(
        "3.8.0",
        sha256="62a35480dfabaa98883d91ed0f7c490daa9bbd424af37e07e5d85a6e8030b146",
        deprecated=True,
    )
    version(
        "3.7.0",
        sha256="73e56ec3c63dade24ad351e9340e2f8e127694028c1fb7cec5035376bf098432",
        deprecated=True,
    )
    version(
        "3.5.0",
        sha256="25c963b46a82d76d55b2302e0e18aac8175362656a465549999ad13d07b689b9",
        deprecated=True,
    )

    variant(
        "build_type",
        default="Release",
        values=("Release", "Debug", "RelWithDebInfo"),
        description="CMake build type",
    )

    # Disable the hip compile tests.  Spack should not be using
    # /opt/rocm, and this breaks the build when /opt/rocm exists.
    patch("hip-tests.patch", when="@:4.2.0")

    depends_on("cmake@3.2.0:", type="build", when="@:3.8")
    depends_on("cmake@3.13.4:", type="build", when="@3.9.0:")

    depends_on("zlib", type="link")
    depends_on("z3", type="link")
    depends_on("ncurses", type="link")

    depends_on("rocm-cmake@3.5.0:", type="build")

    for ver in [
        "3.5.0",
        "3.7.0",
        "3.8.0",
        "3.9.0",
        "3.10.0",
        "4.0.0",
        "4.1.0",
        "4.2.0",
        "4.3.0",
        "4.3.1",
        "4.5.0",
        "4.5.2",
        "5.0.0",
        "5.0.2",
        "5.1.0",
        "5.1.3",
        "5.2.0",
        "5.2.1",
        "5.2.3",
<<<<<<< HEAD
        "5.3.3",
=======
        "5.3.0",
>>>>>>> 238d4f72
        "master",
    ]:
        # llvm libs are linked statically, so this *could* be a build dep
        depends_on("llvm-amdgpu@" + ver, when="@" + ver)

        # aomp may not build rocm-device-libs as part of llvm-amdgpu, so make
        # that a conditional dependency
        depends_on(
            "rocm-device-libs@" + ver, when="@{0} ^llvm-amdgpu ~rocm-device-libs".format(ver)
        )

    root_cmakelists_dir = join_path("lib", "comgr")

    @classmethod
    def determine_version(cls, lib):
        match = re.search(r"lib\S*\.so\.\d+\.\d+\.(\d)(\d\d)(\d\d)", lib)
        if match:
            ver = "{0}.{1}.{2}".format(
                int(match.group(1)), int(match.group(2)), int(match.group(3))
            )
        else:
            ver = None
        return ver<|MERGE_RESOLUTION|>--- conflicted
+++ resolved
@@ -14,11 +14,7 @@
 
     homepage = "https://github.com/RadeonOpenCompute/ROCm-CompilerSupport"
     git = "https://github.com/RadeonOpenCompute/ROCm-CompilerSupport.git"
-<<<<<<< HEAD
     url = "https://github.com/RadeonOpenCompute/ROCm-CompilerSupport/archive/rocm-5.3.3.tar.gz"
-=======
-    url = "https://github.com/RadeonOpenCompute/ROCm-CompilerSupport/archive/rocm-5.3.0.tar.gz"
->>>>>>> 238d4f72
     tags = ["rocm"]
 
     maintainers = ["srekolam", "renjithravindrankannath", "haampie"]
@@ -26,11 +22,8 @@
 
     version("master", branch="amd-stg-open")
 
-<<<<<<< HEAD
     version("5.3.3", sha256="6a4ef69e672a077b5909977248445f0eedf5e124af9812993a4d444be030c78b")
-=======
     version("5.3.0", sha256="072f849d79476d87d31d62b962e368762368d540a9da02ee2675963dc4942b2c")
->>>>>>> 238d4f72
     version("5.2.3", sha256="36d67dbe791d08ad0a02f0f3aedd46059848a0a232c5f999670103b0410c89dc")
     version("5.2.1", sha256="ebeaea8e653fc2b9d67d3271be44690ac7876ee679baa01d47863e75362b8c85")
     version("5.2.0", sha256="5f63fa93739ee9230756ef93c53019474b6cdddea3b588492d785dae1b08c087")
@@ -147,11 +140,8 @@
         "5.2.0",
         "5.2.1",
         "5.2.3",
-<<<<<<< HEAD
+        "5.3.0",
         "5.3.3",
-=======
-        "5.3.0",
->>>>>>> 238d4f72
         "master",
     ]:
         # llvm libs are linked statically, so this *could* be a build dep
