--- conflicted
+++ resolved
@@ -37,13 +37,9 @@
     url      = "https://github.com/LLNL/conduit/releases/download/v0.3.0/conduit-v0.3.0-src-with-blt.tar.gz"
     git      = "https://github.com/LLNL/conduit.git"
 
-<<<<<<< HEAD
     tags = ['ecp', 'e4s']
 
-    version('develop', branch='develop', submodules=True, preferred=True)
-=======
     version('develop', branch='develop', submodules=True)
->>>>>>> 7dafc827
     # note: the main branch in conduit was renamed to develop, this next entry
     # is to bridge any spack dependencies that are still using the name master
     version('master', branch='develop', submodules=True)
