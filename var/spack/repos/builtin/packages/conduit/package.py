--- conflicted
+++ resolved
@@ -58,15 +58,6 @@
 
     maintainers = ['cyrush']
 
-<<<<<<< HEAD
-    version('master',
-            git='https://github.com/LLNL/conduit.git',
-            branch="master",
-            submodules=True,
-            preferred=True)
-
-=======
->>>>>>> d95fdc84
     ###########################################################################
     # package variants
     ###########################################################################
