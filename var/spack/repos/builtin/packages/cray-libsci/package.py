# Copyright 2013-2022 Lawrence Livermore National Security, LLC and other
# Spack Project Developers. See the top-level COPYRIGHT file for details.
#
# SPDX-License-Identifier: (Apache-2.0 OR MIT)
from spack.util.module_cmd import get_path_args_from_module_line, module


class CrayLibsci(Package):
    """The Cray Scientific Libraries package, LibSci, is a collection of
    numerical routines optimized for best performance on Cray systems."""

    homepage = "https://docs.nersc.gov/development/libraries/libsci/"
    has_code = False    # Skip attempts to fetch source that is not available

    version("21.08.1.2")
    version("20.06.1")
    version("20.03.1")
    version("19.06.1")
    version("18.12.1")
    version("18.11.1.2")
    version("16.11.1")
    version("16.09.1")
    version('16.07.1')
    version("16.06.1")
    version("16.03.1")

    variant("shared", default=True, description="enable shared libs")
    variant("openmp", default=False, description="link with openmp")
    variant("mpi", default=False, description="link with mpi libs")

    provides("blas")
    provides("lapack")
    provides("scalapack")

    canonical_names = {
        'gcc': 'GNU',
        'cce': 'CRAY',
        'intel': 'INTEL',
        'clang': 'ALLINEA',
        'aocc': 'AOCC',
<<<<<<< HEAD
        'nvhpc': 'NVIDIA'
=======
        'rocmcc': 'AMD'
>>>>>>> 0a25370e
    }

    @property
    def modname(self):
        return "cray-libsci/{0}".format(self.version)

    @property
    def external_prefix(self):
        libsci_module = module("show", self.modname).splitlines()

        for line in libsci_module:
            if "CRAY_LIBSCI_PREFIX_DIR" in line:
                return get_path_args_from_module_line(line)[0]

    @property
    def blas_libs(self):
        shared = True if "+shared" in self.spec else False
        compiler = self.spec.compiler.name

        lib = []
        if "+openmp" in self.spec and "+mpi" in self.spec:
            lib = ["libsci_{0}_mpi_mp", "libsci_{0}_mp"]
        elif "+openmp" in self.spec:
            lib = ["libsci_{0}_mp"]
        elif "+mpi" in self.spec:
            lib = ["libsci_{0}_mpi", "libsci_{0}"]
        else:
            lib = ["libsci_{0}"]

        libname = []
        for lib_fmt in lib:
            libname.append(lib_fmt.format(self.canonical_names[compiler].lower()))

        return find_libraries(
            libname,
            root=self.prefix.lib,
            shared=shared,
            recursive=False)

    @property
    def lapack_libs(self):
        return self.blas_libs

    @property
    def scalapack_libs(self):
        return self.blas_libs

    @property
    def libs(self):
        return self.blas_libs

    def install(self, spec, prefix):
        raise InstallError(
            self.spec.format('{name} is not installable, you need to specify '
                             'it as an external package in packages.yaml'))<|MERGE_RESOLUTION|>--- conflicted
+++ resolved
@@ -38,11 +38,8 @@
         'intel': 'INTEL',
         'clang': 'ALLINEA',
         'aocc': 'AOCC',
-<<<<<<< HEAD
-        'nvhpc': 'NVIDIA'
-=======
+        'nvhpc': 'NVIDIA',
         'rocmcc': 'AMD'
->>>>>>> 0a25370e
     }
 
     @property
