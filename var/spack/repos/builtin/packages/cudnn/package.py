--- conflicted
+++ resolved
@@ -13,11 +13,6 @@
 
     homepage = "https://developer.nvidia.com/cudnn"
 
-<<<<<<< HEAD
-    version('7.3', '72666d3532850752612706601258a0b2',
-            url='http://developer.download.nvidia.com/compute/redist/cudnn/v7.3.0/cudnn-9.0-linux-x64-v7.3.0.29.tgz')
-    version('7.2', '17e010153a4a95bf9c2df2a3c3ceea63',
-=======
     version('7.5.1-10.1-x86_64', '24017f4a56159d48fd5a31c8a930167b',
             url='https://developer.download.nvidia.com/compute/redist/cudnn/v7.5.1/cudnn-10.1-linux-x64-v7.5.1.10.tgz')
     version('7.5.1-10.1-ppc64le', 'ec0993be21e0998fc12116e4c46bce02',
@@ -37,7 +32,6 @@
     version('7.3.0', '72666d3532850752612706601258a0b2',
             url='http://developer.download.nvidia.com/compute/redist/cudnn/v7.3.0/cudnn-9.0-linux-x64-v7.3.0.29.tgz')
     version('7.2.1', '17e010153a4a95bf9c2df2a3c3ceea63',
->>>>>>> 139eaa13
             url='http://developer.download.nvidia.com/compute/redist/cudnn/v7.2.1/cudnn-9.0-linux-x64-v7.2.1.38.tgz')
     version('6.0', 'a08ca487f88774e39eb6b0ef6507451d',
             url='http://developer.download.nvidia.com/compute/redist/cudnn/v6.0/cudnn-8.0-linux-x64-v6.0.tgz')
@@ -52,14 +46,12 @@
     def install(self, spec, prefix):
         install_tree('.', prefix)
 
-<<<<<<< HEAD
-    def setup_dependent_environment(self, spack_env, run_env, dependent_spec):
-        spack_env.prepend_path('LD_LIBRARY_PATH', self.spec.prefix.lib64)
-=======
         if 'target=ppc64le: platform=linux' in spec:
             symlink(os.path.join(prefix, 'targets', 'ppc64le-linux', 'lib'),
                     prefix.lib)
             symlink(
                 os.path.join(prefix, 'targets', 'ppc64le-linux', 'include'),
                 prefix.include)
->>>>>>> 139eaa13
+
+    def setup_dependent_environment(self, spack_env, run_env, dependent_spec):
+        spack_env.prepend_path('LD_LIBRARY_PATH', self.spec.prefix.lib64)