--- conflicted
+++ resolved
@@ -29,13 +29,9 @@
     depends_on("blaspp@2022.05.00:")
     depends_on("lapackpp@2022.05.00:")
 
-<<<<<<< HEAD
-    depends_on("umpire~examples~cuda~rocm", when="~cuda~rocm")
-=======
     depends_on("umpire~examples")
     depends_on("umpire~cuda", when="~cuda")
     depends_on("umpire~rocm", when="~rocm")
->>>>>>> 244dfb3a
     depends_on("umpire+cuda~shared", when="+cuda")
     depends_on("umpire+rocm~shared", when="+rocm")
     depends_on("umpire@4.1.0:")
