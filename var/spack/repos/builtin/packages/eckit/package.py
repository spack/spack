--- conflicted
+++ resolved
@@ -10,88 +10,25 @@
     """ecKit is a cross-platform c++ toolkit that supports development of tools
     and applications at ECMWF."""
 
-<<<<<<< HEAD
-    homepage = 'https://github.com/ecmwf/eckit'
+    homepage = "https://github.com/ecmwf/eckit"
     git = "https://github.com/ecmwf/eckit.git"
-    url = 'https://github.com/ecmwf/eckit/archive/refs/tags/1.16.0.tar.gz'
-
-    maintainers = ['skosukhin', 'climbfuji']
-
-    version('1.19.0', commit='53cf89711c4b36700f7e3f95fb99ac1b03fee13b', preferred=True)
-    version('1.18.2', commit='c28d3e6dd5c138ab1d42794ebc7cd5c249f0781d')
-    version('1.18.0', commit='623d42abc7b8acbffe180923398f2a8da7813da1')
-    version('1.17.1', commit='fa4a457945c5ce0f95df5cc76d2ef3940c4a11ec')
-    version('1.16.3', commit='64318b81bf3ba2afd78a592e6535d71e0b2dfd7f')
-    version('1.16.2', commit='1857de5b1eab9fb24fd7c6d56f8954506315247a')
-    version('1.16.1', commit='282cd626fc4e95d8a3dace8e051e84f30accc483')
-
-    version('1.16.0', sha256='9e09161ea6955df693d3c9ac70131985eaf7cf24a9fa4d6263661c6814ebbaf1')
-
-    variant('build_type', default='RelWithDebInfo',
-            description='CMake build type',
-            values=('Debug', 'Release', 'RelWithDebInfo'))
-
-    variant('shared', default=True, description='Build shared libraries')
-    variant('tools', default=True, description='Build the command line tools')
-    variant('mpi', default=True, description='Enable MPI support')
-    variant('admin', default=True,
-            description='Build utilities for administration tools')
-    variant('sql', default=True, description='Build SQL engine')
-    variant('linalg',
-            values=any_combination_of('eigen', 'armadillo', 'mkl', 'lapack'),
-            description='List of supported linear algebra backends')
-    variant('compression',
-            values=any_combination_of('bzip2', 'snappy', 'lz4', 'aec'),
-            description='List of supported compression backends')
-    variant('xxhash', default=True,
-            description='Enable xxHash support for hashing')
-    variant('ssl', default=False,
-            description='Enable MD4 and SHA1 support with OpenSSL')
-    variant('curl', default=False,
-            description='Enable URL data transferring with cURL')
-    variant('jemalloc', default=False,
-            description='Link against jemalloc memory allocator')
-    variant('unicode', default=True,
-            description='Enable support for Unicode characters in Yaml/JSON'
-                        'parsers')
-    variant('aio', default=True, description='Enable asynchronous IO')
-
-    # Build issues with cmake 3.20, not sure about 3.21
-    depends_on('cmake@3.12:3.19,3.22:', type='build')
-    depends_on('ecbuild@3.5:', type='build')
-
-    depends_on('mpi', when='+mpi')
-
-    depends_on('yacc', type='build', when='+admin')
-    depends_on('flex', type='build', when='+admin')
-    depends_on('ncurses', when='+admin')
-
-    depends_on('yacc', type='build', when='+sql')
-    depends_on('flex', type='build', when='+sql')
-
-    depends_on('eigen', when='linalg=eigen')
-    depends_on('armadillo', when='linalg=armadillo')
-    depends_on('mkl', when='linalg=mkl')
-    depends_on('lapack', when='linalg=lapack')
-
-    depends_on('bzip2', when='compression=bzip2')
-    depends_on('snappy', when='compression=snappy')
-    depends_on('lz4', when='compression=lz4')
-    depends_on('libaec', when='compression=aec')
-
-    depends_on('openssl', when='+ssl')
-
-    depends_on('curl', when='+curl')
-
-    depends_on('jemalloc', when='+jemalloc')
-=======
-    homepage = "https://github.com/ecmwf/eckit"
     url = "https://github.com/ecmwf/eckit/archive/refs/tags/1.16.0.tar.gz"
 
-    maintainers = ["skosukhin"]
+    maintainers = ["skosukhin", "climbfuji"]
 
-    version("1.16.0", sha256="9e09161ea6955df693d3c9ac70131985eaf7cf24a9fa4d6263661c6814ebbaf1")
+    version("1.19.0", commit="53cf89711c4b36700f7e3f95fb99ac1b03fee13b")
+    version("1.18.2", commit="c28d3e6dd5c138ab1d42794ebc7cd5c249f0781d")
+    version("1.18.0", commit="623d42abc7b8acbffe180923398f2a8da7813da1")
+    version("1.17.1", commit="fa4a457945c5ce0f95df5cc76d2ef3940c4a11ec")
+    version("1.16.3", commit="64318b81bf3ba2afd78a592e6535d71e0b2dfd7f")
+    version("1.16.2", commit="1857de5b1eab9fb24fd7c6d56f8954506315247a")
+    version("1.16.1", commit="282cd626fc4e95d8a3dace8e051e84f30accc483")
 
+    variant("build_type", default="RelWithDebInfo",
+            description="CMake build type",
+            values=("Debug", "Release", "RelWithDebInfo"))
+
+    variant("shared", default=True, description="Build shared libraries")
     variant("tools", default=True, description="Build the command line tools")
     variant("mpi", default=True, description="Enable MPI support")
     variant("admin", default=True, description="Build utilities for administration tools")
@@ -117,7 +54,8 @@
     )
     variant("aio", default=True, description="Enable asynchronous IO")
 
-    depends_on("cmake@3.12:", type="build")
+    # Build issues with cmake 3.20, not sure about 3.21
+    depends_on("cmake@3.12:3.19,3.22:", type="build")
     depends_on("ecbuild@3.5:", type="build")
 
     depends_on("mpi", when="+mpi")
@@ -144,7 +82,6 @@
     depends_on("curl", when="+curl")
 
     depends_on("jemalloc", when="+jemalloc")
->>>>>>> b1e499d0
 
     # The package enables LAPACK backend (together with MKL backend)
     # when='linalg=mkl'. This leads to two identical installations when:
@@ -208,17 +145,12 @@
             self.define("ENABLE_SANDBOX", False),
         ]
 
-<<<<<<< HEAD
         # Static build of eckit not working, many places in eckit's build
         # system have SHARED hardcoded (in several CMakeLists.txt files).
-        if '~shared' in self.spec:
-            # args.append('-DBUILD_SHARED_LIBS=OFF')
+        if "~shared" in self.spec:
+            # args.append("-DBUILD_SHARED_LIBS=OFF")
             raise InstrallError("eckit static build not supported")
 
-        if 'linalg=mkl' not in self.spec:
-=======
-        if "linalg=mkl" not in self.spec:
->>>>>>> b1e499d0
             # ENABLE_LAPACK is ignored if MKL backend is enabled
             # (the LAPACK backend is still built though):
             args.append(self.define("ENABLE_LAPACK", "linalg=lapack" in self.spec))
