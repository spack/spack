--- conflicted
+++ resolved
@@ -47,14 +47,12 @@
 
     patch('find-ptscotch.patch', when='@3.3.4')
 
-<<<<<<< HEAD
     def setup_environment(self, spack_env, run_env):
         run_env.prepend_path('CPATH',
                              join_path(self.prefix, 'include', 'eigen3'))
-=======
+
     @property
     def headers(self):
         headers = find_all_headers(self.prefix.include)
         headers.directories = [self.prefix.include.eigen3]
-        return headers
->>>>>>> af4a36c4
+        return headers