# Copyright 2013-2023 Lawrence Livermore National Security, LLC and other
# Spack Project Developers. See the top-level COPYRIGHT file for details.
#
# SPDX-License-Identifier: (Apache-2.0 OR MIT)

import glob
import os.path

from spack.package import *
from spack.util.environment import is_system_path


class Elfutils(AutotoolsPackage, SourcewarePackage):
    """elfutils is a collection of various binary tools such as
    eu-objdump, eu-readelf, and other utilities that allow you to
    inspect and manipulate ELF files. Refer to Table 5.Tools Included
    in elfutils for Red Hat Developer for a complete list of binary
    tools that are distributed with the Red Hat Developer Toolset
    version of elfutils."""

    homepage = "https://fedorahosted.org/elfutils/"
    sourceware_mirror_path = "elfutils/0.179/elfutils-0.179.tar.bz2"
    list_url = "https://sourceware.org/elfutils/ftp"
    list_depth = 1

    maintainers("mwkrentel")

    version("0.189", sha256="39bd8f1a338e2b7cd4abc3ff11a0eddc6e690f69578a57478d8179b4148708c8")
    version("0.188", sha256="fb8b0e8d0802005b9a309c60c1d8de32dd2951b56f0c3a3cb56d21ce01595dff")
    version("0.187", sha256="e70b0dfbe610f90c4d1fe0d71af142a4e25c3c4ef9ebab8d2d72b65159d454c8")
    version("0.186", sha256="7f6fb9149b1673d38d9178a0d3e0fb8a1ec4f53a9f4c2ff89469609879641177")
    version("0.185", sha256="dc8d3e74ab209465e7f568e1b3bb9a5a142f8656e2b57d10049a73da2ae6b5a6")
    version("0.184", sha256="87e7d1d7f0333815dd1f62135d047a4dc4082068f361452f357997c11360644b")
    version("0.183", sha256="c3637c208d309d58714a51e61e63f1958808fead882e9b607506a29e5474f2c5")
    version("0.182", sha256="ecc406914edf335f0b7fc084ebe6c460c4d6d5175bfdd6688c1c78d9146b8858")
    version("0.181", sha256="29a6ad7421ec2acfee489bb4a699908281ead2cb63a20a027ce8804a165f0eb3")
    version("0.180", sha256="b827b6e35c59d188ba97d7cf148fa8dc6f5c68eb6c5981888dfdbb758c0b569d")
    version("0.179", sha256="25a545566cbacaa37ae6222e58f1c48ea4570f53ba991886e2f5ce96e22a23a2")
    version("0.178", sha256="31e7a00e96d4e9c4bda452e1f2cdac4daf8abd24f5e154dee232131899f3a0f2")
    version("0.177", sha256="fa489deccbcae7d8c920f60d85906124c1989c591196d90e0fd668e3dc05042e")
    version("0.176", sha256="eb5747c371b0af0f71e86215a5ebb88728533c3a104a43d4231963f308cd1023")
    version("0.175", sha256="f7ef925541ee32c6d15ae5cb27da5f119e01a5ccdbe9fe57bf836730d7b7a65b")
    version("0.174", sha256="cdf27e70076e10a29539d89e367101d516bc4aa11b0d7777fe52139e3fcad08a")
    version("0.173", sha256="b76d8c133f68dad46250f5c223482c8299d454a69430d9aa5c19123345a000ff")
    version("0.170", sha256="1f844775576b79bdc9f9c717a50058d08620323c1e935458223a12f249c9e066")
    version("0.168", sha256="b88d07893ba1373c7dd69a7855974706d05377766568a7d9002706d5de72c276")
    version("0.163", sha256="7c774f1eef329309f3b05e730bdac50013155d437518a2ec0e24871d312f2e23")

    # Libraries for reading compressed DWARF sections.
    variant("bzip2", default=False, description="Support bzip2 compressed sections.")
    variant("xz", default=False, description="Support xz (lzma) compressed sections.")
    variant("zstd", default=False, description="Support zstd compressed sections.", when="@0.182:")

    # Native language support from libintl.
    variant("nls", default=True, description="Enable Native Language Support.")

    # libdebuginfod support
    # NB: For 0.181 and newer, this enables _both_ the client and server
    variant(
        "debuginfod", default=False, description="Enable libdebuginfod support.", when="@0.179:"
    )

    # elfutils-0.185-static-inline.patch
    # elflint.c (buffer_left): Mark as 'inline' to avoid external linkage failure.
    patch(
        "https://794601.bugs.gentoo.org/attachment.cgi?id=714030",
        when="@0.185",
        sha256="d786d49c28d7f0c8fc27bab39ca8714e5f4d128c7f09bb18533a8ec99b38dbf8",
    )

    depends_on("bzip2", type="link", when="+bzip2")
    depends_on("xz", type="link", when="+xz")
    depends_on("zstd", type="link", when="+zstd")
    depends_on("zlib", type="link")
    depends_on("gettext", when="+nls")
    depends_on("m4", type="build")
    depends_on("pkgconfig@0.9.0:", type=("build", "link"))

    # debuginfod has extra dependencies
    # NB: Waiting on an elfutils patch before we can use libmicrohttpd@0.9.51
    depends_on("libmicrohttpd@0.9.33:0.9.50", type="link", when="+debuginfod")
    depends_on("libarchive@3.1.2:", type="link", when="+debuginfod")
    depends_on("sqlite@3.7.17:", type="link", when="+debuginfod")
    depends_on("curl@7.29.0:", type="link", when="+debuginfod")

    conflicts("%gcc@7.2.0:", when="@0.163")

    provides("elf@1")

    # libarchive with iconv doesn't configure.
    # see https://github.com/spack/spack/issues/36710
    # and https://github.com/libarchive/libarchive/issues/1819
    conflicts("^libarchive@3.6.2 +iconv", when="+debuginfod")

    # Elfutils uses nested functions in C code, which is implemented
    # in gcc, but not in clang. C code compiled with gcc is
    # binary-compatible with clang, so it should be possible to build
    # elfutils with gcc, and then link it to clang-built libraries.
    conflicts("%apple-clang")
    conflicts("%clang")
    conflicts("%cce")

    # Elfutils uses -Wall and we don't want to fail the build over a
    # stray warning.
    def patch(self):
        files = glob.glob(os.path.join("*", "Makefile.in"))
        filter_file("-Werror", "", *files)

    def flag_handler(self, name, flags):
        if name == "ldlibs":
            spec = self.spec
            if "+nls" in spec and "intl" in spec["gettext"].libs.names:
                flags.append("-lintl")
        return self.inject_flags(name, flags)

    def configure_args(self):
        spec = self.spec
        args = []

        if "+bzip2" in spec:
            args.append("--with-bzlib=%s" % spec["bzip2"].prefix)
        else:
            args.append("--without-bzlib")

        if "+xz" in spec:
            args.append("--with-lzma=%s" % spec["xz"].prefix)
        else:
            args.append("--without-lzma")

        args.extend(self.with_or_without("zstd", activation_value="prefix"))

        # zlib is required
        args.append("--with-zlib=%s" % spec["zlib"].prefix)

        if spec.satisfies("@0.183:"):
            if spec["iconv"].name == "libc":
                args.append("--without-libiconv-prefix")
            elif not is_system_path(spec["iconv"].prefix):
                args.append("--with-libiconv-prefix=" + format(spec["iconv"].prefix))

        if "+nls" in spec:
<<<<<<< HEAD
            # configure doesn't use LIBS correctly
            if "intl" in self.spec["gettext"].libs.names:
                args.append(
                    "LDFLAGS=-Wl,--no-as-needed -L%s -lintl"
                    % self.spec["gettext"].libraries.directories[0]
                )
=======
            # Prior to 0.183, only msgfmt is used from gettext.
            if spec.satisfies("@0.183:"):
                if "intl" not in spec["gettext"].libs.names:
                    args.append("--without-libintl-prefix")
                elif not is_system_path(spec["gettext"].prefix):
                    args.append("--with-libintl-prefix=" + spec["gettext"].prefix)
>>>>>>> a94d18ad
        else:
            args.append("--disable-nls")

        if "+debuginfod" in spec:
            args.append("--enable-debuginfod")
            if spec.satisfies("@0.181:"):
                args.append("--enable-libdebuginfod")
        else:
            args.append("--disable-debuginfod")
            if spec.satisfies("@0.181:"):
                args.append("--disable-libdebuginfod")

        return args

    # Install elf.h to include directory.
    @run_after("install")
    def install_elfh(self):
        install(join_path("libelf", "elf.h"), self.prefix.include)

    # Provide location of libelf.so to match libelf.
    @property
    def libs(self):
        return find_libraries("libelf", self.prefix, recursive=True)<|MERGE_RESOLUTION|>--- conflicted
+++ resolved
@@ -139,21 +139,12 @@
                 args.append("--with-libiconv-prefix=" + format(spec["iconv"].prefix))
 
         if "+nls" in spec:
-<<<<<<< HEAD
-            # configure doesn't use LIBS correctly
-            if "intl" in self.spec["gettext"].libs.names:
-                args.append(
-                    "LDFLAGS=-Wl,--no-as-needed -L%s -lintl"
-                    % self.spec["gettext"].libraries.directories[0]
-                )
-=======
             # Prior to 0.183, only msgfmt is used from gettext.
             if spec.satisfies("@0.183:"):
                 if "intl" not in spec["gettext"].libs.names:
                     args.append("--without-libintl-prefix")
                 elif not is_system_path(spec["gettext"].prefix):
                     args.append("--with-libintl-prefix=" + spec["gettext"].prefix)
->>>>>>> a94d18ad
         else:
             args.append("--disable-nls")
 
