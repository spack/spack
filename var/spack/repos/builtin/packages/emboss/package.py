--- conflicted
+++ resolved
@@ -39,15 +39,7 @@
     depends_on('libgd')
     depends_on('postgresql')
 
-<<<<<<< HEAD
-    def install(self, spec, prefix):
-        # Delete $(bindir)/embossupdate to skip update checks
-        mkefile = FileFilter('Makefile')
-        makefile.filter('$(bindir)/embossupdate', '', string=True)
-        make('install')
-=======
     @run_after('configure')
     def skip_update_checks(self):
         # Delete $(bindir)/embossupdate to skip update checks
-        filter_file('$(bindir)/embossupdate', '', 'Makefile', string=True)
->>>>>>> 71f85cff
+        filter_file('$(bindir)/embossupdate', '', 'Makefile', string=True)