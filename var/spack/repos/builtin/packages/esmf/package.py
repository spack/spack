# Copyright 2013-2023 Lawrence Livermore National Security, LLC and other
# Spack Project Developers. See the top-level COPYRIGHT file for details.
#
# SPDX-License-Identifier: (Apache-2.0 OR MIT)

import os
import sys

from spack.build_environment import dso_suffix, stat_suffix
from spack.package import *


class Esmf(MakefilePackage):
    """The Earth System Modeling Framework (ESMF) is high-performance, flexible
    software infrastructure for building and coupling weather, climate, and
    related Earth science applications. The ESMF defines an architecture for
    composing complex, coupled modeling systems and includes data structures
    and utilities for developing individual models.
    The National Unified Operational Prediction Capability (NUOPC) Layer
    defines a common model architecture to support interoperable ESMF components.
    The NUOPC Layer is included with the ESMF package."""

    homepage = "https://earthsystemmodeling.org/"
    url = "https://github.com/esmf-org/esmf/archive/v8.4.1.tar.gz"
    git = "https://github.com/esmf-org/esmf.git"

    maintainers("climbfuji", "jedwards4b", "AlexanderRichert-NOAA", "theurich", "uturuncoglu")

    # Develop is a special name for spack and is always considered the newest version
    version("develop", branch="develop")
    # generate chksum with spack checksum esmf@x.y.z
    version("8.4.2", sha256="969304efa518c7859567fa6e65efd960df2b4f6d72dbf2c3f29e39e4ab5ae594")
    version("8.4.1", sha256="1b54cee91aacaa9df400bd284614cbb0257e175f6f3ec9977a2d991ed8aa1af6")
    version(
        "8.4.0",
        sha256="28531810bf1ae78646cda6494a53d455d194400f19dccd13d6361871de42ed0f",
        deprecated=True,
    )
    version("8.3.1", sha256="6c39261e55dcdf9781cdfa344417b9606f7f961889d5ec626150f992f04f146d")
    version(
        "8.3.0",
        sha256="0ff43ede83d1ac6beabd3d5e2a646f7574174b28a48d1b9f2c318a054ba268fd",
        deprecated=True,
    )
    version("8.3.0b09", commit="5b7e546c4b")
    version("8.2.0", sha256="27866c31fdb63c58e78211de970470ca02d274f5d4d6d97e94284d63b1c1d9e4")
    version("8.1.1", sha256="629690c7a488e84ac7252470349458d7aaa98b54c260f8b3911a2e2f3e713dd0")
    version(
        "8.1.0",
        sha256="226219ec61cace89f4678eece93188155d7cbb50a13ec4c9c93174ef3d58d7c0",
        deprecated=True,
    )
    version("8.0.1", sha256="13ce2ca0ae622548c00f7bb18317fb100235ca8b7ddbfac7e201a339e8eb05a3")
    version(
        "8.0.0",
        sha256="4b7904fdc935710071c4aafb9370834d40c2ee06365a8b5845317be8f71bf51f",
        deprecated=True,
    )
    version(
        "7.1.0r",
        sha256="e08f21544083dcbe162b472852e321f8df14f4f711f35508403d32df438367a7",
        deprecated=True,
    )

    variant("mpi", default=True, description="Build with MPI support")
    variant("external-lapack", default=False, description="Build with external LAPACK library")
    variant("netcdf", default=True, description="Build with NetCDF support")
    variant("pnetcdf", default=False, description="Build with pNetCDF support")
    variant("xerces", default=False, description="Build with Xerces support")
    variant(
        "external-parallelio",
        default=True,
        description="Build with external parallelio library",
        when="@8.3.1:",
    )
    variant("debug", default=False, description="Build with debugging symbols and options enabled")
    variant("shared", default=True, description="Build shared library")

    # 'esmf_comm' and 'esmf_os' variants allow override values for their corresponding
    # build environment variables. Documentation, including valid values, can be found at
    # https://earthsystemmodeling.org/docs/release/latest/ESMF_usrdoc/node10.html#SECTION000105000000000000000
    variant("esmf_os", default="auto", description="Override for ESMF_OS variable")
    variant("esmf_comm", default="auto", description="Override for ESMF_COMM variable")
    variant("esmf_pio", default="auto", description="Override for ESMF_PIO variable")
    # Set the 'snapshot' variant any time a beta snapshot is used in order to obtain
    # correct module name behavior for MAPL.
    variant("snapshot", default="none", description="Named variant for snapshots versions (e.g., 'b09')")

    # Optional dependencies
    depends_on("mpi", when="+mpi")
    depends_on("lapack@3:", when="+external-lapack")
    depends_on("netcdf-c@3.6:", when="+netcdf")
    depends_on("netcdf-fortran@3.6:", when="+netcdf")
    depends_on("parallel-netcdf@1.2.0:", when="+pnetcdf")
    depends_on("xerces-c@3.1.0:", when="+xerces")
<<<<<<< HEAD
    depends_on(
        "parallelio@2.5.7: +mpi+pnetcdf", when="@8.3.0:8.3.99+external-parallelio+mpi+pnetcdf"
    )
    depends_on(
        "parallelio@2.5.7: +mpi", when="@8.3.0:8.3.99+external-parallelio+mpi~pnetcdf"
    )
    depends_on(
        "parallelio@2.5.7: ~mpi+pnetcdf", when="@8.3.0:8.3.99+external-parallelio~mpi+pnetcdf"
    )
    depends_on(
        "parallelio@2.5.7: ~mpi", when="@8.3.0:8.3.99+external-parallelio~mpi~pnetcdf"
    )
    depends_on(
        "parallelio@2.5.9: +mpi+pnetcdf", when="@8.4.0:8.4.99+external-parallelio+mpi+pnetcdf"
    )
    depends_on(
        "parallelio@2.5.9: +mpi", when="@8.4.0:8.4.99+external-parallelio+mpi~pnetcdf"
    )
    depends_on(
        "parallelio@2.5.9: ~mpi+pnetcdf", when="@8.4.0:8.4.99+external-parallelio~mpi+pnetcdf"
    )
    depends_on(
        "parallelio@2.5.9: ~mpi", when="@8.4.0:8.4.99+external-parallelio~mpi~pnetcdf"
    )
    depends_on("parallelio@2.5.10: +mpi+pnetcdf", when="@8.5.0:+external-parallelio+mpi+pnetcdf")
    depends_on("parallelio@2.5.10: +mpi", when="@8.5.0:+external-parallelio+mpi~pnetcdf")
    depends_on("parallelio@2.5.10: ~mpi+pnetcdf", when="@8.5.0:+external-parallelio~mpi+pnetcdf")
    depends_on("parallelio@2.5.10: ~mpi", when="@8.5.0:+external-parallelio~mpi~pnetcdf")
=======
    depends_on("parallelio@2.5.7: +mpi", when="@8.3.0:8.3.99+external-parallelio+mpi")
    depends_on("parallelio@2.5.7: ~mpi", when="@8.3.0:8.3.99+external-parallelio~mpi")
    depends_on("parallelio@2.5.9: +mpi", when="@8.4.0:8.4.99+external-parallelio+mpi")
    depends_on("parallelio@2.5.9: ~mpi", when="@8.4.0:8.4.99+external-parallelio~mpi")
    depends_on("parallelio@2.5.10: +mpi", when="@8.5.0:+external-parallelio+mpi")
    depends_on("parallelio@2.5.10: ~mpi", when="@8.5.0:+external-parallelio~mpi")
>>>>>>> 64c6d636

    # Testing dependencies
    depends_on("perl", type="test")

    # Make esmf build with newer intel versions
    patch("intel.patch", when="@:7.0 %intel@17:")
    # Make esmf build with newer gcc versions
    # https://sourceforge.net/p/esmf/esmf/ci/3706bf758012daebadef83d6575c477aeff9c89b/
    patch("gcc.patch", when="@:7.0 %gcc@6:")

    # Fix undefined reference errors with mvapich2
    # https://sourceforge.net/p/esmf/esmf/ci/34de0ccf556ba75d35c9687dae5d9f666a1b2a18/
    patch("mvapich2.patch", when="@:7.0")

    # explicit type cast of variables from long to int
    patch("longtoint.patch", when="@:8.3.2 %cce@14:")
    patch("longtoint.patch", when="@:8.3.2 %oneapi@2022:")

    # Allow different directories for creation and
    # installation of dynamic libraries on OSX:
    patch("darwin_dylib_install_name.patch", when="platform=darwin @:7.0")

    # Missing include file for newer gcc compilers
    # https://trac.macports.org/ticket/57493
    patch("cstddef.patch", when="@7.1.0r %gcc@8:")

    # Skip info print of ESMF_CPP due to permission denied errors
    # https://github.com/spack/spack/issues/35957
    patch("esmf_cpp_info.patch")

    # Make script from mvapich2.patch executable
    @when("@:7.0")
    @run_before("build")
    def chmod_scripts(self):
        chmod = which("chmod")
        chmod("+x", "scripts/libs.mvapich2f90")

    def url_for_version(self, version):
        if version < Version("8.0.0"):
            # Older ESMF releases had a custom tag format ESMF_x_y_z
            return "https://github.com/esmf-org/esmf/archive/ESMF_{0}.tar.gz".format(
                version.underscored
            )
        else:
            # Starting with ESMF 8.0.0 releases are in the form vx.y.z
            return "https://github.com/esmf-org/esmf/archive/refs/tags/v{0}.tar.gz".format(
                version.dotted
            )

    def setup_build_environment(self, env):
        spec = self.spec
        # Installation instructions can be found at:
        # http://www.earthsystemmodeling.org/esmf_releases/last_built/ESMF_usrdoc/node9.html

        # Unset any environment variables that may influence the installation.
        for var in os.environ:
            if var.startswith("ESMF_"):
                env.unset(var)

        ######################################
        # Build and Installation Directories #
        ######################################

        # The environment variable ESMF_DIR must be set to the full pathname
        # of the top level ESMF directory before building the framework.
        env.set("ESMF_DIR", self.stage.source_path)

        # This variable specifies the prefix of the installation path used
        # with the install target.
        env.set("ESMF_INSTALL_PREFIX", prefix)

        # Installation subdirectories default to:
        # bin/binO/Linux.gfortran.64.default.default
        env.set("ESMF_INSTALL_BINDIR", "bin")
        env.set("ESMF_INSTALL_LIBDIR", "lib")
        env.set("ESMF_INSTALL_MODDIR", "include")

        # Allow compiler flags to carry through from compiler spec
        env.set("ESMF_CXXCOMPILEOPTS", " ".join(spec.compiler_flags["cxxflags"]))
        env.set("ESMF_F90COMPILEOPTS", " ".join(spec.compiler_flags["fflags"]))
        # ESMF will simply not build with Intel using backing GCC 8, in that
        # case you need to point to something older, below is commented but is
        # an example
        # env.set("ESMF_CXXCOMPILEOPTS", "-O2 -std=c++11 -gcc-name=/usr/bin/gcc")
        # env.set("ESMF_F90COMPILEOPTS", "-O2 -gcc-name=/usr/bin/gcc")

        ############
        # Compiler #
        ############

        # ESMF_COMPILER must be set to select which Fortran and
        # C++ compilers are being used to build the ESMF library.

        if self.compiler.name == "gcc":
            env.set("ESMF_COMPILER", "gfortran")
            with self.compiler.compiler_environment():
                gfortran_major_version = int(
                    spack.compiler.get_compiler_version_output(
                        self.compiler.fc, "-dumpversion"
                    ).split(".")[0]
                )
        elif self.compiler.name == "intel" or self.compiler.name == "oneapi":
            env.set("ESMF_COMPILER", "intel")
        elif self.compiler.name in ["clang", "apple-clang"]:
            env.set("ESMF_COMPILER", "gfortranclang")
            with self.compiler.compiler_environment():
                gfortran_major_version = int(
                    spack.compiler.get_compiler_version_output(
                        self.compiler.fc, "-dumpversion"
                    ).split(".")[0]
                )
        elif self.compiler.name == "nag":
            env.set("ESMF_COMPILER", "nag")
        elif self.compiler.name == "pgi":
            env.set("ESMF_COMPILER", "pgi")
        elif self.compiler.name == "nvhpc":
            env.set("ESMF_COMPILER", "nvhpc")
        elif self.compiler.name == "cce":
            env.set("ESMF_COMPILER", "cce")
        else:
            msg = "The compiler you are building with, "
            msg += '"{0}", is not supported by ESMF.'
            raise InstallError(msg.format(self.compiler.name))

        if "+mpi" in spec:
            env.set("ESMF_CXX", spec["mpi"].mpicxx)
            env.set("ESMF_C", spec["mpi"].mpicc)
            env.set("ESMF_F90", spec["mpi"].mpifc)
        else:
            env.set("ESMF_CXX", spack_cxx)
            env.set("ESMF_C", spack_cc)
            env.set("ESMF_F90", spack_fc)

        # This environment variable controls the build option.
        if "+debug" in spec:
            # Build a debuggable version of the library.
            env.set("ESMF_BOPT", "g")
        else:
            # Build an optimized version of the library.
            env.set("ESMF_BOPT", "O")

        if (
            self.compiler.name in ["gcc", "clang", "apple-clang"]
            and gfortran_major_version >= 10
            and (self.spec.satisfies("@:8.2.99") or self.spec.satisfies("@8.3.0b09"))
        ):
            env.set("ESMF_F90COMPILEOPTS", "-fallow-argument-mismatch")

        #######
        # OS  #
        #######

        # ESMF_OS must be set for Cray systems
        # But spack no longer gives arch == cray
        if self.compiler.name == "cce" or "^cray-mpich" in self.spec:
            env.set("ESMF_OS", "Unicos")

        # Allow override of ESMF_OS:
        os_variant = spec.variants["esmf_os"].value
        if os_variant != "auto":
            env.set("ESMF_OS", os_variant)

        #######
        # MPI #
        #######

        # ESMF_COMM must be set to indicate which MPI implementation
        # is used to build the ESMF library.
        if "+mpi" in spec:
            if "^cray-mpich" in self.spec:
                env.set("ESMF_COMM", "mpi")
                # https://github.com/jcsda/spack-stack/issues/517
                if self.spec.satisfies("@:8.4.1"):
                    env.set("ESMF_CXXLINKLIBS", "-lmpifort -lmpi")
            elif "^mvapich2" in spec:
                env.set("ESMF_COMM", "mvapich2")
            elif "^mpich" in spec:
                if self.spec.satisfies("@:8.2.99"):
                    env.set("ESMF_COMM", "mpich3")
                else:
                    env.set("ESMF_COMM", "mpich")
            elif "^openmpi" in spec or "^hpcx-mpi" in spec:
                env.set("ESMF_COMM", "openmpi")
            elif (
                "^intel-parallel-studio+mpi" in spec
                or "^intel-mpi" in spec
                or "^intel-oneapi-mpi" in spec
            ):
                env.set("ESMF_COMM", "intelmpi")
            elif "^mpt" in spec:
                # MPT is the HPE (SGI) variant of mpich
                env.set("ESMF_COMM", "mpt")
        else:
            # Force use of the single-processor MPI-bypass library.
            env.set("ESMF_COMM", "mpiuni")

        # Allow override of ESMF_COMM:
        comm_variant = spec.variants["esmf_comm"].value
        if comm_variant != "auto":
            env.set("ESMF_COMM", comm_variant)

        ##########
        # LAPACK #
        ##########

        if "+external-lapack" in spec:
            # A system-dependent external LAPACK/BLAS installation is used
            # to satisfy the external dependencies of the LAPACK-dependent
            # ESMF code.
            env.set("ESMF_LAPACK", "system")

            # FIXME: determine whether or not we need to set this
            # Specifies the path where the LAPACK library is located.
            # env.set("ESMF_LAPACK_LIBPATH", spec["lapack"].prefix.lib)

            # Specifies the linker directive needed to link the LAPACK library
            # to the application.
            env.set("ESMF_LAPACK_LIBS", spec["lapack"].libs.link_flags)  # noqa
        else:
            env.set("ESMF_LAPACK", "internal")

        ##########
        # NetCDF #
        ##########

        if "+netcdf" in spec:
            # ESMF provides the ability to read Grid and Mesh data in
            # NetCDF format.
            env.set("ESMF_NETCDF", "nc-config")
            env.set("ESMF_NFCONFIG", "nf-config")
<<<<<<< HEAD
            if spec["netcdf-c"].satisfies("~shared"):
                ncconfig = which(os.path.join(spec["netcdf-c"].prefix.bin,"nc-config"))
                nc_flags = ncconfig("--static", "--libs", output=str).strip()
=======
            netcdfc = spec["netcdf-c"]
            if netcdfc.satisfies("~shared"):
                nc_config = which(os.path.join(netcdfc.prefix.bin, "nc-config"))
                nc_flags = nc_config("--libs", output=str).strip()
>>>>>>> 64c6d636
                env.set("ESMF_NETCDF_LIBS", nc_flags)

        ###################
        # Parallel-NetCDF #
        ###################

        if "+pnetcdf" in spec:
            # ESMF provides the ability to write Mesh weights
            # using Parallel-NetCDF.

            # When defined, enables the use of Parallel-NetCDF.
            # ESMF_PNETCDF_LIBS will be set to "-lpnetcdf".
            env.set("ESMF_PNETCDF", "pnetcdf-config")

        ##############
        # ParallelIO #
        ##############
        if "+external-parallelio" in spec:
            env.set("ESMF_PIO", "external")
            env.set("ESMF_PIO_LIBPATH", spec["parallelio"].prefix.lib)
            env.set("ESMF_PIO_INCLUDE", spec["parallelio"].prefix.include)

        # Allow override of ESMF_PIO:
        pio_variant = spec.variants["esmf_pio"].value
        if pio_variant != "auto":
            env.set("ESMF_PIO", pio_variant)

        ##########
        # XERCES #
        ##########

        if "+xerces" in spec:
            # ESMF provides the ability to read Attribute data in
            # XML file format via the XERCES C++ library.

            # ESMF_XERCES_LIBS will be set to "-lxerces-c".
            env.set("ESMF_XERCES", "standard")

            # FIXME: determine if the following are needed
            # ESMF_XERCES_INCLUDE
            # ESMF_XERCES_LIBPATH

        #########################
        # General build options #
        #########################

        # Static-only option:
        if "~shared" in spec:
            env.set("ESMF_SHARED_LIB_BUILD", "OFF")

    @run_after("install")
    def post_install(self):
        install_tree("cmake", self.prefix.cmake)
        # Several applications using ESMF are affected by CMake
        # capitalization issue. The following fix allows all apps
        # to use as-is. Note that since the macOS file system is
        # case-insensitive, this step is not allowed on macOS.
        if sys.platform != "darwin":
            for prefix in [dso_suffix, stat_suffix]:
                library_path = os.path.join(self.prefix.lib, "libesmf.%s" % prefix)
                if os.path.exists(library_path):
                    os.symlink(library_path, os.path.join(self.prefix.lib, "libESMF.%s" % prefix))

    def check(self):
        make("check", parallel=False)

    def setup_dependent_build_environment(self, env, dependent_spec):
        env.set("ESMFMKFILE", os.path.join(self.prefix.lib, "esmf.mk"))

    def setup_run_environment(self, env):
        env.set("ESMFMKFILE", os.path.join(self.prefix.lib, "esmf.mk"))<|MERGE_RESOLUTION|>--- conflicted
+++ resolved
@@ -93,7 +93,6 @@
     depends_on("netcdf-fortran@3.6:", when="+netcdf")
     depends_on("parallel-netcdf@1.2.0:", when="+pnetcdf")
     depends_on("xerces-c@3.1.0:", when="+xerces")
-<<<<<<< HEAD
     depends_on(
         "parallelio@2.5.7: +mpi+pnetcdf", when="@8.3.0:8.3.99+external-parallelio+mpi+pnetcdf"
     )
@@ -122,14 +121,6 @@
     depends_on("parallelio@2.5.10: +mpi", when="@8.5.0:+external-parallelio+mpi~pnetcdf")
     depends_on("parallelio@2.5.10: ~mpi+pnetcdf", when="@8.5.0:+external-parallelio~mpi+pnetcdf")
     depends_on("parallelio@2.5.10: ~mpi", when="@8.5.0:+external-parallelio~mpi~pnetcdf")
-=======
-    depends_on("parallelio@2.5.7: +mpi", when="@8.3.0:8.3.99+external-parallelio+mpi")
-    depends_on("parallelio@2.5.7: ~mpi", when="@8.3.0:8.3.99+external-parallelio~mpi")
-    depends_on("parallelio@2.5.9: +mpi", when="@8.4.0:8.4.99+external-parallelio+mpi")
-    depends_on("parallelio@2.5.9: ~mpi", when="@8.4.0:8.4.99+external-parallelio~mpi")
-    depends_on("parallelio@2.5.10: +mpi", when="@8.5.0:+external-parallelio+mpi")
-    depends_on("parallelio@2.5.10: ~mpi", when="@8.5.0:+external-parallelio~mpi")
->>>>>>> 64c6d636
 
     # Testing dependencies
     depends_on("perl", type="test")
@@ -360,16 +351,14 @@
             # NetCDF format.
             env.set("ESMF_NETCDF", "nc-config")
             env.set("ESMF_NFCONFIG", "nf-config")
-<<<<<<< HEAD
-            if spec["netcdf-c"].satisfies("~shared"):
-                ncconfig = which(os.path.join(spec["netcdf-c"].prefix.bin,"nc-config"))
-                nc_flags = ncconfig("--static", "--libs", output=str).strip()
-=======
             netcdfc = spec["netcdf-c"]
             if netcdfc.satisfies("~shared"):
                 nc_config = which(os.path.join(netcdfc.prefix.bin, "nc-config"))
-                nc_flags = nc_config("--libs", output=str).strip()
->>>>>>> 64c6d636
+                # DH* 20230710
+                # original spack code
+                #nc_flags = nc_config("--libs", output=str).strip()
+                nc_flags = nc_config("--static", "--libs", output=str).strip()
+                # *DH 20230710
                 env.set("ESMF_NETCDF_LIBS", nc_flags)
 
         ###################
