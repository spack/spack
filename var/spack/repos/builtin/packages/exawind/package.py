--- conflicted
+++ resolved
@@ -16,16 +16,12 @@
 
     tags = ["ecp", "ecp-apps"]
 
-<<<<<<< HEAD
     # Testing is currently always enabled, but should be optional in the future
     # to avoid cloning the mesh submodule
     version("master", branch="main", submodules=True)
     version("1.0.0", tag="v1.0.0", submodules=True)
-=======
     license("Apache-2.0")
 
-    version("master", branch="main")
->>>>>>> 65fa71c1
 
     variant("openfast", default=False, description="Enable OpenFAST integration")
     variant("hypre", default=True, description="Enable hypre solver")
