--- conflicted
+++ resolved
@@ -30,11 +30,6 @@
 
     homepage = "http://expat.sourceforge.net/"
     url      = "https://sourceforge.net/projects/expat/files/expat/2.2.2/expat-2.2.2.tar.bz2"
-<<<<<<< HEAD
-
-    version('2.2.2', '1ede9a41223c78528b8c5d23e69a2667')
-    version('2.2.0', '2f47841c829facb346eb6e3fab5212e2')
-=======
 
     # Version 2.2.2 introduced a requirement for a high quality
     # entropy source.  "Older" linux systems (aka CentOS 7) do not
@@ -56,5 +51,4 @@
         args = []
         if '+libbsd' in spec and '@2.2.1:' in spec:
             args = ['--with-libbsd']
-        return args
->>>>>>> 28b0421e
+        return args