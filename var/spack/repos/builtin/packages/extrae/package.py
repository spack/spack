# Copyright 2013-2021 Lawrence Livermore National Security, LLC and other
# Spack Project Developers. See the top-level COPYRIGHT file for details.
#
# SPDX-License-Identifier: (Apache-2.0 OR MIT)

import os
<<<<<<< HEAD

=======
>>>>>>> a7b6149c
from spack import *

# typical working line with extrae 3.0.1
# ./configure
#   --prefix=/usr/local
#   --with-mpi=/usr/lib64/mpi/gcc/openmpi
#   --with-unwind=/usr/local
#   --with-papi=/usr
#   --with-dwarf=/usr
#   --with-elf=/usr
#   --with-dyninst=/usr
#   --with-binutils=/usr
#   --with-xml-prefix=/usr
#   --enable-openmp
#   --enable-nanos
#   --enable-pthread
#   --disable-parallel-merge
#
# LDFLAGS=-pthread


class Extrae(AutotoolsPackage):
    """Extrae is the package devoted to generate tracefiles which can
       be analyzed later by Paraver. Extrae is a tool that uses
       different interposition mechanisms to inject probes into the
       target application so as to gather information regarding the
       application performance. The Extrae instrumentation package can
       instrument the MPI programin model, and the following parallel
       programming models either alone or in conjunction with MPI :
       OpenMP, CUDA, OpenCL, pthread, OmpSs"""

    homepage = "https://tools.bsc.es/extrae"
    url      = "https://ftp.tools.bsc.es/extrae/extrae-3.4.1-src.tar.bz2"

    version('3.8.3', sha256='c3bf27fb6f18e66200e40a0b4c35bc257766e5c1a525dc5725f561879e88bf32')
    version('3.7.1', sha256='c83ddd18a380c9414d64ee5de263efc6f7bac5fe362d5b8374170c7f18360378')
    version('3.4.1', sha256='77bfec16d6b5eee061fbaa879949dcef4cad28395d6a546b1ae1b9246f142725')

    depends_on("autoconf", type='build')
    depends_on("automake", type='build')
    depends_on("libtool", type='build')
    depends_on("m4", type='build')

    depends_on("mpi")
    depends_on("libunwind")
    depends_on("boost")
    depends_on("libdwarf")
    depends_on("papi")
    depends_on("elf", type="link")
    depends_on("libxml2")
    depends_on("numactl")
    depends_on("binutils+libiberty@:2.33")
    depends_on("gettext")
    # gettext dependency added to find -lintl
    # https://www.gnu.org/software/gettext/FAQ.html#integrating_undefined

    build_directory = 'spack-build'

    variant('dyninst', default=False, description="Use dyninst for dynamic code installation")
    depends_on('dyninst@:9', when='+dyninst')

    variant('papi', default=True, description="Use PAPI to collect performance counters")
    depends_on('papi', when='+papi')

    variant('cuda', default=False, description="Enable support for tracing CUDA")
    depends_on('cuda', when='+cuda')

    variant('cupti', default=False, description='Enable CUPTI support')
    depends_on('cuda', when='+cupti')
    conflicts('+cupti', when='~cuda', msg='CUPTI requires CUDA')

    def configure_args(self):
        spec = self.spec
        args = ["--with-mpi=%s" % spec['mpi'].prefix,
                "--with-unwind=%s" % spec['libunwind'].prefix,
                "--with-boost=%s" % spec['boost'].prefix,
                "--with-dwarf=%s" % spec['libdwarf'].prefix,
                "--with-elf=%s" % spec['elf'].prefix,
                "--with-xml-prefix=%s" % spec['libxml2'].prefix,
                "--with-binutils=%s" % spec['binutils'].prefix]

        if '^intel-oneapi-mpi' in spec:
            args += ["--with-mpi-headers=%s" % spec['mpi'].headers.directories[0]]
            args += ["--with-mpi-libs=%s" % spec['mpi'].libs.directories[0]]

        args += (["--with-papi=%s" % spec['papi'].prefix]
                 if '+papi' in self.spec else
                 ["--without-papi"])

        args += (["--with-dyninst=%s" % spec['dyninst'].prefix]
                 if '+dyninst' in self.spec else
                 ["--without-dyninst"])

        args += (["--with-cuda=%s" % spec['cuda'].prefix]
                 if '+cuda' in self.spec else
                 ["--without-cuda"])

        if '+cupti' in self.spec:
            cupti_h = find_headers('cupti', spec['cuda'].prefix,
                                   recursive=True)
            cupti_dir = os.path.dirname(os.path.dirname(cupti_h[0]))

        args += (["--with-cupti=%s" % cupti_dir]
                 if '+cupti' in self.spec else
                 ["--without-cupti"])

        if spec.satisfies("^dyninst@9.3.0:"):
            make.add_default_arg("CXXFLAGS=%s" % self.compiler.cxx11_flag)
            args.append("CXXFLAGS=%s" % self.compiler.cxx11_flag)

        # This was added due to:
        # - configure failure
        # https://www.gnu.org/software/gettext/FAQ.html#integrating_undefined
        # - linking error
        # https://github.com/bsc-performance-tools/extrae/issues/57
        args.append('LDFLAGS=-lintl -pthread')

        return(args)

    def install(self, spec, prefix):
        with working_dir(self.build_directory):
            # parallel installs are buggy prior to 3.7
            # see https://github.com/bsc-performance-tools/extrae/issues/18
            if(spec.satisfies('@3.7:')):
                make('install', parallel=True)
            else:
                make('install', parallel=False)

    def setup_run_environment(self, env):
        # set EXTRAE_HOME in the module file
        env.set('EXTRAE_HOME', self.prefix)

    def setup_dependent_build_environment(self, env, dependent_spec):
        # set EXTRAE_HOME for everyone using the Extrae package
        env.set('EXTRAE_HOME', self.prefix)<|MERGE_RESOLUTION|>--- conflicted
+++ resolved
@@ -4,10 +4,7 @@
 # SPDX-License-Identifier: (Apache-2.0 OR MIT)
 
 import os
-<<<<<<< HEAD
 
-=======
->>>>>>> a7b6149c
 from spack import *
 
 # typical working line with extrae 3.0.1
