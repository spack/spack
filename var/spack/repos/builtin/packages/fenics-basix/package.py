# Copyright 2013-2022 Lawrence Livermore National Security, LLC and other
# Spack Project Developers. See the top-level COPYRIGHT file for details.
#
# SPDX-License-Identifier: (Apache-2.0 OR MIT)

from spack.package import *


class FenicsBasix(CMakePackage):
    """FEniCS element and quadrature runtime"""

    homepage = "https://github.com/FEniCS/basix"
    url = "https://github.com/FEniCS/basix/archive/v0.1.0.tar.gz"
    git = "https://github.com/FEniCS/basix.git"
    maintainers = ["mscroggs", "chrisrichardson", "garth-wells"]

    version("main", branch="main")
    version("0.5.0", sha256="7cd5a8b053219941e84068731b88338002f1f09dfc73dcd41f9cd584588dc65a")
    version("0.4.2", sha256="a54f5e442b7cbf3dbb6319c682f9161272557bd7f42e2b8b8ccef88bc1b7a22f")
    version("0.3.0", sha256="9b148fd2a5485c94011fc6ca977ebdef0e51782a62b3654fc044f35b60e2bd07")
    version("0.2.0", sha256="e1ec537737adb283717060221635092474e3f2b5b5ba79dfac74aa496bec2fcb")
    version("0.1.0", sha256="2ab41fe6ad4f6c42f01b17a6e7c39debb4e0ae61c334d1caebee78b741bca4e7")

    conflicts(
        "%gcc@:9.10", when="@0.5.0:", msg="fenics-basix requires GCC-10 or newer for C++20 support"
    )
    conflicts(
        "%clang@:9.10",
        when="@0.5.0:",
        msg="fenics-basix requires Clang-10 or newer for C++20 support",
    )

    depends_on("cmake@3.18:", type="build")
<<<<<<< HEAD
    depends_on("xtl@0.7.2:", type="build", when="@:0.4.2")
    depends_on("xtensor@0.23.10:", type="build", when="@:0.4.2")
=======
    depends_on("xtl@0.7.2:")
    depends_on("xtensor@0.23.10:")
    depends_on("xtensor-blas@0.19.1:")
>>>>>>> 62e788fb
    depends_on("blas")
    depends_on("lapack")

    @property
    def root_cmakelists_dir(self):
        if self.spec.satisfies("@0.4.0:"):
            return "cpp"
        return self.stage.source_path<|MERGE_RESOLUTION|>--- conflicted
+++ resolved
@@ -31,16 +31,12 @@
     )
 
     depends_on("cmake@3.18:", type="build")
-<<<<<<< HEAD
-    depends_on("xtl@0.7.2:", type="build", when="@:0.4.2")
-    depends_on("xtensor@0.23.10:", type="build", when="@:0.4.2")
-=======
-    depends_on("xtl@0.7.2:")
-    depends_on("xtensor@0.23.10:")
-    depends_on("xtensor-blas@0.19.1:")
->>>>>>> 62e788fb
     depends_on("blas")
     depends_on("lapack")
+
+    depends_on("xtl@0.7.2:", when="@:0.4.2")
+    depends_on("xtensor@0.23.10:", when="@:0.4.2")
+    depends_on("xtensor-blas@0.19.1:", when="@:0.3.0")
 
     @property
     def root_cmakelists_dir(self):
