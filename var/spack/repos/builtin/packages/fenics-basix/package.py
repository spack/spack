# Copyright 2013-2022 Lawrence Livermore National Security, LLC and other
# Spack Project Developers. See the top-level COPYRIGHT file for details.
#
# SPDX-License-Identifier: (Apache-2.0 OR MIT)

from spack.package import *


class FenicsBasix(CMakePackage):
    """FEniCS element and quadrature runtime"""

    homepage = "https://github.com/FEniCS/basix"
    url = "https://github.com/FEniCS/basix/archive/v0.1.0.tar.gz"
    git = "https://github.com/FEniCS/basix.git"
    maintainers = ["mscroggs", "chrisrichardson", "garth-wells", "jhale"]

    version("main", branch="main")
    version("0.5.1", sha256="69133476ac35f0bd0deccb480676030378c341d7dfb2adaca22cd16b7e1dc1cb")
    version("0.4.2", sha256="a54f5e442b7cbf3dbb6319c682f9161272557bd7f42e2b8b8ccef88bc1b7a22f")
<<<<<<< HEAD
    version("0.3.0", sha256="9b148fd2a5485c94011fc6ca977ebdef0e51782a62b3654fc044f35b60e2bd07", deprecated=True)
    version("0.2.0", sha256="e1ec537737adb283717060221635092474e3f2b5b5ba79dfac74aa496bec2fcb", deprecated=True)
    version("0.1.0", sha256="2ab41fe6ad4f6c42f01b17a6e7c39debb4e0ae61c334d1caebee78b741bca4e7", deprecated=True)

    depends_on("cmake@3.19:", type="build")
    depends_on("blas")
    depends_on("lapack")

    depends_on("xtensor@0.23.10:", type="build", when="@:0.4.2")
    depends_on("xtl@0.7.2:", type="build", when="@:0.4.2")
    depends_on("xtensor-blas@0.19.1:", when="@:0.3.0")

    conflicts("%gcc@:10", when="@0.5.0:", msg="fenics-basix requires C++20 support")
    conflicts("%clang@:9.10", when="@0.5.0:", msg="fenics-basix requires C++20 support")

=======
    version("0.3.0", sha256="9b148fd2a5485c94011fc6ca977ebdef0e51782a62b3654fc044f35b60e2bd07")
    version("0.2.0", sha256="e1ec537737adb283717060221635092474e3f2b5b5ba79dfac74aa496bec2fcb")
    version("0.1.0", sha256="2ab41fe6ad4f6c42f01b17a6e7c39debb4e0ae61c334d1caebee78b741bca4e7")

    conflicts(
        "%gcc@:9.10", when="@0.5.0:", msg="fenics-basix requires GCC-10 or newer for C++20 support"
    )
    conflicts(
        "%clang@:9.10",
        when="@0.5.0:",
        msg="fenics-basix requires Clang-10 or newer for C++20 support",
    )

    depends_on("cmake@3.18:", type="build")
    depends_on("blas")
    depends_on("lapack")

    depends_on("xtl@0.7.2:", when="@:0.4.2")
    depends_on("xtensor@0.23.10:", when="@:0.4.2")
    depends_on("xtensor-blas@0.19.1:", when="@:0.3.0")

>>>>>>> a0c7209d
    @property
    def root_cmakelists_dir(self):
        if self.spec.satisfies("@0.4.0:"):
            return "cpp"
        return self.stage.source_path<|MERGE_RESOLUTION|>--- conflicted
+++ resolved
@@ -17,7 +17,6 @@
     version("main", branch="main")
     version("0.5.1", sha256="69133476ac35f0bd0deccb480676030378c341d7dfb2adaca22cd16b7e1dc1cb")
     version("0.4.2", sha256="a54f5e442b7cbf3dbb6319c682f9161272557bd7f42e2b8b8ccef88bc1b7a22f")
-<<<<<<< HEAD
     version("0.3.0", sha256="9b148fd2a5485c94011fc6ca977ebdef0e51782a62b3654fc044f35b60e2bd07", deprecated=True)
     version("0.2.0", sha256="e1ec537737adb283717060221635092474e3f2b5b5ba79dfac74aa496bec2fcb", deprecated=True)
     version("0.1.0", sha256="2ab41fe6ad4f6c42f01b17a6e7c39debb4e0ae61c334d1caebee78b741bca4e7", deprecated=True)
@@ -30,14 +29,6 @@
     depends_on("xtl@0.7.2:", type="build", when="@:0.4.2")
     depends_on("xtensor-blas@0.19.1:", when="@:0.3.0")
 
-    conflicts("%gcc@:10", when="@0.5.0:", msg="fenics-basix requires C++20 support")
-    conflicts("%clang@:9.10", when="@0.5.0:", msg="fenics-basix requires C++20 support")
-
-=======
-    version("0.3.0", sha256="9b148fd2a5485c94011fc6ca977ebdef0e51782a62b3654fc044f35b60e2bd07")
-    version("0.2.0", sha256="e1ec537737adb283717060221635092474e3f2b5b5ba79dfac74aa496bec2fcb")
-    version("0.1.0", sha256="2ab41fe6ad4f6c42f01b17a6e7c39debb4e0ae61c334d1caebee78b741bca4e7")
-
     conflicts(
         "%gcc@:9.10", when="@0.5.0:", msg="fenics-basix requires GCC-10 or newer for C++20 support"
     )
@@ -47,15 +38,6 @@
         msg="fenics-basix requires Clang-10 or newer for C++20 support",
     )
 
-    depends_on("cmake@3.18:", type="build")
-    depends_on("blas")
-    depends_on("lapack")
-
-    depends_on("xtl@0.7.2:", when="@:0.4.2")
-    depends_on("xtensor@0.23.10:", when="@:0.4.2")
-    depends_on("xtensor-blas@0.19.1:", when="@:0.3.0")
-
->>>>>>> a0c7209d
     @property
     def root_cmakelists_dir(self):
         if self.spec.satisfies("@0.4.0:"):
