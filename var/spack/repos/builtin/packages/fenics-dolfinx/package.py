--- conflicted
+++ resolved
@@ -15,11 +15,8 @@
     maintainers = ["chrisrichardson", "garth-wells", "nate-sime", "jhale"]
 
     version("main", branch="main")
-<<<<<<< HEAD
     version("0.5.1", sha256="a570e3f6ed8e7c570e7e61d0e6fd44fa9dad2c5f8f1f48a6dc9ad22bacfbc973")
-=======
     version("0.5.0", sha256="503c70c01a44d1ffe48e052ca987693a49f8d201877652cabbe2a44eb3b7c040")
->>>>>>> a0c7209d
     version("0.4.1", sha256="68dcf29a26c750fcea5e02d8d58411e3b054313c3bf6fcbc1d0f08dd2851117f")
     version("0.3.0", sha256="4857d0fcb44a4e9bf9eb298ba5377abdee17a7ad0327448bdd06cce73d109bed", deprecated=True)
     version("0.2.0", sha256="4c9b5a5c7ef33882c99299c9b4d98469fb7aa470a37a91bc5be3bb2fc5b863a4", deprecated=True)
@@ -79,11 +76,7 @@
     depends_on("pugixml", when="@0.5.0:")
 
     depends_on("fenics-ufcx@main", when="@main")
-<<<<<<< HEAD
-    depends_on("fenics-ufcx@0.5.0", when="@0.5.1")
-=======
-    depends_on("fenics-ufcx@0.5.0", when="@0.5.0")
->>>>>>> a0c7209d
+    depends_on("fenics-ufcx@0.5.0", when="@0.5.1:0.5")
     depends_on("fenics-ufcx@0.4.2", when="@0.4.1")
     depends_on("py-fenics-ffcx@0.3.0", type=("build", "run"), when="@0.3.0")
     depends_on("py-fenics-ffcx@0.3.0", type=("build", "run"), when="@0.3.0")
@@ -91,19 +84,15 @@
     depends_on("py-fenics-ffcx@0.1.0", type=("build", "run"), when="@0.1.0")
 
     depends_on("fenics-basix@main", when="@main")
-<<<<<<< HEAD
-    depends_on("fenics-basix@0.5.1", when="@0.5.1")
-=======
     depends_on("fenics-basix@0.5.1:0.5", when="@0.5.1:0.5")
->>>>>>> a0c7209d
     depends_on("fenics-basix@0.4.2", when="@0.4.1")
     depends_on("fenics-basix@0.3.0", when="@0.3.0")
     depends_on("fenics-basix@0.2.0", when="@0.2.0")
     depends_on("fenics-basix@0.1.0", when="@0.1.0")
 
-    conflicts("%gcc@:10", when="@0.5.0:", msg="fenics-dofinx requires C++20 support")
-    conflicts("%clang@:9.10", when="@0.5.0:", msg="fenics-dolfinx requires C++20 support")
-    conflicts("%gcc@:8", msg="fenics-dolfinx requires improved C++17 support")
+    conflicts("%gcc@:9.10", when="@0.5.0:", msg="fenics-dolfinx requires GCC-10 or newer for C++20 support")
+    conflicts("%clang@:9.10", when="@0.5.0:", msg="fenics-dolfinx requires Clang-10 or newer for C++20 support")
+    conflicts("%gcc@:8", msg="fenics-dolfinx requires GCC-9 or newer for improved C++17 support")
 
     root_cmakelists_dir = "cpp"
 
