# Copyright 2013-2022 Lawrence Livermore National Security, LLC and other
# Spack Project Developers. See the top-level COPYRIGHT file for details.
#
# SPDX-License-Identifier: (Apache-2.0 OR MIT)

from spack.package import *


class Ffmpeg(AutotoolsPackage):
    """FFmpeg is a complete, cross-platform solution to record,
    convert and stream audio and video."""

    homepage = "https://ffmpeg.org"
    url = "https://ffmpeg.org/releases/ffmpeg-4.1.1.tar.bz2"

    maintainers = ["xjrc"]

<<<<<<< HEAD
    version('4.4.1', sha256='8fc9f20ac5ed95115a9e285647add0eedd5cc1a98a039ada14c132452f98ac42')
    version('4.3.2',  sha256='ab3a6d6a70358ba0a5f67f37f91f6656b7302b02e98e5b8c846c16763c99913a')
    version('4.2.2',  sha256='b620d187c26f76ca19e74210a0336c3b8380b97730df5cdf45f3e69e89000e5c')
    version('4.1.1',  sha256='0cb40e3b8acaccd0ecb38aa863f66f0c6e02406246556c2992f67bf650fab058')
    version('4.1',    sha256='b684fb43244a5c4caae652af9022ed5d85ce15210835bce054a33fb26033a1a5')
    version('3.2.4',  sha256='c0fa3593a2e9e96ace3c1757900094437ad96d1d6ca19f057c378b5f394496a4')
    version('2.8.15', sha256='35647f6c1f6d4a1719bc20b76bf4c26e4ccd665f46b5676c0e91c5a04622ee21')
    version('1.0.10', sha256='1dbde434c3b5c573d3b2ffc1babe3814f781c10c4bc66193a4132a44c9715176')
=======
    version("4.4.1", sha256="8fc9f20ac5ed95115a9e285647add0eedd5cc1a98a039ada14c132452f98ac42")
    version("4.3.2", sha256="ab3a6d6a70358ba0a5f67f37f91f6656b7302b02e98e5b8c846c16763c99913a")
    version("4.2.2", sha256="b620d187c26f76ca19e74210a0336c3b8380b97730df5cdf45f3e69e89000e5c")
    version("4.1.1", sha256="0cb40e3b8acaccd0ecb38aa863f66f0c6e02406246556c2992f67bf650fab058")
    version("4.1", sha256="b684fb43244a5c4caae652af9022ed5d85ce15210835bce054a33fb26033a1a5")
    version("3.2.4", sha256="c0fa3593a2e9e96ace3c1757900094437ad96d1d6ca19f057c378b5f394496a4")
    version("2.8.15", sha256="35647f6c1f6d4a1719bc20b76bf4c26e4ccd665f46b5676c0e91c5a04622ee21")
    version("1.0.10", sha256="1dbde434c3b5c573d3b2ffc1babe3814f781c10c4bc66193a4132a44c9715176")
>>>>>>> a8691124

    # Licensing
    variant(
        "gpl",
        default=True,
        description="allow use of GPL code, the resulting libs " "and binaries will be under GPL",
    )
    variant("version3", default=True, description="upgrade (L)GPL to version 3")
    variant(
        "nonfree",
        default=False,
        description="allow use of nonfree code, the resulting libs "
        "and binaries will be unredistributable",
    )

    # NOTE: The libopencv option creates a circular dependency.
    # NOTE: There are more possible variants that would require additional
    # spack packages.

    # meta variants: These will toggle several settings
    variant("X", default=False, description="X11 support")
    variant("drawtext", default=False, description="drawtext filter")

    # options
    variant("bzlib", default=True, description="bzip2 support")
    variant("libaom", default=False, description="AV1 video encoding/decoding")
    variant("libmp3lame", default=False, description="MP3 encoding")
    variant("libopenjpeg", default=False, description="JPEG 2000 de/encoding")
    variant("libopus", default=False, description="Opus de/encoding")
    variant("libsnappy", default=False, description="Snappy compression, needed for hap encoding")
    variant("libspeex", default=False, description="Speex de/encoding")
    variant("libssh", default=False, description="SFTP protocol")
    variant("libvorbis", default=False, description="Vorbis en/decoding")
    variant("libvpx", default=False, description="VP9 en/decoding")
    variant("libwebp", default=False, description="WebP encoding via libwebp")
    # TODO: There is an issue with the spack headers property in the libxml2
    # package recipe. Comment out the libxml2 variant until that is resolved.
    # variant('libxml2', default=False,
    #         description='XML parsing, needed for dash demuxing support')
<<<<<<< HEAD
    variant('libzmq', default=False, description='message passing via libzmq')
    variant('lzma', default=False, description='lzma support')
    variant('avresample', default=False, description='AV reasmpling component')
    variant('openssl', default=False, description='needed for https support')
    variant('sdl2', default=False, description='sdl2 support')
    variant('shared', default=True, description='build shared libraries')
    variant('libx264', default=False, description='H.264 encoding')

    depends_on('alsa-lib', when='platform=linux')
    depends_on('libiconv')
    depends_on('yasm@1.2.0:')
    depends_on('zlib')

    depends_on('aom', when='+libaom')
    depends_on('bzip2', when='+bzlib')
    depends_on('fontconfig', when='+drawtext')
    depends_on('freetype', when='+drawtext')
    depends_on('fribidi', when='+drawtext')
    depends_on('lame', when='+libmp3lame')
    depends_on('libssh', when='+libssh')
    depends_on('libvorbis', when='+libvorbis')
    depends_on('libvpx', when='+libvpx')
    depends_on('libwebp', when='+libwebp')
    # TODO: enable libxml2 when libxml2 header issue is resolved
    # depends_on('libxml2', when='+libxml2')
    depends_on('libxv', when='+X')
    depends_on('libzmq', when='+libzmq')
    depends_on('openjpeg', when='+libopenjpeg')
    depends_on('openssl', when='+openssl')
    depends_on('opus', when='+libopus')
    depends_on('sdl2', when='+sdl2')
    depends_on('snappy', when='+libsnappy')
    depends_on('speex', when='+libspeex')
    depends_on('xz', when='+lzma')
    depends_on('x264', when='+libx264')
=======
    variant("libzmq", default=False, description="message passing via libzmq")
    variant("lzma", default=False, description="lzma support")
    variant("avresample", default=False, description="AV reasmpling component")
    variant("openssl", default=False, description="needed for https support")
    variant("sdl2", default=False, description="sdl2 support")
    variant("shared", default=True, description="build shared libraries")
    variant("libx264", default=False, description="H.264 encoding")

    depends_on("alsa-lib", when="platform=linux")
    depends_on("libiconv")
    depends_on("yasm@1.2.0:")
    depends_on("zlib")

    depends_on("aom", when="+libaom")
    depends_on("bzip2", when="+bzlib")
    depends_on("fontconfig", when="+drawtext")
    depends_on("freetype", when="+drawtext")
    depends_on("fribidi", when="+drawtext")
    depends_on("lame", when="+libmp3lame")
    depends_on("libssh", when="+libssh")
    depends_on("libvorbis", when="+libvorbis")
    depends_on("libvpx", when="+libvpx")
    depends_on("libwebp", when="+libwebp")
    # TODO: enable libxml2 when libxml2 header issue is resolved
    # depends_on('libxml2', when='+libxml2')
    depends_on("libxv", when="+X")
    depends_on("libzmq", when="+libzmq")
    depends_on("openjpeg", when="+libopenjpeg")
    depends_on("openssl", when="+openssl")
    depends_on("opus", when="+libopus")
    depends_on("sdl2", when="+sdl2")
    depends_on("snappy", when="+libsnappy")
    depends_on("speex", when="+libspeex")
    depends_on("xz", when="+lzma")
    depends_on("x264", when="+libx264")
>>>>>>> a8691124

    # TODO: enable when libxml2 header issue is resolved
    # conflicts('+libxml2', when='@:3')
    # See: https://www.ffmpeg.org/index.html#news (search AV1)
    conflicts("+libaom", when="@:3")
    # All of the following constraints were sourced from the official 'ffmpeg'
    # change log, which can be found here:
    # https://raw.githubusercontent.com/FFmpeg/FFmpeg/release/4.0/Changelog
    conflicts("+sdl2", when="@:3.1")
    conflicts("+libsnappy", when="@:2.7")
    conflicts("+X", when="@:2.4")
    conflicts("+lzma", when="@2.3:")
    conflicts("+libwebp", when="@2.1:")
    conflicts("+libssh", when="@2.1:")
    conflicts("+libzmq", when="@:1")
    conflicts("%nvhpc")

    @property
    def libs(self):
        return find_libraries("*", self.prefix, recursive=True)

    @property
    def headers(self):
        headers = find_all_headers(self.prefix.include)
        headers.directories = [self.prefix.include]
        return headers

    def enable_or_disable_meta(self, variant, options):
        switch = "enable" if "+{0}".format(variant) in self.spec else "disable"
        return ["--{0}-{1}".format(switch, option) for option in options]

    def configure_args(self):
        spec = self.spec
        config_args = ["--enable-pic", "--cc={0}".format(spack_cc), "--cxx={0}".format(spack_cxx)]

        # '+X' meta variant #

        xlib_opts = []

        if spec.satisfies("@2.5:"):
            xlib_opts.extend(
                [
                    "libxcb",
                    "libxcb-shape",
                    "libxcb-shm",
                    "libxcb-xfixes",
                    "xlib",
                ]
            )

        config_args += self.enable_or_disable_meta("X", xlib_opts)

        # '+drawtext' meta variant #

        drawtext_opts = [
            "{0}fontconfig".format("lib" if spec.satisfies("@3:") else ""),
            "libfreetype",
        ]

        if spec.satisfies("@2.3:"):
            drawtext_opts.append("libfribidi")

        config_args += self.enable_or_disable_meta("drawtext", drawtext_opts)

        # other variants #

        variant_opts = [
<<<<<<< HEAD
            'bzlib',
            'gpl',
            'libmp3lame',
            'libopenjpeg',
            'libopus',
            'libspeex',
            'libvorbis',
            'libvpx',
            'libx264',
            'avresample',
            'nonfree',
            'openssl',
            'shared',
            'version3',
=======
            "bzlib",
            "gpl",
            "libmp3lame",
            "libopenjpeg",
            "libopus",
            "libspeex",
            "libvorbis",
            "libvpx",
            "libx264",
            "avresample",
            "nonfree",
            "openssl",
            "shared",
            "version3",
>>>>>>> a8691124
        ]

        if spec.satisfies("@2.0:"):
            variant_opts.append("libzmq")
        if spec.satisfies("@2.1:"):
            variant_opts.append("libssh")
        if spec.satisfies("@2.2:"):
            variant_opts.append("libwebp")
        if spec.satisfies("@2.4:"):
            variant_opts.append("lzma")
        if spec.satisfies("@2.8:"):
            variant_opts.append("libsnappy")
        if spec.satisfies("@3.2:"):
            variant_opts.append("sdl2")
        if spec.satisfies("@4:"):
            variant_opts.append("libaom")
            # TODO: enable when libxml2 header issue is resolved
            # variant_opts.append('libxml2')

        for variant_opt in variant_opts:
            config_args += self.enable_or_disable(variant_opt)

        return config_args<|MERGE_RESOLUTION|>--- conflicted
+++ resolved
@@ -15,16 +15,6 @@
 
     maintainers = ["xjrc"]
 
-<<<<<<< HEAD
-    version('4.4.1', sha256='8fc9f20ac5ed95115a9e285647add0eedd5cc1a98a039ada14c132452f98ac42')
-    version('4.3.2',  sha256='ab3a6d6a70358ba0a5f67f37f91f6656b7302b02e98e5b8c846c16763c99913a')
-    version('4.2.2',  sha256='b620d187c26f76ca19e74210a0336c3b8380b97730df5cdf45f3e69e89000e5c')
-    version('4.1.1',  sha256='0cb40e3b8acaccd0ecb38aa863f66f0c6e02406246556c2992f67bf650fab058')
-    version('4.1',    sha256='b684fb43244a5c4caae652af9022ed5d85ce15210835bce054a33fb26033a1a5')
-    version('3.2.4',  sha256='c0fa3593a2e9e96ace3c1757900094437ad96d1d6ca19f057c378b5f394496a4')
-    version('2.8.15', sha256='35647f6c1f6d4a1719bc20b76bf4c26e4ccd665f46b5676c0e91c5a04622ee21')
-    version('1.0.10', sha256='1dbde434c3b5c573d3b2ffc1babe3814f781c10c4bc66193a4132a44c9715176')
-=======
     version("4.4.1", sha256="8fc9f20ac5ed95115a9e285647add0eedd5cc1a98a039ada14c132452f98ac42")
     version("4.3.2", sha256="ab3a6d6a70358ba0a5f67f37f91f6656b7302b02e98e5b8c846c16763c99913a")
     version("4.2.2", sha256="b620d187c26f76ca19e74210a0336c3b8380b97730df5cdf45f3e69e89000e5c")
@@ -33,7 +23,6 @@
     version("3.2.4", sha256="c0fa3593a2e9e96ace3c1757900094437ad96d1d6ca19f057c378b5f394496a4")
     version("2.8.15", sha256="35647f6c1f6d4a1719bc20b76bf4c26e4ccd665f46b5676c0e91c5a04622ee21")
     version("1.0.10", sha256="1dbde434c3b5c573d3b2ffc1babe3814f781c10c4bc66193a4132a44c9715176")
->>>>>>> a8691124
 
     # Licensing
     variant(
@@ -73,43 +62,6 @@
     # package recipe. Comment out the libxml2 variant until that is resolved.
     # variant('libxml2', default=False,
     #         description='XML parsing, needed for dash demuxing support')
-<<<<<<< HEAD
-    variant('libzmq', default=False, description='message passing via libzmq')
-    variant('lzma', default=False, description='lzma support')
-    variant('avresample', default=False, description='AV reasmpling component')
-    variant('openssl', default=False, description='needed for https support')
-    variant('sdl2', default=False, description='sdl2 support')
-    variant('shared', default=True, description='build shared libraries')
-    variant('libx264', default=False, description='H.264 encoding')
-
-    depends_on('alsa-lib', when='platform=linux')
-    depends_on('libiconv')
-    depends_on('yasm@1.2.0:')
-    depends_on('zlib')
-
-    depends_on('aom', when='+libaom')
-    depends_on('bzip2', when='+bzlib')
-    depends_on('fontconfig', when='+drawtext')
-    depends_on('freetype', when='+drawtext')
-    depends_on('fribidi', when='+drawtext')
-    depends_on('lame', when='+libmp3lame')
-    depends_on('libssh', when='+libssh')
-    depends_on('libvorbis', when='+libvorbis')
-    depends_on('libvpx', when='+libvpx')
-    depends_on('libwebp', when='+libwebp')
-    # TODO: enable libxml2 when libxml2 header issue is resolved
-    # depends_on('libxml2', when='+libxml2')
-    depends_on('libxv', when='+X')
-    depends_on('libzmq', when='+libzmq')
-    depends_on('openjpeg', when='+libopenjpeg')
-    depends_on('openssl', when='+openssl')
-    depends_on('opus', when='+libopus')
-    depends_on('sdl2', when='+sdl2')
-    depends_on('snappy', when='+libsnappy')
-    depends_on('speex', when='+libspeex')
-    depends_on('xz', when='+lzma')
-    depends_on('x264', when='+libx264')
-=======
     variant("libzmq", default=False, description="message passing via libzmq")
     variant("lzma", default=False, description="lzma support")
     variant("avresample", default=False, description="AV reasmpling component")
@@ -145,7 +97,6 @@
     depends_on("speex", when="+libspeex")
     depends_on("xz", when="+lzma")
     depends_on("x264", when="+libx264")
->>>>>>> a8691124
 
     # TODO: enable when libxml2 header issue is resolved
     # conflicts('+libxml2', when='@:3')
@@ -213,22 +164,6 @@
         # other variants #
 
         variant_opts = [
-<<<<<<< HEAD
-            'bzlib',
-            'gpl',
-            'libmp3lame',
-            'libopenjpeg',
-            'libopus',
-            'libspeex',
-            'libvorbis',
-            'libvpx',
-            'libx264',
-            'avresample',
-            'nonfree',
-            'openssl',
-            'shared',
-            'version3',
-=======
             "bzlib",
             "gpl",
             "libmp3lame",
@@ -243,7 +178,6 @@
             "openssl",
             "shared",
             "version3",
->>>>>>> a8691124
         ]
 
         if spec.satisfies("@2.0:"):
