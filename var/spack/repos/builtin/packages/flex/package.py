--- conflicted
+++ resolved
@@ -35,11 +35,6 @@
     depends_on('automake', type='build', when='@:2.6.0,2.6.4')
     depends_on('libtool',  type='build', when='@:2.6.0,2.6.4')
 
-<<<<<<< HEAD
-    # Build issue for v2.6.4 when gcc@7.2.0: is used
-    # See issue #219; https://github.com/westes/flex/issues/219
-    conflicts('%gcc@7.2.0:7.3.0', when='@2.6.4')
-=======
     # 2.6.4 fails to compile with newer versions of gcc/glibc, see:
     # - https://github.com/spack/spack/issues/8152
     # - https://github.com/spack/spack/issues/6942
@@ -50,7 +45,6 @@
     def force_autoreconf(self):
         # The patch for 2.6.4 touches configure
         return self.spec.satisfies('@2.6.4')
->>>>>>> 139eaa13
 
     def url_for_version(self, version):
         url = "https://github.com/westes/flex"
