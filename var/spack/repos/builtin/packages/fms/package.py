--- conflicted
+++ resolved
@@ -103,13 +103,9 @@
             self.define_from_variant("ENABLE_QUAD_PRECISION", "quad_precision"),
             self.define_from_variant("WITH_YAML", "yaml"),
             self.define_from_variant("CONSTANTS"),
-<<<<<<< HEAD
             self.define_from_variant("FPIC", "pic"),
-=======
-            self.define_from_variant("FPIC"),
             self.define("32BIT", "precision=32" in self.spec),
             self.define("64BIT", "precision=64" in self.spec),
->>>>>>> c386baf2
         ]
 
         args.append(self.define("CMAKE_C_COMPILER", self.spec["mpi"].mpicc))
