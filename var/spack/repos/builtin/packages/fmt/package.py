--- conflicted
+++ resolved
@@ -61,15 +61,10 @@
 
         if '+pic' in spec:
             args.extend([
-<<<<<<< HEAD
-                '-DCMAKE_C_FLAGS={0}'.format(self.compiler.pic_flag),
-                '-DCMAKE_CXX_FLAGS={0}'.format(self.compiler.pic_flag),
+                '-DCMAKE_C_FLAGS={0}'.format(self.compiler.cc_pic_flag),
+                '-DCMAKE_CXX_FLAGS={0}'.format(self.compiler.cxx_pic_flag),
                 '-DFMT_DOC=OFF',
                 '-DFMT_TEST=OFF'
-=======
-                '-DCMAKE_C_FLAGS={0}'.format(self.compiler.cc_pic_flag),
-                '-DCMAKE_CXX_FLAGS={0}'.format(self.compiler.cxx_pic_flag)
->>>>>>> 1741279f
             ])
 
         args.append('-DCMAKE_CXX_STANDARD={0}'.format(
