--- conflicted
+++ resolved
@@ -681,17 +681,10 @@
             self.with_or_without("php"),
         ]
         if "+iconv" in self.spec:
-<<<<<<< HEAD
-            if self.spec["iconv"] == "libc":
-                args.append("--with-libiconv-prefix=" + self.spec["iconv"].prefix)
-            else:
-                args.append("--without-libiconv-prefix")
-=======
             if self.spec["iconv"].name == "libc":
                 args.append("--without-libiconv-prefix")
             elif not is_system_path(self.spec["iconv"].prefix):
                 args.append("--with-libiconv-prefix=" + self.spec["iconv"].prefix)
->>>>>>> a94d18ad
 
         # Renamed or modified flags
         if self.spec.satisfies("@3:"):
