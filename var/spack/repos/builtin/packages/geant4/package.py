##############################################################################
# Copyright (c) 2013-2017, Lawrence Livermore National Security, LLC.
# Produced at the Lawrence Livermore National Laboratory.
#
# This file is part of Spack.
# Created by Todd Gamblin, tgamblin@llnl.gov, All rights reserved.
# LLNL-CODE-647188
#
# For details, see https://github.com/spack/spack
# Please also see the NOTICE and LICENSE files for our notice and the LGPL.
#
# This program is free software; you can redistribute it and/or modify
# it under the terms of the GNU Lesser General Public License (as
# published by the Free Software Foundation) version 2.1, February 1999.
#
# This program is distributed in the hope that it will be useful, but
# WITHOUT ANY WARRANTY; without even the IMPLIED WARRANTY OF
# MERCHANTABILITY or FITNESS FOR A PARTICULAR PURPOSE. See the terms and
# conditions of the GNU Lesser General Public License for more details.
#
# You should have received a copy of the GNU Lesser General Public
# License along with this program; if not, write to the Free Software
# Foundation, Inc., 59 Temple Place, Suite 330, Boston, MA 02111-1307 USA
##############################################################################

from spack import *
import platform


class Geant4(CMakePackage):
    """Geant4 is a toolkit for the simulation of the passage of particles
    through matter. Its areas of application include high energy, nuclear
    and accelerator physics, as well as studies in medical and space
    science."""

    homepage = "http://geant4.cern.ch/"
    url = "http://geant4.cern.ch/support/source/geant4.10.01.p03.tar.gz"

    version('10.02.p02', '6aae1d0fc743b0edc358c5c8fbe48657')
    version('10.02.p01', 'b81f7082a15f6a34b720b6f15c6289cfe4ddbbbdcef0dc52719f71fac95f7f1c')
    version('10.01.p03', '4fb4175cc0dabcd517443fbdccd97439')

    variant('qt', default=False, description='Enable Qt support')
<<<<<<< HEAD
    variant('vecgeom', default=False, description='Enable vecgeom support')
    
=======

>>>>>>> 498c522a
    depends_on('cmake@3.5:', type='build')

    # C++11 support
    depends_on("clhep@2.3.1.1+cxx11~cxx14", when="@10.02.p01+cxx11~cxx14")
    depends_on("clhep@2.3.1.1+cxx11~cxx14", when="@10.02.p01+cxx11~cxx14")
    depends_on("clhep@2.2.0.4+cxx11~cxx14", when="@10.01.p03+cxx11~cxx14")

    # C++14 support
    depends_on("clhep@2.3.1.1~cxx11+cxx14", when="@10.02.p02~cxx11+cxx14")
    depends_on("clhep@2.3.1.1~cxx11+cxx14", when="@10.02.p01~cxx11+cxx14")
    depends_on("clhep@2.2.0.4~cxx11+cxx14", when="@10.01.p03~cxx11+cxx14")
    
    depends_on("expat")
    depends_on("zlib")
    depends_on("xerces-c")
<<<<<<< HEAD
    depends_on("qt@:4.9", when="+qt")
    depends_on("vecgeom", when="+vecgeom")
=======
    depends_on("qt@4.8:4.999", when="+qt")
>>>>>>> 498c522a

    def cmake_args(self):
        spec = self.spec

        options = [
            '-DGEANT4_USE_GDML=ON',
            '-DGEANT4_USE_SYSTEM_CLHEP=ON',
            '-DGEANT4_USE_G3TOG4=ON',
            '-DGEANT4_INSTALL_DATA=ON',
            '-DGEANT4_BUILD_TLS_MODEL=global-dynamic',
            '-DGEANT4_BUILD_MULTITHREADED=ON',
            '-DGEANT4_USE_SYSTEM_EXPAT=ON',
            '-DGEANT4_USE_SYSTEM_ZLIB=ON',
            '-DXERCESC_ROOT_DIR:STRING=%s' %
            spec['xerces-c'].prefix, ]

        arch = platform.system().lower()
        if arch is not 'darwin':
            options.append('-DGEANT4_USE_OPENGL_X11=ON')
            options.append('-DGEANT4_USE_XM=ON')
            options.append('-DGEANT4_USE_RAYTRACER_X11=ON')

        if '+cxx11' in spec:
            options.append('-DGEANT4_BUILD_CXXSTD=c++11')
        if '+cxx14' or '+cxx1y' in spec:
            options.append('-DGEANT4_BUILD_CXXSTD=c++14')

        if '+qt' in spec:
            options.append('-DGEANT4_USE_QT=ON')
            options.append(
                '-DQT_QMAKE_EXECUTABLE=%s' %
                spec['qt'].prefix + '/bin/qmake'
            )
	
	if '+vecgeom' in spec:
	    options.append('-DGEANT4_USE_USOLIDS=ON')
	    options.append('-DUSolids_DIR=%s' % 
		join_path(spec['vecgeom'].prefix, 'lib/CMake/USolids'))

        return options

    def url_for_version(self, version):
        """Handle Geant4's unusual version string."""
        return ("http://geant4.cern.ch/support/source/geant4.%s.tar.gz" % version)<|MERGE_RESOLUTION|>--- conflicted
+++ resolved
@@ -41,13 +41,9 @@
     version('10.01.p03', '4fb4175cc0dabcd517443fbdccd97439')
 
     variant('qt', default=False, description='Enable Qt support')
-<<<<<<< HEAD
     variant('vecgeom', default=False, description='Enable vecgeom support')
     
-=======
-
->>>>>>> 498c522a
-    depends_on('cmake@3.5:', type='build')
+depends_on('cmake@3.5:', type='build')
 
     # C++11 support
     depends_on("clhep@2.3.1.1+cxx11~cxx14", when="@10.02.p01+cxx11~cxx14")
@@ -62,12 +58,8 @@
     depends_on("expat")
     depends_on("zlib")
     depends_on("xerces-c")
-<<<<<<< HEAD
-    depends_on("qt@:4.9", when="+qt")
     depends_on("vecgeom", when="+vecgeom")
-=======
     depends_on("qt@4.8:4.999", when="+qt")
->>>>>>> 498c522a
 
     def cmake_args(self):
         spec = self.spec
