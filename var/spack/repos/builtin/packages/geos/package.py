--- conflicted
+++ resolved
@@ -55,14 +55,8 @@
     generator("ninja")
     depends_on("cmake@3.13:", when="@3.10:", type="build")
     depends_on("cmake@3.8:", type="build")
-<<<<<<< HEAD
-    depends_on("ninja", type="build")
 
     variant("shared", default=True, description="Build shared library")
-
-    generator = "Ninja"
-=======
->>>>>>> c386baf2
 
     patch(
         "https://github.com/libgeos/geos/pull/461.patch?full_index=1",
