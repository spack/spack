--- conflicted
+++ resolved
@@ -87,15 +87,10 @@
             "--without-cvs",
         ]
 
-<<<<<<< HEAD
-        if self.spec["iconv"].name != "libc":
-            config_args.append("--with-libiconv-prefix={0}".format(spec["iconv"].prefix))
-=======
         if self.spec["iconv"].name == "libc":
             config_args.append("--without-libiconv-prefix")
         elif not is_system_path(self.spec["iconv"].prefix):
             config_args.append("--with-libiconv-prefix=" + self.spec["iconv"].prefix)
->>>>>>> a94d18ad
 
         if "+curses" in spec:
             config_args.append("--with-ncurses-prefix={0}".format(spec["ncurses"].prefix))
@@ -123,10 +118,6 @@
         return config_args
 
     @property
-    def gettext_libs(self):
-        return self.libs
-
-    @property
     def libs(self):
         # on redhat and clones, libintl is magic, you just want libc.
         # and sometimes 32 bit libraries you don't want in are in /usr/lib.
