--- conflicted
+++ resolved
@@ -467,14 +467,6 @@
         # The test avoids failures when git is an external package.
         # In that case the node in the DAG gets truncated and git DOES NOT
         # have a gettext dependency.
-<<<<<<< HEAD
-        if "+nls" in self.spec:
-            if "intl" in self.spec["gettext"].libs.names:
-                env.append_flags("EXTLIBS", "-L{0} -lintl".format(self.spec["gettext"].prefix.lib))
-            env.append_flags("CFLAGS", "-I{0}".format(self.spec["gettext"].headers.directories))
-
-        if "~perl" in self.spec:
-=======
         spec = self.spec
         if "+nls" in spec:
             if "intl" in spec["gettext"].libs.names:
@@ -487,7 +479,6 @@
                 env.append_flags("CFLAGS", spec["gettext"].headers.include_flags)
 
         if "~perl" in spec:
->>>>>>> a94d18ad
             env.append_flags("NO_PERL", "1")
 
     def configure_args(self):
