--- conflicted
+++ resolved
@@ -32,13 +32,9 @@
     homepage = "http://toolkit.globus.org"
     url      = "http://toolkit.globus.org/ftppub/gt6/installers/src/globus_toolkit-6.0.1506371041.tar.gz"
 
-<<<<<<< HEAD
     version('6.0.1493989444', '9e9298b61d045e65732e12c9727ceaa8')
     version('6.0.1470089956', 'b77fe3cc5a5844df995688b0e630d077')
     version('6.0.1506371041', 'e17146f68e03b3482aaea3874d4087a5')
-=======
-    version('6.0.1506371041', 'e17146f68e03b3482aaea3874d4087a5')
     version('6.0.1493989444', '9e9298b61d045e65732e12c9727ceaa8')
 
-    depends_on('openssl')
->>>>>>> a4c47396
+    depends_on('openssl')