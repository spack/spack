--- conflicted
+++ resolved
@@ -163,11 +163,7 @@
             )
             if self.spec["iconv"].name == "libc":
                 args.append("--without-libiconv-prefix")
-<<<<<<< HEAD
-            else:
-=======
             elif not is_system_path(self.spec["iconv"].prefix):
->>>>>>> a94d18ad
                 args.append("--with-libiconv-prefix=" + self.spec["iconv"].prefix)
 
         if self.spec.satisfies("@:1"):
