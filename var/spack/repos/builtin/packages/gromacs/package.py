--- conflicted
+++ resolved
@@ -100,49 +100,6 @@
         ),
     )
     variant(
-<<<<<<< HEAD
-        'double', default=False,
-        description='Produces a double precision version of the executables')
-    variant('plumed', default=False, description='Enable PLUMED support')
-    variant('cuda', default=False, description='Enable CUDA support')
-    variant('opencl', default=False, description='Enable OpenCL support')
-    variant('sycl', default=False, description='Enable SYCL support')
-    variant('nosuffix', default=False, description='Disable default suffixes')
-    variant('build_type', default='RelWithDebInfo',
-            description='The build type to build',
-            values=('Debug', 'Release', 'RelWithDebInfo', 'MinSizeRel',
-                    'Reference', 'RelWithAssert', 'Profile'))
-    variant('mdrun_only', default=False,
-            description='Enables the build of a cut-down version'
-            ' of libgromacs and/or the mdrun program')
-    conflicts('+mdrun_only', when='@2021:',
-              msg='mdrun-only build option was removed for GROMACS 2021.')
-    variant('openmp', default=True,
-            description='Enables OpenMP at configure time')
-    variant('relaxed_double_precision', default=False,
-            description='GMX_RELAXED_DOUBLE_PRECISION, use only for Fujitsu PRIMEHPC')
-    conflicts('+relaxed_double_precision', when='@2021:',
-              msg='GMX_RELAXED_DOUBLE_PRECISION option removed for GROMACS 2021.')
-    variant('hwloc', default=True,
-            description='Use the hwloc portable hardware locality library')
-    variant('lapack', default=False,
-            description='Enables an external LAPACK library')
-    variant('blas', default=False,
-            description='Enables an external BLAS library')
-    variant('cycle_subcounters', default=False,
-            description='Enables cycle subcounters')
-
-    variant('cp2k', default=False, description='CP2K QM/MM interface integration')
-    conflicts('+cp2k', when='@:2021',
-              msg='CP2K QM/MM support have been introduced in GROMACS 2022')
-    conflicts('+shared', when='+cp2k', msg='Enabling CP2K requires static build')
-    conflicts('~lapack', when='+cp2k',
-              msg='GROMACS and CP2K should use the same lapack, please disable bundled lapack')
-    conflicts('~blas', when='+cp2k',
-              msg='GROMACS and CP2K should use the same blas, please disable bundled blas')
-
-    depends_on('mpi', when='+mpi')
-=======
         "mdrun_only",
         default=False,
         description="Enables the build of a cut-down version"
@@ -167,8 +124,16 @@
     variant("blas", default=False, description="Enables an external BLAS library")
     variant("cycle_subcounters", default=False, description="Enables cycle subcounters")
 
+    variant("cp2k", default=False, description="CP2K QM/MM interface integration")
+    conflicts("+cp2k", when="@:2021",
+              msg="CP2K QM/MM support have been introduced in GROMACS 2022")
+    conflicts("+shared", when="+cp2k", msg="Enabling CP2K requires static build")
+    conflicts("~lapack", when="+cp2k",
+              msg="GROMACS and CP2K should use the same lapack, please disable bundled lapack")
+    conflicts("~blas", when="+cp2k",
+              msg="GROMACS and CP2K should use the same blas, please disable bundled blas")
+
     depends_on("mpi", when="+mpi")
->>>>>>> 532668af
 
     # Plumed 2.8.0 needs Gromacs 2021.4, 2020.6, 2019.6
     # Plumed 2.7.4 needs Gromacs 2021.4, 2020.6, 2019.6
@@ -196,59 +161,6 @@
     # https://github.com/plumed/plumed2/tree/v2.7.1/patches
     # and switching tags.
 
-<<<<<<< HEAD
-    depends_on('plumed+mpi', when='+plumed+mpi')
-    depends_on('plumed~mpi', when='+plumed~mpi')
-    depends_on('plumed@2.7.3:2.8.0+mpi', when='@2021.4+plumed+mpi')
-    depends_on('plumed@2.7.3:2.8.0~mpi', when='@2021.4+plumed~mpi')
-    depends_on('plumed@2.7.1:2.7.2+mpi', when='@2021+plumed+mpi')
-    depends_on('plumed@2.7.1:2.7.2~mpi', when='@2021+plumed~mpi')
-    depends_on('plumed@2.7.2:2.8+mpi', when='@2020.6+plumed+mpi')
-    depends_on('plumed@2.7.2:2.8~mpi', when='@2020.6+plumed~mpi')
-    depends_on('plumed@2.7.1+mpi', when='@2020.5+plumed+mpi')
-    depends_on('plumed@2.7.1~mpi', when='@2020.5+plumed~mpi')
-    depends_on('plumed@2.6.2:2.7.0+mpi', when='@2020.4+plumed+mpi')
-    depends_on('plumed@2.6.2:2.7.0~mpi', when='@2020.4+plumed~mpi')
-    depends_on('plumed@2.6.1+mpi', when='@2020.2+plumed+mpi')
-    depends_on('plumed@2.6.1~mpi', when='@2020.2+plumed~mpi')
-    depends_on('plumed@2.6.1:2.8.0+mpi', when='@2019.6+plumed+mpi')
-    depends_on('plumed@2.6.1:2.8.0~mpi', when='@2019.6+plumed~mpi')
-    depends_on('plumed@2.5.3:2.6.0+mpi', when='@2019.4+plumed+mpi')
-    depends_on('plumed@2.5.3:2.6.0~mpi', when='@2019.4+plumed~mpi')
-    depends_on('plumed@2.5.2+mpi', when='@2019.2+plumed+mpi')
-    depends_on('plumed@2.5.2~mpi', when='@2019.2+plumed~mpi')
-    depends_on('plumed@2.5.3:2.6+mpi', when='@2018.8+plumed+mpi')
-    depends_on('plumed@2.5.3:2.6~mpi', when='@2018.8+plumed~mpi')
-    depends_on('plumed@2.5.1:2.5.2+mpi', when='@2018.6+plumed+mpi')
-    depends_on('plumed@2.5.1:2.5.2~mpi', when='@2018.6+plumed~mpi')
-    depends_on('plumed@2.5.0+mpi', when='@2018.4+plumed+mpi')
-    depends_on('plumed@2.5.0~mpi', when='@2018.4+plumed~mpi')
-    depends_on('plumed@2.5.1:2.5+mpi', when='@2016.6+plumed+mpi')
-    depends_on('plumed@2.5.1:2.5~mpi', when='@2016.6+plumed~mpi')
-    depends_on('plumed@2.5.0+mpi', when='@2016.5+plumed+mpi')
-    depends_on('plumed@2.5.0~mpi', when='@2016.5+plumed~mpi')
-
-    depends_on('fftw-api@3')
-    depends_on('cmake@2.8.8:3', type='build')
-    depends_on('cmake@3.4.3:3', type='build', when='@2018:')
-    depends_on('cmake@3.9.6:3', type='build', when='@2020')
-    depends_on('cmake@3.13.0:3', type='build', when='@2021:')
-    depends_on('cmake@3.16.0:3', type='build', when='@master')
-    depends_on('cmake@3.16.0:3', type='build', when='%fj')
-    depends_on('cuda', when='+cuda')
-    depends_on('sycl', when='+sycl')
-    depends_on('lapack', when='+lapack')
-    depends_on('blas', when='+blas')
-
-    depends_on('hwloc@1.0:1', when='+hwloc@2016:2018')
-    depends_on('hwloc', when='+hwloc@2019:')
-
-    depends_on('cp2k@8.1:', when='+cp2k')
-    depends_on('dbcsr', when='+cp2k')
-
-    patch('gmxDetectCpu-cmake-3.14.patch', when='@2018:2019.3^cmake@3.14.0:')
-    patch('gmxDetectSimd-cmake-3.14.patch', when='@5.0:2017^cmake@3.14.0:')
-=======
     depends_on("plumed+mpi", when="+plumed+mpi")
     depends_on("plumed~mpi", when="+plumed~mpi")
     depends_on("plumed@2.7.3:2.8.0+mpi", when="@2021.4+plumed+mpi")
@@ -295,9 +207,11 @@
     depends_on("hwloc@1.0:1", when="+hwloc@2016:2018")
     depends_on("hwloc", when="+hwloc@2019:")
 
+    depends_on("cp2k@8.1:", when="+cp2k")
+    depends_on("dbcsr", when="+cp2k")
+
     patch("gmxDetectCpu-cmake-3.14.patch", when="@2018:2019.3^cmake@3.14.0:")
     patch("gmxDetectSimd-cmake-3.14.patch", when="@5.0:2017^cmake@3.14.0:")
->>>>>>> 532668af
 
     filter_compiler_wrappers(
         "*.cmake", relative_root=os.path.join("share", "cmake", "gromacs_mpi")
