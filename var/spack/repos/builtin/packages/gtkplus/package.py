##############################################################################
# Copyright (c) 2013-2016, Lawrence Livermore National Security, LLC.
# Produced at the Lawrence Livermore National Laboratory.
#
# This file is part of Spack.
# Created by Todd Gamblin, tgamblin@llnl.gov, All rights reserved.
# LLNL-CODE-647188
#
# For details, see https://github.com/llnl/spack
# Please also see the LICENSE file for our notice and the LGPL.
#
# This program is free software; you can redistribute it and/or modify
# it under the terms of the GNU Lesser General Public License (as
# published by the Free Software Foundation) version 2.1, February 1999.
#
# This program is distributed in the hope that it will be useful, but
# WITHOUT ANY WARRANTY; without even the IMPLIED WARRANTY OF
# MERCHANTABILITY or FITNESS FOR A PARTICULAR PURPOSE. See the terms and
# conditions of the GNU Lesser General Public License for more details.
#
# You should have received a copy of the GNU Lesser General Public
# License along with this program; if not, write to the Free Software
# Foundation, Inc., 59 Temple Place, Suite 330, Boston, MA 02111-1307 USA
##############################################################################
from spack import *


class Gtkplus(Package):
    """The GTK+ 2 package contains libraries used for creating graphical user
       interfaces for applications."""
    homepage = "http://www.gtk.org"
    url = "http://ftp.gnome.org/pub/gnome/sources/gtk+/2.24/gtk+-2.24.31.tar.xz"

<<<<<<< HEAD
    version('2.24.31', '526a1008586094a2cbb4592fd3f9ee10')
    version(
        '2.24.25', '612350704dd3aacb95355a4981930c6f',
        url="http://ftp.gnome.org/pub/gnome/sources/gtk+/2.24/gtk+-2.24.25.tar.xz")
=======
    version('2.24.31', '68c1922732c7efc08df4656a5366dcc3afdc8791513400dac276009b40954658')
    version('2.24.25', '38af1020cb8ff3d10dda2c8807f11e92af9d2fa4045de61c62eedb7fbc7ea5b3')

    variant('X', default=False, description="Enable an X toolkit")
>>>>>>> 481bc918

    depends_on("atk")
    depends_on("gdk-pixbuf")
    depends_on("glib")
    depends_on("pango")
    depends_on("pango~X", when='~X')
    depends_on("pango+X", when='+X')

    def patch(self):
        # remove disable deprecated flag.
        filter_file(r'CFLAGS="-DGDK_PIXBUF_DISABLE_DEPRECATED $CFLAGS"',
                    '', 'configure', string=True)

    def install(self, spec, prefix):
        configure("--prefix=%s" % prefix)
        make()
        make("install")<|MERGE_RESOLUTION|>--- conflicted
+++ resolved
@@ -31,17 +31,10 @@
     homepage = "http://www.gtk.org"
     url = "http://ftp.gnome.org/pub/gnome/sources/gtk+/2.24/gtk+-2.24.31.tar.xz"
 
-<<<<<<< HEAD
-    version('2.24.31', '526a1008586094a2cbb4592fd3f9ee10')
-    version(
-        '2.24.25', '612350704dd3aacb95355a4981930c6f',
-        url="http://ftp.gnome.org/pub/gnome/sources/gtk+/2.24/gtk+-2.24.25.tar.xz")
-=======
     version('2.24.31', '68c1922732c7efc08df4656a5366dcc3afdc8791513400dac276009b40954658')
     version('2.24.25', '38af1020cb8ff3d10dda2c8807f11e92af9d2fa4045de61c62eedb7fbc7ea5b3')
 
     variant('X', default=False, description="Enable an X toolkit")
->>>>>>> 481bc918
 
     depends_on("atk")
     depends_on("gdk-pixbuf")
