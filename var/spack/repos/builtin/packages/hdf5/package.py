--- conflicted
+++ resolved
@@ -143,23 +143,11 @@
 
         return ["--with-zlib=%s" % spec['zlib'].prefix] + extra_args
 
-<<<<<<< HEAD
-        if self.run_tests:
-            make("check")
-
-        make("install")
-        #self.check_install(spec)
-
-    def check_install(self, spec):
-        "Build and run a small program to test the installed HDF5 library"
-        print "Checking HDF5 installation..."
-=======
     def check(self):
         super(Hdf5, self).check()
         # Build and run a small program to test the installed HDF5 library
         spec = self.spec
         print("Checking HDF5 installation...")
->>>>>>> 46433b9e
         checkdir = "spack-check"
         with working_dir(checkdir, create=True):
             source = r"""
