# Copyright 2013-2021 Lawrence Livermore National Security, LLC and other
# Spack Project Developers. See the top-level COPYRIGHT file for details.
#
# SPDX-License-Identifier: (Apache-2.0 OR MIT)

import shutil
import sys

from spack.util.environment import is_system_path


class Hdf5(CMakePackage):
    """HDF5 is a data model, library, and file format for storing and managing
    data. It supports an unlimited variety of datatypes, and is designed for
    flexible and efficient I/O and for high volume and complex data.
    """

    homepage = "https://portal.hdfgroup.org"
    url      = "https://support.hdfgroup.org/ftp/HDF5/releases/hdf5-1.10/hdf5-1.10.7/src/hdf5-1.10.7.tar.gz"
    list_url = "https://support.hdfgroup.org/ftp/HDF5/releases"
    list_depth = 3
    git      = "https://github.com/HDFGroup/hdf5.git"
    maintainers = ['lrknox']

    test_requires_compiler = True

    # We rely on the *.la files to be removed and, therefore, do not try to make
    # sure that they are correct. The following is a precaution against someone
    # blindly changing the value to True, either here or in the baseclass.
    install_libtool_archives = False

    version('develop', branch='develop')
    version('develop-1.12', branch='hdf5_1_12')
    version('develop-1.10', branch='hdf5_1_10')
    version('develop-1.8', branch='hdf5_1_8')

    version('1.12.0', sha256='a62dcb276658cb78e6795dd29bf926ed7a9bc4edf6e77025cd2c689a8f97c17a')
    # HDF5 1.12 broke API compatibility, so we currently prefer the latest
    # 1.10 release.  packages that want later versions of HDF5 should specify,
    # e.g., depends_on("hdf5@1.12:") to get 1.12 or higher.
    version('1.10.7', sha256='7a1a0a54371275ce2dfc5cd093775bb025c365846512961e7e5ceaecb437ef15', preferred=True)
    version('1.10.6', sha256='5f9a3ee85db4ea1d3b1fa9159352aebc2af72732fc2f58c96a3f0768dba0e9aa')
    version('1.10.5', sha256='6d4ce8bf902a97b050f6f491f4268634e252a63dadd6656a1a9be5b7b7726fa8')
    version('1.10.4', sha256='8f60dc4dd6ab5fcd23c750d1dc5bca3d0453bdce5c8cdaf0a4a61a9d1122adb2')
    version('1.10.3', sha256='b600d7c914cfa80ae127cd1a1539981213fee9994ac22ebec9e3845e951d9b39')
    version('1.10.2', sha256='bfec1be8c366965a99812cf02ddc97e4b708c1754fccba5414d4adccdc073866')
    version('1.10.1', sha256='048a9d149fb99aaa1680a712963f5a78e9c43b588d0e79d55e06760ec377c172')
    version('1.10.0-patch1', sha256='6e78cfe32a10e6e0629393cdfddf6cfa536571efdaf85f08e35326e1b4e9eff0')
    version('1.10.0', sha256='81f6201aba5c30dced5dcd62f5d5477a2790fd5850e02ac514ca8bf3e2bb375a')

<<<<<<< HEAD
    version('1.8.22', sha256='dcea864e16cb27ca9d2e325d2c49a5cac83ae314aec96ab1304a1200b6120a56')
=======
    version('1.8.22', sha256='8406d96d9355ef8961d2739fb8fd5474ad4cdf52f3cfac657733defd9709bfaa')
>>>>>>> 68cec598
    version('1.8.21', sha256='87d8c82eba5cf766d97cd06c054f4639c1049c4adeaa3a79f77f8bd374f80f37')
    version('1.8.19', sha256='a4335849f19fae88c264fd0df046bc321a78c536b2548fc508627a790564dc38')
    version('1.8.18', sha256='cdb195ad8d9e6782acf24b2488061289f615628c2ccda8457b0a0c3fb7a8a063')
    version('1.8.17', sha256='d9cda297ee76ade9881c4208987939250d397bae6252d0ccb66fa7d24d67e263')
    version('1.8.16', sha256='ed17178abd9928a7237f30370189ba767b9e39e0db45917c2ac4665eb9cb4771')
    version('1.8.15', sha256='4e963216b7d32469596bc1321a8c3f6e0c278dcbbdb7be6414c63c081b34c275')
    version('1.8.14', sha256='1dbefeeef7f591897c632b2b090db96bb8d35ad035beaa36bc39cb2bc67e0639')
    version('1.8.13', sha256='82f6b38eec103b4fccfbf14892786e0c27a8135d3252d8601cf5bf20066d38c1')
    version('1.8.12', sha256='b5cccea850096962b5fd9e96f22c4f47d2379224bb41130d9bc038bb6c37dfcb')
    version('1.8.10', sha256='4813b79c5fb8701a625b9924b8203bc7154a77f9b826ad4e034144b4056a160a')

    variant('debug', default=False,
            description='Builds a debug version of the library')
    variant('shared', default=True,
            description='Builds a shared version of the library')

    variant('hl', default=False, description='Enable the high-level library')
    variant('cxx', default=False, description='Enable C++ support')
    variant('fortran', default=False, description='Enable Fortran support')
    variant('java', default=False, description='Enable Java support')
    variant('threadsafe', default=False,
            description='Enable thread-safe capabilities')
    variant('tools', default=False, description='Enable build tools')
    variant('mpi', default=True, description='Enable MPI support')
    variant('szip', default=False, description='Enable szip support')
    variant('zlib', default=True, description='Enable zlib support')
    variant('pic', default=True,
            description='Produce position-independent code (for shared libs)')
    # Build HDF5 with API compatibility.
    variant('api', default='none', description='Choose api compatibility for earlier version', values=('none', 'v114', 'v112', 'v110', 'v18', 'v16'), multi=False)

    conflicts('api=v114', when='@1.6:1.12.99', msg='v114 is not compatible with this release')
    conflicts('api=v112', when='@1.6:1.10.99', msg='v112 is not compatible with this release')
    conflicts('api=v110', when='@1.6:1.8.99', msg='v110 is not compatible with this release')
    conflicts('api=v18', when='@1.6:1.6.99', msg='v18 is not compatible with this release')

    depends_on('cmake@3.12:')

    depends_on('mpi', when='+mpi')
    depends_on('java', type=('build', 'run'), when='+java')
    # numactl does not currently build on darwin
    if sys.platform != 'darwin':
        depends_on('numactl', when='+mpi+fortran')
    depends_on('libaec', when='+szip')
    depends_on('zlib@1.2.5:', when='+zlib')

    # The Java wrappers and associated libhdf5_java library
    # were first available in 1.10
    conflicts('+java', when='@:1.9')
    # The Java wrappers cannot be built without shared libs.
    conflicts('+java', when='~shared')

    # There are several officially unsupported combinations of the features:
    # 1. Thread safety is not guaranteed via high-level C-API but in some cases
    #    it works.
    # conflicts('+threadsafe+hl')

    # 2. Thread safety is not guaranteed via Fortran (CXX) API, but it's
    #    possible for a dependency tree to contain a package that uses Fortran
    #    (CXX) API in a single thread and another one that uses low-level C-API
    #    in multiple threads. To allow for such scenarios, we don't specify the
    #    following conflicts.
    # conflicts('+threadsafe+cxx')
    # conflicts('+threadsafe+fortran')

    # 3. Parallel features are not supported via CXX API, but for the reasons
    #    described in #2 we allow for such combination.
    # conflicts('+mpi+cxx')

    # There are known build failures with intel@18.0.1. This issue is
    # discussed and patch is provided at
    # https://software.intel.com/en-us/forums/intel-fortran-compiler-for-linux-and-mac-os-x/topic/747951.
    patch('h5f90global-mult-obj-same-equivalence-same-common-block.patch',
          when='@1.10.1%intel@18')

    # Turn line comments into block comments to conform with pre-C99 language
    # standards. Versions of hdf5 after 1.8.10 don't require this patch,
    # either because they conform to pre-C99 or neglect to ask for pre-C99
    # language standards from their compiler. The hdf5 build system adds
    # the -ansi cflag (run 'man gcc' for info on -ansi) for some versions
    # of some compilers (see hdf5-1.8.10/config/gnu-flags). The hdf5 build
    # system does not provide an option to disable -ansi, but since the
    # pre-C99 code is restricted to just five lines of line comments in
    # three src files, this patch accomplishes the simple task of patching the
    # three src files and leaves the hdf5 build system alone.
    patch('pre-c99-comments.patch', when='@1.8.10')

    # There are build errors with GCC 8, see
    # https://forum.hdfgroup.org/t/1-10-2-h5detect-compile-error-gcc-8-1-0-on-centos-7-2-solved/4441
    patch('https://salsa.debian.org/debian-gis-team/hdf5/raw/bf94804af5f80f662cad80a5527535b3c6537df6/debian/patches/gcc-8.patch',
          sha256='57cee5ff1992b4098eda079815c36fc2da9b10e00a9056df054f2384c4fc7523',
          when='@1.10.2%gcc@8:')

    # Disable MPI C++ interface when C++ is disabled, otherwise downstream
    # libraries fail to link; see https://github.com/spack/spack/issues/12586
    patch('h5public-skip-mpicxx.patch', when='@1.8.10:1.8.21,1.10.0:1.10.5+mpi~cxx',
          sha256='b61e2f058964ad85be6ee5ecea10080bf79e73f83ff88d1fa4b602d00209da9c')

    # Fixes BOZ literal constant error when compiled with GCC 10.
    # The issue is described here: https://github.com/spack/spack/issues/18625
    patch('hdf5_1.8_gcc10.patch', when='@:1.8.21',
          sha256='0e20187cda3980a4fdff410da92358b63de7ebef2df1d7a425371af78e50f666')

    # The argument 'buf_size' of the C function 'h5fget_file_image_c' is
    # declared as intent(in) though it is modified by the invocation. As a
    # result, aggressive compilers such as Fujitsu's may do a wrong
    # optimization to cause an error.
    def patch(self):
        filter_file(
            'INTEGER(SIZE_T), INTENT(IN) :: buf_size',
            'INTEGER(SIZE_T), INTENT(OUT) :: buf_size',
            'fortran/src/H5Fff.F90',
            string=True, ignore_absent=True)
        filter_file(
            'INTEGER(SIZE_T), INTENT(IN) :: buf_size',
            'INTEGER(SIZE_T), INTENT(OUT) :: buf_size',
            'fortran/src/H5Fff_F03.f90',
            string=True, ignore_absent=True)

    filter_compiler_wrappers('h5cc', 'h5c++', 'h5fc', relative_root='bin')

    def url_for_version(self, version):
        url = "https://support.hdfgroup.org/ftp/HDF5/releases/hdf5-{0}/hdf5-{1}/src/hdf5-{1}.tar.gz"
        return url.format(version.up_to(2), version)

    @property
    def libs(self):
        """HDF5 can be queried for the following parameters:

        - "hl": high-level interface
        - "cxx": C++ APIs
        - "fortran": Fortran APIs
        - "java": Java APIs

        :return: list of matching libraries
        """
        query_parameters = self.spec.last_query.extra_parameters

        shared = '+shared' in self.spec

        # This map contains a translation from query_parameters
        # to the libraries needed
        query2libraries = {
            tuple(): ['libhdf5'],
            ('cxx', 'fortran', 'hl', 'java'): [
                'libhdf5hl_fortran',
                'libhdf5_hl_cpp',
                'libhdf5_hl',
                'libhdf5_fortran',
                'libhdf5_java',
                'libhdf5',
            ],
            ('cxx', 'hl'): [
                'libhdf5_hl_cpp',
                'libhdf5_hl',
                'libhdf5',
            ],
            ('fortran', 'hl'): [
                'libhdf5hl_fortran',
                'libhdf5_hl',
                'libhdf5_fortran',
                'libhdf5',
            ],
            ('hl',): [
                'libhdf5_hl',
                'libhdf5',
            ],
            ('cxx', 'fortran'): [
                'libhdf5_fortran',
                'libhdf5_cpp',
                'libhdf5',
            ],
            ('cxx',): [
                'libhdf5_cpp',
                'libhdf5',
            ],
            ('fortran',): [
                'libhdf5_fortran',
                'libhdf5',
            ],
            ('java',): [
                'libhdf5_java',
                'libhdf5',
            ]
        }

        # Turn the query into the appropriate key
        key = tuple(sorted(query_parameters))
        libraries = query2libraries[key]

        return find_libraries(
            libraries, root=self.prefix, shared=shared, recursive=True
        )

    @run_before('cmake')
    def fortran_check(self):
        if '+fortran' in self.spec and not self.compiler.fc:
            msg = 'cannot build a Fortran variant without a Fortran compiler'
            raise RuntimeError(msg)

<<<<<<< HEAD
    def java_check(self):
        if '+java' in self.spec and not self.compiler.java:
            msg = 'cannot build a Java variant without a Java compiler'
            raise RuntimeError(msg)

    def cmake_args(self):
        spec = self.spec

=======
    def with_or_without_szip(self, activated):
        return '--{0}-szlib'.format('with' if activated else 'without')

    def configure_args(self):
>>>>>>> 68cec598
        # Always enable this option. This does not actually enable any
        # features: it only *allows* the user to specify certain
        # combinations of other arguments. Enabling it just skips a
        # sanity check in configure, so this doesn't merit a variant.
<<<<<<< HEAD
        args = [self.define('ALLOW_UNSUPPORTED', True)]

        args.append(self.define_from_variant('BUILD_SHARED_LIBS', 'shared'))

        if '+shared' in spec:
            args.append('-DONLY_SHARED_LIBS=ON')
        else:
            args.append('-DONLY_SHARED_LIBS=OFF')

        args.append(self.define_from_variant('HDF5_ENABLE_Z_LIB_SUPPORT', 'zlib'))

        if '+szip' in spec:
            args.append(self.define_from_variant(
                        'HDF5_ENABLE_SZIP_SUPPORT', 'szip'))
            args.append('-DUSE_LIBAEC:BOOL=ON')
            args.append('-DHDF5_ENABLE_SZIP_ENCODING:BOOL=ON')
            args.append(
                '-DSZIP_INCLUDE_DIR:PATH={0}'.format(
                    spec['libaec'].prefix.include))
            args.append(
                '-DSZIP_DIR:PATH={0}'.format(
                    spec['libaec'].prefix.lib))

        args.append(self.define_from_variant('HDF5_BUILD_HL_LIB', 'hl'))

        args.append(self.define_from_variant('HDF5_ENABLE_PARALLEL', 'mpi'))

        if '+debug' in spec:
            args.append('-DCMAKE_BUILD_TYPE=Debug')
=======
        extra_args = ['--enable-unsupported',
                      '--enable-symbols=yes']

        # Do not specify the prefix of zlib if it is in a system directory
        # (see https://github.com/spack/spack/pull/21900).
        zlib_prefix = self.spec['zlib'].prefix
        extra_args.append('--with-zlib={0}'.format(
            'yes' if is_system_path(zlib_prefix) else zlib_prefix))

        extra_args += self.enable_or_disable('threadsafe')
        extra_args += self.enable_or_disable('cxx')
        extra_args += self.enable_or_disable('hl')
        extra_args += self.enable_or_disable('fortran')
        extra_args += self.enable_or_disable('java')
        extra_args += self.with_or_without('szip')

        api = self.spec.variants['api'].value
        if api != 'none':
            extra_args.append('--with-default-api-version=' + api)

        if self.spec.satisfies('@1.10:'):
            if '+debug' in self.spec:
                extra_args.append('--enable-build-mode=debug')
            else:
                extra_args.append('--enable-build-mode=production')
>>>>>>> 68cec598
        else:
            args.append('-DCMAKE_BUILD_TYPE=Release')

        args.append(self.define_from_variant('HDF5_ENABLE_THREADSAFE', 'threadsafe'))

        args.append(self.define_from_variant('HDF5_BUILD_HL_LIB', 'hl'))

        args.append(self.define_from_variant('HDF5_BUILD_CPP_LIB', 'cxx'))

        args.append(self.define_from_variant('HDF5_BUILD_FORTRAN', 'fortran'))

        args.append(self.define_from_variant('HDF5_BUILD_JAVA', 'java'))

        args.append(self.define_from_variant('HDF5_BUILD_TOOLS', 'tools'))

        if self.run_tests:
            args.append('-DBUILD_TESTING=ON')
        else:
<<<<<<< HEAD
            args.append('-DBUILD_TESTING=OFF')

        if spec.variants['api'].value != 'none':
            args.append(
                '-DDEFAULT_API_VERSION={0}'.format(
                    spec.variants['api'].value))

        return args
=======
            extra_args.append('--disable-shared')
            extra_args.append('--enable-static-exec')

        if '+pic' in self.spec:
            extra_args.extend([
                'CFLAGS='   + self.compiler.cc_pic_flag,
                'CXXFLAGS=' + self.compiler.cxx_pic_flag,
                'FCFLAGS='  + self.compiler.fc_pic_flag,
            ])

        # Fujitsu Compiler dose not add  Fortran runtime in rpath.
        if '+fortran %fj' in self.spec:
            extra_args.append('LDFLAGS=-lfj90i -lfj90f -lfjsrcinfo -lelf')

        if '+mpi' in self.spec:
            # The HDF5 configure script warns if cxx and mpi are enabled
            # together. There doesn't seem to be a real reason for this, except
            # that parts of the MPI interface are not accessible via the C++
            # interface. Since they are still accessible via the C interface,
            # this is not actually a problem.
            extra_args += ['--enable-parallel',
                           'CC=%s' % self.spec['mpi'].mpicc]

            if '+cxx' in self.spec:
                extra_args.append('CXX=%s' % self.spec['mpi'].mpicxx)

            if '+fortran' in self.spec:
                extra_args.append('FC=%s' % self.spec['mpi'].mpifc)

        return extra_args

    @run_after('configure')
    def patch_postdeps(self):
        if '@:1.8.14' in self.spec:
            # On Ubuntu14, HDF5 1.8.12 (and maybe other versions)
            # mysteriously end up with "-l -l" in the postdeps in the
            # libtool script.  Patch this by removing the spurious -l's.
            filter_file(
                r'postdeps="([^"]*)"',
                lambda m: 'postdeps="%s"' % ' '.join(
                    arg for arg in m.group(1).split(' ') if arg != '-l'),
                'libtool')
>>>>>>> 68cec598

    @run_after('cmake')
    def patch_libtool(self):
        """AOCC support for HDF5"""
        if '%aocc' in self.spec:
            filter_file(
                r'\$wl-soname \$wl\$soname',
                r'-fuse-ld=ld -Wl,-soname,\$soname',
                'libtool', string=True)

    @run_after('install')
    @on_package_attributes(run_tests=True)
    def check_install(self):
        self._check_install()

    def _check_install(self):
        # Build and run a small program to test the installed HDF5 library
        spec = self.spec
        print("Checking HDF5 installation...")
        checkdir = "spack-check"
        with working_dir(checkdir, create=True):
            source = r"""
#include <hdf5.h>
#include <assert.h>
#include <stdio.h>
int main(int argc, char **argv) {
  unsigned majnum, minnum, relnum;
  herr_t herr = H5get_libversion(&majnum, &minnum, &relnum);
  assert(!herr);
  printf("HDF5 version %d.%d.%d %u.%u.%u\n", H5_VERS_MAJOR, H5_VERS_MINOR,
         H5_VERS_RELEASE, majnum, minnum, relnum);
  return 0;
}
"""
            expected = """\
HDF5 version {version} {version}
""".format(version=str(spec.version.up_to(3)))
            with open("check.c", 'w') as f:
                f.write(source)
            if '+mpi' in spec:
                cc = Executable(spec['mpi'].mpicc)
            else:
                cc = Executable(self.compiler.cc)
            cc(*(['-c', "check.c"] + spec['hdf5'].headers.cpp_flags.split()))
            cc(*(['-o', "check",
                  "check.o"] + spec['hdf5'].libs.ld_flags.split()))
            try:
                check = Executable('./check')
                output = check(output=str)
            except ProcessError:
                output = ""
            success = output == expected
            if not success:
                print("Produced output does not match expected output.")
                print("Expected output:")
                print('-' * 80)
                print(expected)
                print('-' * 80)
                print("Produced output:")
                print('-' * 80)
                print(output)
                print('-' * 80)
                raise RuntimeError("HDF5 install check failed")
        shutil.rmtree(checkdir)

    def _test_check_versions(self):
        """Perform version checks on selected installed package binaries."""
        spec_vers_str = 'Version {0}'.format(self.spec.version)

        exes = [
            'h5copy', 'h5diff', 'h5dump', 'h5format_convert', 'h5ls',
            'h5mkgrp', 'h5repack', 'h5stat', 'h5unjam',
        ]
        use_short_opt = ['h52gif', 'h5repart', 'h5unjam']
        for exe in exes:
            reason = 'test: ensuring version of {0} is {1}' \
                .format(exe, spec_vers_str)
            option = '-V' if exe in use_short_opt else '--version'
            self.run_test(exe, option, spec_vers_str, installed=True,
                          purpose=reason, skip_missing=True)

    def _test_example(self):
        """This test performs copy, dump, and diff on an example hdf5 file."""
        test_data_dir = self.test_suite.current_test_data_dir

        filename = 'spack.h5'
        h5_file = test_data_dir.join(filename)

        reason = 'test: ensuring h5dump produces expected output'
        expected = get_escaped_text_output(test_data_dir.join('dump.out'))
        self.run_test('h5dump', filename, expected, installed=True,
                      purpose=reason, skip_missing=True,
                      work_dir=test_data_dir)

        reason = 'test: ensuring h5copy runs'
        options = ['-i', h5_file, '-s', 'Spack', '-o', 'test.h5', '-d',
                   'Spack']
        self.run_test('h5copy', options, [], installed=True,
                      purpose=reason, skip_missing=True, work_dir='.')

        reason = ('test: ensuring h5diff shows no differences between orig and'
                  ' copy')
        self.run_test('h5diff', [h5_file, 'test.h5'], [], installed=True,
                      purpose=reason, skip_missing=True, work_dir='.')

    def test(self):
        """Perform smoke tests on the installed package."""
        # Simple version check tests on known binaries
        self._test_check_versions()

        # Run sequence of commands on an hdf5 file
        self._test_example()

        # Run existing install check
        self._check_install()<|MERGE_RESOLUTION|>--- conflicted
+++ resolved
@@ -5,8 +5,6 @@
 
 import shutil
 import sys
-
-from spack.util.environment import is_system_path
 
 
 class Hdf5(CMakePackage):
@@ -23,11 +21,6 @@
     maintainers = ['lrknox']
 
     test_requires_compiler = True
-
-    # We rely on the *.la files to be removed and, therefore, do not try to make
-    # sure that they are correct. The following is a precaution against someone
-    # blindly changing the value to True, either here or in the baseclass.
-    install_libtool_archives = False
 
     version('develop', branch='develop')
     version('develop-1.12', branch='hdf5_1_12')
@@ -48,11 +41,7 @@
     version('1.10.0-patch1', sha256='6e78cfe32a10e6e0629393cdfddf6cfa536571efdaf85f08e35326e1b4e9eff0')
     version('1.10.0', sha256='81f6201aba5c30dced5dcd62f5d5477a2790fd5850e02ac514ca8bf3e2bb375a')
 
-<<<<<<< HEAD
     version('1.8.22', sha256='dcea864e16cb27ca9d2e325d2c49a5cac83ae314aec96ab1304a1200b6120a56')
-=======
-    version('1.8.22', sha256='8406d96d9355ef8961d2739fb8fd5474ad4cdf52f3cfac657733defd9709bfaa')
->>>>>>> 68cec598
     version('1.8.21', sha256='87d8c82eba5cf766d97cd06c054f4639c1049c4adeaa3a79f77f8bd374f80f37')
     version('1.8.19', sha256='a4335849f19fae88c264fd0df046bc321a78c536b2548fc508627a790564dc38')
     version('1.8.18', sha256='cdb195ad8d9e6782acf24b2488061289f615628c2ccda8457b0a0c3fb7a8a063')
@@ -82,7 +71,7 @@
     variant('pic', default=True,
             description='Produce position-independent code (for shared libs)')
     # Build HDF5 with API compatibility.
-    variant('api', default='none', description='Choose api compatibility for earlier version', values=('none', 'v114', 'v112', 'v110', 'v18', 'v16'), multi=False)
+    variant('api', default='default', description='Choose api compatibility for earlier version', values=('default', 'v114', 'v112', 'v110', 'v18', 'v16'), multi=False)
 
     conflicts('api=v114', when='@1.6:1.12.99', msg='v114 is not compatible with this release')
     conflicts('api=v112', when='@1.6:1.10.99', msg='v112 is not compatible with this release')
@@ -150,11 +139,6 @@
     # libraries fail to link; see https://github.com/spack/spack/issues/12586
     patch('h5public-skip-mpicxx.patch', when='@1.8.10:1.8.21,1.10.0:1.10.5+mpi~cxx',
           sha256='b61e2f058964ad85be6ee5ecea10080bf79e73f83ff88d1fa4b602d00209da9c')
-
-    # Fixes BOZ literal constant error when compiled with GCC 10.
-    # The issue is described here: https://github.com/spack/spack/issues/18625
-    patch('hdf5_1.8_gcc10.patch', when='@:1.8.21',
-          sha256='0e20187cda3980a4fdff410da92358b63de7ebef2df1d7a425371af78e50f666')
 
     # The argument 'buf_size' of the C function 'h5fget_file_image_c' is
     # declared as intent(in) though it is modified by the invocation. As a
@@ -253,84 +237,33 @@
             msg = 'cannot build a Fortran variant without a Fortran compiler'
             raise RuntimeError(msg)
 
-<<<<<<< HEAD
-    def java_check(self):
-        if '+java' in self.spec and not self.compiler.java:
-            msg = 'cannot build a Java variant without a Java compiler'
-            raise RuntimeError(msg)
+#    def java_check(self):
+#        if '+java' in self.spec and not self.compiler.java:
+#            msg = 'cannot build a Java variant without a Java compiler'
+#            raise RuntimeError(msg)
 
     def cmake_args(self):
         spec = self.spec
 
-=======
-    def with_or_without_szip(self, activated):
-        return '--{0}-szlib'.format('with' if activated else 'without')
-
-    def configure_args(self):
->>>>>>> 68cec598
         # Always enable this option. This does not actually enable any
         # features: it only *allows* the user to specify certain
         # combinations of other arguments. Enabling it just skips a
         # sanity check in configure, so this doesn't merit a variant.
-<<<<<<< HEAD
         args = [self.define('ALLOW_UNSUPPORTED', True)]
-
+        args.append(self.define_from_variant('HDF5_ENABLE_Z_LIB_SUPPORT', 'zlib'))
         args.append(self.define_from_variant('BUILD_SHARED_LIBS', 'shared'))
-
-        if '+shared' in spec:
-            args.append('-DONLY_SHARED_LIBS=ON')
-        else:
-            args.append('-DONLY_SHARED_LIBS=OFF')
-
-        args.append(self.define_from_variant('HDF5_ENABLE_Z_LIB_SUPPORT', 'zlib'))
+        args.append(self.define_from_variant('ONLY_SHARED_LIBS', 'shared'))
 
         if '+szip' in spec:
             args.append(self.define_from_variant(
                         'HDF5_ENABLE_SZIP_SUPPORT', 'szip'))
-            args.append('-DUSE_LIBAEC:BOOL=ON')
-            args.append('-DHDF5_ENABLE_SZIP_ENCODING:BOOL=ON')
-            args.append(
-                '-DSZIP_INCLUDE_DIR:PATH={0}'.format(
-                    spec['libaec'].prefix.include))
-            args.append(
-                '-DSZIP_DIR:PATH={0}'.format(
-                    spec['libaec'].prefix.lib))
-
-        args.append(self.define_from_variant('HDF5_BUILD_HL_LIB', 'hl'))
+            args.append(self.define('USE_LIBAEC', True))
+            args.append(self.define('HDF5_ENABLE_SZIP_ENCODING', True))
+            args.append(self.define('SZIP_INCLUDE_DIR', 
+                                        spec['libaec'].prefix.include))
+            args.append(self.define('SZIP_DIR', spec['libaec'].prefix.lib)) 
 
         args.append(self.define_from_variant('HDF5_ENABLE_PARALLEL', 'mpi'))
-
-        if '+debug' in spec:
-            args.append('-DCMAKE_BUILD_TYPE=Debug')
-=======
-        extra_args = ['--enable-unsupported',
-                      '--enable-symbols=yes']
-
-        # Do not specify the prefix of zlib if it is in a system directory
-        # (see https://github.com/spack/spack/pull/21900).
-        zlib_prefix = self.spec['zlib'].prefix
-        extra_args.append('--with-zlib={0}'.format(
-            'yes' if is_system_path(zlib_prefix) else zlib_prefix))
-
-        extra_args += self.enable_or_disable('threadsafe')
-        extra_args += self.enable_or_disable('cxx')
-        extra_args += self.enable_or_disable('hl')
-        extra_args += self.enable_or_disable('fortran')
-        extra_args += self.enable_or_disable('java')
-        extra_args += self.with_or_without('szip')
-
-        api = self.spec.variants['api'].value
-        if api != 'none':
-            extra_args.append('--with-default-api-version=' + api)
-
-        if self.spec.satisfies('@1.10:'):
-            if '+debug' in self.spec:
-                extra_args.append('--enable-build-mode=debug')
-            else:
-                extra_args.append('--enable-build-mode=production')
->>>>>>> 68cec598
-        else:
-            args.append('-DCMAKE_BUILD_TYPE=Release')
 
         args.append(self.define_from_variant('HDF5_ENABLE_THREADSAFE', 'threadsafe'))
 
@@ -347,59 +280,14 @@
         if self.run_tests:
             args.append('-DBUILD_TESTING=ON')
         else:
-<<<<<<< HEAD
             args.append('-DBUILD_TESTING=OFF')
 
-        if spec.variants['api'].value != 'none':
+        if spec.variants['api'].value != 'default':
             args.append(
                 '-DDEFAULT_API_VERSION={0}'.format(
                     spec.variants['api'].value))
 
         return args
-=======
-            extra_args.append('--disable-shared')
-            extra_args.append('--enable-static-exec')
-
-        if '+pic' in self.spec:
-            extra_args.extend([
-                'CFLAGS='   + self.compiler.cc_pic_flag,
-                'CXXFLAGS=' + self.compiler.cxx_pic_flag,
-                'FCFLAGS='  + self.compiler.fc_pic_flag,
-            ])
-
-        # Fujitsu Compiler dose not add  Fortran runtime in rpath.
-        if '+fortran %fj' in self.spec:
-            extra_args.append('LDFLAGS=-lfj90i -lfj90f -lfjsrcinfo -lelf')
-
-        if '+mpi' in self.spec:
-            # The HDF5 configure script warns if cxx and mpi are enabled
-            # together. There doesn't seem to be a real reason for this, except
-            # that parts of the MPI interface are not accessible via the C++
-            # interface. Since they are still accessible via the C interface,
-            # this is not actually a problem.
-            extra_args += ['--enable-parallel',
-                           'CC=%s' % self.spec['mpi'].mpicc]
-
-            if '+cxx' in self.spec:
-                extra_args.append('CXX=%s' % self.spec['mpi'].mpicxx)
-
-            if '+fortran' in self.spec:
-                extra_args.append('FC=%s' % self.spec['mpi'].mpifc)
-
-        return extra_args
-
-    @run_after('configure')
-    def patch_postdeps(self):
-        if '@:1.8.14' in self.spec:
-            # On Ubuntu14, HDF5 1.8.12 (and maybe other versions)
-            # mysteriously end up with "-l -l" in the postdeps in the
-            # libtool script.  Patch this by removing the spurious -l's.
-            filter_file(
-                r'postdeps="([^"]*)"',
-                lambda m: 'postdeps="%s"' % ' '.join(
-                    arg for arg in m.group(1).split(' ') if arg != '-l'),
-                'libtool')
->>>>>>> 68cec598
 
     @run_after('cmake')
     def patch_libtool(self):
