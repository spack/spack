# Copyright 2013-2022 Lawrence Livermore National Security, LLC and other
# Spack Project Developers. See the top-level COPYRIGHT file for details.
#
# SPDX-License-Identifier: (Apache-2.0 OR MIT)

import os
import shutil
import sys

import llnl.util.tty as tty

<<<<<<< HEAD
from spack.build_systems.windows_variants import WindowsPackage
=======
from spack.package import *

>>>>>>> 01f8236b


class Hdf5(CMakePackage, WindowsPackage):
    """HDF5 is a data model, library, and file format for storing and managing
    data. It supports an unlimited variety of datatypes, and is designed for
    flexible and efficient I/O and for high volume and complex data.
    """

    homepage = "https://portal.hdfgroup.org"
    url      = "https://support.hdfgroup.org/ftp/HDF5/releases/hdf5-1.10/hdf5-1.10.8/src/hdf5-1.10.8.tar.gz"
    list_url = "https://support.hdfgroup.org/ftp/HDF5/releases"
    list_depth = 3
    git      = "https://github.com/HDFGroup/hdf5.git"
    maintainers = ['lrknox', 'brtnfld', 'byrnHDF', 'ChristopherHogan', 'epourmal',
                   'gheber', 'hyoklee', 'lkurz', 'soumagne']

    tags = ['e4s']

    test_requires_compiler = True

    # The 'develop' version is renamed so that we could uninstall (or patch) it
    # without affecting other develop version.
    version('develop-1.13', branch='develop')
    version('develop-1.12', branch='hdf5_1_12')
    version('develop-1.10', branch='hdf5_1_10')
    version('develop-1.8', branch='hdf5_1_8')

    # Odd versions are considered experimental releases
    version('1.13.1', sha256='051655873105112f7aeccd5f59ab21f35f7f4907f06921ae61aaf1ef1c71fd53')
    version('1.13.0', sha256='3049faf900f0c52e09ea4cddfb83af057615f2fc1cc80eb5202dd57b09820115')

    # Even versions are maintenance versions
    version('1.12.2', sha256='2a89af03d56ce7502dcae18232c241281ad1773561ec00c0f0e8ee2463910f14', preferred=True)
    version('1.12.1', sha256='79c66ff67e666665369396e9c90b32e238e501f345afd2234186bfb8331081ca', preferred=True)
    version('1.12.0', sha256='a62dcb276658cb78e6795dd29bf926ed7a9bc4edf6e77025cd2c689a8f97c17a', preferred=True)
    version('1.10.9', sha256='f5b77f59b705a755a5a223372d0222c7bc408fe8db6fa8d9d7ecf8bce291b8dd', preferred=True)
    version('1.10.8', sha256='d341b80d380dd763753a0ebe22915e11e87aac4e44a084a850646ff934d19c80', preferred=True)
    version('1.10.7', sha256='7a1a0a54371275ce2dfc5cd093775bb025c365846512961e7e5ceaecb437ef15', preferred=True)
    version('1.10.6', sha256='5f9a3ee85db4ea1d3b1fa9159352aebc2af72732fc2f58c96a3f0768dba0e9aa', preferred=True)
    version('1.10.5', sha256='6d4ce8bf902a97b050f6f491f4268634e252a63dadd6656a1a9be5b7b7726fa8', preferred=True)
    version('1.10.4', sha256='8f60dc4dd6ab5fcd23c750d1dc5bca3d0453bdce5c8cdaf0a4a61a9d1122adb2', preferred=True)
    version('1.10.3', sha256='b600d7c914cfa80ae127cd1a1539981213fee9994ac22ebec9e3845e951d9b39', preferred=True)
    version('1.10.2', sha256='bfec1be8c366965a99812cf02ddc97e4b708c1754fccba5414d4adccdc073866', preferred=True)
    version('1.10.1', sha256='048a9d149fb99aaa1680a712963f5a78e9c43b588d0e79d55e06760ec377c172', preferred=True)
    version('1.10.0-patch1', sha256='6e78cfe32a10e6e0629393cdfddf6cfa536571efdaf85f08e35326e1b4e9eff0', preferred=True)
    version('1.10.0', sha256='81f6201aba5c30dced5dcd62f5d5477a2790fd5850e02ac514ca8bf3e2bb375a', preferred=True)
    version('1.8.22', sha256='8406d96d9355ef8961d2739fb8fd5474ad4cdf52f3cfac657733defd9709bfaa', preferred=True)
    version('1.8.21', sha256='87d8c82eba5cf766d97cd06c054f4639c1049c4adeaa3a79f77f8bd374f80f37', preferred=True)
    version('1.8.19', sha256='a4335849f19fae88c264fd0df046bc321a78c536b2548fc508627a790564dc38', preferred=True)
    version('1.8.18', sha256='cdb195ad8d9e6782acf24b2488061289f615628c2ccda8457b0a0c3fb7a8a063', preferred=True)
    version('1.8.17', sha256='d9cda297ee76ade9881c4208987939250d397bae6252d0ccb66fa7d24d67e263', preferred=True)
    version('1.8.16', sha256='ed17178abd9928a7237f30370189ba767b9e39e0db45917c2ac4665eb9cb4771', preferred=True)
    version('1.8.15', sha256='4e963216b7d32469596bc1321a8c3f6e0c278dcbbdb7be6414c63c081b34c275', preferred=True)
    version('1.8.14', sha256='1dbefeeef7f591897c632b2b090db96bb8d35ad035beaa36bc39cb2bc67e0639', preferred=True)
    version('1.8.13', sha256='82f6b38eec103b4fccfbf14892786e0c27a8135d3252d8601cf5bf20066d38c1', preferred=True)
    version('1.8.12', sha256='b5cccea850096962b5fd9e96f22c4f47d2379224bb41130d9bc038bb6c37dfcb', preferred=True)
    version('1.8.10', sha256='4813b79c5fb8701a625b9924b8203bc7154a77f9b826ad4e034144b4056a160a', preferred=True)

    variant('shared', default=True,
            description='Builds a shared version of the library')

    variant('hl', default=False, description='Enable the high-level library')
    variant('cxx', default=False, description='Enable C++ support')
    variant('fortran', default=False, description='Enable Fortran support')
    variant('java', default=False, description='Enable Java support')
    variant('threadsafe', default=False,
            description='Enable thread-safe capabilities')
    variant('tools', default=True, description='Enable building tools')
    variant('mpi', default=True, description='Enable MPI support')
    variant('szip', default=False, description='Enable szip support')
    # Build HDF5 with API compatibility.
    variant('api', default='default',
            description='Choose api compatibility for earlier version',
            values=('default', 'v114', 'v112', 'v110', 'v18', 'v16'),
            multi=False)

    if sys.platform != 'win32':
        depends_on('mpi', when='+mpi')
    depends_on('java', type=('build', 'run'), when='+java')
    # numactl does not currently build on darwin
    if sys.platform != 'darwin' and sys.platform != 'win32':
        depends_on('numactl', when='+mpi+fortran')
        depends_on('szip', when='+szip')
    depends_on('zlib@1.1.2:')

    # The compiler wrappers (h5cc, h5fc, etc.) run 'pkg-config'.

    conflicts('api=v114', when='@1.6:1.12',
              msg='v114 is not compatible with this release')
    conflicts('api=v112', when='@1.6:1.10',
              msg='v112 is not compatible with this release')
    conflicts('api=v110', when='@1.6:1.8',
              msg='v110 is not compatible with this release')
    conflicts('api=v18', when='@1.6.0:1.6',
              msg='v18 is not compatible with this release')

    # The Java wrappers and associated libhdf5_java library
    # were first available in 1.10
    conflicts('+java', when='@:1.9')
    # The Java wrappers cannot be built without shared libs.
    conflicts('+java', when='~shared')
    # Fortran fails built with shared for old HDF5 versions
    conflicts('+fortran', when='+shared@:1.8.15')

    # There are several officially unsupported combinations of the features:
    # 1. Thread safety is not guaranteed via high-level C-API but in some cases
    #    it works.
    # conflicts('+threadsafe+hl')

    # 2. Thread safety is not guaranteed via Fortran (CXX) API, but it's
    #    possible for a dependency tree to contain a package that uses Fortran
    #    (CXX) API in a single thread and another one that uses low-level C-API
    #    in multiple threads. To allow for such scenarios, we don't specify the
    #    following conflicts.
    # conflicts('+threadsafe+cxx')
    # conflicts('+threadsafe+fortran')

    # 3. Parallel features are not supported via CXX API, but for the reasons
    #    described in #2 we allow for such combination.
    # conflicts('+mpi+cxx')

    # There are known build failures with intel@18.0.1. This issue is
    # discussed and patch is provided at
    # https://software.intel.com/en-us/forums/intel-fortran-compiler-for-linux-and-mac-os-x/topic/747951.
    patch('h5f90global-mult-obj-same-equivalence-same-common-block.patch',
          when='@1.10.1%intel@18')

    # Turn line comments into block comments to conform with pre-C99 language
    # standards. Versions of hdf5 after 1.8.10 don't require this patch,
    # either because they conform to pre-C99 or neglect to ask for pre-C99
    # language standards from their compiler. The hdf5 build system adds
    # the -ansi cflag (run 'man gcc' for info on -ansi) for some versions
    # of some compilers (see hdf5-1.8.10/config/gnu-flags). The hdf5 build
    # system does not provide an option to disable -ansi, but since the
    # pre-C99 code is restricted to just five lines of line comments in
    # three src files, this patch accomplishes the simple task of patching the
    # three src files and leaves the hdf5 build system alone.
    patch('pre-c99-comments.patch', when='@1.8.10')

    # There are build errors with GCC 8, see
    # https://forum.hdfgroup.org/t/1-10-2-h5detect-compile-error-gcc-8-1-0-on-centos-7-2-solved/4441
    patch('https://salsa.debian.org/debian-gis-team/hdf5/raw/bf94804af5f80f662cad80a5527535b3c6537df6/debian/patches/gcc-8.patch',
          sha256='57cee5ff1992b4098eda079815c36fc2da9b10e00a9056df054f2384c4fc7523',
          when='@1.10.2%gcc@8:')

    # Disable MPI C++ interface when C++ is disabled, otherwise downstream
    # libraries fail to link; see https://github.com/spack/spack/issues/12586
    patch('h5public-skip-mpicxx.patch', when='@1.8.10:1.8.21,1.10.0:1.10.5+mpi~cxx',
          sha256='b61e2f058964ad85be6ee5ecea10080bf79e73f83ff88d1fa4b602d00209da9c')

    # Fixes BOZ literal constant error when compiled with GCC 10.
    # The issue is described here: https://github.com/spack/spack/issues/18625
    patch('hdf5_1.8_gcc10.patch', when='@:1.8.21',
          sha256='0e20187cda3980a4fdff410da92358b63de7ebef2df1d7a425371af78e50f666')

    patch('fortran-kinds.patch', when='@1.10.7')

    # This patch may only be needed with GCC11.2 on macOS, but it's valid for
    # any of the head HDF5 versions as of 12/2021. Since it's impossible to
    # tell what Fortran version is part of a mixed apple-clang toolchain on
    # macOS (which is the norm), and this might be an issue for other compilers
    # as well, we just apply it to all platforms.
    # See https://github.com/HDFGroup/hdf5/issues/1157
    patch('fortran-kinds-2.patch', when='@1.10.8,1.12.1')

    # The argument 'buf_size' of the C function 'h5fget_file_image_c' is
    # declared as intent(in) though it is modified by the invocation. As a
    # result, aggressive compilers such as Fujitsu's may do a wrong
    # optimization to cause an error.
    def patch(self):
        filter_file(
            'INTEGER(SIZE_T), INTENT(IN) :: buf_size',
            'INTEGER(SIZE_T), INTENT(OUT) :: buf_size',
            'fortran/src/H5Fff.F90',
            string=True, ignore_absent=True)
        filter_file(
            'INTEGER(SIZE_T), INTENT(IN) :: buf_size',
            'INTEGER(SIZE_T), INTENT(OUT) :: buf_size',
            'fortran/src/H5Fff_F03.f90',
            string=True, ignore_absent=True)
        if self.run_tests:
            # hdf5 has ~2200 CPU-intensive tests, some of them have races:
            # Often, these loop endless(at least on one Xeon and one EPYC).
            # testphdf5 fails indeterministic. This fixes finishing the tests
            filter_file('REMOVE_ITEM H5P_TESTS',
                        'REMOVE_ITEM H5P_TESTS t_bigio t_shapesame testphdf5',
                        'testpar/CMakeTests.cmake')

    # The parallel compiler wrappers (i.e. h5pcc, h5pfc, etc.) reference MPI
    # compiler wrappers and do not need to be changed.
    filter_compiler_wrappers('h5cc', 'h5hlcc',
                             'h5fc', 'h5hlfc',
                             'h5c++', 'h5hlc++',
                             relative_root='bin')

    def url_for_version(self, version):
        url = "https://support.hdfgroup.org/ftp/HDF5/releases/hdf5-{0}/hdf5-{1}/src/hdf5-{1}.tar.gz"
        return url.format(version.up_to(2), version)

    def flag_handler(self, name, flags):
        spec = self.spec
        cmake_flags = []

        if name == "cflags":
            if spec.compiler.name in ['gcc', 'clang', 'apple-clang']:
                # Quiet warnings/errors about implicit declaration of functions
                # in C99:
                cmake_flags.append("-Wno-implicit-function-declaration")
                # Note that this flag will cause an error if building %nvhpc.
            if spec.satisfies('@:1.8.12~shared'):
                # More recent versions set CMAKE_POSITION_INDEPENDENT_CODE to
                # True and build with PIC flags.
                cmake_flags.append(self.compiler.cc_pic_flag)
        elif name == 'cxxflags':
            if spec.satisfies('@:1.8.12+cxx~shared'):
                cmake_flags.append(self.compiler.cxx_pic_flag)
        elif name == "fflags":
            if spec.satisfies('%cce+fortran'):
                # Cray compiler generates module files with uppercase names by
                # default, which is not handled by the CMake scripts. The
                # following flag forces the compiler to produce module files
                # with lowercase names.
                cmake_flags.append('-ef')
            if spec.satisfies('@:1.8.12+fortran~shared'):
                cmake_flags.append(self.compiler.fc_pic_flag)
        elif name == "ldlibs":
            if '+fortran %fj' in spec:
                cmake_flags.extend(['-lfj90i', '-lfj90f',
                                    '-lfjsrcinfo', '-lelf'])

        return flags, None, (cmake_flags or None)

    @property
    def libs(self):
        """HDF5 can be queried for the following parameters:

        - "hl": high-level interface
        - "cxx": C++ APIs
        - "fortran": Fortran APIs
        - "java": Java APIs

        :return: list of matching libraries
        """
        query_parameters = self.spec.last_query.extra_parameters

        shared = '+shared' in self.spec

        # This map contains a translation from query_parameters
        # to the libraries needed
        query2libraries = {
            tuple(): ['libhdf5'],
            ('cxx', 'fortran', 'hl', 'java'): [
                # When installed with Autotools, the basename of the real
                # library file implementing the High-level Fortran interface is
                # 'libhdf5hl_fortran'. Starting versions 1.8.22, 1.10.5 and
                # 1.12.0, the Autotools installation also produces a symbolic
                # link 'libhdf5_hl_fortran.<so/a>' to
                # 'libhdf5hl_fortran.<so/a>'. Note that in the case of the
                # dynamic library, the latter is a symlink to the real sonamed
                # file 'libhdf5_fortran.so.<abi-version>'. This means that all
                # dynamically linked executables/libraries of the dependent
                # packages need 'libhdf5_fortran.so.<abi-version>' with the same
                # DT_SONAME entry. However, the CMake installation (at least
                # starting version 1.8.10) does not produce it. Instead, the
                # basename of the library file is 'libhdf5_hl_fortran'. Which
                # means that switching to CMake requires rebuilding of all
                # dependant packages that use the High-level Fortran interface.
                # Therefore, we do not try to preserve backward compatibility
                # with Autotools installations by creating symlinks. The only
                # packages that could benefit from it would be those that
                # hardcode the library name in their building systems. Such
                # packages should simply be patched.
                'libhdf5_hl_fortran',
                'libhdf5_hl_f90cstub',
                'libhdf5_hl_cpp',
                'libhdf5_hl',
                'libhdf5_fortran',
                'libhdf5_f90cstub',
                'libhdf5_java',
                'libhdf5',
            ],
            ('cxx', 'hl'): [
                'libhdf5_hl_cpp',
                'libhdf5_hl',
                'libhdf5',
            ],
            ('fortran', 'hl'): [
                'libhdf5_hl_fortran',
                'libhdf5_hl_f90cstub',
                'libhdf5_hl',
                'libhdf5_fortran',
                'libhdf5_f90cstub',
                'libhdf5',
            ],
            ('hl',): [
                'libhdf5_hl',
                'libhdf5',
            ],
            ('cxx', 'fortran'): [
                'libhdf5_fortran',
                'libhdf5_f90cstub',
                'libhdf5_cpp',
                'libhdf5',
            ],
            ('cxx',): [
                'libhdf5_cpp',
                'libhdf5',
            ],
            ('fortran',): [
                'libhdf5_fortran',
                'libhdf5_f90cstub',
                'libhdf5',
            ],
            ('java',): [
                'libhdf5_java',
                'libhdf5',
            ]
        }

        # Turn the query into the appropriate key
        key = tuple(sorted(query_parameters))
        libraries = query2libraries[key]

        return find_libraries(
            libraries, root=self.prefix, shared=shared, recursive=True
        )

    @when('@:1.8.21,1.10.0:1.10.5+szip')
    def setup_build_environment(self, env):
        env.set('SZIP_INSTALL', self.spec['szip'].prefix)

    @run_before('cmake')
    def fortran_check(self):
        if '+fortran' in self.spec and not self.compiler.fc:
            msg = 'cannot build a Fortran variant without a Fortran compiler'
            raise RuntimeError(msg)

    def cmake_args(self):
        spec = self.spec

        if spec.satisfies('@:1.8.15+shared'):
            tty.warn('hdf5@:1.8.15+shared does not produce static libraries')

        args = [
            # Always enable this option. This does not actually enable any
            # features: it only *allows* the user to specify certain
            # combinations of other arguments.
            self.define('ALLOW_UNSUPPORTED', True),
            # Speed-up the building by skipping the examples:
            self.define('HDF5_BUILD_EXAMPLES', False),
            self.define(
                'BUILD_TESTING',
                self.run_tests or
                # Version 1.8.22 fails to build the tools when shared libraries
                # are enabled but the tests are disabled.
                spec.satisfies('@1.8.22+shared+tools')),
            self.define('HDF5_ENABLE_Z_LIB_SUPPORT', True),
            self.define_from_variant('HDF5_ENABLE_SZIP_SUPPORT', 'szip'),
            self.define_from_variant('HDF5_ENABLE_SZIP_ENCODING', 'szip'),
            self.define_from_variant('BUILD_SHARED_LIBS', 'shared'),
            self.define('ONLY_SHARED_LIBS', False),
            self.define_from_variant('HDF5_ENABLE_PARALLEL', 'mpi'),
            self.define_from_variant('HDF5_ENABLE_THREADSAFE', 'threadsafe'),
            self.define_from_variant('HDF5_BUILD_HL_LIB', 'hl'),
            self.define_from_variant('HDF5_BUILD_CPP_LIB', 'cxx'),
            self.define_from_variant('HDF5_BUILD_FORTRAN', 'fortran'),
            self.define_from_variant('HDF5_BUILD_JAVA', 'java'),
            self.define_from_variant('HDF5_BUILD_TOOLS', 'tools')
        ]

        api = spec.variants['api'].value
        if sys.platform == 'win32' and self.spec.satisfies('+staticmt'):
            args.append(self.define('CMAKE_POLICY_DEFAULT_CMP0091', 'NEW'))
            args.append(self.define('CMAKE_MSVC_RUNTIME_LIBRARY',
                                    "MultiThreaded$<$<CONFIG:Debug>:Debug>"))

        if api != 'default':
            args.append(self.define('DEFAULT_API_VERSION', api))

        if '+mpi' in spec and sys.platform != 'win32':
            args.append(self.define('CMAKE_C_COMPILER', spec['mpi'].mpicc))

            if '+cxx' in self.spec:
                args.append(self.define('CMAKE_CXX_COMPILER',
                                        spec['mpi'].mpicxx))

            if '+fortran' in self.spec:
                args.append(self.define('CMAKE_Fortran_COMPILER',
                                        spec['mpi'].mpifc))

        # work-around for https://github.com/HDFGroup/hdf5/issues/1320
        if spec.satisfies('@1.10.8,1.13.0'):
            args.append(self.define('HDF5_INSTALL_CMAKE_DIR',
                                    'share/cmake/hdf5'))

        return args

    @run_after('install')
    def ensure_parallel_compiler_wrappers(self):
        # When installed with Autotools and starting at least version 1.8.10,
        # the package produces C compiler wrapper called either 'h5cc' (when MPI
        # support is disabled) or 'h5pcc' (when MPI support is enabled). The
        # CMake installation produces the wrapper called 'h5cc' (regardless of
        # whether MPI support is enabled) only starting versions 1.8.21, 1.10.2
        # and 1.12.0. The current develop versions also produce 'h5pcc' when MPI
        # support is enabled and the file is identical to 'h5cc'. Here, we make
        # sure that 'h5pcc' is available when MPI support is enabled (only for
        # versions that generate 'h5cc').
        if self.spec.satisfies('@1.8.21:1.8.22,1.10.2:1.10.7,1.12.0+mpi'):
            with working_dir(self.prefix.bin):
                # No try/except here, fix the condition above instead:
                if sys.platform != 'win32':
                    symlink('h5cc', 'h5pcc')

        # The same as for 'h5pcc'. However, the CMake installation produces the
        # Fortran compiler wrapper called 'h5fc' only starting versions 1.8.22,
        # 1.10.6 and 1.12.0. The current develop versions do not produce 'h5pfc'
        # at all. Here, we make sure that 'h5pfc' is available when Fortran and
        # MPI support are enabled (only for versions that generate 'h5fc').
        if self.spec.satisfies('@1.8.22:1.8,'
                               '1.10.6:1.10,'
                               '1.12.0:1.12,'
                               'develop:'
                               '+fortran+mpi'):
            with working_dir(self.prefix.bin):
                # No try/except here, fix the condition above instead:
                symlink('h5fc', 'h5pfc')

    @run_after('install')
    def fix_package_config(self):
        # We need to fix the pkg-config files, which are also used by the
        # compiler wrappers. The files are created starting versions 1.8.21,
        # 1.10.2 and 1.12.0. However, they are broken (except for the version
        # 1.8.22): the files are named <name>-<version>.pc but reference <name>
        # packages. This was fixed in the develop versions at some point: the
        # files started referencing <name>-<version> packages but got broken
        # again: the files got names <name>.pc but references had not been
        # updated accordingly. Another issue, which we address here, is that
        # some Linux distributions install pkg-config files named hdf5.pc and we
        # want to override them. Therefore, the following solution makes sure
        # that each <name>-<version>.pc file is symlinked by <name>.pc and all
        # references to <name>-<version> packages in the original files are
        # replaced with references to <name> packages.
        pc_files = find(self.prefix.lib.pkgconfig, 'hdf5*.pc', recursive=False)

        if not pc_files:
            # This also tells us that the pkgconfig directory does not exist.
            return

        # Replace versioned references in all pkg-config files:
        filter_file(
            r'(Requires(?:\.private)?:.*)(hdf5[^\s,]*)(?:-[^\s,]*)(.*)',
            r'\1\2\3', *pc_files, backup=False)

        # Create non-versioned symlinks to the versioned pkg-config files:
        with working_dir(self.prefix.lib.pkgconfig):
            for f in pc_files:
                src_filename = os.path.basename(f)
                version_sep_idx = src_filename.find('-')
                if version_sep_idx > -1:
                    tgt_filename = src_filename[:version_sep_idx] + '.pc'
                    if not os.path.exists(tgt_filename):
                        symlink(src_filename, tgt_filename)

    @run_after('install')
    @on_package_attributes(run_tests=True)
    def check_install(self):
        self._check_install()

    def _check_install(self):
        # Build and run a small program to test the installed HDF5 library
        spec = self.spec
        print("Checking HDF5 installation...")
        checkdir = "spack-check"
        with working_dir(checkdir, create=True):
            # Because the release number in a develop branch is not fixed,
            # only the major and minor version numbers are compared.
            # Otherwise all 3 numbers are checked.
            if 'develop' in str(spec.version.up_to(3)):
                source = r"""
#include <hdf5.h>
#include <assert.h>
#include <stdio.h>
int main(int argc, char **argv) {
  unsigned majnum, minnum, relnum;
  herr_t herr = H5get_libversion(&majnum, &minnum, &relnum);
  assert(!herr);
  printf("HDF5 version %d.%d %u.%u\n", H5_VERS_MAJOR, H5_VERS_MINOR,
         majnum, minnum);
  return 0;
}
"""
            else:
                source = r"""
#include <hdf5.h>
#include <assert.h>
#include <stdio.h>
int main(int argc, char **argv) {
  unsigned majnum, minnum, relnum;
  herr_t herr = H5get_libversion(&majnum, &minnum, &relnum);
  assert(!herr);
  printf("HDF5 version %d.%d.%d %u.%u.%u\n", H5_VERS_MAJOR, H5_VERS_MINOR,
         H5_VERS_RELEASE, majnum, minnum, relnum);
  return 0;
}
"""
            expected = """\
HDF5 version {version} {version}
""".format(version=str(spec.version.up_to(3)))
            if 'develop' in expected:
                # Remove 'develop-' from the version in spack for checking
                # version against the version in the HDF5 code.
                expected = """\
HDF5 version {version} {version}
""".format(version=str(spec.version.up_to(3)).partition("-")[2])
            with open("check.c", 'w') as f:
                f.write(source)
            if '+mpi' in spec:
                cc = Executable(spec['mpi'].mpicc)
            else:
                cc = Executable(self.compiler.cc)
            cc(*(['-c', "check.c"] + spec['hdf5'].headers.cpp_flags.split()))
            cc(*(['-o', "check",
                  "check.o"] + spec['hdf5'].libs.ld_flags.split()))
            try:
                check = Executable('./check')
                output = check(output=str)
            except ProcessError:
                output = ""
            success = output == expected
            if not success:
                print("Produced output does not match expected output.")
                print("Expected output:")
                print('-' * 80)
                print(expected)
                print('-' * 80)
                print("Produced output:")
                print('-' * 80)
                print(output)
                print('-' * 80)
                raise RuntimeError("HDF5 install check failed")
        shutil.rmtree(checkdir)

    def _test_check_versions(self):
        """Perform version checks on selected installed package binaries."""
        spec_vers_str = 'Version {0}'.format(self.spec.version)
        if 'develop' in spec_vers_str:
            # Remove 'develop-' from the version in spack for checking
            # version against the version in the HDF5 code.
            spec_vers_str = spec_vers_str.partition("-")[2]

        exes = [
            'h5copy', 'h5diff', 'h5dump', 'h5format_convert', 'h5ls',
            'h5mkgrp', 'h5repack', 'h5stat', 'h5unjam',
        ]
        use_short_opt = ['h52gif', 'h5repart', 'h5unjam']
        for exe in exes:
            reason = 'test: ensuring version of {0} is {1}' \
                .format(exe, spec_vers_str)
            option = '-V' if exe in use_short_opt else '--version'
            self.run_test(exe, option, spec_vers_str, installed=True,
                          purpose=reason, skip_missing=True)

    def _test_example(self):
        """This test performs copy, dump, and diff on an example hdf5 file."""
        test_data_dir = self.test_suite.current_test_data_dir

        filename = 'spack.h5'
        h5_file = test_data_dir.join(filename)

        reason = 'test: ensuring h5dump produces expected output'
        expected = get_escaped_text_output(test_data_dir.join('dump.out'))
        self.run_test('h5dump', filename, expected, installed=True,
                      purpose=reason, skip_missing=True,
                      work_dir=test_data_dir)

        reason = 'test: ensuring h5copy runs'
        options = ['-i', h5_file, '-s', 'Spack', '-o', 'test.h5', '-d',
                   'Spack']
        self.run_test('h5copy', options, [], installed=True,
                      purpose=reason, skip_missing=True, work_dir='.')

        reason = ('test: ensuring h5diff shows no differences between orig and'
                  ' copy')
        self.run_test('h5diff', [h5_file, 'test.h5'], [], installed=True,
                      purpose=reason, skip_missing=True, work_dir='.')

    def test(self):
        """Perform smoke tests on the installed package."""
        # Simple version check tests on known binaries
        self._test_check_versions()

        # Run sequence of commands on an hdf5 file
        self._test_example()

        # Run existing install check
        self._check_install()<|MERGE_RESOLUTION|>--- conflicted
+++ resolved
@@ -9,12 +9,8 @@
 
 import llnl.util.tty as tty
 
-<<<<<<< HEAD
 from spack.build_systems.windows_variants import WindowsPackage
-=======
 from spack.package import *
-
->>>>>>> 01f8236b
 
 
 class Hdf5(CMakePackage, WindowsPackage):
