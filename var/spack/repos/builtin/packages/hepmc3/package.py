--- conflicted
+++ resolved
@@ -60,20 +60,11 @@
         spec = self.spec
         from_variant = self.define_from_variant
         args = [
-<<<<<<< HEAD
-            "-DHEPMC3_ENABLE_PYTHON={0}".format(spec.satisfies("+python")),
-            "-DHEPMC3_ENABLE_ROOTIO={0}".format(spec.satisfies("+rootio")),
-            "-DHEPMC3_INSTALL_INTERFACES={0}".format(spec.satisfies("+interfaces")),
-            self.define("HEPMC_CXX_STANDARD",spec.variants["cxxstd"].value),
-            self.define("CMAKE_CXX_STANDARD",spec.variants["cxxstd"].value),
-            self.define("CMAKE_CXX_FLAGS", "-std=c++{}".format(spec.variants["cxxstd"].value)),
-=======
             from_variant("HEPMC3_ENABLE_PROTOBUF", "protobuf"),
             from_variant("HEPMC3_ENABLE_PYTHON", "python"),
             from_variant("HEPMC3_ENABLE_ROOTIO", "rootio"),
             from_variant("HEPMC3_INSTALL_INTERFACES", "interfaces"),
             self.define("HEPMC3_ENABLE_TEST", self.run_tests),
->>>>>>> 59fc09e9
         ]
 
         if "+python" in spec:
