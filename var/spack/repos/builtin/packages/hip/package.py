--- conflicted
+++ resolved
@@ -119,11 +119,7 @@
         # ref https://github.com/ROCm/HIP/pull/2202
         depends_on("numactl", when="@3.7.0:")
 
-<<<<<<< HEAD
-    for ver in ["6.0.0", "6.0.2", "6.1.0", "6.1.1"]:
-=======
     for ver in ["6.0.0", "6.0.2", "6.1.0", "6.1.1", "6.1.2"]:
->>>>>>> e4ee5974
         depends_on(f"hipcc@{ver}", when=f"@{ver}")
 
     # roc-obj-ls requirements
@@ -238,10 +234,7 @@
         )
     # Add hipother sources thru the below
     for d_version, d_shasum in [
-<<<<<<< HEAD
-=======
         ("6.1.2", "2740d1e3dcf1f2d07d2a8db6acf4c972941ae392172b83fd8ddcfe8706a40d0b"),
->>>>>>> e4ee5974
         ("6.1.1", "8b975623c8ed1db53feea2cfd5d29f2a615e890aee1157d0d17adeb97200643f"),
         ("6.1.0", "43a48ccc82f705a15852392ee7419e648d913716bfc04063a53d2d17979b1b46"),
         ("6.0.2", "0bebb3774debcecc0b29a0cc5aa98e373a3ee7acf161503d0d9c9d0ecc8b8010"),
