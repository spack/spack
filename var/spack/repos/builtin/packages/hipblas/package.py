# Copyright 2013-2023 Lawrence Livermore National Security, LLC and other
# Spack Project Developers. See the top-level COPYRIGHT file for details.
#
# SPDX-License-Identifier: (Apache-2.0 OR MIT)

import re

from spack.package import *


class Hipblas(CMakePackage, CudaPackage, ROCmPackage):
    """hipBLAS is a BLAS marshalling library, with multiple
    supported backends"""

    homepage = "https://github.com/ROCmSoftwarePlatform/hipBLAS"
    git = "https://github.com/ROCmSoftwarePlatform/hipBLAS.git"
    url = "https://github.com/ROCmSoftwarePlatform/hipBLAS/archive/rocm-5.4.3.tar.gz"
    tags = ["rocm"]

    maintainers("cgmb", "srekolam", "renjithravindrankannath", "haampie")
    libraries = ["libhipblas"]

    version("develop", branch="develop")
    version("master", branch="master")

    version("5.4.3", sha256="5acac147aafc15c249c2f24c19459135ed68b506403aa92e602b67cfc10c38b7")
    version("5.4.0", sha256="341d61adff8d08cbf70aa07bd11a088bcd0687fc6156870a1aee9eff74f3eb4f")
    version("5.3.3", sha256="1ce093fc6bc021ad4fe0b0b93f9501038a7a5a16b0fd4fc485d65cbd220a195e")
    version("5.3.0", sha256="873d55749479873994679840906c4257316dfb09a6200411204ad4a8c2480565")
    version("5.2.3", sha256="4d66db9b000b6207b5270d90556b724bfdb08ebbfcc675f014287e0be7ee6344")
    version("5.2.1", sha256="ccae36b118b7a1eb4b2f7d65fb163f54ab9c5cf774dbe2ec60971d4f78ae8308")
    version("5.2.0", sha256="5e9091dc4ef83896f5c3bc5ade1cb5db8e1a6afc451dbba4da19d8a7ec2b6f29")
    version("5.1.3", sha256="f0fdaa851971b41b48ec2e7d640746fbd6f9f433da2020c5fd95c91a7473d9e1")
    version("5.1.0", sha256="22faba3828e50a4c4e22f569a7d6441c797a11db1d472619c01d3515a3275e92")
    version(
        "5.0.2",
        sha256="201772bfc422ecb2c50e898dccd7d3d376cf34a2b795360e34bf71326aa37646",
        deprecated=True,
    )
    version(
        "5.0.0",
        sha256="63cffe748ed4a86fc80f408cb9e8a9c6c55c22a2b65c0eb9a76360b97bbb9d41",
        deprecated=True,
    )
    version(
        "4.5.2",
        sha256="82dd82a41bbadbb2a91a2a44a5d8e0d2e4f36d3078286ed4db3549b1fb6d6978",
        deprecated=True,
    )
    version(
        "4.5.0",
        sha256="187777ed49cc7c496c897e8ba80532d458c9afbc51a960e45f96923ad896c18e",
        deprecated=True,
    )
    version(
        "4.3.1",
        sha256="7b1f774774de5fa3d2b777e3a262328559d56165c32aa91b002505694362e7b2",
        deprecated=True,
    )
    version(
        "4.3.0",
        sha256="0631e21c588794ea1c8413ef8ff293606bcf7a52c0c3ff88da824f103395a76a",
        deprecated=True,
    )
    version(
        "4.2.0",
        sha256="c7ce7f69c7596b5a54e666fb1373ef41d1f896dd29260a691e2eadfa863e2b1a",
        deprecated=True,
    )
    version(
        "4.1.0",
        sha256="876efe80a4109ad53d290d2921b3fb425b4cb857b32920819f10dcd4deee4ef8",
        deprecated=True,
    )
    version(
        "4.0.0",
        sha256="6cc03af891b36cce8266d32ba8dfcf7fdfcc18afa7a6cc058fbe28bcf8528d94",
        deprecated=True,
    )
    version(
        "3.10.0",
        sha256="45cb5e3b37f0845bd9e0d09912df4fa0ce88dd508ec9448241ae6600d3c4b1e8",
        deprecated=True,
    )
    version(
        "3.9.0",
        sha256="82ddd57fd905a5d4060665349ec017ff757a7c121cb9310574be3c3630b3545f",
        deprecated=True,
    )
    version(
        "3.8.0",
        sha256="33cb82e8b2658ae2096f39e41492ba8b6852ac37c26a730612b8642d9d29abe3",
        deprecated=True,
    )
    version(
        "3.7.0",
        sha256="9840a493ab4838c86696ceb33ce07c34b5f59f62db4f88cb3af62b69d84f8729",
        deprecated=True,
    )
    version(
        "3.5.0",
        sha256="d451da80beb048767da71a090afceed2e111d01b3e95a7044deada5054d6e7b1",
        deprecated=True,
    )

    variant("rocm", default=True, description="Enable ROCm support")
    conflicts("+cuda +rocm", msg="CUDA and ROCm support are mutually exclusive")
    conflicts("~cuda ~rocm", msg="CUDA or ROCm support is required")

    variant(
        "build_type",
        default="Release",
        values=("Release", "Debug", "RelWithDebInfo"),
        description="CMake build type",
    )

    depends_on("cmake@3.5:", type="build")

    depends_on("googletest@1.10.0:", type="test")
    depends_on("netlib-lapack@3.7.1:", type="test")
    depends_on("boost@1.64.0:1.76.0 +program_options cxxstd=14", type="test")

    patch("link-clients-blas.patch", when="@4.3.0:4.3.2")
    patch("link-clients-blas-4.5.0.patch", when="@4.5.0:4.5.2")
    patch("hipblas-link-clients-blas-5.0.0.patch", when="@5.0.0:5.0.2")

    def check(self):
        exe = join_path(self.build_directory, "clients", "staging", "hipblas-test")
        self.run_test(exe, options=["--gtest_filter=-*known_bug*"])

    depends_on("rocm-cmake@5.2.0:", type="build", when="@5.2.0:")
    depends_on("rocm-cmake@4.5.0:", type="build", when="@4.5.0:")
    depends_on("rocm-cmake@3.5.0:", type="build")

    depends_on("hip +cuda", when="+cuda")

    for ver in [
        "3.5.0",
        "3.7.0",
        "3.8.0",
        "3.9.0",
        "3.10.0",
        "4.0.0",
        "4.1.0",
        "4.2.0",
        "4.3.0",
        "4.3.1",
        "4.5.0",
        "4.5.2",
        "5.0.0",
        "5.0.2",
        "5.1.0",
        "5.1.3",
        "5.2.0",
        "5.2.1",
        "5.2.3",
        "5.3.0",
        "5.3.3",
<<<<<<< HEAD
        "master",
        "develop",
=======
        "5.4.0",
        "5.4.3",
>>>>>>> 99893a64
    ]:
        depends_on("rocsolver@" + ver, when="+rocm @" + ver)
        depends_on("rocblas@" + ver, when="+rocm @" + ver)

    for tgt in ROCmPackage.amdgpu_targets:
        depends_on(
            "rocblas amdgpu_target={0}".format(tgt), when="+rocm amdgpu_target={0}".format(tgt)
        )
        depends_on(
            "rocsolver amdgpu_target={0}".format(tgt), when="+rocm amdgpu_target={0}".format(tgt)
        )

    @classmethod
    def determine_version(cls, lib):
        match = re.search(r"lib\S*\.so\.\d+\.\d+\.(\d)(\d\d)(\d\d)", lib)
        if match:
            ver = "{0}.{1}.{2}".format(
                int(match.group(1)), int(match.group(2)), int(match.group(3))
            )
        else:
            ver = None
        return ver

    def cmake_args(self):
        args = [
            self.define("BUILD_CLIENTS_SAMPLES", "OFF"),
            self.define("BUILD_CLIENTS_TESTS", self.run_tests),
        ]

        if self.spec.satisfies("@:3.9.0"):
            args.append(self.define_from_variant("TRY_CUDA", "cuda"))
        else:
            args.append(self.define_from_variant("USE_CUDA", "cuda"))

        # FindHIP.cmake was used for +rocm until 4.1.0 and is still used for +cuda
        if self.spec.satisfies("@:4.0") or self.spec.satisfies("+cuda"):
            if self.spec["hip"].satisfies("@:5.1"):
                args.append(self.define("CMAKE_MODULE_PATH", self.spec["hip"].prefix.cmake))
            else:
                args.append(
                    self.define("CMAKE_MODULE_PATH", self.spec["hip"].prefix.lib.cmake.hip)
                )

        if self.spec.satisfies("@5.2.0:"):
            args.append(self.define("BUILD_FILE_REORG_BACKWARD_COMPATIBILITY", True))
        if self.spec.satisfies("@5.3.0:"):
            args.append("-DCMAKE_INSTALL_LIBDIR=lib")

        return args<|MERGE_RESOLUTION|>--- conflicted
+++ resolved
@@ -156,13 +156,10 @@
         "5.2.3",
         "5.3.0",
         "5.3.3",
-<<<<<<< HEAD
+        "5.4.0",
+        "5.4.3",
         "master",
         "develop",
-=======
-        "5.4.0",
-        "5.4.3",
->>>>>>> 99893a64
     ]:
         depends_on("rocsolver@" + ver, when="+rocm @" + ver)
         depends_on("rocblas@" + ver, when="+rocm @" + ver)
