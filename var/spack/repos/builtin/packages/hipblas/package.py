--- conflicted
+++ resolved
@@ -14,11 +14,7 @@
 
     homepage = "https://github.com/ROCmSoftwarePlatform/hipBLAS"
     git = "https://github.com/ROCmSoftwarePlatform/hipBLAS.git"
-<<<<<<< HEAD
     url = "https://github.com/ROCmSoftwarePlatform/hipBLAS/archive/rocm-5.3.3.tar.gz"
-=======
-    url = "https://github.com/ROCmSoftwarePlatform/hipBLAS/archive/rocm-5.3.0.tar.gz"
->>>>>>> 238d4f72
     tags = ["rocm"]
 
     maintainers = ["cgmb", "srekolam", "renjithravindrankannath", "haampie"]
@@ -27,11 +23,8 @@
     version("develop", branch="develop")
     version("master", branch="master")
 
-<<<<<<< HEAD
     version("5.3.3", sha256="1ce093fc6bc021ad4fe0b0b93f9501038a7a5a16b0fd4fc485d65cbd220a195e")
-=======
     version("5.3.0", sha256="873d55749479873994679840906c4257316dfb09a6200411204ad4a8c2480565")
->>>>>>> 238d4f72
     version("5.2.3", sha256="4d66db9b000b6207b5270d90556b724bfdb08ebbfcc675f014287e0be7ee6344")
     version("5.2.1", sha256="ccae36b118b7a1eb4b2f7d65fb163f54ab9c5cf774dbe2ec60971d4f78ae8308")
     version("5.2.0", sha256="5e9091dc4ef83896f5c3bc5ade1cb5db8e1a6afc451dbba4da19d8a7ec2b6f29")
@@ -158,11 +151,8 @@
         "5.2.0",
         "5.2.1",
         "5.2.3",
-<<<<<<< HEAD
+        "5.3.0",
         "5.3.3",
-=======
-        "5.3.0",
->>>>>>> 238d4f72
     ]:
         depends_on("hip@" + ver, when="@" + ver)
         depends_on("rocsolver@" + ver, when="@" + ver)
