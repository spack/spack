--- conflicted
+++ resolved
@@ -11,20 +11,13 @@
 
     homepage = "https://github.com/ROCmSoftwarePlatform/hipfort"
     git = "https://github.com/ROCmSoftwarePlatform/hipfort.git"
-<<<<<<< HEAD
     url = "https://github.com/ROCmSoftwarePlatform/hipfort/archive/rocm-5.3.3.tar.gz"
-=======
-    url = "https://github.com/ROCmSoftwarePlatform/hipfort/archive/rocm-5.3.0.tar.gz"
->>>>>>> 238d4f72
     tags = ["rocm"]
 
     maintainers = ["cgmb", "srekolam", "renjithravindrankannath"]
 
-<<<<<<< HEAD
     version("5.3.3", sha256="593be86502578b68215ffe767c26849fd27d4dbd92c8e76762275805f99e64f5")
-=======
     version("5.3.0", sha256="9e2aa142de45b2d2c29449d6f82293fb62844d511fbf51fa597845ba05c700fa")
->>>>>>> 238d4f72
     version("5.2.3", sha256="6648350ca4edc8757f0ae51d73a05a9a536808f19ad45f5b5ab84d420c72c9ec")
     version("5.2.1", sha256="ed53c9914d326124482751b81c4a353c6e64e87c1111124169a33513a3c49b42")
     version("5.2.0", sha256="a0af1fe62757993600a41af6bb6c4b8c6cfdfba650389645ac1f995f7623785c")
@@ -120,11 +113,8 @@
         "5.2.0",
         "5.2.1",
         "5.2.3",
-<<<<<<< HEAD
+        "5.3.0",
         "5.3.3",
-=======
-        "5.3.0",
->>>>>>> 238d4f72
     ]:
         depends_on("hip@" + ver, type="build", when="@" + ver)
 
