# Copyright 2013-2022 Lawrence Livermore National Security, LLC and other
# Spack Project Developers. See the top-level COPYRIGHT file for details.
#
# SPDX-License-Identifier: (Apache-2.0 OR MIT)

import re

from spack.package import *


class Hipsolver(CMakePackage):
    """hipSOLVER is a LAPACK marshalling library, with multiple supported backends.
    It sits between the application and a 'worker' LAPACK library, marshalling
    inputs into the backend library and marshalling results back to the application.
    hipSOLVER exports an interface that does not require the client to change,
    regardless of the chosen backend. Currently, hipSOLVER supports rocSOLVER
    and cuSOLVER as backends."""

    homepage = "https://github.com/ROCmSoftwarePlatform/hipSOLVER"
    git = "https://github.com/ROCmSoftwarePlatform/hipSOLVER.git"
<<<<<<< HEAD
    url = "https://github.com/ROCmSoftwarePlatform/hipSOLVER/archive/rocm-5.3.3.tar.gz"
=======
    url = "https://github.com/ROCmSoftwarePlatform/hipSOLVER/archive/rocm-5.3.0.tar.gz"
>>>>>>> 0f7f600d
    tags = ["rocm"]

    maintainers = ["cgmb", "srekolam", "renjithravindrankannath"]
    libraries = ["libhipsolver"]

    version("develop", branch="develop")
    version("master", branch="master")

<<<<<<< HEAD
    version("5.3.3", sha256="f5a487a1c7225ab748996ac4d837ac7ab26b43618c4ed97a124f8fac1d67786e")
=======
    version("5.3.0", sha256="6e920a59ddeefd52c9a6d164c33bc097726529e1ede3c417c711697956655b15")
>>>>>>> 0f7f600d
    version("5.2.3", sha256="a57d883fdd09c6c7f9856fcfcabee6fa7ff9beed33d2f1a465bf28d38ea6f364")
    version("5.2.1", sha256="e000b08cf7bfb5f8f6d65d163ebeeb3274172b9f474228b810bde5e6f87f2b37")
    version("5.2.0", sha256="96927410e0a2cc0f50172604ef6437e15d2cf4b62d22b2035f13aae21f43dc82")
    version("5.1.3", sha256="96faa799a2db8078b72f9c3b5c199179875a7c20dc1064371b22a6a63397c145")
    version("5.1.0", sha256="697ba2b2814e7ac6f79680e6455b4b5e0def1bee2014b6940f47be7d13c0ae74")
    version(
        "5.0.2",
        sha256="cabeada451686ed7904a452c5f8fd3776721507db1c06f426cd8d7189ff4a441",
        deprecated=True,
    )
    version(
        "5.0.0",
        sha256="c59a5783dbbcb6a601c0e73d85d4a64d6d2c8f46009c01cb2b9886323f11e02b",
        deprecated=True,
    )
    version(
        "4.5.2",
        sha256="9807bf1da0da25940b546cf5d5d6064d46d837907e354e10c6eeb2ef7c296a93",
        deprecated=True,
    )
    version(
        "4.5.0",
        sha256="ee1176e977736a6e6fcba507fe6f56fcb3cefd6ba741cceb28464ea8bc476cd8",
        deprecated=True,
    )

    variant(
        "build_type",
        default="Release",
        values=("Release", "Debug", "RelWithDebInfo"),
        description="CMake build type",
    )

    depends_on("cmake@3.5:", type="build")

    depends_on("hip@4.1.0:", when="@4.1.0:")
    depends_on("rocm-cmake@master", type="build", when="@master:")
    depends_on("rocm-cmake@4.5.0:", type="build")

    for ver in ["master", "develop"]:
        depends_on("rocblas@" + ver, when="@" + ver)
        depends_on("rocsolver@" + ver, when="@" + ver)
<<<<<<< HEAD

=======
>>>>>>> 0f7f600d
    for ver in [
        "4.5.0",
        "4.5.2",
        "5.0.0",
        "5.0.2",
        "5.1.0",
        "5.1.3",
        "5.2.0",
        "5.2.1",
        "5.2.3",
<<<<<<< HEAD
        "5.3.3",
=======
        "5.3.0",
>>>>>>> 0f7f600d
    ]:
        depends_on("hip@" + ver, when="@" + ver)
        depends_on("rocblas@" + ver, when="@" + ver)
        depends_on("rocsolver@" + ver, when="@" + ver)

    depends_on("googletest@1.10.0:", type="test")
    depends_on("netlib-lapack@3.7.1:", type="test")

    def check(self):
        exe = join_path(self.build_directory, "clients", "staging", "hipsolver-test")
        self.run_test(exe, options=["--gtest_filter=-*known_bug*"])

    def setup_build_environment(self, env):
        env.set("CXX", self.spec["hip"].hipcc)

    @classmethod
    def determine_version(cls, lib):
        match = re.search(r"lib\S*\.so\.\d+\.\d+\.(\d)(\d\d)(\d\d)", lib)
        if match:
            ver = "{0}.{1}.{2}".format(
                int(match.group(1)), int(match.group(2)), int(match.group(3))
            )
        else:
            ver = None
        return ver

    def cmake_args(self):
        args = [
            self.define("BUILD_CLIENTS_SAMPLES", "OFF"),
            self.define("BUILD_CLIENTS_TESTS", self.run_tests),
        ]

        if self.spec.satisfies("@5.2.0:"):
            args.append(self.define("BUILD_FILE_REORG_BACKWARD_COMPATIBILITY", True))
        if self.spec.satisfies("@5.3.0:"):
            args.append(self.define("CMAKE_INSTALL_LIBDIR", "lib"))

        return args<|MERGE_RESOLUTION|>--- conflicted
+++ resolved
@@ -18,11 +18,7 @@
 
     homepage = "https://github.com/ROCmSoftwarePlatform/hipSOLVER"
     git = "https://github.com/ROCmSoftwarePlatform/hipSOLVER.git"
-<<<<<<< HEAD
     url = "https://github.com/ROCmSoftwarePlatform/hipSOLVER/archive/rocm-5.3.3.tar.gz"
-=======
-    url = "https://github.com/ROCmSoftwarePlatform/hipSOLVER/archive/rocm-5.3.0.tar.gz"
->>>>>>> 0f7f600d
     tags = ["rocm"]
 
     maintainers = ["cgmb", "srekolam", "renjithravindrankannath"]
@@ -31,11 +27,8 @@
     version("develop", branch="develop")
     version("master", branch="master")
 
-<<<<<<< HEAD
     version("5.3.3", sha256="f5a487a1c7225ab748996ac4d837ac7ab26b43618c4ed97a124f8fac1d67786e")
-=======
     version("5.3.0", sha256="6e920a59ddeefd52c9a6d164c33bc097726529e1ede3c417c711697956655b15")
->>>>>>> 0f7f600d
     version("5.2.3", sha256="a57d883fdd09c6c7f9856fcfcabee6fa7ff9beed33d2f1a465bf28d38ea6f364")
     version("5.2.1", sha256="e000b08cf7bfb5f8f6d65d163ebeeb3274172b9f474228b810bde5e6f87f2b37")
     version("5.2.0", sha256="96927410e0a2cc0f50172604ef6437e15d2cf4b62d22b2035f13aae21f43dc82")
@@ -78,10 +71,7 @@
     for ver in ["master", "develop"]:
         depends_on("rocblas@" + ver, when="@" + ver)
         depends_on("rocsolver@" + ver, when="@" + ver)
-<<<<<<< HEAD
 
-=======
->>>>>>> 0f7f600d
     for ver in [
         "4.5.0",
         "4.5.2",
@@ -92,11 +82,8 @@
         "5.2.0",
         "5.2.1",
         "5.2.3",
-<<<<<<< HEAD
+        "5.3.0",
         "5.3.3",
-=======
-        "5.3.0",
->>>>>>> 0f7f600d
     ]:
         depends_on("hip@" + ver, when="@" + ver)
         depends_on("rocblas@" + ver, when="@" + ver)
