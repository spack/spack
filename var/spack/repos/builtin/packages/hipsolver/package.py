--- conflicted
+++ resolved
@@ -3,13 +3,9 @@
 #
 # SPDX-License-Identifier: (Apache-2.0 OR MIT)
 
-<<<<<<< HEAD
 import re
 
-from spack import *
-=======
 from spack.package import *
->>>>>>> 5b3e4ba3
 
 
 class Hipsolver(CMakePackage):
