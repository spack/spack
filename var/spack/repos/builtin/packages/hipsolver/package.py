--- conflicted
+++ resolved
@@ -87,13 +87,10 @@
         "5.2.3",
         "5.3.0",
         "5.3.3",
-<<<<<<< HEAD
+        "5.4.0",
+        "5.4.3",
         "master",
         "develop",
-=======
-        "5.4.0",
-        "5.4.3",
->>>>>>> 99893a64
     ]:
         depends_on("rocblas@" + ver, when="+rocm @" + ver)
         depends_on("rocsolver@" + ver, when="+rocm @" + ver)
