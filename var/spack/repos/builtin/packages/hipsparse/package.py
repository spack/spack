--- conflicted
+++ resolved
@@ -142,17 +142,12 @@
         "5.4.3",
     ]:
         depends_on("rocm-cmake@%s:" % ver, type="build", when="@" + ver)
-<<<<<<< HEAD
         depends_on("rocsparse@" + ver, when="+rocm @" + ver)
 
     for tgt in ROCmPackage.amdgpu_targets:
         depends_on(
             "rocsparse amdgpu_target={0}".format(tgt), when="+rocm amdgpu_target={0}".format(tgt)
         )
-=======
-        depends_on("hip@" + ver, when="@" + ver)
-        depends_on("rocsparse@" + ver, when="@" + ver)
->>>>>>> 99893a64
 
     patch("e79985dccde22d826aceb3badfc643a3227979d2.patch", when="@3.5.0")
     patch("530047af4a0f437dafc02f76b3a17e3b1536c7ec.patch", when="@3.5.0")
