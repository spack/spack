# Copyright 2013-2024 Lawrence Livermore National Security, LLC and other
# Spack Project Developers. See the top-level COPYRIGHT file for details.
#
# SPDX-License-Identifier: (Apache-2.0 OR MIT)

import os
import platform
import re

from spack.package import *


class Hpcc(MakefilePackage):
    """HPC Challenge is a benchmark suite that measures a range memory access
    patterns.
    The HPC Challenge benchmark consists of basically 7 tests:
        1) HPL - the Linpack TPP benchmark which measures the floating point
           rate of execution for solving a linear system of equations.
        2) DGEMM - measures the floating point rate of execution of double
           precision real matrix-matrix multiplication.
        3) STREAM - a simple synthetic benchmark program that measures
           sustainable memory bandwidth (in GB/s) and
           the corresponding computation rate for simple vector kernel.
        4) PTRANS (parallel matrix transpose) - exercises the communications
           where pairs of processors communicate
           with each other simultaneously. It is a useful test of the total
           communications capacity of the network.
        5) RandomAccess - measures the rate of integer random updates of memory
           (GUPS).
        6) FFT - measures the floating point rate of execution of double
           precision complex one-dimensional Discrete Fourier Transform (DFT).
        7) Communication bandwidth and latency - a set of tests to measure
           latency and bandwidth of  a number of simultaneous communication
           patterns; based on b_eff (effective bandwidth benchmark)."""

    homepage = "https://icl.cs.utk.edu/hpcc"
    url = "https://icl.cs.utk.edu/projectsfiles/hpcc/download/hpcc-1.5.0.tar.gz"
    git = "https://github.com/icl-utk-edu/hpcc.git"

    version("develop", branch="main")
    version("1.5.0", sha256="0a6fef7ab9f3347e549fed65ebb98234feea9ee18aea0c8f59baefbe3cf7ffb8")

    variant(
        "fft",
        default="internal",
        description="FFT library to use",
        values=("internal", "fftw2", "mkl"),
        multi=False,
    )

    depends_on("gmake", type="build")
    depends_on("mpi@1.1:")
    depends_on("blas")
    depends_on("fftw@2+mpi", when="fft=fftw2")
    depends_on("mkl", when="fft=mkl")

    arch = f"{platform.system()}-{platform.processor()}"

    config = {
        "@SHELL@": "/bin/sh",
        "@CD@": "cd",
        "@CP@": "cp",
        "@LN_S@": "ln -s",
        "@MKDIR@": "mkdir",
        "@RM@": "/bin/rm -f",
        "@TOUCH@": "touch",
        "@ARCHIVER@": "ar",
        "@ARFLAGS@": "r",
        "@RANLIB@": "echo",
        "@ARCH@": arch,
        "@MPDIR@": "",
        "@MPINC@": "",
        "@MPLIB@": "",
        "@F2CDEFS@": "-DAdd_ -DF77_INTEGER=int -DStringSunStyle",
        "@LADIR@": "",
        "@LAINC@": "",
        "@LALIB@": "",
        "@CC@": None,
        "@CCNOOPT@": "",
        "@CCFLAGS@": "-O3",
        "@LINKER@": "$(CC)",
        "@LINKFLAGS@": "",
    }

    def patch(self):
        if "fftw" in self.spec:
            # spack's fftw2 prefix headers with floating point type
            filter_file(r"^\s*#include <fftw.h>", "#include <sfftw.h>", "FFT/wrapfftw.h")
            filter_file(
                r"^\s*#include <fftw_mpi.h>", "#include <sfftw_mpi.h>", "FFT/wrapmpifftw.h"
            )

    def _write_make_arch(self, spec, prefix):
        """write make.arch file"""
        with working_dir("hpl"):
            # copy template make.arch file
            make_arch_filename = f"Make.{self.arch}"
            copy(join_path("setup", "Make.UNKNOWN.in"), make_arch_filename)

            # fill template with values
            make_arch = FileFilter(make_arch_filename)
            for k, v in self.config.items():
                make_arch.filter(k, v)

    def edit(self, spec, prefix):
        # Message Passing library (MPI)
        self.config["@MPINC@"] = spec["mpi"].headers.include_flags
        self.config["@MPLIB@"] = spec["mpi"].libs.search_flags

        lin_alg_libs = []
        # FFT
        if self.spec.variants["fft"].value in ("fftw2", "mkl"):
            self.config["@LAINC@"] += " -DUSING_FFTW"

            if self.spec.variants["fft"].value == "fftw2":
                self.config["@LAINC@"] += spec["fftw-api"].headers.include_flags
                # fftw does not set up libs for version 2
                lin_alg_libs.append(join_path(spec["fftw-api"].prefix.lib, "libsfftw_mpi.so"))
                lin_alg_libs.append(join_path(spec["fftw-api"].prefix.lib, "libsfftw.so"))

            elif (
                self.spec.variants["fft"].value == "mkl"
                and spec["fftw-api"].name in INTEL_MATH_LIBRARIES
            ):
                mklroot = env["MKLROOT"]
                self.config["@LAINC@"] += f" -I{join_path(mklroot, 'include/fftw')}"
                libfftw2x_cdft = join_path(
                    mklroot, "lib", "intel64", "libfftw2x_cdft_DOUBLE_ilp64.a"
                )
                libfftw2xc = join_path(mklroot, "lib", "intel64", "libfftw2xc_double_intel.a")
                if not (os.path.exists(libfftw2x_cdft) and os.path.exists(libfftw2xc)):
                    raise InstallError(
                        "HPCC need fftw2 interface, "
                        "here are brief notes how to make one:\n"
                        "# make fftw2x_cdft interface to mkl\n"
                        "cd $MKLROOT/interfaces/fftw2x_cdft\n"
                        "make libintel64 PRECISION=MKL_DOUBLE "
                        "interface=ilp64 MKLROOT=$MKLROOT\n"
                        "\n"
                        "# make FFTW C wrapper library\n"
                        "cd $MKLROOT/interfaces/fftw2xc\n"
                        "make libintel64 PRECISION=MKL_DOUBLE "
                        "MKLROOT=$MKLROOT\n"
                    )
                lin_alg_libs.append(libfftw2xc)
                lin_alg_libs.append(libfftw2x_cdft)

        # Linear Algebra library (BLAS or VSIPL)
        self.config["@LAINC@"] = spec["blas"].headers.include_flags
        lin_alg_libs = lin_alg_libs + [lib for lib in spec["blas"].libs if lib not in lin_alg_libs]

        # pack all LA/FFT libraries
        self.config["@LALIB@"] = " ".join(lin_alg_libs)

        # Compilers / linkers - Optimization flags
        self.config["@CC@"] = f"{spec['mpi'].mpicc}"

        # Compiler flags for CPU architecture optimizations
        if spec.satisfies("%intel"):
            # with intel-parallel-studio+mpi the '-march' arguments
            # are not passed to icc
<<<<<<< HEAD
            arch_opt = spec.target.optimization_flags(spec.compiler.name, spec.compiler.version)
            self.config["@CCFLAGS@"] = f"-O3 -restrict -ansi-alias -ip {arch_opt}"
=======
            arch_opt = spec.architecture.target.optimization_flags(spec.compiler)
            self.config["@CCFLAGS@"] = "-O3 -restrict -ansi-alias -ip {0}".format(arch_opt)
>>>>>>> f7afd67a
            self.config["@CCNOOPT@"] = "-restrict"
        self._write_make_arch(spec, prefix)

    def build(self, spec, prefix):
        make(f"arch={self.arch}")

    def check(self):
        """Simple check that compiled binary is working:
        launch with 4 MPI processes and check that test finished."""
        # copy input
        copy("_hpccinf.txt", "hpccinf.txt")
        # run test
        run = Executable(join_path(os.path.dirname(self.spec["mpi"].mpicc), "mpirun"))
        run("-np", "4", "./hpcc")
        # check output
        hpccoutf = open("hpccoutf.txt", "rt").read()
        if not re.search("End of HPC Challenge tests", hpccoutf):
            raise Exception("Test run was not successfull!")

    def installcheck(self):
        """Same as check but within prefix location"""
        with working_dir(self.prefix.share.hpcc):
            # run test
            run = Executable(join_path(os.path.dirname(self.spec["mpi"].mpicc), "mpirun"))
            run("-np", "4", self.prefix.bin.hpcc)
            # check output
            hpccoutf = open("hpccoutf.txt", "rt").read()
            if not re.search("End of HPC Challenge tests", hpccoutf):
                raise Exception("Test run was not successfull!")

    def install(self, spec, prefix):
        # copy executable
        mkdirp(self.prefix.bin)
        install("hpcc", prefix.bin)
        # copy input example
        mkdirp(self.prefix.share.hpcc)
        install("_hpccinf.txt", join_path(self.prefix.share.hpcc, "hpccinf.txt"))
        # copy documentation
        mkdirp(self.prefix.doc.hpcc)
        install("README.html", self.prefix.doc.hpcc)
        install("README.txt", self.prefix.doc.hpcc)

    def flag_handler(self, name, flags):
        # old GCC defaults to -std=c90 but C99 is required for "restrict"
        if self.spec.satisfies("%gcc@:5.1") and name == "cflags":
            flags.append(self.compiler.c99_flag)
        return (flags, None, None)<|MERGE_RESOLUTION|>--- conflicted
+++ resolved
@@ -159,13 +159,8 @@
         if spec.satisfies("%intel"):
             # with intel-parallel-studio+mpi the '-march' arguments
             # are not passed to icc
-<<<<<<< HEAD
-            arch_opt = spec.target.optimization_flags(spec.compiler.name, spec.compiler.version)
+            arch_opt = spec.architecture.target.optimization_flags(spec.compiler)
             self.config["@CCFLAGS@"] = f"-O3 -restrict -ansi-alias -ip {arch_opt}"
-=======
-            arch_opt = spec.architecture.target.optimization_flags(spec.compiler)
-            self.config["@CCFLAGS@"] = "-O3 -restrict -ansi-alias -ip {0}".format(arch_opt)
->>>>>>> f7afd67a
             self.config["@CCNOOPT@"] = "-restrict"
         self._write_make_arch(spec, prefix)
 
