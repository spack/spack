--- conflicted
+++ resolved
@@ -28,50 +28,6 @@
     url = "https://download.open-mpi.org/release/hwloc/v2.0/hwloc-2.0.2.tar.gz"
     list_url = "http://www.open-mpi.org/software/hwloc/"
     list_depth = 2
-<<<<<<< HEAD
-    git = 'https://github.com/open-mpi/hwloc.git'
-
-    maintainers = ['bgoglin']
-    executables = ['^hwloc-bind$']
-
-    version('master', branch='master')
-    version('2.7.1', sha256='4cb0a781ed980b03ad8c48beb57407aa67c4b908e45722954b9730379bc7f6d5')
-    version('2.7.0', sha256='d9b23e9b0d17247e8b50254810427ca8a9857dc868e2e3a049f958d7c66af374')
-    version('2.6.0', sha256='9aa7e768ed4fd429f488466a311ef2191054ea96ea1a68657bc06ffbb745e59f')
-    version('2.5.0', sha256='38aa8102faec302791f6b4f0d23960a3ffa25af3af6af006c64dbecac23f852c')
-    version('2.4.1', sha256='4267fe1193a8989f3ab7563a7499e047e77e33fed8f4dec16822a7aebcf78459')
-    version('2.4.0', sha256='30404065dc1d6872b0181269d0bb2424fbbc6e3b0a80491aa373109554006544')
-    version('2.3.0', sha256='155480620c98b43ddf9ca66a6c318b363ca24acb5ff0683af9d25d9324f59836')
-    version('2.2.0', sha256='2defba03ddd91761b858cbbdc2e3a6e27b44e94696dbfa21380191328485a433')
-    version('2.1.0',  sha256='1fb8cc1438de548e16ec3bb9e4b2abb9f7ce5656f71c0906583819fcfa8c2031')
-    version('2.0.4',  sha256='efadca880f5a59c6d5d6f7bc354546aa6f780d77cc2e139634c3de9564e7ce1f')
-    version('2.0.3',  sha256='64def246aaa5b3a6e411ce10932a22e2146c3031b735c8f94739534f06ad071c')
-    version('2.0.2',  sha256='27dcfe42e3fb3422b72ce48b48bf601c0a3e46e850ee72d9bdd17b5863b6e42c')
-    version('2.0.1',  sha256='f1156df22fc2365a31a3dc5f752c53aad49e34a5e22d75ed231cd97eaa437f9d')
-    version('2.0.0',  sha256='a0d425a0fc7c7e3f2c92a272ffaffbd913005556b4443e1887d2e1718d902887')
-    version('1.11.13', sha256='a8f781ae4d347708a07d95e7549039887f151ed7f92263238527dfb0a3709b9d')
-    version('1.11.12', sha256='f1d49433e605dd653a77e1478a78cee095787d554a94afe40d1376bca6708ca5')
-    version('1.11.11', sha256='74329da3be1b25de8e98a712adb28b14e561889244bf3a8138afe91ab18e0b3a')
-    version('1.11.10', sha256='0a2530b739d9ebf60c4c1e86adb5451a20d9e78f7798cf78d0147cc6df328aac')
-    version('1.11.9', sha256='85b978995b67db0b1a12dd1a73b09ef3d39f8e3cb09f8b9c60cf04633acce46c')
-    version('1.11.8', sha256='8af89b1164a330e36d18210360ea9bb305e19f9773d1c882855d261a13054ea8')
-    version('1.11.7', sha256='ac16bed9cdd3c63bca1fe1ac3de522a1376b1487c4fc85b7b19592e28fd98e26')
-    version('1.11.6', sha256='67963f15197e6b551539c4ed95a4f8882be9a16cf336300902004361cf89bdee')
-    version('1.11.5', sha256='da2c780fce9b5440a1a7d1caf78f637feff9181a9d1ca090278cae4bea71b3df')
-    version('1.11.4', sha256='1b6a58049c31ce36aff162cf4332998fd468486bd08fdfe0249a47437311512d')
-    version('1.11.3', sha256='03a1cc63f23fed7e17e4d4369a75dc77d5c145111b8578b70e0964a12712dea0')
-    version('1.11.2', sha256='d11f091ed54c56c325ffca1083113a405fcd8a25d5888af64f5cd6cf587b7b0a')
-    version('1.11.1', sha256='b41f877d79b6026640943d57ef25311299378450f2995d507a5e633da711be61')
-    version('1.9',    sha256='9fb572daef35a1c8608d1a6232a4a9f56846bab2854c50562dfb9a7be294f4e8')
-
-    variant('nvml', default=False, description="Support NVML device discovery")
-    variant('gl', default=False, description="Support GL device discovery")
-    variant('libxml2', default=True, description="Build with libxml2")
-    variant('libudev', default=False, description="Build with libudev")
-    variant('pci', default=(sys.platform != 'darwin'),
-            description="Support analyzing devices on PCI bus")
-    variant('shared', default=True, description="Build shared libraries")
-=======
     git = "https://github.com/open-mpi/hwloc.git"
 
     maintainers = ["bgoglin"]
@@ -110,10 +66,8 @@
 
     variant("nvml", default=False, description="Support NVML device discovery")
     variant("gl", default=False, description="Support GL device discovery")
-    variant("cuda", default=False, description="Support CUDA devices")
     variant("libxml2", default=True, description="Build with libxml2")
     variant("libudev", default=False, description="Build with libudev")
->>>>>>> 0a8df434
     variant(
         "pci",
         default=(sys.platform != "darwin"),
@@ -129,13 +83,6 @@
     variant(
         "oneapi-level-zero", default=False, description="Support Intel OneAPI Level Zero devices"
     )
-<<<<<<< HEAD
-    variant('opencl', default=False,
-            description="Support an OpenCL library at run time")
-    variant('oneapi-level-zero', default=False,
-            description="Support Intel OneAPI Level Zero devices")
-=======
->>>>>>> 0a8df434
 
     # netloc isn't available until version 2.0.0
     conflicts("+netloc", when="@:1")
@@ -213,42 +160,12 @@
         # librocm_smi support.
         # This can fail the config tests while building
         # OpenMPI due to lack of rpath to librocm_smi
-<<<<<<< HEAD
-        if '+rocm' not in self.spec:
-            args.append('--disable-rsmi')
-
-        if '+rocm' in self.spec:
-            args.append('--with-rocm={0}'.format(self.spec['hip'].prefix))
-            args.append('--with-rocm-version={0}'.format(
-                self.spec['hip'].version))
-
-        if '+netloc' in self.spec:
-            args.append('--enable-netloc')
-
-        args.extend(self.enable_or_disable('cairo'))
-        args.extend(self.enable_or_disable('nvml'))
-        args.extend(self.enable_or_disable('gl'))
-        args.extend(self.enable_or_disable('cuda'))
-        args.extend(self.enable_or_disable('libxml2'))
-        args.extend(self.enable_or_disable('libudev'))
-        args.extend(self.enable_or_disable('pci'))
-        args.extend(self.enable_or_disable('shared'))
-        args.extend(self.enable_or_disable('oneapi-level-zero'))
-
-        if '+cuda' in self.spec:
-            args.append('--with-cuda={0}'.format(self.spec['cuda'].prefix))
-            args.append('--with-cuda-version={0}'.format(
-                self.spec['cuda'].version))
-
-        if '+oneapi-level-zero' in self.spec:
-            args.append('--enable-levelzero')
-=======
         if "+rocm" not in self.spec:
             args.append("--disable-rsmi")
 
         if "+rocm" in self.spec:
-            args.append("--with-rocm={0}".format(self.spec["rocm"].prefix))
-            args.append("--with-rocm-version={0}".format(self.spec["rocm"].version))
+            args.append("--with-rocm={0}".format(self.spec["hip"].prefix))
+            args.append("--with-rocm-version={0}".format(self.spec["hip"].version))
 
         if "+netloc" in self.spec:
             args.append("--enable-netloc")
@@ -269,6 +186,5 @@
 
         if "+oneapi-level-zero" in self.spec:
             args.append("--enable-levelzero")
->>>>>>> 0a8df434
 
         return args