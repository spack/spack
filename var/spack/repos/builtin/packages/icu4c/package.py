##############################################################################
# Copyright (c) 2013-2016, Lawrence Livermore National Security, LLC.
# Produced at the Lawrence Livermore National Laboratory.
#
# This file is part of Spack.
# Created by Todd Gamblin, tgamblin@llnl.gov, All rights reserved.
# LLNL-CODE-647188
#
# For details, see https://github.com/llnl/spack
# Please also see the LICENSE file for our notice and the LGPL.
#
# This program is free software; you can redistribute it and/or modify
# it under the terms of the GNU Lesser General Public License (as
# published by the Free Software Foundation) version 2.1, February 1999.
#
# This program is distributed in the hope that it will be useful, but
# WITHOUT ANY WARRANTY; without even the IMPLIED WARRANTY OF
# MERCHANTABILITY or FITNESS FOR A PARTICULAR PURPOSE. See the terms and
# conditions of the GNU Lesser General Public License for more details.
#
# You should have received a copy of the GNU Lesser General Public
# License along with this program; if not, write to the Free Software
# Foundation, Inc., 59 Temple Place, Suite 330, Boston, MA 02111-1307 USA
##############################################################################
from spack import *


class Icu4c(AutotoolsPackage):
    """ICU is a mature, widely used set of C/C++ and Java libraries providing
    Unicode and Globalization support for software applications. ICU4C is the
    C/C++ interface."""

    homepage = "http://site.icu-project.org/"
    url      = "http://download.icu-project.org/files/icu4c/57.1/icu4c-57_1-src.tgz"
    list_url = "http://download.icu-project.org/files/icu4c"
    list_depth = 2

    version('58.2', 'fac212b32b7ec7ab007a12dff1f3aea1')
    version('57.1', '976734806026a4ef8bdd17937c8898b9')

<<<<<<< HEAD
    def url_for_version(self, version):
        base_url = "http://download.icu-project.org/files/icu4c"
        return "{0}/{1}/icu4c-{2}-src.tgz".format(
            base_url, version.dotted, version.underscored)
=======
    configure_directory = 'source'
>>>>>>> 3ade8295

    def url_for_version(self, version):
        url = "http://download.icu-project.org/files/icu4c/{0}/icu4c-{1}-src.tgz"
        return url.format(version.dotted, version.underscored)

    def configure_args(self):
        return ['--enable-rpath']<|MERGE_RESOLUTION|>--- conflicted
+++ resolved
@@ -38,14 +38,7 @@
     version('58.2', 'fac212b32b7ec7ab007a12dff1f3aea1')
     version('57.1', '976734806026a4ef8bdd17937c8898b9')
 
-<<<<<<< HEAD
-    def url_for_version(self, version):
-        base_url = "http://download.icu-project.org/files/icu4c"
-        return "{0}/{1}/icu4c-{2}-src.tgz".format(
-            base_url, version.dotted, version.underscored)
-=======
     configure_directory = 'source'
->>>>>>> 3ade8295
 
     def url_for_version(self, version):
         url = "http://download.icu-project.org/files/icu4c/{0}/icu4c-{1}-src.tgz"
