# Copyright 2013-2022 Lawrence Livermore National Security, LLC and other
# Spack Project Developers. See the top-level COPYRIGHT file for details.
#
# SPDX-License-Identifier: (Apache-2.0 OR MIT)


import platform

from spack.package import *


@IntelOneApiPackage.update_description
class IntelOneapiMkl(IntelOneApiLibraryPackage):
    """Intel oneAPI Math Kernel Library (Intel oneMKL; formerly Intel Math
    Kernel Library or Intel MKL), is a library of optimized math
    routines for science, engineering, and financial
    applications. Core math functions include BLAS, LAPACK,
    ScaLAPACK, sparse solvers, fast Fourier transforms, and vector
    math.

    """

    maintainers = ["rscohn2"]

    homepage = (
        "https://software.intel.com/content/www/us/en/develop/tools/oneapi/components/onemkl.html"
    )

    if platform.system() == "Linux":
        version(
            "2022.2.1",
            url="https://registrationcenter-download.intel.com/akdlm/irc_nas/19038/l_onemkl_p_2022.2.1.16993_offline.sh",
            sha256="eedd4b795720de776b1fc5f542ae0fac37ec235cdb567f7c2ee3182e73e3e59d",
            expand=False,
        )
        version(
            "2022.2.0",
            url="https://registrationcenter-download.intel.com/akdlm/irc_nas/18898/l_onemkl_p_2022.2.0.8748_offline.sh",
            sha256="07d7caedd4b9f025c6fd439a0d2c2f279b18ecbbb63cadb864f6c63c1ed942db",
            expand=False,
        )
        version(
            "2022.1.0",
            url="https://registrationcenter-download.intel.com/akdlm/irc_nas/18721/l_onemkl_p_2022.1.0.223_offline.sh",
            sha256="4b325a3c4c56e52f4ce6c8fbb55d7684adc16425000afc860464c0f29ea4563e",
            expand=False,
        )
        version(
            "2022.0.2",
            url="https://registrationcenter-download.intel.com/akdlm/irc_nas/18483/l_onemkl_p_2022.0.2.136_offline.sh",
            sha256="134b748825a474acc862bb4a7fada99741a15b7627cfaa6ba0fb05ec0b902b5e",
            expand=False,
        )
        version(
            "2022.0.1",
            url="https://registrationcenter-download.intel.com/akdlm/irc_nas/18444/l_onemkl_p_2022.0.1.117_offline.sh",
            sha256="22afafbe2f3762eca052ac21ec40b845ff2f3646077295c88c2f37f80a0cc160",
            expand=False,
        )
        version(
            "2021.4.0",
            url="https://registrationcenter-download.intel.com/akdlm/irc_nas/18222/l_onemkl_p_2021.4.0.640_offline.sh",
            sha256="9ad546f05a421b4f439e8557fd0f2d83d5e299b0d9bd84bdd86be6feba0c3915",
            expand=False,
        )
        version(
            "2021.3.0",
            url="https://registrationcenter-download.intel.com/akdlm/irc_nas/17901/l_onemkl_p_2021.3.0.520_offline.sh",
            sha256="a06e1cdbfd8becc63440b473b153659885f25a6e3c4dcb2907ad9cd0c3ad59ce",
            expand=False,
        )
        version(
            "2021.2.0",
            url="https://registrationcenter-download.intel.com/akdlm/irc_nas/17757/l_onemkl_p_2021.2.0.296_offline.sh",
            sha256="816e9df26ff331d6c0751b86ed5f7d243f9f172e76f14e83b32bf4d1d619dbae",
            expand=False,
        )
        version(
            "2021.1.1",
            url="https://registrationcenter-download.intel.com/akdlm/irc_nas/17402/l_onemkl_p_2021.1.1.52_offline.sh",
            sha256="818b6bd9a6c116f4578cda3151da0612ec9c3ce8b2c8a64730d625ce5b13cc0c",
            expand=False,
        )

    variant("shared", default=True, description="Builds shared library")
    variant("ilp64", default=False, description="Build with ILP64 support")
    variant(
        "cluster", default=False, description="Build with cluster support: scalapack, blacs, etc"
    )

    depends_on("intel-oneapi-tbb")
    # cluster libraries need mpi
    depends_on("mpi", when="+cluster")

    provides("fftw-api@3")
    provides("scalapack", when="+cluster")
    provides("mkl")
    provides("lapack")
    provides("blas")

    @property
    def component_dir(self):
        return "mkl"

    @property
    def headers(self):
        return find_headers("*", self.component_prefix.include)

    @property
    def libs(self):
        shared = "+shared" in self.spec

        libs = self._find_mkl_libs(shared)

        system_libs = find_system_libraries(["libpthread", "libm", "libdl"])
        if shared:
            return libs + system_libs
        else:
            return IntelOneApiStaticLibraryList(libs, system_libs)

    def setup_run_environment(self, env):
        super(IntelOneapiMkl, self).setup_run_environment(env)

        # Support RPATH injection to the library directories when the '-mkl' or '-qmkl'
        # flag of the Intel compilers are used outside the Spack build environment. We
        # should not try to take care of other compilers because the users have to
        # provide the linker flags anyway and are expected to take care of the RPATHs
        # flags too. We prefer the __INTEL_POST_CFLAGS/__INTEL_POST_FFLAGS flags over
        # the PRE ones so that any other RPATHs provided by the users on the command
        # line come before and take precedence over the ones we inject here.
        for d in self._find_mkl_libs("+shared" in self.spec).directories:
            flag = "-Wl,-rpath,{0}".format(d)
            env.append_path("__INTEL_POST_CFLAGS", flag, separator=" ")
            env.append_path("__INTEL_POST_FFLAGS", flag, separator=" ")

    def setup_dependent_build_environment(self, env, dependent_spec):
<<<<<<< HEAD
        if "+envmods" in self.spec:
=======
        # Only modify the environment if package is not an external provided via
        # environment module.
        if not self.spec.external_modules:
>>>>>>> 511afc9a
            env.set("MKLROOT", self.component_prefix)
            env.append_path("PKG_CONFIG_PATH", self.component_prefix.lib.pkgconfig)

    def _find_mkl_libs(self, shared):
        libs = []

        if "+cluster" in self.spec:
            libs.extend([self._xlp64_lib("libmkl_scalapack"), "libmkl_cdft_core"])

        libs.extend([self._xlp64_lib("libmkl_intel"), "libmkl_sequential", "libmkl_core"])

        if "+cluster" in self.spec:
            libs.append(self._xlp64_lib("libmkl_blacs_intelmpi"))

        return find_libraries(libs, self.component_prefix.lib.intel64, shared=shared)

    def _xlp64_lib(self, lib):
        return lib + ("_ilp64" if "+ilp64" in self.spec else "_lp64")<|MERGE_RESOLUTION|>--- conflicted
+++ resolved
@@ -134,13 +134,8 @@
             env.append_path("__INTEL_POST_FFLAGS", flag, separator=" ")
 
     def setup_dependent_build_environment(self, env, dependent_spec):
-<<<<<<< HEAD
+        # Only if environment modifications are desired (default is +envmods)
         if "+envmods" in self.spec:
-=======
-        # Only modify the environment if package is not an external provided via
-        # environment module.
-        if not self.spec.external_modules:
->>>>>>> 511afc9a
             env.set("MKLROOT", self.component_prefix)
             env.append_path("PKG_CONFIG_PATH", self.component_prefix.lib.pkgconfig)
 
