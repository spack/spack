# Copyright 2013-2021 Lawrence Livermore National Security, LLC and other
# Spack Project Developers. See the top-level COPYRIGHT file for details.
#
# SPDX-License-Identifier: (Apache-2.0 OR MIT)


from os import path
import subprocess
<<<<<<< HEAD
from spack import *
from spack.util.mpi import MPIRunner
=======
from sys import platform
>>>>>>> cf9adfd7


from spack import *


class IntelOneapiMpi(IntelOneApiLibraryPackage):
    """Intel oneAPI MPI."""

    maintainers = ['rscohn2']

    homepage = 'https://software.intel.com/content/www/us/en/develop/tools/oneapi/components/mpi-library.html'

    if platform == 'linux':
        version('2021.1.1',
                sha256='8b7693a156c6fc6269637bef586a8fd3ea6610cac2aae4e7f48c1fbb601625fe',
                url='https://registrationcenter-download.intel.com/akdlm/irc_nas/17397/l_mpi_oneapi_p_2021.1.1.76_offline.sh',
                expand=False)

    provides('mpi@:3')

    depends_on('patchelf', type='build')

    @property
    def component_dir(self):
        return 'mpi'

    def setup_dependent_package(self, module, dep_spec):
        dir = join_path(self.prefix, 'mpi', 'latest', 'bin')
        self.spec.mpicc  = join_path(dir, 'mpicc')
        self.spec.mpicxx = join_path(dir, 'mpicxx')
        self.spec.mpif77 = join_path(dir, 'mpif77')
        self.spec.mpifc  = join_path(dir, 'mpifc')

        self.spec.runner = MPIRunner.query_mpi_pref(dir)

    def setup_dependent_build_environment(self, env, dependent_spec):
        env.set('MPICH_CC', spack_cc)
        env.set('MPICH_CXX', spack_cxx)
        env.set('MPICH_F77', spack_f77)
        env.set('MPICH_F90', spack_fc)
        env.set('MPICH_FC', spack_fc)

        # Set compiler wrappers for dependent build stage
        dir = self._join_prefix('bin')
        env.set('MPICC', join_path(dir, 'mpicc'))
        env.set('MPICXX', join_path(dir, 'mpicxx'))
        env.set('MPIF77', join_path(dir, 'mpif77'))
        env.set('MPIF90', join_path(dir, 'mpif90'))
        env.set('MPIFC', join_path(dir, 'mpifc'))

    @property
    def libs(self):
        libs = []
        for dir in [path.join('lib', 'release_mt'),
                    'lib',
                    path.join('libfabric', 'lib')]:
            lib_path = path.join(self.prefix, 'mpi', 'latest', dir)
            ldir = find_libraries('*', root=lib_path, shared=True, recursive=False)
            libs += ldir
        return libs

    def _join_prefix(self, path):
        return join_path(self.prefix, 'mpi', 'latest', path)

    def install(self, spec, prefix):
        super(IntelOneapiMpi, self).install(spec, prefix)

        # need to patch libmpi.so so it can always find libfabric
        libfabric_rpath = self._join_prefix(path.join('libfabric', 'lib'))
        for lib_version in ['debug', 'release', 'release_mt', 'debug_mt']:
            file = self._join_prefix(path.join('lib', lib_version, 'libmpi.so'))
            subprocess.call(['patchelf', '--set-rpath', libfabric_rpath, file])<|MERGE_RESOLUTION|>--- conflicted
+++ resolved
@@ -6,14 +6,9 @@
 
 from os import path
 import subprocess
-<<<<<<< HEAD
-from spack import *
+from sys import platform
+
 from spack.util.mpi import MPIRunner
-=======
-from sys import platform
->>>>>>> cf9adfd7
-
-
 from spack import *
 
 
