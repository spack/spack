--- conflicted
+++ resolved
@@ -158,175 +158,14 @@
     conflicts('+inspector', when='@composer.0:composer.9999')
     conflicts('+itac',      when='@composer.0:composer.9999')
     conflicts('+mpi',       when='@composer.0:composer.9999')
+    conflicts('+mpi',       when='@professional.0:professional.9999')
     conflicts('+vtune',     when='@composer.0:composer.9999')
 
-<<<<<<< HEAD
     # The following components are not available before 2016
     conflicts('+daal',      when='@professional.0:professional.2015.7')
     conflicts('+daal',      when='@cluster.0:cluster.2015.7')
     conflicts('+daal',      when='@composer.0:composer.2015.7')
 
-    @property
-    def components(self):
-        spec = self.spec
-        edition = self.version[0]
-
-        # Intel(R) Compilers
-        components = [
-            # Common files
-            'intel-comp-',
-            'intel-openmp',
-
-            # C/C++
-            'intel-icc',
-
-            # Fortran
-            'intel-ifort',
-
-            # Parallel Studio Documentation and Licensing Files
-            'intel-psxe',
-        ]
-
-        # Intel(R) Parallel Studio XE Suite Files and Documentation
-        if edition == 'cluster':
-            components.append('intel-icsxe')
-        elif edition == 'professional':
-            components.extend(['intel-ips', 'intel-ipsc', 'intel-ipsf'])
-        elif edition == 'composer':
-            components.extend([
-                'intel-compxe', 'intel-ccompxe', 'intel-fcompxe'
-            ])
-            if self.version < Version('2016'):
-                components.extend(['intel-compilerpro'])
-
-        # Intel(R) Data Analytics Acceleration Library
-        if '+daal' in spec:
-            components.append('intel-daal')
-
-        # Intel(R) Debugger for Heterogeneous Compute
-        if '+gdb' in spec:
-            components.append('intel-gdb')
-
-        # Intel(R) Integrated Performance Primitives
-        if '+ipp' in spec:
-            components.extend(['intel-ipp', 'intel-crypto-ipp'])
-
-        # Intel(R) Math Kernel Library
-        if '+mkl' in spec:
-            components.append('intel-mkl')
-
-        # Intel(R) MPI Library
-        if '+mpi' in spec:
-            components.extend(['intel-mpi', 'intel-mpirt', 'intel-imb'])
-
-        # Intel(R) Threading Building Blocks
-        if '+tbb' in spec:
-            components.append('intel-tbb')
-
-        # Intel(R) Advisor
-        if '+advisor' in spec:
-            components.append('intel-advisor')
-
-        # Intel(R) Cluster Checker
-        if '+clck' in spec:
-            components.append('intel_clck')
-
-        # Intel(R) Inspector
-        if '+inspector' in spec:
-            components.append('intel-inspector')
-
-        # Intel(R) Trace Analyzer and Collector
-        if '+itac' in spec:
-            components.extend(['intel-itac', 'intel-ta', 'intel-tc'])
-
-        # Intel(R) VTune(TM) Amplifier XE
-        if '+vtune' in spec:
-            components.append('intel-vtune-amplifier')
-
-        return components
-
-    @property
-    def license_files(self):
-        spec = self.spec
-        year = self.version[1]
-
-        directories = [
-            'Licenses',
-            self.component_bin_dir('compiler')
-        ]
-
-        if '+advisor' in spec:
-            advisor_dir = 'advisor_xe/licenses'
-
-            if year >= 2017:
-                advisor_dir = 'advisor/licenses'
-
-            directories.append(advisor_dir)
-
-        if '+inspector' in spec:
-            inspector_dir = 'inspector_xe/licenses'
-
-            if year >= 2017:
-                inspector_dir = 'inspector/licenses'
-
-            directories.append(inspector_dir)
-
-        if '+itac' in spec:
-            itac_dir = 'itac_{0}'.format(year)
-
-            directories.append(itac_dir)
-
-        if '+vtune' in spec:
-            vtune_dir = 'vtune_amplifier_xe/licenses'
-
-            if year >= 2018:
-                vtune_dir = 'vtune_amplifier/licenses'
-
-            directories.append(vtune_dir)
-
-        return [os.path.join(dir, 'license.lic') for dir in directories]
-
-    @run_after('install')
-    def filter_compiler_wrappers(self):
-        spec = self.spec
-
-        if '+mpi' in spec:
-            if '~newdtags' in spec:
-                wrappers = [
-                    'mpif77', 'mpif90', 'mpigcc', 'mpigxx',
-                    'mpiicc', 'mpiicpc', 'mpiifort'
-                ]
-                wrapper_paths = []
-                for root, dirs, files in os.walk(spec.prefix):
-                    for name in files:
-                        if name in wrappers:
-                            wrapper_paths.append(os.path.join(spec.prefix,
-                                                              root, name))
-                for wrapper in wrapper_paths:
-                    filter_file('-Xlinker --enable-new-dtags', ' ',
-                                wrapper, string=True)
-
-    @run_after('install')
-    def rpath_configuration(self):
-        if '+rpath' not in self.spec:
-            return
-
-        # https://software.intel.com/en-us/cpp-compiler-18.0-developer-guide-and-reference-using-configuration-files
-        compilers_bin_dir = self.component_bin_dir('compiler')
-        rpath_dir = self.component_lib_dir('compiler')
-
-        for compiler_name in 'icc icpc ifort'.split():
-            f = os.path.join(compilers_bin_dir, compiler_name)
-            if not os.path.isfile(f):
-                raise InstallError(
-                    'Cannot find compiler command to configure rpath:\n\t' + f)
-
-            compiler_cfg = os.path.abspath(f + '.cfg')
-            with open(compiler_cfg, 'w') as fh:
-                fh.write('-Xlinker -rpath={0}\n'.format(rpath_dir))
-
-=======
->>>>>>> 67baaed9
     def setup_dependent_environment(self, spack_env, run_env, dependent_spec):
         # DUP code in ../intel-mpi/package.py
         # Should be in parent class, but spack_cc & friends are undef'd there!?
