##############################################################################
# Copyright (c) 2013-2018, Lawrence Livermore National Security, LLC.
# Produced at the Lawrence Livermore National Laboratory.
#
# This file is part of Spack.
# Created by Todd Gamblin, tgamblin@llnl.gov, All rights reserved.
# LLNL-CODE-647188
#
# For details, see https://github.com/spack/spack
# Please also see the NOTICE and LICENSE files for our notice and the LGPL.
#
# This program is free software; you can redistribute it and/or modify
# it under the terms of the GNU Lesser General Public License (as
# published by the Free Software Foundation) version 2.1, February 1999.
#
# This program is distributed in the hope that it will be useful, but
# WITHOUT ANY WARRANTY; without even the IMPLIED WARRANTY OF
# MERCHANTABILITY or FITNESS FOR A PARTICULAR PURPOSE. See the terms and
# conditions of the GNU Lesser General Public License for more details.
#
# You should have received a copy of the GNU Lesser General Public
# License along with this program; if not, write to the Free Software
# Foundation, Inc., 59 Temple Place, Suite 330, Boston, MA 02111-1307 USA
##############################################################################
from spack import *


class Intel(IntelPackage):
    """Intel Compilers."""

    homepage = "https://software.intel.com/en-us/intel-parallel-studio-xe"

<<<<<<< HEAD
    version('18.0.1', '28cb807126d713350f4aa6f9f167448a',
            url='http://registrationcenter-download.intel.com/akdlm/irc_nas/tec/12381/parallel_studio_xe_2018_update1_composer_edition.tgz')
    version('18.0.0', '31ba768fba6e7322957b03feaa3add28',
            url='http://registrationcenter-download.intel.com/akdlm/irc_nas/tec/12067/parallel_studio_xe_2018_composer_edition.tgz')
    version('17.0.4', 'd03d351809e182c481dc65e07376d9a2',
            url='http://registrationcenter-download.intel.com/akdlm/irc_nas/tec/11541/parallel_studio_xe_2017_update4_composer_edition.tgz')
    version('17.0.3', '52344df122c17ddff3687f84ceb21623',
            url='http://registrationcenter-download.intel.com/akdlm/irc_nas/tec/11464/parallel_studio_xe_2017_update3_composer_edition.tgz')
    version('17.0.2', '2891ab1ece43eb61b6ab892f07c47f01',
            url='http://registrationcenter-download.intel.com/akdlm/irc_nas/tec/11302/parallel_studio_xe_2017_update2_composer_edition.tgz')
    version('17.0.1', '1f31976931ed8ec424ac7c3ef56f5e85',
            url='http://registrationcenter-download.intel.com/akdlm/irc_nas/tec/10978/parallel_studio_xe_2017_update1_composer_edition.tgz')
    version('17.0.0', 'b67da0065a17a05f110ed1d15c3c6312',
            url='http://registrationcenter-download.intel.com/akdlm/irc_nas/tec/9656/parallel_studio_xe_2017_composer_edition.tgz')
    version('16.0.4', '2bc9bfc9be9c1968a6e42efb4378f40e',
            url='http://registrationcenter-download.intel.com/akdlm/irc_nas/tec/9785/parallel_studio_xe_2016_composer_edition_update4.tgz')
    version('16.0.3', '3208eeabee951fc27579177b593cefe9',
            url='http://registrationcenter-download.intel.com/akdlm/irc_nas/tec/9063/parallel_studio_xe_2016_composer_edition_update3.tgz')
    version('16.0.2', '1133fb831312eb519f7da897fec223fa',
            url='http://registrationcenter-download.intel.com/akdlm/irc_nas/tec/8680/parallel_studio_xe_2016_composer_edition_update2.tgz')
    version('15.0.6', 'da9f8600c18d43d58fba0488844f79c9',
            url='http://registrationcenter-download.intel.com/akdlm/irc_nas/tec/8432/l_compxe_2015.6.233.tgz')
    version('15.0.1', '85beae681ae56411a8e791a7c44a5c0a',
            url='http://registrationcenter-download.intel.com/akdlm/irc_nas/tec/4933/l_compxe_2015.1.133.tgz')
=======
    # Same as in ../intel-parallel-studio/package.py, Composer Edition,
    # but version numbering differs.
    version('18.0.2',              '76f820f53de4c1ff998229c983cf4f53', url='http://registrationcenter-download.intel.com/akdlm/irc_nas/tec/12722/parallel_studio_xe_2018_update2_composer_edition.tgz')
    version('18.0.1',              '28cb807126d713350f4aa6f9f167448a', url='http://registrationcenter-download.intel.com/akdlm/irc_nas/tec/12381/parallel_studio_xe_2018_update1_composer_edition.tgz')
    version('18.0.0',              '31ba768fba6e7322957b03feaa3add28', url='http://registrationcenter-download.intel.com/akdlm/irc_nas/tec/12067/parallel_studio_xe_2018_composer_edition.tgz')
    #
    version('17.0.6',              'd96cce0c3feef20091efde458f581a9f', url='http://registrationcenter-download.intel.com/akdlm/irc_nas/tec/12538/parallel_studio_xe_2017_update6_composer_edition.tgz')
    #version('17.0.5',             '00000000000000000000000000000000', url='http://registrationcenter-download.intel.com/akdlm/irc_nas/tec/_____/parallel_studio_xe_2017_update5_composer_edition.tgz')
    version('17.0.4',              'd03d351809e182c481dc65e07376d9a2', url='http://registrationcenter-download.intel.com/akdlm/irc_nas/tec/11541/parallel_studio_xe_2017_update4_composer_edition.tgz')
    version('17.0.3',              '52344df122c17ddff3687f84ceb21623', url='http://registrationcenter-download.intel.com/akdlm/irc_nas/tec/11464/parallel_studio_xe_2017_update3_composer_edition.tgz')
    version('17.0.2',              '2891ab1ece43eb61b6ab892f07c47f01', url='http://registrationcenter-download.intel.com/akdlm/irc_nas/tec/11302/parallel_studio_xe_2017_update2_composer_edition.tgz')
    version('17.0.1',              '1f31976931ed8ec424ac7c3ef56f5e85', url='http://registrationcenter-download.intel.com/akdlm/irc_nas/tec/10978/parallel_studio_xe_2017_update1_composer_edition.tgz')
    version('17.0.0',              'b67da0065a17a05f110ed1d15c3c6312', url='http://registrationcenter-download.intel.com/akdlm/irc_nas/tec/9656/parallel_studio_xe_2017_composer_edition.tgz')
    #
    version('16.0.4',              '2bc9bfc9be9c1968a6e42efb4378f40e', url='http://registrationcenter-download.intel.com/akdlm/irc_nas/tec/9785/parallel_studio_xe_2016_composer_edition_update4.tgz')
    version('16.0.3',              '3208eeabee951fc27579177b593cefe9', url='http://registrationcenter-download.intel.com/akdlm/irc_nas/tec/9063/parallel_studio_xe_2016_composer_edition_update3.tgz')
    version('16.0.2',              '1133fb831312eb519f7da897fec223fa', url='http://registrationcenter-download.intel.com/akdlm/irc_nas/tec/8680/parallel_studio_xe_2016_composer_edition_update2.tgz')
    #
    # Grandfathered release; different directory structure.
    version('15.0.6',              'da9f8600c18d43d58fba0488844f79c9', url='http://registrationcenter-download.intel.com/akdlm/irc_nas/tec/8432/l_compxe_2015.6.233.tgz')
>>>>>>> 67baaed9

    variant('rpath', default=True, description='Add rpath to .cfg files')

    # Since the current package is a subset of 'intel-parallel-studio',
    # all remaining Spack actions are handled in the package class.<|MERGE_RESOLUTION|>--- conflicted
+++ resolved
@@ -30,32 +30,6 @@
 
     homepage = "https://software.intel.com/en-us/intel-parallel-studio-xe"
 
-<<<<<<< HEAD
-    version('18.0.1', '28cb807126d713350f4aa6f9f167448a',
-            url='http://registrationcenter-download.intel.com/akdlm/irc_nas/tec/12381/parallel_studio_xe_2018_update1_composer_edition.tgz')
-    version('18.0.0', '31ba768fba6e7322957b03feaa3add28',
-            url='http://registrationcenter-download.intel.com/akdlm/irc_nas/tec/12067/parallel_studio_xe_2018_composer_edition.tgz')
-    version('17.0.4', 'd03d351809e182c481dc65e07376d9a2',
-            url='http://registrationcenter-download.intel.com/akdlm/irc_nas/tec/11541/parallel_studio_xe_2017_update4_composer_edition.tgz')
-    version('17.0.3', '52344df122c17ddff3687f84ceb21623',
-            url='http://registrationcenter-download.intel.com/akdlm/irc_nas/tec/11464/parallel_studio_xe_2017_update3_composer_edition.tgz')
-    version('17.0.2', '2891ab1ece43eb61b6ab892f07c47f01',
-            url='http://registrationcenter-download.intel.com/akdlm/irc_nas/tec/11302/parallel_studio_xe_2017_update2_composer_edition.tgz')
-    version('17.0.1', '1f31976931ed8ec424ac7c3ef56f5e85',
-            url='http://registrationcenter-download.intel.com/akdlm/irc_nas/tec/10978/parallel_studio_xe_2017_update1_composer_edition.tgz')
-    version('17.0.0', 'b67da0065a17a05f110ed1d15c3c6312',
-            url='http://registrationcenter-download.intel.com/akdlm/irc_nas/tec/9656/parallel_studio_xe_2017_composer_edition.tgz')
-    version('16.0.4', '2bc9bfc9be9c1968a6e42efb4378f40e',
-            url='http://registrationcenter-download.intel.com/akdlm/irc_nas/tec/9785/parallel_studio_xe_2016_composer_edition_update4.tgz')
-    version('16.0.3', '3208eeabee951fc27579177b593cefe9',
-            url='http://registrationcenter-download.intel.com/akdlm/irc_nas/tec/9063/parallel_studio_xe_2016_composer_edition_update3.tgz')
-    version('16.0.2', '1133fb831312eb519f7da897fec223fa',
-            url='http://registrationcenter-download.intel.com/akdlm/irc_nas/tec/8680/parallel_studio_xe_2016_composer_edition_update2.tgz')
-    version('15.0.6', 'da9f8600c18d43d58fba0488844f79c9',
-            url='http://registrationcenter-download.intel.com/akdlm/irc_nas/tec/8432/l_compxe_2015.6.233.tgz')
-    version('15.0.1', '85beae681ae56411a8e791a7c44a5c0a',
-            url='http://registrationcenter-download.intel.com/akdlm/irc_nas/tec/4933/l_compxe_2015.1.133.tgz')
-=======
     # Same as in ../intel-parallel-studio/package.py, Composer Edition,
     # but version numbering differs.
     version('18.0.2',              '76f820f53de4c1ff998229c983cf4f53', url='http://registrationcenter-download.intel.com/akdlm/irc_nas/tec/12722/parallel_studio_xe_2018_update2_composer_edition.tgz')
@@ -76,7 +50,7 @@
     #
     # Grandfathered release; different directory structure.
     version('15.0.6',              'da9f8600c18d43d58fba0488844f79c9', url='http://registrationcenter-download.intel.com/akdlm/irc_nas/tec/8432/l_compxe_2015.6.233.tgz')
->>>>>>> 67baaed9
+    version('15.0.1',              '85beae681ae56411a8e791a7c44a5c0a', url='http://registrationcenter-download.intel.com/akdlm/irc_nas/tec/4933/l_compxe_2015.1.133.tgz')
 
     variant('rpath', default=True, description='Add rpath to .cfg files')
 
