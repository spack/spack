--- conflicted
+++ resolved
@@ -23,19 +23,15 @@
         preferred=True,
     )
 
-<<<<<<< HEAD
-    variant('openmp', description='Enable OpenMP threading', default=True)
-    variant('pic', default=True, description='Build with position-independent-code')
+    variant("openmp", description="Enable OpenMP threading", default=True)
+    variant("pic", default=True, description="Build with position-independent-code")
 
-    depends_on('sp')
-=======
     depends_on("sp")
->>>>>>> b1e499d0
 
     def cmake_args(self):
         args = [
-            self.define_from_variant('OPENMP', 'openmp'),
-            self.define_from_variant('CMAKE_POSITION_INDEPENDENT_CODE', 'pic')
+            self.define_from_variant("OPENMP", "openmp"),
+            self.define_from_variant("CMAKE_POSITION_INDEPENDENT_CODE", "pic")
         ]
 
         return args
