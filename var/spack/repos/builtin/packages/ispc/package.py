--- conflicted
+++ resolved
@@ -41,11 +41,7 @@
     depends_on("bison", type="build")
     depends_on("flex", type="build")
     depends_on("ncurses", type="link")
-<<<<<<< HEAD
-    depends_on("zlib", type="link")
-=======
     depends_on("zlib-api", type="link")
->>>>>>> 59fc09e9
     depends_on("tbb", type="link", when="platform=linux @1.20:")
     depends_on("llvm+clang")
     depends_on("llvm libcxx=none", when="platform=darwin")
