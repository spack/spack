--- conflicted
+++ resolved
@@ -31,11 +31,7 @@
     homepage = "https://github.com/LLNL/json-cwx"
     url      = "https://github.com/LLNL/json-cwx/archive/0.12.tar.gz"
 
-<<<<<<< HEAD
-    version('0.12', '146b7525d545b036b7d7b667d6e7a3b5')
-=======
     version('0.12', '8ba44ef7f463f004b4b14c6d8d85a2b70db977a4')
->>>>>>> 31579cda
 
     depends_on('autoconf', type='build')
     depends_on('automake', type='build')
