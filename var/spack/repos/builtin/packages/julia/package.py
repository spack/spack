# Copyright 2013-2023 Lawrence Livermore National Security, LLC and other
# Spack Project Developers. See the top-level COPYRIGHT file for details.
#
# SPDX-License-Identifier: (Apache-2.0 OR MIT)

import os

from spack.package import *
from spack.version import ver


def get_best_target(microarch, compiler_name, compiler_version):
    for compiler_entry in microarch.compilers[compiler_name]:
        if compiler_version.satisfies(ver(compiler_entry["versions"])):
            return compiler_entry.get("name", microarch.name)
    raise InstallError("Could not find a target architecture")


class Julia(MakefilePackage):
    """The Julia Language: A fresh approach to technical computing"""

    homepage = "https://julialang.org"
    url = "https://github.com/JuliaLang/julia/releases/download/v1.7.0/julia-1.7.0.tar.gz"
    git = "https://github.com/JuliaLang/julia.git"

    maintainers("vchuravy", "haampie", "giordano")

    version("master", branch="master")
    version("1.9.0", sha256="48f4c8a7d5f33d0bc6ce24226df20ab49e385c2d0c3767ec8dfdb449602095b2")
    version("1.8.5", sha256="d31026cc6b275d14abce26fd9fd5b4552ac9d2ce8bde4291e494468af5743031")
    version("1.8.4", sha256="b7b8ee64fb947db8d61104f231e1b25342fe330d29e0d2273f93c264f32c5333")
    version("1.8.3", sha256="4d8d460fcae5c6f8306a3e3c14371635c1a26f47c3ce62b2950cf9234b6ec849")
    version("1.8.2", sha256="3e2cea35bf5df963ed7b75a83e8febfc000acf1e664ecd657a0772508eb1fb5d")
    version("1.8.1", sha256="066f4ca7a2ad39b003e2af77dbecfbfb9b0a1cb1664033f657ffdbe2f374d956")
    version("1.8.0", sha256="0fa980286d6d912f24ed9f90a02930560d985e0ada8233a4ae5610884feb2438")

    version("1.7.3", sha256="06df2a81e6a18d0333ffa58d36f6eb84934c38984898f9e0c3072c8facaa7306")
    version("1.7.2", sha256="0847943dd65001f3322b00c7dc4e12f56e70e98c6b798ccbd4f02d27ce161fef")
    version("1.7.1", sha256="17d298e50e4e3dd897246ccebd9f40ce5b89077fa36217860efaec4576aa718e")
    version("1.7.0", sha256="8e870dbef71bc72469933317a1a18214fd1b4b12f1080784af7b2c56177efcb4")

    version("1.6.7", sha256="74af1dc7b5841757a06a899923a62cac04665c09829324e8bf53cfb66f7b3d61")
    version("1.6.6", sha256="a8023708cadb2649395769810e6cec8afc8e352aa6d407189b6c88b86d7f5090")
    version("1.6.5", sha256="b70ae299ff6b63a9e9cbf697147a48a31b4639476d1947cb52e4201e444f23cb")
    version("1.6.4", sha256="a4aa921030250f58015201e28204bff604a007defc5a379a608723e6bb1808d4")

    variant("precompile", default=True, description="Improve julia startup time")
    variant("openlibm", default=True, description="Use openlibm instead of libm")

    # Note, we just use link_llvm_dylib so that we not only get a libLLVM,
    # but also so that llvm-config --libfiles gives only the dylib. Without
    # it it also gives static libraries, and breaks Julia's build.
    depends_on("llvm targets=amdgpu,bpf,nvptx,webassembly version_suffix=jl +link_llvm_dylib")
    depends_on("libuv", when="@:1.7")
    depends_on("libuv-julia@1.42.0", when="@1.8.0:1.8.1")
    depends_on("libuv-julia@1.44.2", when="@1.8.2:")

    # Do not use internal unwind.  We need to use a conflict, because
    # `internal_unwind` is defined only when `+clang`.
    conflicts("^llvm+internal_unwind")

    with when("@1.9.0:1.9"):
        # libssh2.so.1, libpcre2-8.so.0, mbedtls.so.14, mbedcrypto.so.7, mbedx509.so.1
        # openlibm.so.4, libblastrampoline.so.5, libgit2.so.1.5, libnghttp2.so.14,
        # libcurl.so.4
        depends_on("libblastrampoline@5.4.0:5")
        depends_on("libgit2@1.5.0:1.5")
        depends_on("libssh2@1.10.0:1.10")
        depends_on("llvm@14.0.6 +lld shlib_symbol_version=JL_LLVM_14.0")
        depends_on("mbedtls@2.28.0:2.28")
        depends_on("openlibm@0.8.1:0.8", when="+openlibm")
        depends_on("nghttp2@1.48.0:1.48")
        depends_on("curl@7.84.0:")

    with when("@1.8.0:1.8"):
        # libssh2.so.1, libpcre2-8.so.0, mbedtls.so.14, mbedcrypto.so.7, mbedx509.so.1
        # openlibm.so.4, libblastrampoline.so.5, libgit2.so.1.3, libnghttp2.so.14,
        # libcurl.so.4
        depends_on("libblastrampoline@5.1.0:5")
        depends_on("libgit2@1.3.0:1.3")
        depends_on("libssh2@1.10.0:1.10")
        depends_on("llvm@13.0.1 shlib_symbol_version=JL_LLVM_13.0")
        depends_on("mbedtls@2.28.0:2.28")
        depends_on("openlibm@0.8.1:0.8", when="+openlibm")
        depends_on("nghttp2@1.47.0:1.47")
        depends_on("curl@7.84.0:")

    with when("@1.7.0:1.7"):
        # libssh2.so.1, libpcre2-8.so.0, mbedtls.so.13, mbedcrypto.so.5, mbedx509.so.1
        # openlibm.so.3
        depends_on("libblastrampoline@3.0.0:3")
        depends_on("libgit2@1.1.0:1.1")
        depends_on("libssh2@1.9.0:1.9")
        depends_on("libuv@1.42.0")
        depends_on("llvm@12.0.1")
        depends_on("mbedtls@2.24.0:2.24")
        depends_on("openlibm@0.7.0:0.7", when="+openlibm")
        depends_on("curl@7.73.0:")

    with when("@1.6.0:1.6"):
        # libssh2.so.1, libpcre2-8.so.0, mbedtls.so.13, mbedcrypto.so.5, mbedx509.so.1
        # openlibm.so.3, (todo: complete this list for upperbounds...)
        depends_on("libgit2@1.1.0:1.1")
        depends_on("libssh2@1.9.0:1.9")
        depends_on("libuv@1.39.0")
        depends_on("llvm@11.0.1")
        depends_on("mbedtls@2.24.0:2.24")
        depends_on("openlibm@0.7.0:0.7", when="+openlibm")
        depends_on("curl@7.73.0:")

    # Patches for llvm
    depends_on("llvm", patches="llvm7-symver-jlprefix.patch", when="@:1.7")
    depends_on(
        "llvm",
        when="^llvm@11.0.1",
        patches=patch(
            "https://raw.githubusercontent.com/spack/patches/0b543955683a903d711a3e95ff29a4ce3951ca13/julia/llvm-11.0.1-julia-1.6.patch",
            sha256="8866ee0595272b826b72d173301a2e625855e80680a84af837f1ed6db4657f42",
        ),
    )
    depends_on(
        "llvm",
        when="^llvm@12.0.1",
        patches=patch(
            "https://github.com/JuliaLang/llvm-project/compare/fed41342a82f5a3a9201819a82bf7a48313e296b...980d2f60a8524c5546397db9e8bbb7d6ea56c1b7.patch",
            sha256="10cb42f80c2eaad3e9c87cb818b6676f1be26737bdf972c77392d71707386aa4",
        ),
    )
    depends_on(
        "llvm",
        when="^llvm@13.0.1",
        patches=patch(
            "https://github.com/JuliaLang/llvm-project/compare/75e33f71c2dae584b13a7d1186ae0a038ba98838...2f4460bd46aa80d4fe0d80c3dabcb10379e8d61b.patch",
            sha256="45f72c59ae5cf45461e9cd8b224ca49b739d885c79b3786026433c6c22f83b5f",
        ),
    )
    depends_on(
        "llvm",
        when="^llvm@14.0.6",
        patches=patch(
            "https://github.com/JuliaLang/llvm-project/compare/f28c006a5895fc0e329fe15fead81e37457cb1d1...5c82f5309b10fab0adf6a94969e0dddffdb3dbce.patch",
            sha256="9f2bc98e876e85a3edb158064aae782281ea7099e4c34e83ac456609cb7acd10",
        ),
    )

    # Patches for libuv
    depends_on(
        "libuv",
        when="^libuv@1.39.0",
        patches=patch(
            "https://raw.githubusercontent.com/spack/patches/b59ca193423c4c388254f528afabb906b5373162/julia/libuv-1.39.0.patch",
            sha256="f7c1e7341e89dc35dfd85435ba35833beaef575b997c3f978c27d0dbf805149b",
        ),
    )
    depends_on(
        "libuv",
        when="^libuv@1.42.0",
        patches=patch(
            "https://raw.githubusercontent.com/spack/patches/89b6d14eb1f3c3d458a06f1e06f7dda3ab67bd38/julia/libuv-1.42.0.patch",
            sha256="d9252fbe67ac8f15e15653f0f6b00dffa07ae1a42f013d4329d17d8b492b7cdb",
        ),
    )

    # patchelf 0.13 is required because the rpath patch uses --add-rpath
    depends_on("patchelf@0.13:", type="build")
    depends_on("perl", type="build")
    depends_on("libwhich", type="build")

    depends_on("blas")  # note: for now openblas is fixed...
    depends_on("curl tls=mbedtls +nghttp2 +libssh2")
    depends_on("dsfmt@2.2.4:")  # apparently 2.2.3->2.2.4 breaks API
    depends_on("gmp")
    depends_on("lapack")  # note: for now openblas is fixed...
    depends_on("libblastrampoline", when="@1.7.0:")
    depends_on("libgit2")
    depends_on("libssh2 crypto=mbedtls")
    depends_on("mbedtls libs=shared")
    depends_on("mpfr")
    depends_on("nghttp2")
    depends_on("openblas +ilp64 symbol_suffix=64_")
    depends_on("openlibm", when="+openlibm")
    depends_on("p7zip")
    depends_on("pcre2")
    depends_on("suite-sparse +pic")
    depends_on("unwind")
    depends_on("utf8proc")
    depends_on("zlib +shared +pic +optimize")

    # Patches for julia
    patch("julia-1.6-system-libwhich-and-p7zip-symlink.patch", when="@1.6.0:1.6")
    patch("use-add-rpath.patch", when="@:1.8.0")
    patch("use-add-rpath-2.patch", when="@1.8.1:1.8")

<<<<<<< HEAD
    # Fix printing of `BigFloat`s when using MPFR 4.2.0, but the patch is
    # applicable to previous versions of the library too
    # (https://github.com/JuliaLang/julia/issues/49895).
    patch(
        "https://github.com/JuliaLang/julia/pull/49909.patch?full_index=1",
        sha256="7fa53516b97d83ccf06f6d387c04d337849808f7e8ee2bdc2e79894d84578afc",
        when="@1.6.4:1.9.0",
=======
    # Fix libstdc++ not being found (https://github.com/JuliaLang/julia/issues/47987)
    patch(
        "https://github.com/JuliaLang/julia/pull/48342.patch?full_index=1",
        sha256="10f7cab89c8353b2648a968d2c8e8ed8bd90961df3227084f1d69d3d482933d7",
        when="@1.8.4:1.8.5",
>>>>>>> efdac68c
    )

    # Fix gfortran abi detection https://github.com/JuliaLang/julia/pull/44026
    patch("fix-gfortran.patch", when="@1.7.0:1.7.2")

    # Don't make julia run patchelf --set-rpath on llvm (presumably this should've
    # only applied to libllvm when it's vendored by julia).
    patch("revert-fix-rpath-of-libllvm.patch", when="@1.7.0:1.7.2")

    # Allow build with clang.
    patch("gcc-ifdef.patch", when="@1.7.0:1.7")

    # Make sure Julia sets -DNDEBUG when including LLVM header files.
    patch("llvm-NDEBUG.patch", when="@1.7.0:1.7")

    def patch(self):
        # The system-libwhich-libblastrampoline.patch causes a rebuild of docs as it
        # touches the main Makefile, so we reset the a/m-time to doc/_build's.
        f = os.path.join("doc", "_build", "html", "en", "index.html")
        if os.path.exists(f):
            time = (os.path.getatime(f), os.path.getmtime(f))
            os.utime(os.path.join("base", "Makefile"), time)

    def setup_build_environment(self, env):
        # this is a bit ridiculous, but we are setting runtime linker paths to
        # dependencies so that libwhich can locate them.
        if self.spec.satisfies("platform=linux") or self.spec.satisfies("platform=cray"):
            linker_var = "LD_LIBRARY_PATH"
        elif self.spec.satisfies("platform=darwin"):
            linker_var = "DYLD_FALLBACK_LIBRARY_PATH"
        else:
            return
        pkgs = [
            "curl",
            "dsfmt",
            "gmp",
            "libgit2",
            "libssh2",
            "libunwind",
            "mbedtls",
            "mpfr",
            "nghttp2",
            "openblas",
            "pcre2",
            "suite-sparse",
            "utf8proc",
            "zlib",
        ]
        if "+openlibm" in self.spec:
            pkgs.append("openlibm")
        if self.spec.satisfies("@1.7.0:"):
            pkgs.append("libblastrampoline")
        for pkg in pkgs:
            for dir in self.spec[pkg].libs.directories:
                env.prepend_path(linker_var, dir)

    def edit(self, spec, prefix):
        # TODO: use a search query for blas / lapack?
        libblas = os.path.splitext(spec["blas"].libs.basenames[0])[0]
        liblapack = os.path.splitext(spec["lapack"].libs.basenames[0])[0]

        # Host compiler target name
        march = get_best_target(spec.target, spec.compiler.name, spec.compiler.version)

        # LLVM compatible name for the JIT
        julia_cpu_target = get_best_target(spec.target, "clang", spec["llvm"].version)

        libuv = "libuv-julia" if "^libuv-julia" in spec else "libuv"

        options = [
            "prefix:={0}".format(prefix),
            "MARCH:={0}".format(march),
            "JULIA_CPU_TARGET:={0}".format(julia_cpu_target),
            "USE_BINARYBUILDER:=0",
            "VERBOSE:=1",
            # Spack managed dependencies
            "USE_SYSTEM_BLAS:=1",
            "USE_SYSTEM_CSL:=1",
            "USE_SYSTEM_CURL:=1",
            "USE_SYSTEM_DSFMT:=1",
            "USE_SYSTEM_GMP:=1",
            "USE_SYSTEM_LAPACK:=1",
            "USE_SYSTEM_LIBBLASTRAMPOLINE:=1",
            "USE_SYSTEM_LIBGIT2:=1",
            "USE_SYSTEM_LIBSSH2:=1",
            "USE_SYSTEM_LIBSUITESPARSE:=1",  # @1.7:
            "USE_SYSTEM_SUITESPARSE:=1",  # @:1.6
            "USE_SYSTEM_LIBUNWIND:=1",
            "USE_SYSTEM_LIBUV:=1",
            "USE_SYSTEM_LIBWHICH:=1",
            "USE_SYSTEM_LLD:=1",  # @1.9:
            "USE_SYSTEM_LLVM:=1",
            "USE_SYSTEM_MBEDTLS:=1",
            "USE_SYSTEM_MPFR:=1",
            "USE_SYSTEM_P7ZIP:=1",
            "USE_SYSTEM_PATCHELF:=1",
            "USE_SYSTEM_PCRE:=1",
            "USE_SYSTEM_UTF8PROC:=1",
            "USE_SYSTEM_ZLIB:=1",
            # todo: ilp depends on arch
            "USE_BLAS64:=1",
            "LIBBLASNAME:={0}".format(libblas),
            "LIBLAPACKNAME:={0}".format(liblapack),
            "override LIBUV:={0}".format(spec[libuv].libs.libraries[0]),
            "override LIBUV_INC:={0}".format(spec[libuv].headers.directories[0]),
            "override USE_LLVM_SHLIB:=1",
            # make rebuilds a bit faster for now, not sure if this should be kept
            "JULIA_PRECOMPILE:={0}".format("1" if spec.variants["precompile"].value else "0"),
            # we want to use `patchelf --add-rpath` instead of `patchelf --set-rpath`
            "override PATCHELF_SET_RPATH_ARG:=--add-rpath",  # @1.9:
        ]

        options.append("USEGCC:={}".format("1" if "%gcc" in spec else "0"))
        options.append("USECLANG:={}".format("1" if "%clang" in spec else "0"))

        options.extend(
            [
                "override CC:={0}".format(spack_cc),
                "override CXX:={0}".format(spack_cxx),
                "override FC:={0}".format(spack_fc),
            ]
        )

        # libm or openlibm?
        if spec.variants["openlibm"].value:
            options.append("USE_SYSTEM_LIBM=0")
            options.append("USE_SYSTEM_OPENLIBM=1")
        else:
            options.append("USE_SYSTEM_LIBM=1")
            options.append("USE_SYSTEM_OPENLIBM=0")

        with open("Make.user", "w") as f:
            f.write("\n".join(options) + "\n")<|MERGE_RESOLUTION|>--- conflicted
+++ resolved
@@ -191,7 +191,13 @@
     patch("use-add-rpath.patch", when="@:1.8.0")
     patch("use-add-rpath-2.patch", when="@1.8.1:1.8")
 
-<<<<<<< HEAD
+    # Fix libstdc++ not being found (https://github.com/JuliaLang/julia/issues/47987)
+    patch(
+        "https://github.com/JuliaLang/julia/pull/48342.patch?full_index=1",
+        sha256="10f7cab89c8353b2648a968d2c8e8ed8bd90961df3227084f1d69d3d482933d7",
+        when="@1.8.4:1.8.5",
+    )
+
     # Fix printing of `BigFloat`s when using MPFR 4.2.0, but the patch is
     # applicable to previous versions of the library too
     # (https://github.com/JuliaLang/julia/issues/49895).
@@ -199,13 +205,6 @@
         "https://github.com/JuliaLang/julia/pull/49909.patch?full_index=1",
         sha256="7fa53516b97d83ccf06f6d387c04d337849808f7e8ee2bdc2e79894d84578afc",
         when="@1.6.4:1.9.0",
-=======
-    # Fix libstdc++ not being found (https://github.com/JuliaLang/julia/issues/47987)
-    patch(
-        "https://github.com/JuliaLang/julia/pull/48342.patch?full_index=1",
-        sha256="10f7cab89c8353b2648a968d2c8e8ed8bd90961df3227084f1d69d3d482933d7",
-        when="@1.8.4:1.8.5",
->>>>>>> efdac68c
     )
 
     # Fix gfortran abi detection https://github.com/JuliaLang/julia/pull/44026
