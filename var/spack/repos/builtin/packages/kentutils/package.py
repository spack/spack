# Copyright 2013-2024 Lawrence Livermore National Security, LLC and other
# Spack Project Developers. See the top-level COPYRIGHT file for details.
#
# SPDX-License-Identifier: (Apache-2.0 OR MIT)

from spack.package import *


class Kentutils(MakefilePackage):
    """Jim Kent command line bioinformatic utilities"""

    homepage = "https://genome.cse.ucsc.edu/"
    url = "https://hgdownload.cse.ucsc.edu/admin/exe/userApps.archive/userApps.v453.src.tgz"

    version("465", sha256="eef17b1f3182d1d9dc99b5c73a6b0468d5d3bd80470f25d3f7706cc1372e04b0")
<<<<<<< HEAD
    version("460", sha256="b955e56ee880074521ef1ab1371491f47e66dc6fdd93b05328386dd675a635fa")
=======
    version("464", sha256="24e20fe68e2a2894d802c87662f69a62f71b3c15fafb2e4d6c3c425c63638bb2")
    version("460", sha256="b955e56ee880074521ef1ab1371491f47e66dc6fdd93b05328386dd675a635fa")
    version("455", sha256="e458cadad7c4a5c1b8385edafffa1b29380ac725a0c20535bf5a3bab99fe80db")
>>>>>>> ef818580
    # This version isn't present in the archive any more
    # Might be worth changing url to: https://github.com/ucscGenomeBrowser/kent-core/tags/...
    version(
        "459",
        sha256="0b6e89a183e6385c713cf010a7aeead9da6626d8d2f78c363a4f1bc56ccccebb",
        deprecated=True,
    )

    variant("libs", default=True, description="Install jk*.a libraries")
    variant("force_mysql", default=False, description="Force MySQL over MariaDB")

    with default_args(type=("build", "link", "run")):
        depends_on("libpng")
        depends_on("openssl")
        depends_on("libuuid")
        depends_on("mysql-client")
        depends_on("zlib-api")
        depends_on("freetype")
        depends_on("libiconv")

    # The bgzip.c bug present in other packages is present in kent/src/htslib/bgzf.c
    # Conflicting line: assert(compressBound(BGZF_BLOCK_SIZE) < BGZF_MAX_BLOCK_SIZE);
    # We can patch this by removing the assertion, but there are still performance issues
    # See: https://github.com/samtools/htslib/issues/1257
    conflicts("zlib-ng")

    # Does not add a link to mysql_config, which is required for compilation
    conflicts("mariadb-c-client")

    # MariaDB can take a very long time to compile if you just need the c client
    conflicts("mariadb", when="+force_mysql")

    def flag_handler(self, name, flags):
        if name == "ldflags":
            flags.append(f'{self.spec["libiconv"].libs.ld_flags}')
        return (flags, None, None)

    @property
<<<<<<< HEAD
    def kent_platform(self):
        # There has to be an easier way to get this
        return self.spec.architecture.target.microarchitecture.family.name

    @property
    def machtype(self):
        # This is hard-coded in the Makefile and included here for reference
=======
    def machtype(self):
        # This is hard-coded in the Makefile and included here for reference
        # and to make it adjustable if we need to adjust this in the future
>>>>>>> ef818580
        return "local"

    def install_libs_from_stage(self, prefix):
        # Dependent packages expect things in the source tree, but we don't
        # want to copy all of the compilation artifacts in so we'll do them
        # manually instead of leaving the build directory around
<<<<<<< HEAD
        src_prefix = "kent/src"

        lib_dir = join_path("lib", self.machtype)
        parasol = join_path("parasol/lib", self.machtype)
        altsplice = join_path("hg/altSplice/lib", self.machtype)
        htslib = "htslib"

        for lib_prefix in [lib_dir, parasol, altsplice, htslib, "include"]:
            mkdirp(join_path(prefix, lib_prefix))

        install_tree(join_path(src_prefix, "inc"), prefix.include)
        
        lib_names = ["jkweb.a", "jkOwnLib.a", "jkhgap.a", "jkhgapcgi.a"]
        libs = [join_path(lib_dir, name) for name in lib_names]
        libs += [
            join_path(parasol, "paralib.a"),
            join_path(altsplice, "libSpliceGraph.a"),
            join_path(htslib, "libhts.a"),
        ]

        for lib in libs:
            install(join_path("kent/src", lib), join_path(prefix, lib))
=======
        import os

        src_prefix = "kent/src"

        # I'm not sure if all dependents look for inc or some look in .../include
        install_tree(join_path(src_prefix, "inc"), join_path(prefix, "inc"))

        libs = [
            f"lib/{self.machtype}/jkweb.a",
            f"lib/{self.machtype}/jkOwnLib.a",
            f"lib/{self.machtype}/jkhgap.a",
            f"lib/{self.machtype}/jkhgapcgi.a",
            f"parasol/lib/{self.machtype}/paralib.a",
            f"hg/altSplice/lib/{self.machtype}/libSpliceGraph.a",
            "htslib/libhts.a",
        ]

        for lib in libs:
            src = join_path(src_prefix, lib)
            dest = join_path(prefix, lib)
            mkdirp(os.path.dirname(dest))
            install(src, dest)
>>>>>>> ef818580

    def install(self, spec, prefix):
        install_tree("bin", prefix.bin)
        if spec.satisfies("+libs"):
            self.install_libs_from_stage(prefix)<|MERGE_RESOLUTION|>--- conflicted
+++ resolved
@@ -13,13 +13,9 @@
     url = "https://hgdownload.cse.ucsc.edu/admin/exe/userApps.archive/userApps.v453.src.tgz"
 
     version("465", sha256="eef17b1f3182d1d9dc99b5c73a6b0468d5d3bd80470f25d3f7706cc1372e04b0")
-<<<<<<< HEAD
-    version("460", sha256="b955e56ee880074521ef1ab1371491f47e66dc6fdd93b05328386dd675a635fa")
-=======
     version("464", sha256="24e20fe68e2a2894d802c87662f69a62f71b3c15fafb2e4d6c3c425c63638bb2")
     version("460", sha256="b955e56ee880074521ef1ab1371491f47e66dc6fdd93b05328386dd675a635fa")
     version("455", sha256="e458cadad7c4a5c1b8385edafffa1b29380ac725a0c20535bf5a3bab99fe80db")
->>>>>>> ef818580
     # This version isn't present in the archive any more
     # Might be worth changing url to: https://github.com/ucscGenomeBrowser/kent-core/tags/...
     version(
@@ -58,49 +54,15 @@
         return (flags, None, None)
 
     @property
-<<<<<<< HEAD
-    def kent_platform(self):
-        # There has to be an easier way to get this
-        return self.spec.architecture.target.microarchitecture.family.name
-
-    @property
-    def machtype(self):
-        # This is hard-coded in the Makefile and included here for reference
-=======
     def machtype(self):
         # This is hard-coded in the Makefile and included here for reference
         # and to make it adjustable if we need to adjust this in the future
->>>>>>> ef818580
         return "local"
 
     def install_libs_from_stage(self, prefix):
         # Dependent packages expect things in the source tree, but we don't
         # want to copy all of the compilation artifacts in so we'll do them
         # manually instead of leaving the build directory around
-<<<<<<< HEAD
-        src_prefix = "kent/src"
-
-        lib_dir = join_path("lib", self.machtype)
-        parasol = join_path("parasol/lib", self.machtype)
-        altsplice = join_path("hg/altSplice/lib", self.machtype)
-        htslib = "htslib"
-
-        for lib_prefix in [lib_dir, parasol, altsplice, htslib, "include"]:
-            mkdirp(join_path(prefix, lib_prefix))
-
-        install_tree(join_path(src_prefix, "inc"), prefix.include)
-        
-        lib_names = ["jkweb.a", "jkOwnLib.a", "jkhgap.a", "jkhgapcgi.a"]
-        libs = [join_path(lib_dir, name) for name in lib_names]
-        libs += [
-            join_path(parasol, "paralib.a"),
-            join_path(altsplice, "libSpliceGraph.a"),
-            join_path(htslib, "libhts.a"),
-        ]
-
-        for lib in libs:
-            install(join_path("kent/src", lib), join_path(prefix, lib))
-=======
         import os
 
         src_prefix = "kent/src"
@@ -123,7 +85,6 @@
             dest = join_path(prefix, lib)
             mkdirp(os.path.dirname(dest))
             install(src, dest)
->>>>>>> ef818580
 
     def install(self, spec, prefix):
         install_tree("bin", prefix.bin)
