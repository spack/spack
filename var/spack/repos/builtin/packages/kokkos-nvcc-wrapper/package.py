--- conflicted
+++ resolved
@@ -36,21 +36,12 @@
 
     def setup_dependent_build_environment(self, env, dependent_spec):
         wrapper = join_path(self.prefix.bin, "nvcc_wrapper")
-<<<<<<< HEAD
-        env.set('CUDA_ROOT', dependent_spec["cuda"].prefix)
-        env.set('NVCC_WRAPPER_DEFAULT_COMPILER', self.compiler.cxx)
-        env.set('KOKKOS_CXX', self.compiler.cxx)
-        env.set('MPICH_CXX', wrapper)
-        env.set('OMPI_CXX', wrapper)
-        env.set('MPICXX_CXX', wrapper)  # HPE MPT
-=======
         env.set("CUDA_ROOT", dependent_spec["cuda"].prefix)
         env.set("NVCC_WRAPPER_DEFAULT_COMPILER", self.compiler.cxx)
         env.set("KOKKOS_CXX", self.compiler.cxx)
         env.set("MPICH_CXX", wrapper)
         env.set("OMPI_CXX", wrapper)
         env.set("MPICXX_CXX", wrapper)  # HPE MPT
->>>>>>> a8691124
 
     def setup_dependent_package(self, module, dependent_spec):
         wrapper = join_path(self.prefix.bin, "nvcc_wrapper")
