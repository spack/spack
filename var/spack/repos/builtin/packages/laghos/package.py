--- conflicted
+++ resolved
@@ -18,11 +18,9 @@
     url      = "https://github.com/CEED/Laghos/archive/v1.0.tar.gz"
     git      = "https://github.com/CEED/Laghos.git"
 
-<<<<<<< HEAD
+    maintainers = ['v-dobrev', 'tzanio', 'vladotomov']
+
     version('develop', branch='master')
-=======
-    version('master', branch='master')
->>>>>>> e260eb47
     version('3.0', sha256='4db56286e15b42ecdc8d540c4888a7dec698b019df9c7ccb8319b7ea1f92d8b4')
     version('2.0', sha256='dd3632d5558889beec2cd3c49eb60f633f99e6d886ac868731610dd006c44c14')
     version('1.1', sha256='53b9bfe2af263c63eb4544ca1731dd26f40b73a0d2775a9883db51821bf23b7f')
@@ -30,12 +28,8 @@
 
     variant('metis', default=True, description='Enable/disable METIS support')
 
-<<<<<<< HEAD
     depends_on('mfem+mpi+metis', when='+metis')
     depends_on('mfem+mpi~metis', when='~metis')
-=======
-    depends_on('metis@4.0.3:', when='+metis')
->>>>>>> e260eb47
 
     depends_on('mfem@develop', when='@develop')
     depends_on('mfem@4.1.0:', when='@3.0')
@@ -43,11 +37,6 @@
     depends_on('mfem@3.4.0:', when='@2.0')
     # Recommended mfem version for laghos v1.x is: ^mfem@3.3.1-laghos-v1.0
     depends_on('mfem@3.3.1-laghos-v1.0:', when='@1.0,1.1')
-
-    # 3.0 requirements
-    depends_on('hypre@2.11.2', when='@3.0:')
-    depends_on('mfem@develop+mpi+metis', when='@3.0:+metis')
-    depends_on('mfem@develop+mpi~metis', when='@3.0:~metis')
 
     @property
     def build_targets(self):
@@ -59,11 +48,6 @@
         targets.append('TEST_MK=%s' % spec['mfem'].package.test_mk)
         if spec.satisfies('@:2.0'):
             targets.append('CXX=%s' % spec['mpi'].mpicxx)
-
-        if self.version >= ver('3.0'):
-            targets.append('HYPRE_DIR=%s' % spec['hypre'].prefix)
-            if '+metis' in self.spec:
-                targets.append('METIS_DIR=%s' % spec['metis'].prefix)
 
         return targets
 
