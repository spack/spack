--- conflicted
+++ resolved
@@ -197,18 +197,12 @@
     depends_on('cnpy', when='+numpy')
     depends_on('nccl', when='@0.94:0.98.2 +cuda')
 
-<<<<<<< HEAD
-    # Note that conduit defaults to +fortran +parmetis, neither of which are
+    # Note that conduit defaults to +fortran +parmetis +python, none of which are
     # necessary by LBANN: you may want to disable those options in your
     # packages.yaml
     depends_on('conduit@0.4.0: +hdf5', when='@0.94:0 +conduit')
     depends_on('conduit@0.5.0:0.6 +hdf5', when='@0.100:0.101 +conduit')
     depends_on('conduit@0.6.0: +hdf5', when='@:0.90,0.99:')
-=======
-    depends_on('conduit@0.4.0: +hdf5~hdf5_compat ~python', when='@0.94:0 +conduit')
-    depends_on('conduit@0.5.0:0.6 +hdf5~hdf5_compat ~python', when='@0.100:0.101 +conduit')
-    depends_on('conduit@0.6.0: +hdf5~hdf5_compat~fortran~parmetis ~python', when='@:0.90,0.99:')
->>>>>>> ad2b4931
 
     # LBANN can use Python in two modes 1) as part of an extensible framework
     # and 2) to drive the front end model creation and launch
