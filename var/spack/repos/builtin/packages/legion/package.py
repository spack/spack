--- conflicted
+++ resolved
@@ -23,15 +23,8 @@
 
     homepage = "http://legion.stanford.edu/"
     git = "https://github.com/StanfordLegion/legion.git"
-<<<<<<< HEAD
 
     maintainers = ['pmccormick', 'streichler']
-
-    # TODO: Need a AMD/HIP variant to match support landing in 21.03.0.  
-=======
-
-    maintainers = ['pmccormick', 'streichler']
->>>>>>> f540720e
 
     version('21.03.0', tag='legion-21.03.0')
     version('stable', branch='stable')
@@ -39,8 +32,6 @@
     version('cr', branch='control_replication')
 
     depends_on("cmake@3.16:", type='build')
-<<<<<<< HEAD
-=======
     # TODO: Need to spec version of MPI v3 for use of the low-level MPI transport
     # layer. At present the MPI layer is still experimental and we discourge its
     # use for general (not legion development) use cases.
@@ -71,7 +62,6 @@
     depends_on('zlib', when='+zlib')
 
     # TODO: Need a AMD/HIP variant to match support landing in 21.03.0.
->>>>>>> f540720e
 
     # Network transport layer: the underlying data transport API should be used for
     # distributed data movement.  For Legion, gasnet is the currently the most
@@ -83,15 +73,6 @@
             description="The network communications/transport layer to use.",
             multi=False)
 
-<<<<<<< HEAD
-    # TODO: Need to spec version of MPI v3 for use of the low-level MPI transport
-    # layer. At present the MPI layer is still experimental and we discourge its
-    # use for general (not legion development) use cases.
-    depends_on('mpi', when='network=mpi')
-    depends_on('mpi', when='network=gasnet')  # MPI is required to build gasnet (needs mpicc).
-
-=======
->>>>>>> f540720e
     # We default to automatically embedding a gasnet build. To override this
     # point the package a pre-installed version of GASNet-Ex via the gasnet_root
     # variant.
@@ -114,19 +95,6 @@
             multi=False)
     conflicts('gasnet_root', when="network=mpi")
 
-<<<<<<< HEAD
-    # The preferred mechanism for gasnet is to embed the build within the
-    # package.  As such, we prefer to use a resource vs. a package dependency
-    # (i.e., there is currently not an officially supported gasnet(ex) package that
-    # follows the preferred/supported mechanisms.
-    resource(name='gasnet_res',
-             git='https://github.com/StanfordLegion/gasnet.git',
-             branch='control',
-             placement='gasnet',
-             when='network=gasnet')
-
-=======
->>>>>>> f540720e
     variant('conduit', default='none',
             values=('aries', 'ibv', 'udp', 'mpi', 'ucx', 'none'),
             description="The gasnet conduit(s) to enable.",
@@ -142,11 +110,6 @@
                   msg="conduit attribute requires 'network=gasnet'.")
         conflicts(conflict_str, when='network=none',
                   msg="conduit attribute requires 'network=gasnet'.")
-<<<<<<< HEAD
-    depends_on('ucx', when='conduit=ucx')
-    depends_on('mpi', when='conduit=mpi')
-=======
->>>>>>> f540720e
 
     variant('gasnet_debug', default=False,
             description="Build gasnet with debugging enabled.")
@@ -175,12 +138,6 @@
     variant('spy', default=False,
             description="Enable detailed logging for Legion Spy debugging.")
 
-<<<<<<< HEAD
-    # reminder for arch numbers to names: 60=pascal, 70=volta, 75=turing, 80=ampere
-    # TODO: we could use a map here to clean up and use naming vs. numbers.
-    cuda_arch_list = ('60', '70', '75', '80')
-=======
->>>>>>> f540720e
     # note: we will be dependent upon spack's latest-and-greatest cuda version...
     variant('cuda', default=False,
             description="Enable CUDA support.")
@@ -192,12 +149,6 @@
             multi=False)
     variant('cuda_unsupported_compiler', default=False,
             description="Disable nvcc version check (--allow-unsupported-compiler).")
-<<<<<<< HEAD
-
-    depends_on('cuda@10.0:11.9', when='+cuda_unsupported_compiler')
-    depends_on('cuda@10.0:11.9', when='+cuda')
-=======
->>>>>>> f540720e
     conflicts('+cuda_hijack', when='~cuda')
 
     variant('fortran', default=False,
@@ -205,33 +156,13 @@
 
     variant('hdf5', default=False,
             description="Enable support for HDF5.")
-<<<<<<< HEAD
-    depends_on('hdf5', when='+hdf5')
 
     variant('hwloc', default=False,
             description="Use hwloc for topology awareness.")
-    depends_on('hwloc', when='+hwloc')
-=======
-
-    variant('hwloc', default=False,
-            description="Use hwloc for topology awareness.")
->>>>>>> f540720e
 
     variant('kokkos', default=False,
             description="Enable support for interoperability with Kokkos.")
 
-<<<<<<< HEAD
-    depends_on('kokkos@3.3.01~cuda', when='+kokkos~cuda')
-    for nvarch in cuda_arch_list:
-        depends_on('kokkos@3.3.01+cuda+cuda_lambda+wrapper cuda_arch={0}'.format(nvarch),
-                   when='%gcc+kokkos+cuda cuda_arch={0}'.format(nvarch))
-        depends_on("kokkos@3.3.01+cuda+cuda_lambda~wrapper cuda_arch={0}".format(nvarch),
-                   when="%clang+kokkos+cuda cuda_arch={0}".format(nvarch))
-
-    depends_on("kokkos@3.3.01~cuda+openmp", when='kokkos+openmp')
-
-=======
->>>>>>> f540720e
     variant('bindings', default=False,
             description="Build runtime language bindings (excl. Fortran).")
 
@@ -243,24 +174,12 @@
 
     variant('papi', default=False,
             description="Enable PAPI performance measurements.")
-<<<<<<< HEAD
-    depends_on('papi', when='+papi')
 
     variant('python', default=False,
             description="Enable Python support.")
-    depends_on('python@3', when='+python')
 
     variant('zlib', default=True,
             description="Enable zlib support.")
-    depends_on('zlib', when='+zlib')
-=======
-
-    variant('python', default=False,
-            description="Enable Python support.")
-
-    variant('zlib', default=True,
-            description="Enable zlib support.")
->>>>>>> f540720e
 
     variant('redop_complex', default=False,
             description="Use reduction operators for complex types.")
