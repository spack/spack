##############################################################################
# Copyright (c) 2013-2016, Lawrence Livermore National Security, LLC.
# Produced at the Lawrence Livermore National Laboratory.
#
# This file is part of Spack.
# Created by Todd Gamblin, tgamblin@llnl.gov, All rights reserved.
# LLNL-CODE-647188
#
# For details, see https://github.com/llnl/spack
# Please also see the LICENSE file for our notice and the LGPL.
#
# This program is free software; you can redistribute it and/or modify
# it under the terms of the GNU Lesser General Public License (as
# published by the Free Software Foundation) version 2.1, February 1999.
#
# This program is distributed in the hope that it will be useful, but
# WITHOUT ANY WARRANTY; without even the IMPLIED WARRANTY OF
# MERCHANTABILITY or FITNESS FOR A PARTICULAR PURPOSE. See the terms and
# conditions of the GNU Lesser General Public License for more details.
#
# You should have received a copy of the GNU Lesser General Public
# License along with this program; if not, write to the Free Software
# Foundation, Inc., 59 Temple Place, Suite 330, Boston, MA 02111-1307 USA
##############################################################################
from spack import *


class Libmonitor(Package):
    """Libmonitor is a library for process and thread control."""
    homepage = "https://github.com/HPCToolkit/libmonitor"
<<<<<<< HEAD

    version('20130218', git='https://github.com/HPCToolkit/libmonitor.git', commit='4f2311e')
    variant('krellpatch', default=False, description="build with openspeedshop based patch.")

=======
    version('20130218', git='https://github.com/HPCToolkit/libmonitor.git',
            commit='4f2311e')
    variant('krellpatch', default=False,
            description="build with openspeedshop based patch.")
>>>>>>> f0f230d4

    patch('libmonitorkrell-0000.patch', when='@20130218+krellpatch')
    patch('libmonitorkrell-0001.patch', when='@20130218+krellpatch')
    patch('libmonitorkrell-0002.patch', when='@20130218+krellpatch')

    def install(self, spec, prefix):
        configure("--prefix=" + prefix)
        make()
        make("install")<|MERGE_RESOLUTION|>--- conflicted
+++ resolved
@@ -28,17 +28,10 @@
 class Libmonitor(Package):
     """Libmonitor is a library for process and thread control."""
     homepage = "https://github.com/HPCToolkit/libmonitor"
-<<<<<<< HEAD
-
-    version('20130218', git='https://github.com/HPCToolkit/libmonitor.git', commit='4f2311e')
-    variant('krellpatch', default=False, description="build with openspeedshop based patch.")
-
-=======
     version('20130218', git='https://github.com/HPCToolkit/libmonitor.git',
             commit='4f2311e')
     variant('krellpatch', default=False,
             description="build with openspeedshop based patch.")
->>>>>>> f0f230d4
 
     patch('libmonitorkrell-0000.patch', when='@20130218+krellpatch')
     patch('libmonitorkrell-0001.patch', when='@20130218+krellpatch')
