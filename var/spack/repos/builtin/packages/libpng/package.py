--- conflicted
+++ resolved
@@ -14,14 +14,9 @@
     url = "https://prdownloads.sourceforge.net/libpng/libpng-1.6.37.tar.xz"
     git = "https://github.com/glennrp/libpng.git"
 
-<<<<<<< HEAD
-    maintainers = ["AlexanderRichert-NOAA"]
-
-=======
     maintainers("AlexanderRichert-NOAA")
 
     version("1.6.39", sha256="1f4696ce70b4ee5f85f1e1623dc1229b210029fa4b7aee573df3e2ba7b036937")
->>>>>>> c386baf2
     version("1.6.37", sha256="505e70834d35383537b6491e7ae8641f1a4bed1876dbfe361201fc80868d88ca")
     # From http://www.libpng.org/pub/png/libpng.html (2019-04-15)
     #     libpng versions 1.6.36 and earlier have a use-after-free bug in the
@@ -42,31 +37,7 @@
         multi=True,
         description="Build shared libs, static libs or both",
     )
-<<<<<<< HEAD
     variant("pic", default=False, description="PIC")
-
-    def configure_args(self):
-        args = [
-            # not honored, see
-            #   https://sourceforge.net/p/libpng/bugs/210/#33f1
-            # '--with-zlib=' + self.spec['zlib'].prefix,
-            f"CPPFLAGS={self.spec['zlib'].headers.include_flags}",
-            f"LDFLAGS={self.spec['zlib'].libs.search_flags}",
-        ]
-
-        args += self.enable_or_disable("libs")
-
-        if self.spec.satisfies("+pic"):
-            args.append("CFLAGS=-fPIC")
-
-        return args
-
-    def check(self):
-        # Libpng has both 'check' and 'test' targets that are aliases.
-        # Only need to run the tests once.
-        make("check")
-=======
-
 
 class CMakeBuilder(CMakeBuilder):
     def cmake_args(self):
@@ -75,5 +46,5 @@
             self.define("ZLIB_ROOT", self.spec["zlib"].prefix),
             self.define("PNG_SHARED", "shared" in self.spec.variants["libs"].value),
             self.define("PNG_STATIC", "static" in self.spec.variants["libs"].value),
-        ]
->>>>>>> c386baf2
+            self.define_from_variant("CMAKE_POSITION_INDEPENDENT_CODE", "pic")
+        ]