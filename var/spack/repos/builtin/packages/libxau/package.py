--- conflicted
+++ resolved
@@ -35,11 +35,6 @@
 
     version('1.0.8', 'a85cd601d82bc79c0daa280917572e20')
 
-<<<<<<< HEAD
     depends_on('xproto', type='include')
-    depends_on('pkg-config@0.9.0:', type='build')
-=======
-    depends_on('xproto', type=('build', 'link'))
     depends_on('pkgconfig', type='build')
->>>>>>> 176b518d
     depends_on('util-macros', type='build')