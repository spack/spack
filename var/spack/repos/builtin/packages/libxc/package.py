##############################################################################
# Copyright (c) 2013-2018, Lawrence Livermore National Security, LLC.
# Produced at the Lawrence Livermore National Laboratory.
#
# This file is part of Spack.
# Created by Todd Gamblin, tgamblin@llnl.gov, All rights reserved.
# LLNL-CODE-647188
#
# For details, see https://github.com/spack/spack
# Please also see the NOTICE and LICENSE files for our notice and the LGPL.
#
# This program is free software; you can redistribute it and/or modify
# it under the terms of the GNU Lesser General Public License (as
# published by the Free Software Foundation) version 2.1, February 1999.
#
# This program is distributed in the hope that it will be useful, but
# WITHOUT ANY WARRANTY; without even the IMPLIED WARRANTY OF
# MERCHANTABILITY or FITNESS FOR A PARTICULAR PURPOSE. See the terms and
# conditions of the GNU Lesser General Public License for more details.
#
# You should have received a copy of the GNU Lesser General Public
# License along with this program; if not, write to the Free Software
# Foundation, Inc., 59 Temple Place, Suite 330, Boston, MA 02111-1307 USA
##############################################################################
from spack import *


class Libxc(AutotoolsPackage):
    """Libxc is a library of exchange-correlation functionals for
    density-functional theory."""

    homepage = "http://www.tddft.org/programs/octopus/wiki/index.php/Libxc"
    url      = "http://www.tddft.org/programs/octopus/down.php?file=libxc/libxc-2.2.2.tar.gz"

    variant("shared", default=True, description="Build shared libraries")
    version('3.0.0', '8227fa3053f8fc215bd9d7b0d36de03c')
    version('2.2.2', 'd9f90a0d6e36df6c1312b6422280f2ec')
    version('2.2.1', '38dc3a067524baf4f8521d5bb1cd0b8f')

    @property
    def libs(self):
        """Libxc can be queried for the following parameters:

        - "static": returns the static library version of libxc
            (by default the shared version is returned)

        :return: list of matching libraries
        """
        query_parameters = self.spec.last_query.extra_parameters

        libraries = ['libxc']

        # Libxc installs both shared and static libraries.
        # If a client ask for static explicitly then return
        # the static libraries
        shared = ('static' not in query_parameters)

        # Libxc has a fortran90 interface: give clients the
        # possibility to query for it
        if 'fortran' in query_parameters:
            libraries = ['libxcf90'] + libraries

        return find_libraries(
            libraries, root=self.prefix, shared=shared, recursive=True
        )

    def setup_environment(self, spack_env, run_env):
        optflags = '-O2'
        if self.compiler.name == 'intel':
            # Optimizations for the Intel compiler, suggested by CP2K
            #
            # Note that not every lowly login node has advanced CPUs:
            #
            #   $ icc  -xAVX -axCORE-AVX2 -ipo hello.c
            #   $ ./a.out
            #   Please verify that both the operating system and the \
            #   processor support Intel(R) AVX instructions.
            #
            # NB: The same flags are applied in:
            #   - ../libint/package.py
            #
            # Related:
            #   - ../fftw/package.py        variants: simd, fma
            #   - ../c-blosc/package.py     variant:  avx2
            #   - ../r-rcppblaze/package.py AVX* in "info" but not in code?
            #   - ../openblas/package.py    variants: cpu_target!?!
            #   - ../cp2k/package.py
            #
            # Documentation at:
            # https://software.intel.com/en-us/cpp-compiler-18.0-developer-guide-and-reference-ax-qax
            #
            optflags += ' -xSSE4.2 -axAVX,CORE-AVX2 -ipo'
            if which('xiar'):
                spack_env.set('AR', 'xiar')

        spack_env.append_flags('CFLAGS',  optflags)
        spack_env.append_flags('FCFLAGS', optflags)

<<<<<<< HEAD
        if 'FCFLAGS' in env and env['FCFLAGS']:
            env['FCFLAGS'] += ' ' + optflags
        else:
            env['FCFLAGS'] = optflags

        if "+shared" in spec:
            libraries = "--enable-shared"
        else:
            libraries = "--disable-shared"
        configure('--prefix={0}'.format(prefix), libraries)

        make()
=======
    def configure_args(self):
        args = ['--enable-shared']
        return args
>>>>>>> 4c619992

    def check(self):
        # libxc provides a testsuite, but many tests fail
        # http://www.tddft.org/pipermail/libxc/2013-February/000032.html
        pass<|MERGE_RESOLUTION|>--- conflicted
+++ resolved
@@ -96,26 +96,15 @@
         spack_env.append_flags('CFLAGS',  optflags)
         spack_env.append_flags('FCFLAGS', optflags)
 
-<<<<<<< HEAD
-        if 'FCFLAGS' in env and env['FCFLAGS']:
-            env['FCFLAGS'] += ' ' + optflags
+    def configure_args(self):
+        if "+shared" in self.spec:
+            args = ['--enable-shared']
         else:
-            env['FCFLAGS'] = optflags
-
-        if "+shared" in spec:
-            libraries = "--enable-shared"
-        else:
-            libraries = "--disable-shared"
-        configure('--prefix={0}'.format(prefix), libraries)
-
-        make()
-=======
-    def configure_args(self):
-        args = ['--enable-shared']
+            args = ["--disable-shared"]
         return args
->>>>>>> 4c619992
 
     def check(self):
         # libxc provides a testsuite, but many tests fail
         # http://www.tddft.org/pipermail/libxc/2013-February/000032.html
+        # make('check')
         pass