--- conflicted
+++ resolved
@@ -33,11 +33,6 @@
 
     version('1.1.2', 'ab0d6a38f0344a05d698ec7d48cfa5a8')
 
-<<<<<<< HEAD
     depends_on('xproto', type='include')
-    depends_on('pkg-config@0.9.0:', type='build')
-=======
-    depends_on('xproto', type='build')
     depends_on('pkgconfig', type='build')
->>>>>>> 176b518d
     depends_on('util-macros', type='build')