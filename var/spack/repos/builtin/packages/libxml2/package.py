##############################################################################
# Copyright (c) 2013-2017, Lawrence Livermore National Security, LLC.
# Produced at the Lawrence Livermore National Laboratory.
#
# This file is part of Spack.
# Created by Todd Gamblin, tgamblin@llnl.gov, All rights reserved.
# LLNL-CODE-647188
#
# For details, see https://github.com/llnl/spack
# Please also see the NOTICE and LICENSE files for our notice and the LGPL.
#
# This program is free software; you can redistribute it and/or modify
# it under the terms of the GNU Lesser General Public License (as
# published by the Free Software Foundation) version 2.1, February 1999.
#
# This program is distributed in the hope that it will be useful, but
# WITHOUT ANY WARRANTY; without even the IMPLIED WARRANTY OF
# MERCHANTABILITY or FITNESS FOR A PARTICULAR PURPOSE. See the terms and
# conditions of the GNU Lesser General Public License for more details.
#
# You should have received a copy of the GNU Lesser General Public
# License along with this program; if not, write to the Free Software
# Foundation, Inc., 59 Temple Place, Suite 330, Boston, MA 02111-1307 USA
##############################################################################
from spack import *


class Libxml2(AutotoolsPackage):
    """Libxml2 is the XML C parser and toolkit developed for the Gnome
       project (but usable outside of the Gnome platform), it is free
       software available under the MIT License."""
    homepage = "http://xmlsoft.org"
    url      = "http://xmlsoft.org/sources/libxml2-2.9.2.tar.gz"

    version('2.9.4', 'ae249165c173b1ff386ee8ad676815f5')
    version('2.9.2', '9e6a9aca9d155737868b3dc5fd82f788')
    version('2.7.8', '8127a65e8c3b08856093099b52599c86')

    variant('python', default=False, description='Enable Python support')
    variant("shared", default=True, description="Enable shared libs")

    extends('python', when='+python',
            ignore=r'(bin.*$)|(include.*$)|(share.*$)|(lib/libxml2.*$)|'
            '(lib/xml2.*$)|(lib/cmake.*$)')
    depends_on('zlib')
    depends_on('xz')

    depends_on('pkg-config@0.9.0:', type='build')

    def configure_args(self):
        spec = self.spec
<<<<<<< HEAD
        config_args = []
        if '+python' in spec:
            config_args.extend([
=======

        args = ["--with-lzma=%s" % spec['xz'].prefix]

        if '+python' in spec:
            args.extend([
>>>>>>> 68f7b786
                '--with-python={0}'.format(spec['python'].home),
                '--with-python-install-dir={0}'.format(site_packages_dir)
            ])
        else:
<<<<<<< HEAD
            config_args.append('--without-python')

        if "+shared" in spec:
            config_args.append("--enable-shared")
        else:
            config_args.append("--disable-shared")

        return config_args
=======
            args.append('--without-python')

        return args
>>>>>>> 68f7b786
<|MERGE_RESOLUTION|>--- conflicted
+++ resolved
@@ -49,32 +49,20 @@
 
     def configure_args(self):
         spec = self.spec
-<<<<<<< HEAD
-        config_args = []
-        if '+python' in spec:
-            config_args.extend([
-=======
 
         args = ["--with-lzma=%s" % spec['xz'].prefix]
 
         if '+python' in spec:
             args.extend([
->>>>>>> 68f7b786
                 '--with-python={0}'.format(spec['python'].home),
                 '--with-python-install-dir={0}'.format(site_packages_dir)
             ])
         else:
-<<<<<<< HEAD
-            config_args.append('--without-python')
+            args.append('--without-python')
 
         if "+shared" in spec:
-            config_args.append("--enable-shared")
+            args.append("--enable-shared")
         else:
-            config_args.append("--disable-shared")
+            args.append("--disable-shared")
 
-        return config_args
-=======
-            args.append('--without-python')
-
-        return args
->>>>>>> 68f7b786
+        return args