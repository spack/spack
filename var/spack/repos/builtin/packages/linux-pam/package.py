--- conflicted
+++ resolved
@@ -23,7 +23,7 @@
     version("1.4.0", sha256="cd6d928c51e64139be3bdb38692c68183a509b83d4f2c221024ccd4bcddfd034")
     version("1.3.1", sha256="eff47a4ecd833fbf18de9686632a70ee8d0794b79aecb217ebd0ce11db4cd0db")
 
-    variant("nls", default=True, description="Build with natural language support")
+    variant("nls", default=False, description="Build with natural language support")
     variant("xauth", default=False, description="Build with xauth support")
     variant("openssl", default=False, description="Build with openssl support")
     variant("unix", default=True, description="Build pam_unix model")
@@ -32,15 +32,18 @@
     variant("regenerate-docu", default=False, description="Regenerate docs")
 
     depends_on("libtirpc")
-<<<<<<< HEAD
+    depends_on("libxcrypt")
 
-    depends_on("m4", type="build")
-    depends_on("autoconf", type="build")
-    depends_on("automake", type="build")
-    depends_on("libtool", type="build")
-    depends_on("bison", type="build", when="+regenerate-docu")
-    depends_on("flex", type="build", when="+regenerate-docu")
-    depends_on("yacc", type="build", when="+regenerate-docu")
+    with default_args(type="build"):
+        depends_on("m4")
+        depends_on("autoconf")
+        depends_on("automake")
+        depends_on("libtool")
+        depends_on("gettext", when="+nls")
+        with when("+regenerate-docu"):
+            depends_on("bison")
+            depends_on("flex")
+            depends_on("yacc")
 
     def flag_handler(self, name, flags):
         if self.spec.satisfies("+nls"):
@@ -49,9 +52,10 @@
         return super().flag_handler(name, flags)
 
     def configure_args(self):
-        args = []
+        args = [
+            f"--includedir={self.prefix.include.security}"
+        ]
 
-        args += [f"--includedir={self.prefix.include.security}"]
         args += self.enable_or_disable("nls")
         args += self.with_or_without("xauth")
         args += self.enable_or_disable("openssl")
@@ -60,14 +64,4 @@
         args += self.enable_or_disable("selinux")
         args += self.enable_or_disable("regenerate-docu")
 
-        return args
-=======
-    depends_on("libxcrypt")
-
-    def configure_args(self):
-        return [
-            "--disable-nls",
-            "--disable-regenerate-docu",
-            f"--includedir={self.prefix.include.security}",
-        ]
->>>>>>> 0dfc360b
+        return args