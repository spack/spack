# Copyright 2013-2022 Lawrence Livermore National Security, LLC and other
# Spack Project Developers. See the top-level COPYRIGHT file for details.
#
# SPDX-License-Identifier: (Apache-2.0 OR MIT)


import os

from spack.package import *


class LlvmAmdgpu(CMakePackage):
    """Toolkit for the construction of highly optimized compilers,
    optimizers, and run-time environments."""

    homepage = "https://github.com/RadeonOpenCompute/llvm-project"
    git = "https://github.com/RadeonOpenCompute/llvm-project.git"
<<<<<<< HEAD
    url = "https://github.com/RadeonOpenCompute/llvm-project/archive/rocm-5.3.3.tar.gz"
=======
    url = "https://github.com/RadeonOpenCompute/llvm-project/archive/rocm-5.3.0.tar.gz"
>>>>>>> 238d4f72
    tags = ["rocm"]

    maintainers = ["srekolam", "renjithravindrankannath", "haampie"]

    version("master", branch="amd-stg-open")
<<<<<<< HEAD

    version("5.3.3", sha256="5296d5e474811c7d1e456cb6d5011db248b79b8d0512155e8a6c2aa5b5f12d38")
=======
    version("5.3.0", sha256="4e3fcddb5b8ea8dcaa4417e0e31a9c2bbdc9e7d4ac3401635a636df32905c93e")
>>>>>>> 238d4f72
    version("5.2.3", sha256="1b852711aec3137b568fb65f93606d37fdcd62e06f5da3766f2ffcd4e0c646df")
    version("5.2.1", sha256="3644e927d943d61e22672422591c47a62ff83e3d87ced68439822156d8f79abf")
    version("5.2.0", sha256="0f892174111b78a02d1a00f8f46d9f80b9abb95513a7af38ecf2a5a0882fe87f")
    version("5.1.3", sha256="d236a2064363c0278f7ba1bb2ff1545ee4c52278c50640e8bb2b9cfef8a2f128")
    version("5.1.0", sha256="db5d45c4a7842a908527c1b7b8d4a40c688225a41d23cfa382eab23edfffdd10")
    version(
        "5.0.2",
        sha256="99a14394b406263576ed3d8d10334de7c78d42b349109f375d178b11492eecaf",
        deprecated=True,
    )
    version(
        "5.0.0",
        sha256="bca2db4aaab71541cac588d6a708fde60f0ebe744809bde8a3847044a1a77413",
        deprecated=True,
    )
    version(
        "4.5.2",
        sha256="36a4f7dd961cf373b743fc679bdf622089d2a905de2cfd6fd6c9e7ff8d8ad61f",
        deprecated=True,
    )
    version(
        "4.5.0",
        sha256="b71451bf26650ba06c0c5c4c7df70f13975151eaa673ef0cc77c1ab0000ccc97",
        deprecated=True,
    )
    version(
        "4.3.1",
        sha256="b53c6b13be7d77dc93a7c62e4adbb414701e4e601e1af2d1e98da4ee07c9837f",
        deprecated=True,
    )
    version(
        "4.3.0",
        sha256="1567d349cd3bcd2c217b3ecec2f70abccd5e9248bd2c3c9f21d4cdb44897fc87",
        deprecated=True,
    )
    version(
        "4.2.0",
        sha256="751eca1d18595b565cfafa01c3cb43efb9107874865a60c80d6760ba83edb661",
        deprecated=True,
    )
    version(
        "4.1.0",
        sha256="244e38d824fa7dfa8d0edf3c036b3c84e9c17a16791828e4b745a8d31eb374ae",
        deprecated=True,
    )
    version(
        "4.0.0",
        sha256="aa1f80f429fded465e86bcfaef72255da1af1c5c52d58a4c979bc2f6c2da5a69",
        deprecated=True,
    )
    version(
        "3.10.0",
        sha256="8262aff88c1ff6c4deb4da5a4f8cda1bf90668950e2b911f93f73edaee53b370",
        deprecated=True,
    )
    version(
        "3.9.0",
        sha256="1ff14b56d10c2c44d36c3c412b190d3d8cd1bb12cfc7cd58af004c16fd9987d1",
        deprecated=True,
    )
    version(
        "3.8.0",
        sha256="93a28464a4d0c1c9f4ba55e473e5d1cde4c5c0e6d087ec8a0a3aef1f5f5208e8",
        deprecated=True,
    )
    version(
        "3.7.0",
        sha256="3e2542ce54b91b5c841f33d542143e0e43eae95e8785731405af29f08ace725b",
        deprecated=True,
    )
    version(
        "3.5.0",
        sha256="4878fa85473b24d88edcc89938441edc85d2e8a785e567b7bd7ce274ecc2fd9c",
        deprecated=True,
    )

    variant(
        "build_type",
        default="Release",
        values=("Release", "Debug", "RelWithDebInfo"),
        description="CMake build type",
    )
    variant(
        "rocm-device-libs",
        default=True,
        description=(
            "Build ROCm device libs as external LLVM project instead of a "
            "standalone spack package."
        ),
    )
    variant("openmp", default=False, description="Enable OpenMP")
    variant(
        "llvm_dylib",
        default=False,
        description="Build LLVM shared library, containing all "
        "components in a single shared library",
    )
    variant(
        "link_llvm_dylib",
        default=False,
        description="Link LLVM tools against the LLVM shared library",
    )

    provides("libllvm@11", when="@3.5:3.8")
    provides("libllvm@12", when="@3.9:4.2")
    provides("libllvm@13", when="@4.3:4.9")
    provides("libllvm@14", when="@5:5.2")
    provides("libllvm@15", when="@5.3:")

    depends_on("cmake@3.4.3:", type="build", when="@:3.8")
    depends_on("cmake@3.13.4:", type="build", when="@3.9.0:")
    depends_on("python", type="build")
    depends_on("z3", type="link")
    depends_on("zlib", type="link")
    depends_on("ncurses+termlib", type="link")

    # openmp dependencies
    depends_on("perl-data-dumper", type=("build"), when="+openmp")
    depends_on("hwloc", when="+openmp")
    depends_on("elf", type="link", when="+openmp")

    # Will likely only be fixed in LLVM 12 upstream
    patch("fix-system-zlib-ncurses.patch", when="@3.5.0:3.8.0")
    patch("fix-ncurses-3.9.0.patch", when="@3.9.0:4.0.0")

    # This is already fixed in upstream but not in 4.2.0 rocm release
    patch("fix-spack-detection-4.2.0.patch", when="@4.2.0:4.5.2")

    patch("remove-cyclades-inclusion-in-sanitizer.patch", when="@4.2.0:4.5.2")

    # OpenMP clang toolchain looks for bitcode files in llvm/bin/../lib
    # as per 5.2.0 llvm code. It used to be llvm/bin/../lib/libdevice.
    # Below patch is to look in the old path.
    patch("adjust-openmp-bitcode-directory-for-llvm-link.patch", when="@5.2.0:")

    conflicts("^cmake@3.19.0")

    root_cmakelists_dir = "llvm"
    install_targets = ["clang-tidy", "install"]

    # Add device libs sources so they can be an external LLVM project
    for d_version, d_shasum in [
<<<<<<< HEAD
        ("5.3.3", "963c9a0561111788b55a8c3b492e2a5737047914752376226c97a28122a4d768"),
=======
        ("5.3.0", "f7e1665a1650d3d0481bec68252e8a5e68adc2c867c63c570f6190a1d2fe735c"),
>>>>>>> 238d4f72
        ("5.2.3", "16b7fc7db4759bd6fb54852e9855fa16ead76c97871d7e1e9392e846381d611a"),
        ("5.2.1", "e5855387ce73ed483ed0d03dbfef31f297c6ca66cf816f6816fd5ee373fc8225"),
        ("5.2.0", "901674bc941115c72f82c5def61d42f2bebee687aefd30a460905996f838e16c"),
        ("5.1.3", "c41958560ec29c8bf91332b9f668793463904a2081c330c0d828bf2f91d4f04e"),
        ("5.1.0", "47dbcb41fb4739219cadc9f2b5f21358ed2f9895ce786d2f7a1b2c4fd044d30f"),
        ("5.0.2", "49cfa8f8fc276ba27feef40546788a2aabe259a924a97af8bef24e295d19aa5e"),
        ("5.0.0", "83ed7aa1c9322b4fc1f57c48a63fc7718eb4195ee6fde433009b4bc78cb363f0"),
        ("4.5.2", "50e9e87ecd6b561cad0d471295d29f7220e195528e567fcabe2ec73838979f61"),
        ("4.5.0", "78412fb10ceb215952b5cc722ed08fa82501b5848d599dc00744ae1bdc196f77"),
        ("4.3.1", "a7291813168e500bfa8aaa5d1dccf5250764ddfe27535def01b51eb5021d4592"),
        ("4.3.0", "055a67e63da6491c84cd45865500043553fb33c44d538313dd87040a6f3826f2"),
        ("4.2.0", "34a2ac39b9bb7cfa8175cbab05d30e7f3c06aaffce99eed5f79c616d0f910f5f"),
        ("4.1.0", "f5f5aa6bfbd83ff80a968fa332f80220256447c4ccb71c36f1fbd2b4a8e9fc1b"),
        ("4.0.0", "d0aa495f9b63f6d8cf8ac668f4dc61831d996e9ae3f15280052a37b9d7670d2a"),
        ("3.10.0", "bca9291385d6bdc91a8b39a46f0fd816157d38abb1725ff5222e6a0daa0834cc"),
        ("3.9.0", "c99f45dacf5967aef9a31e3731011b9c142446d4a12bac69774998976f2576d7"),
        ("3.8.0", "e82cc9a8eb7d92de02cabb856583e28f17a05c8cf9c97aec5275608ef1a38574"),
        ("3.7.0", "b3a114180bf184b3b829c356067bc6a98021d52c1c6f9db6bc57272ebafc5f1d"),
        ("3.5.0", "dce3a4ba672c4a2da4c2260ee4dc96ff6dd51877f5e7e1993cb107372a35a378"),
    ]:
        resource(
            name="rocm-device-libs",
            placement="rocm-device-libs",
            url="https://github.com/RadeonOpenCompute/ROCm-Device-Libs/archive/rocm-{0}.tar.gz".format(
                d_version
            ),
            sha256=d_shasum,
            when="@{0} +rocm-device-libs".format(d_version),
        )

    resource(
        name="rocm-device-libs",
        placement="rocm-device-libs",
        git="https://github.com/RadeonOpenCompute/ROCm-Device-Libs.git",
        branch="amd-stg-open",
        when="@master +rocm-device-libs",
    )

    def cmake_args(self):
        llvm_projects = ["clang", "lld", "clang-tools-extra", "compiler-rt"]
        args = []
        if self.spec.satisfies("@4.3.0:"):
            args = [
                self.define("LLVM_ENABLE_Z3_SOLVER", "OFF"),
                self.define("LLLVM_ENABLE_ZLIB", "ON"),
                self.define("CLANG_DEFAULT_LINKER", "lld"),
            ]
        if self.spec.satisfies("@4.3.0:4.5.2"):
            llvm_projects.append("libcxx")
            llvm_projects.append("libcxxabi")
            args.append(self.define("LIBCXX_ENABLE_SHARED", "OFF"))
            args.append(self.define("LIBCXX_ENABLE_STATIC", "ON"))
            args.append(self.define("LIBCXX_INSTALL_LIBRARY", "OFF"))
            args.append(self.define("LIBCXX_INSTALL_HEADERS", "OFF"))
            args.append(self.define("LIBCXXABI_ENABLE_SHARED", "OFF"))
            args.append(self.define("LIBCXXABI_ENABLE_STATIC", "ON"))
            args.append(self.define("LIBCXXABI_INSTALL_STATIC_LIBRARY", "OFF"))

        if "+openmp" in self.spec:
            llvm_projects.append("openmp")

        args.extend([self.define("LLVM_ENABLE_PROJECTS", ";".join(llvm_projects))])

        if self.spec.satisfies("@4.5.0:"):
            args.append(self.define("PACKAGE_VENDOR", "AMD"))

        if self.spec.satisfies("@5.0.0:"):
            args.append(self.define("CLANG_ENABLE_AMDCLANG", "ON"))
        if self.spec.satisfies("@5.3.0:"):
            args.append(self.define("LLVM_TARGETS_TO_BUILD", "AMDGPU;X86"))
            args.append(self.define("LLLVM_AMDGPU_ALLOW_NPI_TARGETS", True))
        # Enable rocm-device-libs as a external project
        if "+rocm-device-libs" in self.spec:
            dir = os.path.join(self.stage.source_path, "rocm-device-libs")
            args.extend(
                [
                    self.define("LLVM_EXTERNAL_PROJECTS", "device-libs"),
                    self.define("LLVM_EXTERNAL_DEVICE_LIBS_SOURCE_DIR", dir),
                ]
            )

        if "+llvm_dylib" in self.spec:
            args.append("-DLLVM_BUILD_LLVM_DYLIB:Bool=ON")

        if "+link_llvm_dylib" in self.spec:
            args.append("-DLLVM_LINK_LLVM_DYLIB:Bool=ON")
            args.append("-DDCLANG_LINK_CLANG_DYLIB:Bool=ON")

        # Get the GCC prefix for LLVM.
        if self.compiler.name == "gcc":
            args.append(self.define("GCC_INSTALL_PREFIX", self.compiler.prefix))

        return args

    @run_after("install")
    def post_install(self):
        # TODO:Enabling LLVM_ENABLE_RUNTIMES for libcxx,libcxxabi did not build.
        # bootstraping the libcxx with the just built clang
        if self.spec.satisfies("@4.5.0:5.2"):
            spec = self.spec
            define = self.define
            libcxxdir = "build-bootstrapped-libcxx"
            with working_dir(libcxxdir, create=True):
                cmake_args = [
                    self.stage.source_path + "/libcxx",
                    define("CMAKE_C_COMPILER", spec.prefix.bin + "/clang"),
                    define("CMAKE_CXX_COMPILER", spec.prefix.bin + "/clang++"),
                    define("CMAKE_INSTALL_PREFIX", spec.prefix),
                ]
                cmake_args.extend(self.cmake_args())
                cmake(*cmake_args)
                cmake("--build", ".")<|MERGE_RESOLUTION|>--- conflicted
+++ resolved
@@ -15,22 +15,15 @@
 
     homepage = "https://github.com/RadeonOpenCompute/llvm-project"
     git = "https://github.com/RadeonOpenCompute/llvm-project.git"
-<<<<<<< HEAD
     url = "https://github.com/RadeonOpenCompute/llvm-project/archive/rocm-5.3.3.tar.gz"
-=======
-    url = "https://github.com/RadeonOpenCompute/llvm-project/archive/rocm-5.3.0.tar.gz"
->>>>>>> 238d4f72
     tags = ["rocm"]
 
     maintainers = ["srekolam", "renjithravindrankannath", "haampie"]
 
     version("master", branch="amd-stg-open")
-<<<<<<< HEAD
 
     version("5.3.3", sha256="5296d5e474811c7d1e456cb6d5011db248b79b8d0512155e8a6c2aa5b5f12d38")
-=======
     version("5.3.0", sha256="4e3fcddb5b8ea8dcaa4417e0e31a9c2bbdc9e7d4ac3401635a636df32905c93e")
->>>>>>> 238d4f72
     version("5.2.3", sha256="1b852711aec3137b568fb65f93606d37fdcd62e06f5da3766f2ffcd4e0c646df")
     version("5.2.1", sha256="3644e927d943d61e22672422591c47a62ff83e3d87ced68439822156d8f79abf")
     version("5.2.0", sha256="0f892174111b78a02d1a00f8f46d9f80b9abb95513a7af38ecf2a5a0882fe87f")
@@ -173,11 +166,8 @@
 
     # Add device libs sources so they can be an external LLVM project
     for d_version, d_shasum in [
-<<<<<<< HEAD
         ("5.3.3", "963c9a0561111788b55a8c3b492e2a5737047914752376226c97a28122a4d768"),
-=======
         ("5.3.0", "f7e1665a1650d3d0481bec68252e8a5e68adc2c867c63c570f6190a1d2fe735c"),
->>>>>>> 238d4f72
         ("5.2.3", "16b7fc7db4759bd6fb54852e9855fa16ead76c97871d7e1e9392e846381d611a"),
         ("5.2.1", "e5855387ce73ed483ed0d03dbfef31f297c6ca66cf816f6816fd5ee373fc8225"),
         ("5.2.0", "901674bc941115c72f82c5def61d42f2bebee687aefd30a460905996f838e16c"),
