# Copyright 2013-2023 Lawrence Livermore National Security, LLC and other
# Spack Project Developers. See the top-level COPYRIGHT file for details.
#
# SPDX-License-Identifier: (Apache-2.0 OR MIT)
import os
import os.path
import re
import sys

import llnl.util.tty as tty

import spack.build_environment
import spack.util.executable
from spack.package import *


class Llvm(CMakePackage, CudaPackage):
    """The LLVM Project is a collection of modular and reusable compiler and
    toolchain technologies. Despite its name, LLVM has little to do
    with traditional virtual machines, though it does provide helpful
    libraries that can be used to build them. The name "LLVM" itself
    is not an acronym; it is the full name of the project.
    """

    homepage = "https://llvm.org/"
    url = "https://github.com/llvm/llvm-project/archive/llvmorg-7.1.0.tar.gz"
    list_url = "https://releases.llvm.org/download.html"
    git = "https://github.com/llvm/llvm-project"
    maintainers("trws", "haampie", "skosukhin")

    tags = ["e4s"]

    generator("ninja")

    family = "compiler"  # Used by lmod

    version("main", branch="main")
    version("16.0.6", sha256="56b2f75fdaa95ad5e477a246d3f0d164964ab066b4619a01836ef08e475ec9d5")
    version("16.0.5", sha256="e0fbca476693fcafa125bc71c8535587b6d9950293122b66b262bb4333a03942")
    version("16.0.4", sha256="10c3fe1757d2e4f1cd7745dc548ecf687680a71824ec81701c38524c2a0753e2")
    version("16.0.3", sha256="0bd71bc687a4e5a250c40afb0decefc50c85178fcce726137b682039de63919b")
    version("16.0.2", sha256="97c3c6aafb53c4bb0ed2781a18d6f05e75445e24bb1dc57a32b74f8d710ac19f")
    version("16.0.1", sha256="b5a9ff1793b1e2d388a3819bf35797002b1d2e40bb35a10c65605e0ea1435271")
    version("16.0.0", sha256="cba969a0782a3a398658d439f047b5e548ea04724f4fbfdbe17cfc946f4cd3ed")
    version("15.0.7", sha256="42a0088f148edcf6c770dfc780a7273014a9a89b66f357c761b4ca7c8dfa10ba")
    version("15.0.6", sha256="4d857d7a180918bdacd09a5910bf9743c9861a1e49cb065a85f7a990f812161d")
    version("15.0.5", sha256="c47640269e0251e009ae18a25162df4e20e175885286e21d28c054b084b991a4")
    version("15.0.4", sha256="e24b4d3bf7821dcb1c901d1e09096c1f88fb00095c5a6ef893baab4836975e52")
    version("15.0.3", sha256="8ac8e4c0982bf236526d737d385db5e1e66543ab217a9355d54159659eae3774")
    version("15.0.2", sha256="dc11d35e60ab61792baa607dff080c993b39de23fb93b3d3369ba15b0601c307")
    version("15.0.1", sha256="20bccb964e39f604fdc16d1258f94d2053fbdcdab2b2f6d5e20e6095ec403c00")
    version("15.0.0", sha256="36d83cd84e1caf2bcfda1669c029e2b949adb9860cff01e7d3246ac2348b11ae")
    version("14.0.6", sha256="98f15f842700bdb7220a166c8d2739a03a72e775b67031205078f39dd756a055")
    version("14.0.5", sha256="a4a57f029cb81f04618e05853f05fc2d21b64353c760977d8e7799bf7218a23a")
    version("14.0.4", sha256="1333236f9bee38658762076be4236cb5ebf15ae9b7f2bfce6946b96ae962dc73")
    version("14.0.3", sha256="0e1d049b050127ecf6286107e9a4400b0550f841d5d2288b9d31fd32ed0683d5")
    version("14.0.2", sha256="ca52232b3451c8e017f00eb882277707c13e30fac1271ec97015f6d0eeb383d1")
    version("14.0.1", sha256="c8be00406e872c8a24f8571cf6f5517b73ae707104724b1fd1db2f0af9544019")
    version("14.0.0", sha256="87b1a068b370df5b79a892fdb2935922a8efb1fddec4cc506e30fe57b6a1d9c4")
    version("13.0.1", sha256="09c50d558bd975c41157364421820228df66632802a4a6a7c9c17f86a7340802")
    version("13.0.0", sha256="a1131358f1f9f819df73fa6bff505f2c49d176e9eef0a3aedd1fdbce3b4630e8")
    version("12.0.1", sha256="66b64aa301244975a4aea489f402f205cde2f53dd722dad9e7b77a0459b4c8df")
    version("12.0.0", sha256="8e6c99e482bb16a450165176c2d881804976a2d770e0445af4375e78a1fbf19c")
    version("11.1.0", sha256="53a0719f3f4b0388013cfffd7b10c7d5682eece1929a9553c722348d1f866e79")
    version("11.0.1", sha256="9c7ad8e8ec77c5bde8eb4afa105a318fd1ded7dff3747d14f012758719d7171b")
    version("11.0.0", sha256="8ad4ddbafac4f2c8f2ea523c2c4196f940e8e16f9e635210537582a48622a5d5")
    version("10.0.1", sha256="c7ccb735c37b4ec470f66a6c35fbae4f029c0f88038f6977180b1a8ddc255637")
    version("10.0.0", sha256="b81c96d2f8f40dc61b14a167513d87c0d813aae0251e06e11ae8a4384ca15451")
    version("9.0.1", sha256="be7b034641a5fda51ffca7f5d840b1a768737779f75f7c4fd18fe2d37820289a")
    version("9.0.0", sha256="7807fac25330e24e9955ca46cd855dd34bbc9cc4fdba8322366206654d1036f2")
    version("8.0.1", sha256="5b18f6111c7aee7c0933c355877d4abcfe6cb40c1a64178f28821849c725c841")
    version("8.0.0", sha256="d81238b4a69e93e29f74ce56f8107cbfcf0c7d7b40510b7879e98cc031e25167")
    version("7.1.0", sha256="71c93979f20e01f1a1cc839a247945f556fa5e63abf2084e8468b238080fd839")
    version("7.0.1", sha256="f17a6cd401e8fd8f811fbfbb36dcb4f455f898c9d03af4044807ad005df9f3c0")
    version("6.0.1", sha256="aefadceb231f4c195fe6d6cd3b1a010b269c8a22410f339b5a089c2e902aa177")
    version("6.0.0", sha256="1946ec629c88d30122afa072d3c6a89cc5d5e4e2bb28dc63b2f9ebcc7917ee64")
    version("5.0.2", sha256="fe87aa11558c08856739bfd9bd971263a28657663cb0c3a0af01b94f03b0b795")
    version("5.0.1", sha256="84ca454abf262579814a2a2b846569f6e0cb3e16dc33ca3642b4f1dff6fbafd3")
    version("5.0.0", sha256="1f1843315657a4371d8ca37f01265fa9aae17dbcf46d2d0a95c1fdb3c6a4bab6")

    variant(
        "clang", default=True, description="Build the LLVM C/C++/Objective-C compiler frontend"
    )

    variant(
        "flang",
        default=False,
        description="Build the LLVM Fortran compiler frontend "
        "(experimental - parser only, needs GCC)",
    )
    conflicts("+flang", when="@:10")
    conflicts("+flang", when="~clang")

    variant("lldb", default=True, description="Build the LLVM debugger")
    conflicts("+lldb", when="~clang")

    variant("lld", default=True, description="Build the LLVM linker")
    variant("mlir", default=False, when="@10:", description="Build with MLIR support")
    variant(
        "libunwind",
        values=(
            "none",
            conditional("project", when="@:15"),
            conditional("runtime", when="+clang @6:"),
        ),
        default="runtime",
        description="Build the LLVM unwinder library"
        "either as a runtime (with just-build Clang) "
        "or as a project (with the compiler in use)",
    )
    variant(
        "polly",
        default=True,
        description="Build the LLVM polyhedral optimization plugin, only builds for 3.7.0+",
    )
    variant(
        "libcxx",
        values=(
            "none",
            conditional("project", when="@:15"),
            conditional("runtime", when="+clang @6:"),
        ),
        default="runtime",
        description="Build the LLVM C++ standard library "
        "either as a runtime (with just-build Clang) "
        "or as a project (with the compiler in use)",
    )

    variant("libomptarget", default=True, description="Build the OpenMP offloading library")
    conflicts("+libomptarget", when="~clang")
    for _p in ["darwin", "windows"]:
        conflicts("+libomptarget", when="platform={0}".format(_p))
    del _p

    variant(
        "libomptarget_debug",
        default=False,
        description="Allow debug output with the environment variable LIBOMPTARGET_DEBUG=1",
    )
    conflicts("+libomptarget_debug", when="~libomptarget")

    variant(
        "compiler-rt",
        values=(
            "none",
            conditional("project", when="+clang"),
            conditional("runtime", when="+clang @6:"),
        ),
        default="runtime",
        description="Build the LLVM compiler runtime, including sanitizers, "
        "either as a runtime (with just-build Clang) "
        "or as a project (with the compiler in use)",
    )
    variant(
        "gold",
        default=(sys.platform != "darwin"),
        description="Add support for LTO with the gold linker plugin",
    )
    variant("split_dwarf", default=False, description="Build with split dwarf information")
    variant(
        "llvm_dylib",
        default=True,
        description="Build a combined LLVM shared library with all components",
    )
    variant(
        "link_llvm_dylib",
        default=False,
        when="+llvm_dylib",
        description="Link LLVM tools against the LLVM shared library",
    )
    variant(
        "targets",
        default="all",
        description=(
            "What targets to build. Spack's target family is always added "
            "(e.g. X86 is automatically enabled when targeting znver2)."
        ),
        values=(
            "all",
            "none",
            "aarch64",
            "amdgpu",
            "arm",
            "avr",
            "bpf",
            "cppbackend",
            "hexagon",
            "lanai",
            "mips",
            "msp430",
            "nvptx",
            "powerpc",
            "riscv",
            "sparc",
            "systemz",
            "webassembly",
            "x86",
            "xcore",
        ),
        multi=True,
    )
    variant(
        "libomp_tsan",
        default=False,
        # Added in https://reviews.llvm.org/D13072
        # Removed in https://reviews.llvm.org/D103767
        when="@4:12",
        description="Build with OpenMP capable thread sanitizer",
    )
    variant(
        "openmp",
        values=("project", conditional("runtime", when="+clang @12:")),
        default="runtime",
        description="Build OpenMP either as a runtime (with just-build Clang) "
        "or as a project (with the compiler in use)",
    )
    variant(
        "code_signing",
        default=False,
        when="+lldb platform=darwin",
        description="Enable code-signing on macOS",
    )
    variant("python", default=False, description="Install python bindings")
    variant("version_suffix", default="none", description="Add a symbol suffix")
    variant(
        "shlib_symbol_version",
        default="none",
        description="Add shared library symbol version",
        when="@13:",
    )
    variant("z3", default=False, description="Use Z3 for the clang static analyzer")
    conflicts("+z3", when="@:7")
    conflicts("+z3", when="~clang")

    variant(
        "zstd",
        default=False,
        when="@15:",
        description="Enable zstd support for static analyzer / lld",
    )

    provides("libllvm@14", when="@14.0.0:14")
    provides("libllvm@13", when="@13.0.0:13")
    provides("libllvm@12", when="@12.0.0:12")
    provides("libllvm@11", when="@11.0.0:11")
    provides("libllvm@10", when="@10.0.0:10")
    provides("libllvm@9", when="@9.0.0:9")
    provides("libllvm@8", when="@8.0.0:8")
    provides("libllvm@7", when="@7.0.0:7")
    provides("libllvm@6", when="@6.0.0:6")
    provides("libllvm@5", when="@5.0.0:5")
    provides("libllvm@4", when="@4.0.0:4")
    provides("libllvm@3", when="@3.0.0:3")

    extends("python", when="+python")

    # Build dependency
    depends_on("cmake@3.4.3:", type="build")
    depends_on("cmake@3.13.4:", type="build", when="@12:")
    depends_on("cmake@3.20:", type="build", when="@16:")
    with when("@:10"):
        # Versions 10 and older cannot build runtimes with cmake@3.17:
        # See https://reviews.llvm.org/D77284
        for runtime in ["libunwind", "libcxx", "compiler-rt"]:
            depends_on("cmake@:3.16", type="build", when="{0}=runtime".format(runtime))
        del runtime
    depends_on("python", when="~python", type="build")
    depends_on("pkgconfig", type="build")

    # Universal dependency
    depends_on("python", when="+python")

    # clang and clang-tools dependencies
    depends_on("z3@4.7.1:", when="+z3")

    # openmp dependencies
    depends_on("perl-data-dumper", type=("build"))
    depends_on("hwloc")
    depends_on("hwloc@2.0.1:", when="@13")
<<<<<<< HEAD
    depends_on("elf", when="+cuda")  # libomptarget
    depends_on("elf", when="openmp=runtime")
    depends_on("libffi", when="+libomptarget")  # libomptarget
=======
    with when("@:15"):
        depends_on("elf", when="+cuda")
        depends_on("elf", when="+libomptarget")
    depends_on("libffi", when="+libomptarget")
>>>>>>> f5212ae1

    # llvm-config --system-libs libraries.
    depends_on("zlib-api")

    # needs zstd cmake config file, which is not added when built with makefile.
    depends_on("zstd build_system=cmake", when="+zstd")

    # lldb dependencies
    with when("+lldb +python"):
        depends_on("swig")
        depends_on("swig@2:", when="@10:")
        depends_on("swig@3:", when="@12:")
    depends_on("libedit", when="+lldb")
    depends_on("ncurses", when="+lldb")
    depends_on("py-six", when="+lldb+python")

    # gold support, required for some features
    depends_on("binutils+gold+ld+plugins+headers", when="+gold")

    # Older LLVM do not build with newer compilers, and vice versa
    with when("@16:"):
        conflicts("%gcc@:7.0")
        conflicts("%clang@:4")
        conflicts("%apple-clang@:9")
    conflicts("%gcc@8:", when="@:5")
    conflicts("%gcc@:5.0", when="@8:")
    # Internal compiler error on gcc 8.4 on aarch64 https://bugzilla.redhat.com/show_bug.cgi?id=1958295
    conflicts("%gcc@8.4:8.4.9", when="@12: target=aarch64:")

    # libcxx=project imposes compiler conflicts
    # see https://libcxx.llvm.org/#platform-and-compiler-support for the latest release
    # and https://github.com/llvm/www-releases for older releases
    with when("libcxx=project"):
        for v, compiler_conflicts in {
            "@7:": {"clang": "@:3.4", "gcc": "@:4.6"},
            "@9:": {"clang": "@:3.4", "gcc": "@:4"},
            "@11:": {"clang": "@:3", "gcc": "@:4"},
            "@13:": {"clang": "@:10", "gcc": "@:10", "apple-clang": "@:11"},
            "@14:": {
                "clang": "@:11",
                "gcc": "@:10",
                "apple-clang": "@:11",
                "xlc": "@:17.0",
                "xlc_r": "@:17.0",
            },
            "@15:": {
                "clang": "@:12",
                "gcc": "@:11",
                "apple-clang": "@:12",
                "xlc": "@:17.0",
                "xlc_r": "@:17.0",
            },
            "@16:": {
                "clang": "@:13",
                "gcc": "@:11",
                "apple-clang": "@:13",
                "xlc": "@:17.0",
                "xlc_r": "@:17.0",
            },
        }.items():
            with when(v):
                for comp in spack.compilers.supported_compilers():
                    conflicts("%{0}{1}".format(comp, compiler_conflicts.get(comp, "")))
        del v, compiler_conflicts, comp

    # libomptarget
    conflicts("+cuda", when="@15:")  # +cuda variant is obselete since LLVM 15
    conflicts(
        "targets=none",
        when="+libomptarget",
        msg="Non-host backends needed for offloading, set targets=all",
    )
    # See https://github.com/spack/spack/pull/32476#issuecomment-1573770361
    conflicts("~lld", when="+libomptarget")

    # cuda_arch value must be specified
    conflicts("cuda_arch=none", when="+cuda", msg="A value for cuda_arch must be specified.")

    # LLVM bug https://bugs.llvm.org/show_bug.cgi?id=48234
    # CMake bug: https://gitlab.kitware.com/cmake/cmake/-/issues/21469
    # Fixed in upstream versions of both
    conflicts("^cmake@3.19.0", when="@6:11.0.0")

    # Fix lld templates: https://bugs.freebsd.org/bugzilla/show_bug.cgi?id=230463
    patch(
        "https://raw.githubusercontent.com/freebsd/freebsd-ports/f8f9333d8e1e5a7a6b28c5ef0ca73785db06136e/devel/llvm50/files/lld/patch-tools_lld_ELF_Symbols.cpp",
        sha256="c81a50c1b6b78d359c0ce3b88914477f4f2a85b8dbfa7ac745b9e7eb4e53931b",
        when="@5+lld%clang@7:",
    )

    # Add missing include directives for the standard headers (the real need for the following
    # patches depends on the implementation of the standard C++ library, the headers, however, must
    # be included according to the standard, therefore, we apply the patches regardless of the
    # compiler and compiler version).
    #
    # fix missing ::size_t in 'llvm@4:5'
    # see comments in the patch file
    patch(
        "xray_buffer_queue-cstddef.patch",
        # we do not cover compiler-rt=runtime because it is not supported when @:5
        when="@4:5 compiler-rt=project",
    )
    #
    # see https://reviews.llvm.org/D64937
    # see https://github.com/spack/spack/issues/24270
    patch(
        "https://github.com/llvm/llvm-project/commit/b288d90b39f4b905c02092a9bfcfd6d78f99b191.patch?full_index=1",
        sha256="2028d52e1a39326bb48fb7463132bbfe7fb4fa18f1adfeea9c3ed0320ed49564",
        when="@8:9.0.0",
    )
    #
    # committed upstream without a review
    # see https://github.com/llvm/llvm-project/commit/b498303066a63a203d24f739b2d2e0e56dca70d1
    # see https://github.com/spack/spack/pull/28547
    patch(
        "https://github.com/llvm/llvm-project/commit/b498303066a63a203d24f739b2d2e0e56dca70d1.patch?full_index=1",
        sha256="514926d661635de47972c7d403c9c4669235aa51e22e56d44676d2a2709179b6",
        when="@8:11",
    )
    #
    # fix compilation against libstdc++13
    patch(
        "https://github.com/llvm/llvm-project/commit/1b4fdf18bc2aaa2d46bf072475dd9cbcd44a9fee.patch?full_index=1",
        sha256="82481418766b4b949ea808d956ff3800b9a241a576370114862428bb0e25ee1f",
        when="@14:15",
    )

    # fix building of older versions of llvm with newer versions of glibc
    for compiler_rt_as in ["project", "runtime"]:
        with when("compiler-rt={0}".format(compiler_rt_as)):
            # sys/ustat.h has been removed in favour of statfs from glibc-2.28
            # see https://reviews.llvm.org/D47281
            patch(
                "https://github.com/llvm/llvm-project/commit/383fe5c8668f63ef21c646b43f48da9fa41aa100.patch?full_index=1",
                sha256="66f01ac1769a6815aba09d6f4347ac1744f77f82ec9578a1158b24daca7a89e6",
                when="@4:6.0.0",
            )
            # fix sanitizer-common build with glibc 2.31
            # see https://reviews.llvm.org/D70662
            patch("sanitizer-ipc_perm_mode.patch", when="@5:9")
    del compiler_rt_as

    # Backport from llvm upstream gcc ppc const expr long double issue
    # see https://bugs.llvm.org/show_bug.cgi?id=39696
    # This fix was initially committed (3bf63cf3b366) for the 9.0 release
    # but was then broken (0583d9ea8d5e) prior to the 9.0 release and
    # eventually unbroken (d9a42ec98adc) for the 11.0 release.  The first
    # patch backports the original correct fix to previous releases.  The
    # second patch backports the un-breaking of the original fix.
    for libcxx_as in ["project", "runtime"]:
        with when("libcxx={0}".format(libcxx_as)):
            patch(
                "https://github.com/llvm/llvm-project/commit/3bf63cf3b366d3a57cf5cbad4112a6abf6c0c3b1.patch?full_index=1",
                sha256="e56489a4bcf3c3636e206adca366bfcda2722ad81a5fa9a0360faed63933191a",
                when="@6:8",
            )
            patch(
                "https://github.com/llvm/llvm-project/commit/d9a42ec98adcb1ebc0c3837715df4e5a50c7ccc0.patch?full_index=1",
                sha256="50bfc4e82c02bb5b7739990f363d99b1e43d5d11a5104f6aabbc303ebce6fbe3",
                when="@9:10",
            )
    del libcxx_as

    # Backport from llvm to fix issues related to Python 3.7
    # see https://bugs.llvm.org/show_bug.cgi?id=38233
    patch(
        "https://github.com/llvm/llvm-project/commit/5457b426f5e15a29c0acc8af1a476132f8be2a36.patch?full_index=1",
        sha256="7a1e4aa80760167807255c3e3121b1281bfcf532396b2d8fb3dce021f3f18758",
        when="@4:6+python+lldb ^python@3.7:",
    )

    # fix building on SUSE (with panel.h being in /usr/include/ncurses/)
    # see https://reviews.llvm.org/D85219
    # see https://github.com/spack/spack/issues/19625
    patch(
        "https://github.com/llvm/llvm-project/commit/c952ec15d38843b69e22dfd7b0665304a0459f9f.patch?full_index=1",
        sha256="66932ba31b5bf8808ea112e42cfd79b2480a4936e711771c06ce851eac429b2c",
        when="@10:11+lldb",
    )

    # honor Python2_EXECUTABLE and Python3_EXECUTABLE when they are passed to cmake
    # see https://reviews.llvm.org/D91536
    patch(
        "https://github.com/llvm/llvm-project/commit/16de50895e96adbe261a5ce2498366bda7b3fccd.patch?full_index=1",
        sha256="0e121ed460aa6e117f9f5f339d597a96c0fe4f97dc2209aba47b43ffc831ea24",
        # The patch is applicable only starting version 7.0.0 (the older version might require a
        # different patch addressing https://github.com/spack/spack/issues/19908). It looks like
        # the patched function is used only if both compiler-rt and libcxx are enabled but we keep
        # it simple:
        when="@7:11",
    )

    # Workaround for issue https://github.com/spack/spack/issues/18197
    patch("llvm7_intel.patch", when="@7 %intel@18.0.2,19.0.0:19.1.99")

    # Remove cyclades support to build against newer kernel headers
    # https://reviews.llvm.org/D102059
    patch(
        "https://github.com/llvm/llvm-project/commit/68d5235cb58f988c71b403334cd9482d663841ab.patch?full_index=1",
        sha256="742501723642675075e617f3c38339961b2c7b6fd8290dbffc52239ab0783317",
        when="@10:12.0.0",
    )
    # The patch above is not applicable when "@:9" due to the file renaming and reformatting. The
    # following patch is applicable starting at least version 5.0.0, the oldest we try to support.
    patch("no_cyclades9.patch", when="@5:9")

    with when("+libomptarget"):
        # libomptarget makes use of multithreading via the standard C++ library (e.g.
        # std::call_once), which, depending on the platform and the implementation of the standard
        # library, might or might not require linking to libpthread (note that the failure might
        # happen at the linking time as well as at the runtime). In some cases, the required linker
        # flag comes as a transitive dependency (e.g. from the static LLVMSupport component). The
        # following patches enforce linking to the thread library that is relevant for the system,
        # which might lead to overlinking in some cases though.
        # TODO: figure out why we do not use LLVM_PTHREAD_LIB but run find_package(Threads), at
        #  least for newer versions (the solution must work with both openmp=runtime and
        #  openmp=project)
        patch("llvm12-thread.patch", when="@12")
        patch("llvm13-14-thread.patch", when="@13:14")
        patch("llvm15-thread.patch", when="@15")

    # avoid build failed with Fujitsu compiler
    patch("llvm13-fujitsu.patch", when="@13 %fj")

    # patch for missing hwloc.h include for libompd
    # see https://reviews.llvm.org/D123888
    patch(
        "https://github.com/llvm/llvm-project/commit/91ccd8248c85385a5654c63c302a37d97f811bab.patch?full_index=1",
        sha256="b216cff38659c176c5381e9dda3252edbb204e6f6f1f33e843a9ebcc42732e5d",
        when="@14 openmp=runtime",
    )

    # make libflags a list in openmp subproject when openmp=project
    # see https://reviews.llvm.org/D125370
    patch(
        "https://github.com/llvm/llvm-project/commit/e27ce281399dca8b08b6ca593172a1bd5dbdd5c1.patch?full_index=1",
        sha256="6f0cfa55e3ed17ee33346b0a5bca8092adcc1dc75ca712ab83901755fba9767e",
        when="@3.7:14 openmp=project",
    )

    # fix detection of LLDB_PYTHON_EXE_RELATIVE_PATH
    # see https://reviews.llvm.org/D133513
    # TODO: the patch is not applicable after https://reviews.llvm.org/D141042 but it is not clear
    #  yet whether we need a version of it for when="@16:"
    patch("D133513.diff", level=0, when="@14:15+lldb+python")

    # Fix hwloc@:2.3 (Conditionally disable hwloc@2.0 and hwloc@2.4 code)
    patch(
        "https://github.com/llvm/llvm-project/commit/3a362a9f38b95978160377ee408dbc7d14af9aad.patch?full_index=1",
        sha256="25bc503f7855229620e56e76161cf4654945aef0be493a2d8d9e94a088157b7c",
        when="@14:15",
    )

    # Fix false positive detection of a target when building compiler-rt as a runtime
    # https://reviews.llvm.org/D127975
    patch(
        "https://github.com/llvm/llvm-project/commit/9f1d90bf91570efa124c4a86cd033de374d1049a.patch?full_index=1",
        sha256="1f4287465b3e499911e039e6cc2f395b8cb00eb8a0a223fa0db3704ba77f9969",
        when="@13:14 compiler-rt=runtime",
    )

    patch("add-include-for-libelf-llvm-12-14.patch", when="@12:14")
    patch("add-include-for-libelf-llvm-15.patch", when="@15")

    # The functions and attributes below implement external package
    # detection for LLVM. See:
    #
    # https://spack.readthedocs.io/en/latest/packaging_guide.html#making-a-package-discoverable-with-spack-external-find
    executables = ["clang", "flang", "ld.lld", "lldb"]

    @classmethod
    def filter_detected_exes(cls, prefix, exes_in_prefix):
        result = []
        for exe in exes_in_prefix:
            # Executables like lldb-vscode-X are daemon listening
            # on some port and would hang Spack during detection.
            # clang-cl and clang-cpp are dev tools that we don't
            # need to test
            if any(x in exe for x in ("vscode", "cpp", "-cl", "-gpu")):
                continue
            result.append(exe)
        return result

    @classmethod
    def determine_version(cls, exe):
        version_regex = re.compile(
            # Normal clang compiler versions are left as-is
            r"clang version ([^ )\n]+)-svn[~.\w\d-]*|"
            # Don't include hyphenated patch numbers in the version
            # (see https://github.com/spack/spack/pull/14365 for details)
            r"clang version ([^ )\n]+?)-[~.\w\d-]*|"
            r"clang version ([^ )\n]+)|"
            # LLDB
            r"lldb version ([^ )\n]+)|"
            # LLD
            r"LLD ([^ )\n]+) \(compatible with GNU linkers\)"
        )
        try:
            compiler = Executable(exe)
            output = compiler("--version", output=str, error=str)
            if "Apple" in output:
                return None
            match = version_regex.search(output)
            if match:
                return match.group(match.lastindex)
        except spack.util.executable.ProcessError:
            pass
        except Exception as e:
            tty.debug(e)

        return None

    @classmethod
    def determine_variants(cls, exes, version_str):
        variants, compilers = ["+clang"], {}
        lld_found, lldb_found = False, False
        for exe in exes:
            if "clang++" in exe:
                compilers["cxx"] = exe
            elif "clang" in exe:
                compilers["c"] = exe
            elif "flang" in exe:
                variants.append("+flang")
                compilers["fc"] = exe
                compilers["f77"] = exe
            elif "ld.lld" in exe:
                lld_found = True
                compilers["ld"] = exe
            elif "lldb" in exe:
                lldb_found = True
                compilers["lldb"] = exe

        variants.append("+lld" if lld_found else "~lld")
        variants.append("+lldb" if lldb_found else "~lldb")

        return "".join(variants), {"compilers": compilers}

    @classmethod
    def validate_detected_spec(cls, spec, extra_attributes):
        # For LLVM 'compilers' is a mandatory attribute
        msg = 'the extra attribute "compilers" must be set for ' 'the detected spec "{0}"'.format(
            spec
        )
        assert "compilers" in extra_attributes, msg
        compilers = extra_attributes["compilers"]
        for key in ("c", "cxx"):
            msg = "{0} compiler not found for {1}"
            assert key in compilers, msg.format(key, spec)

    @property
    def cc(self):
        msg = "cannot retrieve C compiler [spec is not concrete]"
        assert self.spec.concrete, msg
        if self.spec.external:
            return self.spec.extra_attributes["compilers"].get("c", None)
        result = None
        if "+clang" in self.spec:
            result = os.path.join(self.spec.prefix.bin, "clang")
        return result

    @property
    def cxx(self):
        msg = "cannot retrieve C++ compiler [spec is not concrete]"
        assert self.spec.concrete, msg
        if self.spec.external:
            return self.spec.extra_attributes["compilers"].get("cxx", None)
        result = None
        if "+clang" in self.spec:
            result = os.path.join(self.spec.prefix.bin, "clang++")
        return result

    @property
    def fc(self):
        msg = "cannot retrieve Fortran compiler [spec is not concrete]"
        assert self.spec.concrete, msg
        if self.spec.external:
            return self.spec.extra_attributes["compilers"].get("fc", None)
        result = None
        if "+flang" in self.spec:
            result = os.path.join(self.spec.prefix.bin, "flang")
        return result

    @property
    def f77(self):
        msg = "cannot retrieve Fortran 77 compiler [spec is not concrete]"
        assert self.spec.concrete, msg
        if self.spec.external:
            return self.spec.extra_attributes["compilers"].get("f77", None)
        result = None
        if "+flang" in self.spec:
            result = os.path.join(self.spec.prefix.bin, "flang")
        return result

    @property
    def libs(self):
        return LibraryList(self.llvm_config("--libfiles", "all", result="list"))

    @run_before("cmake")
    def codesign_check(self):
        if self.spec.satisfies("+code_signing"):
            codesign = which("codesign")
            mkdir("tmp")
            llvm_check_file = join_path("tmp", "llvm_check")
            copy("/usr/bin/false", llvm_check_file)
            try:
                codesign("-f", "-s", "lldb_codesign", "--dryrun", llvm_check_file)

            except ProcessError:
                # Newer LLVM versions have a simple script that sets up
                # automatically when run with sudo priviliges
                setup = Executable("./lldb/scripts/macos-setup-codesign.sh")
                try:
                    setup()
                except Exception:
                    raise RuntimeError(
                        "spack was unable to either find or set up"
                        "code-signing on your system. Please refer to"
                        "https://lldb.llvm.org/resources/build.html#"
                        "code-signing-on-macos for details on how to"
                        "create this identity."
                    )

    def flag_handler(self, name, flags):
        if name == "cxxflags":
            flags.append(self.compiler.cxx11_flag)
            return (None, flags, None)
        elif name == "ldflags" and self.spec.satisfies("%intel"):
            flags.append("-shared-intel")
            return (None, flags, None)
        return (flags, None, None)

    def setup_build_environment(self, env):
        """When using %clang, add only its ld.lld-$ver and/or ld.lld to our PATH"""
        if self.compiler.name in ["clang", "apple-clang"]:
            for lld in "ld.lld-{0}".format(self.compiler.version.version[0]), "ld.lld":
                bin = os.path.join(os.path.dirname(self.compiler.cc), lld)
                sym = os.path.join(self.stage.path, "ld.lld")
                if os.path.exists(bin) and not os.path.exists(sym):
                    mkdirp(self.stage.path)
                    os.symlink(bin, sym)
            env.prepend_path("PATH", self.stage.path)

    def setup_run_environment(self, env):
        if "+clang" in self.spec:
            env.set("CC", join_path(self.spec.prefix.bin, "clang"))
            env.set("CXX", join_path(self.spec.prefix.bin, "clang++"))
        if "+flang" in self.spec:
            env.set("FC", join_path(self.spec.prefix.bin, "flang"))
            env.set("F77", join_path(self.spec.prefix.bin, "flang"))

    root_cmakelists_dir = "llvm"

    def cmake_args(self):
        spec = self.spec
        define = self.define
        from_variant = self.define_from_variant

        python = spec["python"]
        cmake_args = [
            define("LLVM_REQUIRES_RTTI", True),
            define("LLVM_ENABLE_RTTI", True),
            define("LLVM_ENABLE_EH", True),
            define("LLVM_ENABLE_LIBXML2", False),
            define("CLANG_DEFAULT_OPENMP_RUNTIME", "libomp"),
            define("PYTHON_EXECUTABLE", python.command.path),
            define("LIBOMP_USE_HWLOC", True),
            define("LIBOMP_HWLOC_INSTALL_DIR", spec["hwloc"].prefix),
            from_variant("LLVM_ENABLE_ZSTD", "zstd"),
        ]

        version_suffix = spec.variants["version_suffix"].value
        if version_suffix != "none":
            cmake_args.append(define("LLVM_VERSION_SUFFIX", version_suffix))

        shlib_symbol_version = spec.variants.get("shlib_symbol_version", None)
        if shlib_symbol_version is not None and shlib_symbol_version.value != "none":
            cmake_args.append(define("LLVM_SHLIB_SYMBOL_VERSION", shlib_symbol_version.value))

        if python.version >= Version("3"):
            cmake_args.append(define("Python3_EXECUTABLE", python.command.path))
        else:
            cmake_args.append(define("Python2_EXECUTABLE", python.command.path))

        projects = []
        runtimes = []

        if "+cuda" in spec:
            cmake_args.extend(
                [
                    define("CUDA_TOOLKIT_ROOT_DIR", spec["cuda"].prefix),
                    define(
                        "LIBOMPTARGET_NVPTX_COMPUTE_CAPABILITIES",
                        ",".join(spec.variants["cuda_arch"].value),
                    ),
                    define(
                        "CLANG_OPENMP_NVPTX_DEFAULT_ARCH",
                        "sm_{0}".format(spec.variants["cuda_arch"].value[-1]),
                    ),
                ]
            )
            if "openmp=runtime" in spec:
                cmake_args.append(define("LIBOMPTARGET_NVPTX_ENABLE_BCLIB", True))
        else:
            # still build libomptarget but disable cuda
            cmake_args.extend(
                [
                    define("CUDA_TOOLKIT_ROOT_DIR", "IGNORE"),
                    define("CUDA_SDK_ROOT_DIR", "IGNORE"),
                    define("CUDA_NVCC_EXECUTABLE", "IGNORE"),
                    define("LIBOMPTARGET_DEP_CUDA_DRIVER_LIBRARIES", "IGNORE"),
                ]
            )
            if "openmp=runtime" in spec:
                cmake_args.extend(
                    [
                        # work around bad libelf detection in libomptarget
                        define("LIBOMPTARGET_DEP_LIBELF_INCLUDE_DIR", spec["elf"].prefix.include)
                    ]
                )

        cmake_args.append(from_variant("LIBOMPTARGET_ENABLE_DEBUG", "libomptarget_debug"))

        if "+lldb" in spec:
            projects.append("lldb")
            cmake_args.append(define("LLDB_ENABLE_LIBEDIT", True))
            cmake_args.append(define("LLDB_ENABLE_CURSES", True))
            if spec["ncurses"].satisfies("+termlib"):
                cmake_args.append(define("LLVM_ENABLE_TERMINFO", True))
            else:
                cmake_args.append(define("LLVM_ENABLE_TERMINFO", False))
            cmake_args.append(define("LLDB_ENABLE_LIBXML2", False))
            if spec.version >= Version("10"):
                cmake_args.append(from_variant("LLDB_ENABLE_PYTHON", "python"))
            else:
                cmake_args.append(define("LLDB_DISABLE_PYTHON", "~python" in spec))
            if spec.satisfies("@5.0.0: +python"):
                cmake_args.append(define("LLDB_USE_SYSTEM_SIX", True))
        else:
            cmake_args.append(define("LLVM_ENABLE_TERMINFO", False))

        if "+gold" in spec:
            cmake_args.append(define("LLVM_BINUTILS_INCDIR", spec["binutils"].prefix.include))

        if "+clang" in spec:
            projects.append("clang")
            projects.append("clang-tools-extra")
            if "openmp=runtime" in spec:
                runtimes.append("openmp")
            elif "openmp=project" in spec:
                projects.append("openmp")

            if "+libomptarget" in spec:
                cmake_args.append(define("OPENMP_ENABLE_LIBOMPTARGET", True))
            else:
                cmake_args.append(define("OPENMP_ENABLE_LIBOMPTARGET", False))

            if "@8" in spec:
                cmake_args.append(from_variant("CLANG_ANALYZER_ENABLE_Z3_SOLVER", "z3"))
            elif "@9:" in spec:
                cmake_args.append(from_variant("LLVM_ENABLE_Z3_SOLVER", "z3"))

        if "+flang" in spec:
            projects.append("flang")
        if "+lld" in spec:
            projects.append("lld")
        if "compiler-rt=runtime" in spec:
            runtimes.append("compiler-rt")
        elif "compiler-rt=project" in spec:
            projects.append("compiler-rt")
        if "libcxx=runtime" in spec:
            runtimes.extend(["libcxx", "libcxxabi"])
        elif "libcxx=project" in spec:
            projects.extend(["libcxx", "libcxxabi"])
        if "+mlir" in spec:
            projects.append("mlir")
        if "libunwind=runtime" in spec:
            runtimes.append("libunwind")
        elif "libunwind=project" in spec:
            projects.append("libunwind")
        if "+polly" in spec:
            projects.append("polly")
            cmake_args.append(define("LINK_POLLY_INTO_TOOLS", True))

        cmake_args.extend(
            [
                define("BUILD_SHARED_LIBS", False),
                from_variant("LLVM_BUILD_LLVM_DYLIB", "llvm_dylib"),
                from_variant("LLVM_LINK_LLVM_DYLIB", "link_llvm_dylib"),
                from_variant("LLVM_USE_SPLIT_DWARF", "split_dwarf"),
                # By default on Linux, libc++.so is a ldscript. CMake fails to add
                # CMAKE_INSTALL_RPATH to it, which fails. Statically link libc++abi.a
                # into libc++.so, linking with -lc++ or -stdlib=libc++ is enough.
                define("LIBCXX_ENABLE_STATIC_ABI_LIBRARY", True),
            ]
        )

        cmake_args.append(define("LLVM_TARGETS_TO_BUILD", get_llvm_targets_to_build(spec)))

        cmake_args.append(from_variant("LIBOMP_TSAN_SUPPORT", "libomp_tsan"))

        if self.compiler.name == "gcc":
            cmake_args.append(define("GCC_INSTALL_PREFIX", self.compiler.prefix))

        if self.spec.satisfies("~code_signing platform=darwin"):
            cmake_args.append(define("LLDB_USE_SYSTEM_DEBUGSERVER", True))

        # LLDB test suite requires libc++
        if "libcxx=none" in spec:
            cmake_args.append(define("LLDB_INCLUDE_TESTS", False))

        # Enable building with CLT [and not require full Xcode]
        # https://github.com/llvm/llvm-project/issues/57037
        if self.spec.satisfies("@15.0.0: platform=darwin"):
            cmake_args.append(define("BUILTINS_CMAKE_ARGS", "-DCOMPILER_RT_ENABLE_IOS=OFF"))

        # Semicolon seperated list of projects to enable
        cmake_args.append(define("LLVM_ENABLE_PROJECTS", projects))

        # Semicolon seperated list of runtimes to enable
        if runtimes:
            cmake_args.append(define("LLVM_ENABLE_RUNTIMES", runtimes))

        return cmake_args

    @run_after("install")
    def post_install(self):
        spec = self.spec
        define = self.define

        # unnecessary if we build openmp via LLVM_ENABLE_RUNTIMES
        if "+cuda openmp=project" in self.spec:
            ompdir = "build-bootstrapped-omp"
            prefix_paths = spack.build_environment.get_cmake_prefix_path(self)
            prefix_paths.append(str(spec.prefix))
            # rebuild libomptarget to get bytecode runtime library files
            with working_dir(ompdir, create=True):
                cmake_args = [
                    "-G",
                    "Ninja",
                    define("CMAKE_BUILD_TYPE", spec.variants["build_type"].value),
                    define("CMAKE_C_COMPILER", spec.prefix.bin + "/clang"),
                    define("CMAKE_CXX_COMPILER", spec.prefix.bin + "/clang++"),
                    define("CMAKE_INSTALL_PREFIX", spec.prefix),
                    define("CMAKE_PREFIX_PATH", prefix_paths),
                ]
                cmake_args.extend(self.cmake_args())
                cmake_args.extend(
                    [
                        define("LIBOMPTARGET_NVPTX_ENABLE_BCLIB", True),
                        self.stage.source_path + "/openmp",
                    ]
                )

                cmake(*cmake_args)
                ninja()
                ninja("install")
        if "+python" in self.spec:
            install_tree("llvm/bindings/python", python_platlib)

            if "+clang" in self.spec:
                install_tree("clang/bindings/python", python_platlib)

        with working_dir(self.build_directory):
            install_tree("bin", join_path(self.prefix, "libexec", "llvm"))

    def llvm_config(self, *args, **kwargs):
        lc = Executable(self.prefix.bin.join("llvm-config"))
        if not kwargs.get("output"):
            kwargs["output"] = str
        ret = lc(*args, **kwargs)
        if kwargs.get("result") == "list":
            return ret.split()
        else:
            return ret


def get_llvm_targets_to_build(spec):
    targets = spec.variants["targets"].value

    # Build everything?
    if "all" in targets:
        return "all"

    # Convert targets variant values to CMake LLVM_TARGETS_TO_BUILD array.
    spack_to_cmake = {
        "aarch64": "AArch64",
        "amdgpu": "AMDGPU",
        "arm": "ARM",
        "avr": "AVR",
        "bpf": "BPF",
        "cppbackend": "CppBackend",
        "hexagon": "Hexagon",
        "lanai": "Lanai",
        "mips": "Mips",
        "msp430": "MSP430",
        "nvptx": "NVPTX",
        "powerpc": "PowerPC",
        "riscv": "RISCV",
        "sparc": "Sparc",
        "systemz": "SystemZ",
        "webassembly": "WebAssembly",
        "x86": "X86",
        "xcore": "XCore",
    }

    if "none" in targets:
        llvm_targets = set()
    else:
        llvm_targets = set(spack_to_cmake[target] for target in targets)

    if spec.target.family in ("x86", "x86_64"):
        llvm_targets.add("X86")
    elif spec.target.family == "arm":
        llvm_targets.add("ARM")
    elif spec.target.family == "aarch64":
        llvm_targets.add("AArch64")
    elif spec.target.family in ("sparc", "sparc64"):
        llvm_targets.add("Sparc")
    elif spec.target.family in ("ppc64", "ppc64le", "ppc", "ppcle"):
        llvm_targets.add("PowerPC")

    return list(llvm_targets)<|MERGE_RESOLUTION|>--- conflicted
+++ resolved
@@ -277,16 +277,10 @@
     depends_on("perl-data-dumper", type=("build"))
     depends_on("hwloc")
     depends_on("hwloc@2.0.1:", when="@13")
-<<<<<<< HEAD
-    depends_on("elf", when="+cuda")  # libomptarget
-    depends_on("elf", when="openmp=runtime")
-    depends_on("libffi", when="+libomptarget")  # libomptarget
-=======
     with when("@:15"):
         depends_on("elf", when="+cuda")
         depends_on("elf", when="+libomptarget")
     depends_on("libffi", when="+libomptarget")
->>>>>>> f5212ae1
 
     # llvm-config --system-libs libraries.
     depends_on("zlib-api")
