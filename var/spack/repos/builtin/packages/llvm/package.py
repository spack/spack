##############################################################################
# Copyright (c) 2013-2016, Lawrence Livermore National Security, LLC.
# Produced at the Lawrence Livermore National Laboratory.
#
# This file is part of Spack.
# Created by Todd Gamblin, tgamblin@llnl.gov, All rights reserved.
# LLNL-CODE-647188
#
# For details, see https://github.com/llnl/spack
# Please also see the LICENSE file for our notice and the LGPL.
#
# This program is free software; you can redistribute it and/or modify
# it under the terms of the GNU Lesser General Public License (as
# published by the Free Software Foundation) version 2.1, February 1999.
#
# This program is distributed in the hope that it will be useful, but
# WITHOUT ANY WARRANTY; without even the IMPLIED WARRANTY OF
# MERCHANTABILITY or FITNESS FOR A PARTICULAR PURPOSE. See the terms and
# conditions of the GNU Lesser General Public License for more details.
#
# You should have received a copy of the GNU Lesser General Public
# License along with this program; if not, write to the Free Software
# Foundation, Inc., 59 Temple Place, Suite 330, Boston, MA 02111-1307 USA
##############################################################################
import os

from spack import *


class PackageReference(object):
    def __init__(self, option, path):
        self.option = option
        self.path = path
    
    def appendIfExists(self, settings):
        if os.path.exists(self.path):
            settings.append(self.option.format(self.path))


class Llvm(Package):
    """The LLVM Project is a collection of modular and reusable compiler and
       toolchain technologies. Despite its name, LLVM has little to do
       with traditional virtual machines, though it does provide helpful
       libraries that can be used to build them. The name "LLVM" itself
       is not an acronym; it is the full name of the project.
    """

    homepage = 'http://llvm.org/'
    url = 'http://llvm.org/releases/3.7.1/llvm-3.7.1.src.tar.xz'

    family = 'compiler'  # Used by lmod

    # currently required by mesa package
    version('3.0', 'a8e5f5f1c1adebae7b4a654c376a6005',
            url='http://llvm.org/releases/3.0/llvm-3.0.tar.gz')

    variant('debug', default=False,
            description="Build a debug version of LLVM, this increases "
            "binary size by an order of magnitude, make sure you have "
            "20-30gb of space available to build this")
    variant('clang', default=True,
            description="Build the LLVM C/C++/Objective-C compiler frontend")
    variant('lldb', default=True, description="Build the LLVM debugger")
    variant('internal_unwind', default=True,
            description="Build the libcxxabi libunwind")
    variant('polly', default=True,
            description="Build the LLVM polyhedral optimization plugin, "
            "only builds for 3.7.0+")
    variant('libcxx', default=True,
            description="Build the LLVM C++ standard library")
    variant('compiler-rt', default=True,
            description="Build LLVM compiler runtime, including sanitizers")
    variant('gold', default=True,
            description="Add support for LTO with the gold linker plugin")
    variant('shared_libs', default=False,
            description="Build all components as shared libraries, faster, "
            "less memory to build, less stable")
    variant('link_dylib', default=False,
            description="Build and link the libLLVM shared library rather "
            "than static")
    variant('all_targets', default=True,
            description="Build all supported targets, default targets "
            "<current arch>,NVPTX,AMDGPU,CppBackend")

    # Build dependency
    depends_on('cmake@2.8.12.2:', type='build')

    # Universal dependency
    depends_on('python@2.7:2.8')  # Seems not to support python 3.X.Y
    depends_on('py-lit')

    # lldb dependencies
    depends_on('ncurses', when='+lldb')
    depends_on('swig', when='+lldb')
    depends_on('libedit', when='+lldb')

    # gold support
    depends_on('binutils+gold', when='+gold')

    # polly plugin
    depends_on('gmp', when='@:3.6.999 +polly')
    depends_on('isl', when='@:3.6.999 +polly')

    base_url = 'http://llvm.org/releases/%%(version)s/%(pkg)s-%%(version)s.src.tar.xz'
    llvm_url = base_url % {'pkg': 'llvm'}

    resources = {
        'compiler-rt': {
            'url': base_url % {'pkg': 'compiler-rt'},
            'destination': 'projects',
            'placement': 'compiler-rt',
            'variant': '+compiler-rt',
        },
        'openmp': {
            'url': base_url % {'pkg': 'openmp'},
            'destination': 'projects',
            'placement': 'openmp',
            'variant': '+clang',
        },
        'libcxx': {
            'url': base_url % {'pkg': 'libcxx'},
            'destination': 'projects',
            'placement': 'libcxx',
            'variant': '+libcxx',
        },
        'libcxxabi': {
            'url':  base_url % {'pkg': 'libcxxabi'},
            'destination': 'projects',
            'placement': 'libcxxabi',
            'variant': '+libcxx',
        },
        'cfe': {
            'url':  base_url % {'pkg': 'cfe'},
            'destination': 'tools',
            'placement': 'clang',
            'variant': '+clang',
        },
        'clang-tools-extra': {
            'url':  base_url % {'pkg': 'clang-tools-extra'},
            'destination': 'tools/clang/tools',
            'placement': 'extra',
            'variant': '+clang',
        },
        'lldb': {
            'url':  base_url % {'pkg': 'lldb'},
            'destination': 'tools',
            'placement': 'lldb',
<<<<<<< HEAD
            'when': '+lldb',
=======
            'variant': '+lldb',
>>>>>>> 14b16cc9
        },
        'polly': {
            'url':  base_url % {'pkg': 'polly'},
            'destination': 'tools',
            'placement': 'polly',
            'variant': '+polly',
        },
        'libunwind': {
            'url':  base_url % {'pkg': 'libunwind'},
            'destination': 'projects',
            'placement': 'libunwind',
            'variant': '+internal_unwind',
        },
    }
    releases = [
        {
            'version': 'trunk',
            'repo': 'http://llvm.org/svn/llvm-project/llvm/trunk',
            'resources': {
                'compiler-rt': 'http://llvm.org/svn/llvm-project/compiler-rt/trunk',
                'openmp': 'http://llvm.org/svn/llvm-project/openmp/trunk',
                'polly': 'http://llvm.org/svn/llvm-project/polly/trunk',
                'libcxx': 'http://llvm.org/svn/llvm-project/libcxx/trunk',
                'libcxxabi': 'http://llvm.org/svn/llvm-project/libcxxabi/trunk',
                'cfe': 'http://llvm.org/svn/llvm-project/cfe/trunk',
                'clang-tools-extra': 'http://llvm.org/svn/llvm-project/clang-tools-extra/trunk',
                'lldb': 'http://llvm.org/svn/llvm-project/lldb/trunk',
                'libunwind': 'http://llvm.org/svn/llvm-project/libunwind/trunk',
                }
            },
            {
                'version': '3.9.1',
                'md5': '3259018a7437e157f3642df80f1983ea',
                'resources': {
                    'compiler-rt': 'aadc76e7e180fafb10fb729444e287a3',
                    'openmp': 'f076916bf2f49229b4df9fa0bb002599',
                    'polly': '2cc7fe2bd9539775ba140abfd375bec6',
                    'libcxx': '75a3214224301fc543fa6a38bdf7efe0',
                    'libcxxabi': '62fd584b38cc502172c2ffab041b5fcc',
                    'cfe': '45713ec5c417ed9cad614cd283d786a1',
                    'clang-tools-extra': '1a01d545a064fcbc46a2f05f6880d3d7',
                    'lldb': '91399402f287d3f637db1207113deecb',
                    'libunwind': 'f273dd0ed638ad0601b23176a36f187b',
                    }
                },
            {
                'version': '3.9.0',
                'md5': 'f2093e98060532449eb7d2fcfd0bc6c6',
                'resources': {
                    'compiler-rt': 'b7ea34c9d744da16ffc0217b6990d095',
                    'openmp': '5390164f2374e1444e82393541ecf6c7',
                    'polly': '1cf328cbae25267749b68cfa6f113674',
                    'libcxx': '0a11efefd864ce6f321194e441f7e569',
                    'libcxxabi': 'd02642308e22e614af6b061b9b4fedfa',
                    'cfe': '29e1d86bee422ab5345f5e9fb808d2dc',
                    'clang-tools-extra': 'f4f663068c77fc742113211841e94d5e',
                    'lldb': '968d053c3c3d7297983589164c6999e9',
                    'libunwind': '3e5c87c723a456be599727a444b1c166',
                    }
                },
            {
                'version': '3.8.1',
                'md5': '538467e6028bbc9259b1e6e015d25845',
                'resources': {
                    'compiler-rt': 'f140db073d2453f854fbe01cc46f3110',
                    'openmp': '078b8d4c51ad437a4f8b5989f5ec4156',
                    'polly': '8a40e697a4ba1c8b640b85d074bd6e25',
                    'libcxx': '1bc60150302ff76a0d79d6f9db22332e',
                    'libcxxabi': '3c63b03ba2f30a01279ca63384a67773',
                    'cfe': '4ff2f8844a786edb0220f490f7896080',
                    'clang-tools-extra': '6e49f285d0b366cc3cab782d8c92d382',
                    'lldb': '9e4787b71be8e432fffd31e13ac87623',
                    'libunwind': 'd66e2387e1d37a8a0c8fe6a0063a3bab',
                    }
                },
            {
                'version': '3.8.0',
                'md5': '07a7a74f3c6bd65de4702bf941b511a0',
                'resources': {
                    'compiler-rt': 'd6fcbe14352ffb708e4d1ac2e48bb025',
                    'openmp': '8fd7cc35d48051613cf1e750e9f22e40',
                    'polly': '1b3b20f52d34a4024e21a4ea7112caa7',
                    'libcxx': 'd6e0bdbbee39f7907ad74fd56d03b88a',
                    'libcxxabi': 'bbe6b4d72c7c5978550d370af529bcf7',
                    'cfe': 'cc99e7019bb74e6459e80863606250c5',
                    'clang-tools-extra': 'c2344f50e0eea0b402f0092a80ddc036',
                    'lldb': 'a5da35ed9cc8c8817ee854e3dbfba00e',
                    'libunwind': '162ade468607f153cca12be90b5194fa',
                    }
                },
            {
                'version': '3.7.1',
                'md5': 'bf8b3a2c79e61212c5409041dfdbd319',
                'resources': {
                    'compiler-rt': '1c6975daf30bb3b0473b53c3a1a6ff01',
                    'openmp': 'b4ad08cda4e5c22e42b66062b140438e',
                    'polly': '3a2a7367002740881637f4d47bca4dc3',
                    'libcxx': 'f9c43fa552a10e14ff53b94d04bea140',
                    'libcxxabi': '52d925afac9f97e9dcac90745255c169',
                    'cfe': '0acd026b5529164197563d135a8fd83e',
                    'clang-tools-extra': '5d49ff745037f061a7c86aeb6a24c3d2',
                    'lldb': 'a106d8a0d21fc84d76953822fbaf3398',
                    'libunwind': '814bd52c9247c5d04629658fbcb3ab8c',
                    }
                },
            {
                'version': '3.7.0',
                'md5': 'b98b9495e5655a672d6cb83e1a180f8e',
                'resources': {
                    'compiler-rt': '383c10affd513026f08936b5525523f5',
                    'openmp': 'f482c86fdead50ba246a1a2b0bbf206f',
                    'polly': '32f93ffc9cc7e042df22089761558f8b',
                    'libcxx': '46aa5175cbe1ad42d6e9c995968e56dd',
                    'libcxxabi': '5aa769e2fca79fa5335cfae8f6258772',
                    'cfe': '8f9d27335e7331cf0a4711e952f21f01',
                    'clang-tools-extra': 'd5a87dacb65d981a427a536f6964642e',
                    'lldb': 'e5931740400d1dc3e7db4c7ba2ceff68',
                    'libunwind': '9a75392eb7eb8ed5c0840007e212baf5',
                    }
                },
        {
            'version': '3.6.2',
            'md5': '0c1ee3597d75280dee603bae9cbf5cc2',
            'resources': {
                'compiler-rt': 'e3bc4eb7ba8c39a6fe90d6c988927f3c',
                'openmp': '65dd5863b9b270960a96817e9152b123',
                'libcxx': '22214c90697636ef960a49aef7c1823a',
                'libcxxabi': '17518e361e4e228f193dd91e8ef54ba2',
                'cfe': 'ff862793682f714bb7862325b9c06e20',
                'clang-tools-extra': '3ebc1dc41659fcec3db1b47d81575e06',
                'lldb': '51e5eb552f777b950bb0ff326e60d5f0',
            }
        },
        {
            'version': '3.5.1',
            'md5': '2d3d8004f38852aa679e5945b8ce0b14',
            'resources': {
                'compiler-rt': 'd626cfb8a9712cb92b820798ab5bc1f8',
                'openmp': '121ddb10167d7fc38b1f7e4b029cf059',
                'libcxx': '406f09b1dab529f3f7879f4d548329d2',
                'libcxxabi': 'b22c707e8d474a99865ad3c521c3d464',
                'cfe': '93f9532f8f7e6f1d8e5c1116907051cb',
                'clang-tools-extra': 'f13f31ed3038acadc6fa63fef812a246',
                'lldb': 'cc5ea8a414c62c33e760517f8929a204',
            }
        },
    ]

    for release in releases:
        if release['version'] == 'trunk':
            version(release['version'], svn=release['repo'])

            for name, repo in release['resources'].items():
                extraConditions = resources[name].get('when', '')
                resource(name=name,
                         svn=repo,
                         destination=resources[name]['destination'],
<<<<<<< HEAD
                         when='@%s %s' % (release['version'], extraConditions),
=======
                         when='@%s%s' % (release['version'],
                             resources[name].get('variant', "")),
>>>>>>> 14b16cc9
                         placement=resources[name].get('placement', None))
        else:
            version(release['version'], release['md5'], url=llvm_url % release)

            for name, md5 in release['resources'].items():
                extraConditions = resources[name].get('when', '')
                resource(name=name,
                         url=resources[name]['url'] % release,
                         md5=md5,
                         destination=resources[name]['destination'],
<<<<<<< HEAD
                         when='@%s %s' % (release['version'], extraConditions),
=======
                         when='@%s%s' % (release['version'],
                             resources[name].get('variant', "")),
>>>>>>> 14b16cc9
                         placement=resources[name].get('placement', None))

    def install(self, spec, prefix):
        env['CXXFLAGS'] = self.compiler.cxx11_flag
        cmake_args = [arg for arg in std_cmake_args if 'BUILD_TYPE' not in arg]

        build_type = 'RelWithDebInfo' if '+debug' in spec else 'Release'
        cmake_args.extend([
            '..',
            '-DCMAKE_BUILD_TYPE=' + build_type,
            '-DLLVM_REQUIRES_RTTI:BOOL=ON',
            '-DCLANG_DEFAULT_OPENMP_RUNTIME:STRING=libomp'])

        PackageReference(
            '-DPYTHON_EXECUTABLE:PATH={0}/bin/python', 
            spec['python'].prefix).appendIfExists(cmake_args)

        if '+gold' in spec:
            PackageReference(
                '-DLLVM_BINUTILS_INCDIR={0}', 
                spec['binutils'].prefix.include).appendIfExists(cmake_args)

        if '+polly' in spec:
            cmake_args.append('-DLINK_POLLY_INTO_TOOLS:Bool=ON')
        else:
            cmake_args.append('-DLLVM_EXTERNAL_POLLY_BUILD:Bool=OFF')

        if '+clang' not in spec:
            cmake_args.append('-DLLVM_EXTERNAL_CLANG_BUILD:Bool=OFF')
        if '+lldb' not in spec:
            cmake_args.append('-DLLVM_EXTERNAL_LLDB_BUILD:Bool=OFF')
        if '+internal_unwind' not in spec:
            cmake_args.append('-DLLVM_EXTERNAL_LIBUNWIND_BUILD:Bool=OFF')
        if '+libcxx' not in spec:
            cmake_args.append('-DLLVM_EXTERNAL_LIBCXX_BUILD:Bool=OFF')
            cmake_args.append('-DLLVM_EXTERNAL_LIBCXXABI_BUILD:Bool=OFF')
        if '+compiler-rt' not in spec:
            cmake_args.append('-DLLVM_EXTERNAL_COMPILER_RT_BUILD:Bool=OFF')

        if '+shared_libs' in spec:
            cmake_args.append('-DBUILD_SHARED_LIBS:Bool=ON')

        if '+link_dylib' in spec:
            cmake_args.append('-DLLVM_LINK_LLVM_DYLIB:Bool=ON')

        if '+all_targets' not in spec:  # all is default on cmake
            targets = ['CppBackend', 'NVPTX', 'AMDGPU']
            if 'x86' in spec.architecture.target.lower():
                targets.append('X86')
            elif 'arm' in spec.architecture.target.lower():
                targets.append('ARM')
            elif 'aarch64' in spec.architecture.target.lower():
                targets.append('AArch64')
            elif 'sparc' in spec.architecture.target.lower():
                targets.append('sparc')
            elif ('ppc' in spec.architecture.target.lower() or
                  'power' in spec.architecture.target.lower()):
                targets.append('PowerPC')

            cmake_args.append(
                '-DLLVM_TARGETS_TO_BUILD:Bool=' + ';'.join(targets))

        if '+clang' not in spec:
            if '+clang_extra' in spec:
                raise SpackException(
                    'The clang_extra variant requires the `+clang` variant.')
            if '+lldb' in spec:
                raise SpackException(
                    'The lldb variant requires the `+clang` variant')

        with working_dir('spack-build', create=True):
            cmake(*cmake_args)
            make()
            make("install")
            cp('-a', 'bin/', prefix)<|MERGE_RESOLUTION|>--- conflicted
+++ resolved
@@ -145,11 +145,7 @@
             'url':  base_url % {'pkg': 'lldb'},
             'destination': 'tools',
             'placement': 'lldb',
-<<<<<<< HEAD
-            'when': '+lldb',
-=======
             'variant': '+lldb',
->>>>>>> 14b16cc9
         },
         'polly': {
             'url':  base_url % {'pkg': 'polly'},
@@ -307,12 +303,8 @@
                 resource(name=name,
                          svn=repo,
                          destination=resources[name]['destination'],
-<<<<<<< HEAD
-                         when='@%s %s' % (release['version'], extraConditions),
-=======
                          when='@%s%s' % (release['version'],
                              resources[name].get('variant', "")),
->>>>>>> 14b16cc9
                          placement=resources[name].get('placement', None))
         else:
             version(release['version'], release['md5'], url=llvm_url % release)
@@ -323,12 +315,8 @@
                          url=resources[name]['url'] % release,
                          md5=md5,
                          destination=resources[name]['destination'],
-<<<<<<< HEAD
-                         when='@%s %s' % (release['version'], extraConditions),
-=======
                          when='@%s%s' % (release['version'],
                              resources[name].get('variant', "")),
->>>>>>> 14b16cc9
                          placement=resources[name].get('placement', None))
 
     def install(self, spec, prefix):
