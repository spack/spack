--- conflicted
+++ resolved
@@ -5,12 +5,8 @@
 
 import os
 
-<<<<<<< HEAD
+from spack.pkg.builtin.lua import LuaImplPackage
 from spack.util.package import *
-=======
-from spack.pkg.builtin.lua import LuaImplPackage
-from spack.pkgkit import *
->>>>>>> 72e594fb
 
 
 class LuaLuajit(LuaImplPackage):
