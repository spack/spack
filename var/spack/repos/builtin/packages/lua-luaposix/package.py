--- conflicted
+++ resolved
@@ -3,13 +3,9 @@
 #
 # SPDX-License-Identifier: (Apache-2.0 OR MIT)
 
-<<<<<<< HEAD
 import glob
 
 from spack.util.package import *
-=======
-from spack import *
->>>>>>> 72e594fb
 
 
 class LuaLuaposix(LuaPackage):
