--- conflicted
+++ resolved
@@ -34,17 +34,11 @@
         spec = self.spec
         args = ['--enable-c++']
 
-<<<<<<< HEAD
         if spec.satisfies('%clang') and not spec.satisfies('platform=darwin'):
             args.append('LDFLAGS=-rtlib=compiler-rt')
 
         if spec.satisfies('%arm') and not spec.satisfies('platform=darwin'):
             args.append('LDFLAGS=-rtlib=compiler-rt')
-=======
-        if (spec.satisfies('%clang') or spec.satisfies('%arm')) and not \
-           spec.satisfies('platform=darwin'):
-            args.append('CFLAGS=-rtlib=compiler-rt')
->>>>>>> d3caad4c
 
         if spec.satisfies('%intel'):
             args.append('CFLAGS=-no-gcc')
