--- conflicted
+++ resolved
@@ -111,15 +111,9 @@
 
         if '+metview' in spec:
             if '+qt' in spec:
-<<<<<<< HEAD
-                options.append('-DENABLE_METVIEW=ON')
-                if spec['qt'].version[0] == 5:
-                    options.append('-DENABLE_QT5=ON')
-=======
                 args.append('-DENABLE_METVIEW=ON')
                 if spec['qt'].version[0] == 5:
                     args.append('-DENABLE_QT5=ON')
->>>>>>> 28b0421e
             else:
                 args.append('-DENABLE_METVIEW_NO_QT=ON')
         else:
