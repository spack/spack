##############################################################################
<<<<<<< HEAD
# Copyright (c) 2017 Milton Woods, Mark Olesen
=======
# Copyright (c) 2013-2017, Lawrence Livermore National Security, LLC.
# Produced at the Lawrence Livermore National Laboratory.
>>>>>>> 78894645
#
# This file is released as part of spack under the LGPL license.
# LLNL-CODE-647188
#
# For details, see https://github.com/llnl/spack
# Please also see the NOTICE and LICENSE files for our notice and the LGPL.
#
# This program is free software; you can redistribute it and/or modify
# it under the terms of the GNU Lesser General Public License (as
# published by the Free Software Foundation) version 2.1, February 1999.
#
# This program is distributed in the hope that it will be useful, but
# WITHOUT ANY WARRANTY; without even the IMPLIED WARRANTY OF
# MERCHANTABILITY or FITNESS FOR A PARTICULAR PURPOSE. See the terms and
# conditions of the GNU Lesser General Public License for more details.
#
# You should have received a copy of the GNU Lesser General Public
# License along with this program; if not, write to the Free Software
# Foundation, Inc., 59 Temple Place, Suite 330, Boston, MA 02111-1307 USA
##############################################################################

from spack import *


class Mesa(AutotoolsPackage):
    """Mesa is an open-source implementation of the OpenGL specification
     - a system for rendering interactive 3D graphics."""

    homepage = "http://www.mesa3d.org"
    url      = "https://mesa.freedesktop.org/archive/13.0.6/mesa-13.0.6.tar.xz"
    list_url = "https://mesa.freedesktop.org/archive"
    list_depth = 2

    version('17.1.5', '6cf936fbcaadd98924298a7009e8265d')
    version('17.1.4', 'be2ef7c9edec23b07f74f6512a6a6fa5')
    version('17.1.3', '1946a93d543bc219427e2bebe2ac4752')
    version('17.1.1', 'a4844bc6052578574f9629458bcbb749')
    version('13.0.6', '1e5a769bc6cfd839cf3febcb179c27cc')
    version('12.0.6', '1a3d4fea0656c208db59289e4ed33b3f')
    version('12.0.3', '1113699c714042d8c4df4766be8c57d8')

    variant('swrender', default=True,
            description="Build with (gallium) software rendering.")
    variant('hwrender', default=False,
            description="Build with (DRI) hardware rendering.")
    variant('llvm', default=False,
            description="Use llvm for rendering pipes.")

    # General dependencies
    depends_on('pkg-config@0.9.0:', type='build')
    depends_on('flex@2.5.35:', type='build')
    depends_on('bison@2.4.1:', type='build')
    depends_on('binutils', type='build')
    depends_on('python@2.6.4:', type='build')
    depends_on('py-mako@0.3.4:', type='build')
    depends_on('gettext')
    depends_on('icu4c')
    depends_on('expat')
    depends_on('libpthread-stubs')
    depends_on('openssl')
    depends_on('xproto')
    depends_on('glproto@1.4.14:')
    depends_on('presentproto@1.0:')
    depends_on('libxcb@1.9.3:')
    depends_on('libx11')
    depends_on('libxext')
    depends_on('libxshmfence@1.1:')
    depends_on('libxdamage')
    depends_on('libxfixes')
    depends_on('libxv')
    depends_on('libxvmc')

    # For DRI and hardware acceleration
    depends_on('dri2proto@2.6:', type='build', when='+hwrender')
    depends_on('dri3proto@1.0:', type='build', when='+hwrender')
    depends_on('libdrm', when='+hwrender')

    depends_on('llvm@:3.8.1+link_dylib', when='@12:12.99+llvm')
    depends_on('llvm@:3.9.1+link_dylib', when='@13:13.99+llvm')
    depends_on('llvm+link_dylib', when='+llvm')
    depends_on('libelf', when='+llvm')

    def configure_args(self):
        """Build drivers for platforms supported by spack;
        exclude drivers for embedded systems.
        """
        spec = self.spec
        args = ['--enable-glx', '--enable-glx-tls']
        drivers = []

        if '+swrender' in spec:
            drivers = ['swrast']
            args.extend([
                '--disable-osmesa',
                '--enable-gallium-osmesa',
                '--enable-texture-float',
            ])
            if '+llvm' in spec:
                # For @17.1.1:17.1.2 the swr driver requires C++14 support
                # Should be fixed in 17.1.3, but can still encounter problems
                if spec.version >= Version('17'):
                    if spec.satisfies('%gcc@4.9:'):
                        drivers.append('swr')
                else:
                    drivers.append('swr')
        else:
            args.append('--disable-gallium-osmesa')
            # Fallback for "~hwrender~swrender" -> old osmesa
            if '~hwrender' in spec:
                args.append('--enable-osmesa')

        if '+hwrender' in spec:
            args.append('--enable-xa')
            if spec.version >= Version('17'):
                args.append('--with-platforms=x11,drm')
            else:
                args.append('--with-egl-platforms=x11,drm')
            drivers.extend([
                'svga', 'i915', 'r600', 'nouveau', 'virgl'
            ])

            # These hardware drivers need llvm
            if '+llvm' in spec:
                drivers.extend(['r300', 'radeonsi'])

        else:
            args.extend([
                '--disable-xa',
                '--disable-dri',
                '--disable-dri3',
                '--disable-egl',
                '--disable-gbm',
                '--disable-xvmc',
            ])
            if spec.version >= Version('17'):
                args.append('--with-platforms=x11')

        if '+llvm' in spec:
            if self.spec.version < Version('17'):
                args.append('--enable-gallium-llvm')
            else:
                args.append('--enable-llvm')
            if '+link_dylib' in self.spec['llvm']:
                args.append('--enable-llvm-shared-libs')
            else:
                args.append('--disable-llvm-shared-libs')
            args.append('--with-llvm-prefix=%s' % spec['llvm'].prefix)

        if drivers:
            args.append('--with-gallium-drivers=' + ','.join(drivers))
        else:
            args.append('--without-gallium-drivers')

        # Avoid errors due to missing clock_gettime symbol:
        arch = spec.architecture
        if arch.platform == 'linux':
            args.append('LIBS=-lrt')

        return args

    def configure(self, spec, prefix):
        """Configure mesa, detecting if libsysfs is required
        for DRI support on the build host.
        """
        options = ['--prefix={0}'.format(prefix)] + self.configure_args()

        try:
            # First attempt uses libudev:
            configure(*options)
        except ProcessError:
            if '+hwrender' in spec and not spec.satisfies('@13:'):
                print('Configuring with libudev failed ... '
                      ' trying libsysfs ...')
                options.append('--enable-sysfs')
                configure(*options)
            else:
                raise<|MERGE_RESOLUTION|>--- conflicted
+++ resolved
@@ -1,10 +1,6 @@
 ##############################################################################
-<<<<<<< HEAD
-# Copyright (c) 2017 Milton Woods, Mark Olesen
-=======
 # Copyright (c) 2013-2017, Lawrence Livermore National Security, LLC.
 # Produced at the Lawrence Livermore National Laboratory.
->>>>>>> 78894645
 #
 # This file is released as part of spack under the LGPL license.
 # LLNL-CODE-647188
