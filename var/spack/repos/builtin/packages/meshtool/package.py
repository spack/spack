# Copyright 2013-2022 Lawrence Livermore National Security, LLC and other
# Spack Project Developers. See the top-level COPYRIGHT file for details.
#
# SPDX-License-Identifier: (Apache-2.0 OR MIT)

from spack.package import *


class Meshtool(MakefilePackage):
    """Meshtool - A mesh manipulation utility"""

    homepage = "https://bitbucket.org/aneic/meshtool/"
    git = "https://bitbucket.org/aneic/meshtool.git"

    maintainers = ["MarieHouillon"]

    version("master", branch="master", preferred=True)
    # Version to use with openCARP releases
<<<<<<< HEAD
    version('oc11.0', commit='867431d')
    version('oc10.0', commit='6c5cfbd067120901f15a04bf63beec409bda6dc9')
    version('oc9.0', commit='6c5cfbd067120901f15a04bf63beec409bda6dc9')
    version('oc8.2', commit='6c5cfbd067120901f15a04bf63beec409bda6dc9')
    version('oc8.1', commit="6c5cfbd067120901f15a04bf63beec409bda6dc9")
    version('oc7.0', commit="6c5cfbd067120901f15a04bf63beec409bda6dc9")
=======
    version("oc10.0", commit="6c5cfbd067120901f15a04bf63beec409bda6dc9")
    version("oc9.0", commit="6c5cfbd067120901f15a04bf63beec409bda6dc9")
    version("oc8.2", commit="6c5cfbd067120901f15a04bf63beec409bda6dc9")
    version("oc8.1", commit="6c5cfbd067120901f15a04bf63beec409bda6dc9")
    version("oc7.0", commit="6c5cfbd067120901f15a04bf63beec409bda6dc9")
>>>>>>> 80e6b664

    def install(self, spec, prefix):
        mkdirp(prefix.bin)
        install("meshtool", prefix.bin)<|MERGE_RESOLUTION|>--- conflicted
+++ resolved
@@ -16,20 +16,12 @@
 
     version("master", branch="master", preferred=True)
     # Version to use with openCARP releases
-<<<<<<< HEAD
-    version('oc11.0', commit='867431d')
-    version('oc10.0', commit='6c5cfbd067120901f15a04bf63beec409bda6dc9')
-    version('oc9.0', commit='6c5cfbd067120901f15a04bf63beec409bda6dc9')
-    version('oc8.2', commit='6c5cfbd067120901f15a04bf63beec409bda6dc9')
-    version('oc8.1', commit="6c5cfbd067120901f15a04bf63beec409bda6dc9")
-    version('oc7.0', commit="6c5cfbd067120901f15a04bf63beec409bda6dc9")
-=======
+    version("oc11.0", commit='867431d')
     version("oc10.0", commit="6c5cfbd067120901f15a04bf63beec409bda6dc9")
     version("oc9.0", commit="6c5cfbd067120901f15a04bf63beec409bda6dc9")
     version("oc8.2", commit="6c5cfbd067120901f15a04bf63beec409bda6dc9")
     version("oc8.1", commit="6c5cfbd067120901f15a04bf63beec409bda6dc9")
     version("oc7.0", commit="6c5cfbd067120901f15a04bf63beec409bda6dc9")
->>>>>>> 80e6b664
 
     def install(self, spec, prefix):
         mkdirp(prefix.bin)
