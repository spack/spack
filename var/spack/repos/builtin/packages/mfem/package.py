--- conflicted
+++ resolved
@@ -196,13 +196,8 @@
 
     depends_on('mpi', when='+mpi')
     depends_on('hypre@2.10.0:2.13.99', when='@:3.3.99+mpi')
-<<<<<<< HEAD
-    depends_on('hypre@:2.20.0', when='@3.4:4.2.0+mpi')
-    depends_on('hypre', when='@4.2.1:+mpi')
-=======
     depends_on('hypre@:2.20.0', when='@3.4:4.2.99+mpi')
     depends_on('hypre', when='@4.3.0:+mpi')
->>>>>>> 9125a8cc
 
     depends_on('metis', when='+metis')
     depends_on('blas', when='+lapack')
