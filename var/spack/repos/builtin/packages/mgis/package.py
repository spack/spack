--- conflicted
+++ resolved
@@ -51,11 +51,7 @@
 
     # dependencies
     # https://thelfer.github.io/mgis/web/release-notes-2.0.html
-<<<<<<< HEAD
-    depends_on('tfel@3.4.3:4.0.0', when="@2.0")
-=======
     depends_on('tfel@4.0.0', when="@2.0")
->>>>>>> 39426965
     depends_on('tfel@3.4.3', when="@1.2.2")
     depends_on('tfel@3.4.1', when="@1.2.1")
     depends_on('tfel@3.4.0', when="@1.2")
