# Copyright 2013-2022 Lawrence Livermore National Security, LLC and other
# Spack Project Developers. See the top-level COPYRIGHT file for details.
#
# SPDX-License-Identifier: (Apache-2.0 OR MIT)

import re

from spack.package import *
from spack.pkg.builtin.boost import Boost


class MiopenHip(CMakePackage):
    """AMD's library for high performance machine learning primitives."""

    homepage = "https://github.com/ROCmSoftwarePlatform/MIOpen"
    git = "https://github.com/ROCmSoftwarePlatform/MIOpen.git"
    url = "https://github.com/ROCmSoftwarePlatform/MIOpen/archive/rocm-5.3.3.tar.gz"
    tags = ["rocm"]

    maintainers = ["srekolam", "renjithravindrankannath"]
    libraries = ["libMIOpen"]

<<<<<<< HEAD
    version("5.3.3", sha256="7efc98215d23a2caaf212378c37e9a6484f54a4ed3e9660719286e4f287d3715")
=======
    version("5.3.0", sha256="c5819f593d71beeda2eb24b89182912240cc40f83b2b8f9de695a8e230aa4ea6")
>>>>>>> 0f7f600d
    version("5.2.3", sha256="28747847446955b3bab24f7fc65c1a6b863a12f12ad3a35e0312072482d38122")
    version("5.2.1", sha256="0977a8876d41bbd2fa268341c93892f35878d7efc1711194ad87582f877ff500")
    version("5.2.0", sha256="5fda69426e81df9f8fb6658e579176b9c4fcce3516fc8488d3cfd2b6f6f2b3b4")
    version("5.1.3", sha256="510461f5c5bdbcf8dc889099d1e5960b9f84bd845a9fc9154588a9898c701c1d")
    version("5.1.0", sha256="bb50201334d68addf153b84b88ab803027c4913d71bdbda6f5ccde3f672f6fdd")
    version(
        "5.0.2",
        sha256="e73c18c6e0791d6ca8958508d899072ce12fc6c27cf78792d0c2a5c7e34427be",
        deprecated=True,
    )
    version(
        "5.0.0",
        sha256="4a46a2bdd11a2597c83cdb0c5e208b81728fab2ff7c585dabfca5aa05ee7a4f7",
        deprecated=True,
    )
    version(
        "4.5.2",
        sha256="cb49bdf215ed9881755239b6312d72f829c1a0edf510e6d1fbb206c41f5406fc",
        deprecated=True,
    )
    version(
        "4.5.0",
        sha256="be2f5ce962e15e62d427978422498c0ddf821b91fd40777a1ba915a2794d6fda",
        deprecated=True,
    )
    version(
        "4.3.1",
        sha256="1fb2fd8b24f984174ec5338a58b7964e128b74dafb101373a41c8ed33955251a",
        deprecated=True,
    )
    version(
        "4.3.0",
        sha256="034445470cfd44480a1d9854f9fdfe92cfb8efa3f002dee508eb9585e338486d",
        deprecated=True,
    )
    version(
        "4.2.0",
        sha256="8ab02e784c8b3471159794766ed6303c333b33c69dc5186c0930e56504373b7c",
        deprecated=True,
    )
    version(
        "4.1.0",
        sha256="068b1bc33f90fe21d3aab5697d2b3b7b930e613c54d6c5ee820768579b2b41ee",
        deprecated=True,
    )
    version(
        "4.0.0",
        sha256="84c6c17be9c1a9cd0d3a2af283433f64b07a4b9941349f498e40fed82fb205a6",
        deprecated=True,
    )
    version(
        "3.10.0",
        sha256="926e43c5583cf70d6b247f9fe45971b8b1cc9668f9c8490c142c7e8b6e268f1a",
        deprecated=True,
    )
    version(
        "3.9.0",
        sha256="f57d75a220c1094395cc1dccab2185c759d779751ddbb5369a6f041ec77b2156",
        deprecated=True,
    )
    version(
        "3.8.0",
        sha256="612b30d4a967bf18c7fa7aa3ef12ed558314ed04cee2775b842bf6a96cd7276f",
        deprecated=True,
    )
    version(
        "3.7.0",
        sha256="f6a6ddd8d39bb76b7f7d91e68ade3b45e0201181145658c43b967065a354b103",
        deprecated=True,
    )
    version(
        "3.5.0",
        sha256="aa362e69c4dce7f5751f0ee04c745735ea5454c8101050e9b92cc60fa3c0fb82",
        deprecated=True,
    )

    variant(
        "build_type",
        default="Release",
        values=("Release", "Debug", "RelWithDebInfo"),
        description="CMake build type",
    )

    depends_on("cmake@3.5:", type="build")
    depends_on("pkgconfig", type="build")

    # TODO: replace this with an explicit list of components of Boost,
    # for instance depends_on('boost +filesystem')
    # See https://github.com/spack/spack/pull/22303 for reference
    depends_on(Boost.with_default_variants)
    depends_on("boost@1.67.0:1.73.0")
    depends_on("bzip2")
    depends_on("sqlite")
    depends_on("half")
    depends_on("zlib", when="@3.9.0:")

    patch("0001-Add-rocm-path-and-rocm-device-lib-path-flags.patch", when="@3.9.0:5.0.2")

    for ver in [
        "3.5.0",
        "3.7.0",
        "3.8.0",
        "3.9.0",
        "3.10.0",
        "4.0.0",
        "4.1.0",
        "4.2.0",
        "4.3.0",
        "4.3.1",
        "4.5.0",
        "4.5.2",
        "5.0.0",
        "5.0.2",
        "5.1.0",
        "5.1.3",
        "5.2.0",
        "5.2.1",
        "5.2.3",
<<<<<<< HEAD
        "5.3.3",
=======
        "5.3.0",
>>>>>>> 0f7f600d
    ]:
        depends_on("rocm-cmake@%s:" % ver, type="build", when="@" + ver)
        depends_on("hip@" + ver, when="@" + ver)
        depends_on("rocm-clang-ocl@" + ver, when="@" + ver)
        depends_on("rocblas@" + ver, when="@" + ver)

<<<<<<< HEAD
    for ver in [
        "5.1.0",
        "5.1.3",
        "5.2.0",
        "5.2.1",
        "5.2.3",
        "5.3.3",
    ]:
=======
    for ver in ["5.1.0", "5.1.3", "5.2.0", "5.2.1", "5.2.3", "5.3.0"]:
>>>>>>> 0f7f600d
        depends_on("mlirmiopen@" + ver, when="@" + ver)

    def setup_build_environment(self, env):
        if "@3.9.0:" in self.spec:
            lib_dir = self.spec["zlib"].libs.directories[0]
            env.prepend_path("LIBRARY_PATH", lib_dir)

    def get_bitcode_dir(self):
        spec = self.spec

        # and the exact location of its bitcode depends on the version
        if spec.version >= Version("3.9.0"):
            return spec["llvm-amdgpu"].prefix.amdgcn.bitcode
        else:
            return spec["llvm-amdgpu"].prefix.lib

    @classmethod
    def determine_version(cls, lib):
        match = re.search(r"lib\S*\.so\.\d+\.\d+\.(\d)(\d\d)(\d\d)", lib)
        if match:
            ver = "{0}.{1}.{2}".format(
                int(match.group(1)), int(match.group(2)), int(match.group(3))
            )
        else:
            ver = None
        return ver

    def cmake_args(self):
        spec = self.spec

        args = [
            self.define("MIOPEN_BACKEND", "HIP"),
            self.define(
                "CMAKE_CXX_COMPILER", "{0}/bin/clang++".format(spec["llvm-amdgpu"].prefix)
            ),
            self.define(
                "MIOPEN_AMDGCN_ASSEMBLER", "{0}/bin/clang".format(spec["llvm-amdgpu"].prefix)
            ),
            self.define("Boost_USE_STATIC_LIBS", "Off"),
            self.define("HIP_PREFIX_PATH", spec["hip"].prefix),
            self.define("DEVICELIBS_PREFIX_PATH", self.get_bitcode_dir()),
        ]
        if self.spec.satisfies("@5.1.0:"):
            mlir_inc = spec["mlirmiopen"].prefix.include
            args.append(self.define("CMAKE_CXX_FLAGS", "-I{0}".format(mlir_inc)))
        return args<|MERGE_RESOLUTION|>--- conflicted
+++ resolved
@@ -20,11 +20,8 @@
     maintainers = ["srekolam", "renjithravindrankannath"]
     libraries = ["libMIOpen"]
 
-<<<<<<< HEAD
     version("5.3.3", sha256="7efc98215d23a2caaf212378c37e9a6484f54a4ed3e9660719286e4f287d3715")
-=======
     version("5.3.0", sha256="c5819f593d71beeda2eb24b89182912240cc40f83b2b8f9de695a8e230aa4ea6")
->>>>>>> 0f7f600d
     version("5.2.3", sha256="28747847446955b3bab24f7fc65c1a6b863a12f12ad3a35e0312072482d38122")
     version("5.2.1", sha256="0977a8876d41bbd2fa268341c93892f35878d7efc1711194ad87582f877ff500")
     version("5.2.0", sha256="5fda69426e81df9f8fb6658e579176b9c4fcce3516fc8488d3cfd2b6f6f2b3b4")
@@ -143,18 +140,14 @@
         "5.2.0",
         "5.2.1",
         "5.2.3",
-<<<<<<< HEAD
+        "5.3.0",
         "5.3.3",
-=======
-        "5.3.0",
->>>>>>> 0f7f600d
     ]:
         depends_on("rocm-cmake@%s:" % ver, type="build", when="@" + ver)
         depends_on("hip@" + ver, when="@" + ver)
         depends_on("rocm-clang-ocl@" + ver, when="@" + ver)
         depends_on("rocblas@" + ver, when="@" + ver)
 
-<<<<<<< HEAD
     for ver in [
         "5.1.0",
         "5.1.3",
@@ -163,9 +156,6 @@
         "5.2.3",
         "5.3.3",
     ]:
-=======
-    for ver in ["5.1.0", "5.1.3", "5.2.0", "5.2.1", "5.2.3", "5.3.0"]:
->>>>>>> 0f7f600d
         depends_on("mlirmiopen@" + ver, when="@" + ver)
 
     def setup_build_environment(self, env):
