# Copyright 2013-2022 Lawrence Livermore National Security, LLC and other
# Spack Project Developers. See the top-level COPYRIGHT file for details.
#
# SPDX-License-Identifier: (Apache-2.0 OR MIT)

import re

from spack.package import *
from spack.pkg.builtin.boost import Boost


class MiopenOpencl(CMakePackage):
    """AMD's library for high performance machine learning primitives."""

    homepage = "https://github.com/ROCmSoftwarePlatform/MIOpen"
    git = "https://github.com/ROCmSoftwarePlatform/MIOpen.git"
<<<<<<< HEAD
    url = "https://github.com/ROCmSoftwarePlatform/MIOpen/archive/rocm-5.3.3.tar.gz"
=======
    url = "https://github.com/ROCmSoftwarePlatform/MIOpen/archive/rocm-5.3.0.tar.gz"
>>>>>>> 0f7f600d
    tags = ["rocm"]

    maintainers = ["srekolam", "renjithravindrankannath"]
    libraries = ["libMIOpen"]

<<<<<<< HEAD
    version("5.3.3", sha256="7efc98215d23a2caaf212378c37e9a6484f54a4ed3e9660719286e4f287d3715")
=======
    version("5.3.0", sha256="c5819f593d71beeda2eb24b89182912240cc40f83b2b8f9de695a8e230aa4ea6")
>>>>>>> 0f7f600d
    version("5.2.3", sha256="28747847446955b3bab24f7fc65c1a6b863a12f12ad3a35e0312072482d38122")
    version("5.2.1", sha256="0977a8876d41bbd2fa268341c93892f35878d7efc1711194ad87582f877ff500")
    version("5.2.0", sha256="5fda69426e81df9f8fb6658e579176b9c4fcce3516fc8488d3cfd2b6f6f2b3b4")
    version("5.1.3", sha256="510461f5c5bdbcf8dc889099d1e5960b9f84bd845a9fc9154588a9898c701c1d")
    version("5.1.0", sha256="bb50201334d68addf153b84b88ab803027c4913d71bdbda6f5ccde3f672f6fdd")
    version(
        "5.0.2",
        sha256="e73c18c6e0791d6ca8958508d899072ce12fc6c27cf78792d0c2a5c7e34427be",
        deprecated=True,
    )
    version(
        "5.0.0",
        sha256="4a46a2bdd11a2597c83cdb0c5e208b81728fab2ff7c585dabfca5aa05ee7a4f7",
        deprecated=True,
    )
    version(
        "4.5.2",
        sha256="cb49bdf215ed9881755239b6312d72f829c1a0edf510e6d1fbb206c41f5406fc",
        deprecated=True,
    )
    version(
        "4.5.0",
        sha256="be2f5ce962e15e62d427978422498c0ddf821b91fd40777a1ba915a2794d6fda",
        deprecated=True,
    )
    version(
        "4.3.1",
        sha256="1fb2fd8b24f984174ec5338a58b7964e128b74dafb101373a41c8ed33955251a",
        deprecated=True,
    )
    version(
        "4.3.0",
        sha256="034445470cfd44480a1d9854f9fdfe92cfb8efa3f002dee508eb9585e338486d",
        deprecated=True,
    )
    version(
        "4.2.0",
        sha256="8ab02e784c8b3471159794766ed6303c333b33c69dc5186c0930e56504373b7c",
        deprecated=True,
    )
    version(
        "4.1.0",
        sha256="068b1bc33f90fe21d3aab5697d2b3b7b930e613c54d6c5ee820768579b2b41ee",
        deprecated=True,
    )
    version(
        "4.0.0",
        sha256="84c6c17be9c1a9cd0d3a2af283433f64b07a4b9941349f498e40fed82fb205a6",
        deprecated=True,
    )
    version(
        "3.10.0",
        sha256="926e43c5583cf70d6b247f9fe45971b8b1cc9668f9c8490c142c7e8b6e268f1a",
        deprecated=True,
    )
    version(
        "3.9.0",
        sha256="f57d75a220c1094395cc1dccab2185c759d779751ddbb5369a6f041ec77b2156",
        deprecated=True,
    )
    version(
        "3.8.0",
        sha256="612b30d4a967bf18c7fa7aa3ef12ed558314ed04cee2775b842bf6a96cd7276f",
        deprecated=True,
    )
    version(
        "3.7.0",
        sha256="f6a6ddd8d39bb76b7f7d91e68ade3b45e0201181145658c43b967065a354b103",
        deprecated=True,
    )
    version(
        "3.5.0",
        sha256="aa362e69c4dce7f5751f0ee04c745735ea5454c8101050e9b92cc60fa3c0fb82",
        deprecated=True,
    )

    variant(
        "build_type",
        default="Release",
        values=("Release", "Debug", "RelWithDebInfo"),
        description="CMake build type",
    )

    depends_on("cmake@3.5:", type="build")
    depends_on("boost@1.67.0:1.73.0", type="link")

    # TODO: replace this with an explicit list of components of Boost,
    # for instance depends_on('boost +filesystem')
    # See https://github.com/spack/spack/pull/22303 for reference
    depends_on(Boost.with_default_variants, type="link")
    depends_on("pkgconfig", type="build")
    depends_on("bzip2", type="link")
    depends_on("sqlite", type="link")
    depends_on("half", type="build")
    depends_on("miopengemm@1.1.6", type="link", when="@3.5.0")

    for ver in [
        "3.5.0",
        "3.7.0",
        "3.8.0",
        "3.9.0",
        "3.10.0",
        "4.0.0",
        "4.1.0",
        "4.2.0",
        "4.3.0",
        "4.3.1",
        "4.5.0",
        "4.5.2",
        "5.0.0",
        "5.0.2",
        "5.1.0",
        "5.1.3",
        "5.2.0",
        "5.2.1",
        "5.2.3",
<<<<<<< HEAD
        "5.3.3",
=======
        "5.3.0",
>>>>>>> 0f7f600d
    ]:
        depends_on("rocm-cmake@%s:" % ver, type="build", when="@" + ver)
        depends_on("rocm-opencl@" + ver, when="@" + ver)

    for ver in [
        "3.7.0",
        "3.8.0",
        "3.9.0",
        "3.10.0",
        "4.0.0",
        "4.1.0",
        "4.2.0",
        "4.3.0",
        "4.3.1",
        "4.5.0",
        "4.5.2",
        "5.0.0",
        "5.0.2",
        "5.1.0",
        "5.1.3",
        "5.2.0",
        "5.2.3",
<<<<<<< HEAD
        "5.3.3",
    ]:
        depends_on("miopengemm@" + ver, when="@" + ver)

    for ver in [
        "5.1.0",
        "5.1.3",
        "5.2.0",
        "5.2.1",
        "5.2.3",
        "5.3.3",
    ]:
=======
        "5.3.0",
    ]:
        depends_on("miopengemm@" + ver, when="@" + ver)

    for ver in ["5.1.0", "5.1.3", "5.2.0", "5.2.1", "5.2.3", "5.3.0"]:
>>>>>>> 0f7f600d
        depends_on("mlirmiopen@" + ver, when="@" + ver)

    @classmethod
    def determine_version(cls, lib):
        match = re.search(r"lib\S*\.so\.\d+\.\d+\.(\d)(\d\d)(\d\d)", lib)
        if match:
            ver = "{0}.{1}.{2}".format(
                int(match.group(1)), int(match.group(2)), int(match.group(3))
            )
        else:
            ver = None
        return ver

    def cmake_args(self):
        args = [
            self.define("MIOPEN_BACKEND", "OpenCL"),
            self.define(
                "MIOPEN_HIP_COMPILER", "{0}/bin/clang++".format(self.spec["llvm-amdgpu"].prefix)
            ),
            self.define(
                "HIP_CXX_COMPILER", "{0}/bin/clang++".format(self.spec["llvm-amdgpu"].prefix)
            ),
            self.define(
                "MIOPEN_AMDGCN_ASSEMBLER", "{0}/bin/clang".format(self.spec["llvm-amdgpu"].prefix)
            ),
            self.define("Boost_USE_STATIC_LIBS", "Off"),
        ]
        return args<|MERGE_RESOLUTION|>--- conflicted
+++ resolved
@@ -14,21 +14,14 @@
 
     homepage = "https://github.com/ROCmSoftwarePlatform/MIOpen"
     git = "https://github.com/ROCmSoftwarePlatform/MIOpen.git"
-<<<<<<< HEAD
     url = "https://github.com/ROCmSoftwarePlatform/MIOpen/archive/rocm-5.3.3.tar.gz"
-=======
-    url = "https://github.com/ROCmSoftwarePlatform/MIOpen/archive/rocm-5.3.0.tar.gz"
->>>>>>> 0f7f600d
     tags = ["rocm"]
 
     maintainers = ["srekolam", "renjithravindrankannath"]
     libraries = ["libMIOpen"]
 
-<<<<<<< HEAD
     version("5.3.3", sha256="7efc98215d23a2caaf212378c37e9a6484f54a4ed3e9660719286e4f287d3715")
-=======
     version("5.3.0", sha256="c5819f593d71beeda2eb24b89182912240cc40f83b2b8f9de695a8e230aa4ea6")
->>>>>>> 0f7f600d
     version("5.2.3", sha256="28747847446955b3bab24f7fc65c1a6b863a12f12ad3a35e0312072482d38122")
     version("5.2.1", sha256="0977a8876d41bbd2fa268341c93892f35878d7efc1711194ad87582f877ff500")
     version("5.2.0", sha256="5fda69426e81df9f8fb6658e579176b9c4fcce3516fc8488d3cfd2b6f6f2b3b4")
@@ -145,11 +138,8 @@
         "5.2.0",
         "5.2.1",
         "5.2.3",
-<<<<<<< HEAD
+        "5.3.0",
         "5.3.3",
-=======
-        "5.3.0",
->>>>>>> 0f7f600d
     ]:
         depends_on("rocm-cmake@%s:" % ver, type="build", when="@" + ver)
         depends_on("rocm-opencl@" + ver, when="@" + ver)
@@ -172,7 +162,7 @@
         "5.1.3",
         "5.2.0",
         "5.2.3",
-<<<<<<< HEAD
+        "5.3.0",
         "5.3.3",
     ]:
         depends_on("miopengemm@" + ver, when="@" + ver)
@@ -183,15 +173,9 @@
         "5.2.0",
         "5.2.1",
         "5.2.3",
+        "5.3.0",
         "5.3.3",
     ]:
-=======
-        "5.3.0",
-    ]:
-        depends_on("miopengemm@" + ver, when="@" + ver)
-
-    for ver in ["5.1.0", "5.1.3", "5.2.0", "5.2.1", "5.2.3", "5.3.0"]:
->>>>>>> 0f7f600d
         depends_on("mlirmiopen@" + ver, when="@" + ver)
 
     @classmethod
