--- conflicted
+++ resolved
@@ -224,12 +224,7 @@
             if int(cxxstd) > 14:
                 env.append_flags("CXXFLAGS", "-Wno-error=register")
 
-<<<<<<< HEAD
         if "python" in self.spec and self.spec.satisfies("@:7"):
-            self._fix_dtrace_shebang(env)
-=======
-        if 'python' in self.spec.flat_dependencies() and \
-           self.spec.satisfies('@:7'):
             self._fix_dtrace_shebang(env)
 
     @run_before('build')
@@ -245,5 +240,4 @@
                     join_path(mysqlgcs_path, 'gen_xcom_vp_c.dir/build.make'))
         filter_file(r'rpcgen',
                     'rpcgen -Y {0}/lib/spack/env'.format(spack.paths.spack_root),
-                    join_path(mysqlgcs_path, 'mysqlgcs.dir/build.make'))
->>>>>>> 87739ab2
+                    join_path(mysqlgcs_path, 'mysqlgcs.dir/build.make'))