# Copyright 2013-2023 Lawrence Livermore National Security, LLC and other
# Spack Project Developers. See the top-level COPYRIGHT file for details.
#
# SPDX-License-Identifier: (Apache-2.0 OR MIT)

import os
import tempfile

from spack.package import *
from spack.pkg.builtin.boost import Boost


class Mysql(CMakePackage):
    """MySQL is an open source relational database management system."""

    homepage = "https://www.mysql.com/"
    url = "https://dev.mysql.com/get/Downloads/MySQL-8.0/mysql-8.0.15.tar.gz"

    version("8.0.29", sha256="fc02246f39764b7b2b7815bb260d52983296919ba13246f3de8873b3e86dc579")

    version("8.0.19", sha256="323b11dc35e25f13ed55d5b1c2f8f511fbead3c02675472f1f00c88e3a878a1d")
    version("8.0.18", sha256="e60f1e1e008ae7fb1114f50c3b7e58aedea169e694528e9222a11013dbb2516b")
    version("8.0.17", sha256="c1a3e0a502abbb7b3863033c721d4e4d853c072f8d472737407245043a2eab39")
    version("8.0.16", sha256="03e1632236b6d4fd72351c414a07287d78a39ad5ec5807772ec751d2fdc6351a")
    version("8.0.15", sha256="2eb8b4c8f475558d7e0084f253519eb8164e278f7706c6b5393a65f5ae7ae52f")
    version("8.0.14", sha256="e8dd08b83b856ae350f93a8a52c38e619197c735f27d76e7e317dd461932323a")
    version("8.0.13", sha256="5a90ab5d98fc05caacea1a9799324460efcd69d869d376ceecee0ec72301b53d")
    version("8.0.12", sha256="758c744c15d2d82345e2059815db3b99a605106afa0a5e9e307fa20df81799d3")
    version("8.0.11", sha256="62e11ca424e7199884083cd137687bf667e7aa229aff767844b09d768385482b")
    version("5.7.27", sha256="f7fe9b0ac3f880f8a836e833cddc97ca15f6589cbbfd8799dad83ba0e7e7a171")
    version("5.7.26", sha256="44826b185c5cd0a0a4175ce46ec9aa7af0c313b78225d0e1253c54abecb81051")
    version("5.7.25", sha256="0e836c0d99b330287d9a2083d3b33bebef497e893671c27096de4f94c3c13eaf")
    version("5.7.24", sha256="555895c0754f9624af81c0717fd37937167bcdcd53f955cc368f237ecb4a0e20")
    version("5.7.23", sha256="bc2c017b77d97e0cb564b0027c6c3a16a38e5b40f2b072ddfd1bb8bdba321eb6")
    version("5.7.22", sha256="f27d7172c39af6bc6ca1645d659d252670626385ca3d1440a5c930f830e1252e")
    version("5.7.21", sha256="ef9720a4793d101a17b81dc11056716aca8a4db0e20c2af7cd62d51f3ef13aa0")
    version("5.7.20", sha256="5a1359488991fac8f14274d2f697101b4e6f53b7923fa3b21777c17fc3f720c6")
    version("5.7.19", sha256="91df9c2f90bd2dc439b2dd67ef6e783ea07bf8c98f9b4ba7b1ef5d44e2d849bd")
    version("5.7.18", sha256="1532cbee65d64766ae546ad8ab00f761ad9655a4ecf90d40ae1aef8d31462f46")
    version("5.7.17", sha256="878ac3c4f00aac2e71aa596a3ee55d88ddc535470f0da6487aae5c82209d0e6f")
    version("5.7.16", sha256="33483ae61846ba441eef9bdd49e055cbf1e2f22e822932b9c435aeef6ee7fec6")
    version("5.7.15", sha256="0366322a45ea9c016532f09c51a654817c6c87436e2d01295c7cd7a271362156")
    version("5.7.14", sha256="15effb24fb9c80075ad94e71e54d9c2888bc81439ebbb99928dd4e3eb0b25b50")
    version("5.7.13", sha256="938b72871c02ef8563921e4b364fdf9b95692b0dcaf199c12e9965cb5798e2e0")
    version("5.7.12", sha256="ec9bcdb4be9e28566a585c266029464eb0d8f7582d68f4ff749f5954fde31203")
    version("5.7.11", sha256="706c04e1e9c3f95f54418fa72d347d3b8abff6d17b46832d380ddcdb1e764f2f")
    version("5.7.10", sha256="d3cc318e91e1546e0a2a5ff63301b1d85887eb6e44f3100d27668a21f051a144")
    version("5.7.9", sha256="bb890b1e6f34b41d1a1bc2266f960d1d5890d5dd4bc4b7dfdafdbe5d85936232")
    version("5.6.44", sha256="5c8d2996d4cad09316ea177438fc325b2a795dc8d42622ed8c919c8588ca2841")
    version("5.6.43", sha256="524d6adb0651c5a62d17405a802cb346b969311ebb48508f7c477f9d986ca63a")
    version("5.5.62", sha256="38c1038324e3146db5ecb1f5a218b039dd16b32391966bcf6361cf66746db7d2")

    variant("client_only", default=False, description="Build and install client only.")
    variant(
        "cxxstd",
        default="14",
        values=("98", "11", "14", "17"),
        multi=False,
        description="Use the specified C++ standard when building.",
    )

    # 5.7.X cannot be compiled client-only.
    conflicts("+client_only", when="@5.7.0:5.7")
    # Server code has a macro 'byte', which conflicts with C++17's
    # std::byte.
    conflicts("cxxstd=17", when="@8.0.0:~client_only")

    provides("mysql-client")

    # https://dev.mysql.com/doc/refman/8.0/en/source-installation.html

    # See CMAKE_MINIMUM_REQUIRED in CMakeLists.txt
    depends_on("cmake@3.1.0:", type="build", when="@5.7.0:5.7 platform=win32")
    depends_on("cmake@3.8.0:", type="build", when="@8.0.0: platform=win32")
    depends_on("cmake@3.9.2:", type="build", when="@8.0.0: platform=darwin")
    depends_on("cmake@3.4.0:", type="build", when="@8.0.0: platform=solaris")
    depends_on("cmake@2.6:", type="build", when="@:5.6")
    depends_on("cmake@2.8.9:", type="build", when="@5.7.0:5.7")
    depends_on("cmake@2.8.12:", type="build", when="@8.0.0:")

    depends_on("gmake@3.75:", type="build")
    depends_on("pkgconfig", type="build", when="@5.7.0:")
    depends_on("doxygen", type="build", when="@8.0.0:")

    # Each version of MySQL requires a specific version of boost
    # See BOOST_PACKAGE_NAME in cmake/boost.cmake
    # 8.0.29
    depends_on("boost@1.77.0 cxxstd=98", type="build", when="@8.0.29 cxxstd=98")
    depends_on("boost@1.77.0 cxxstd=11", type="build", when="@8.0.29 cxxstd=11")
    depends_on("boost@1.77.0 cxxstd=14", type="build", when="@8.0.29 cxxstd=14")
    depends_on("boost@1.77.0 cxxstd=17", type="build", when="@8.0.29 cxxstd=17")
    # 8.0.19
    depends_on("boost@1.70.0 cxxstd=98", type="build", when="@8.0.19 cxxstd=98")
    depends_on("boost@1.70.0 cxxstd=11", type="build", when="@8.0.19 cxxstd=11")
    depends_on("boost@1.70.0 cxxstd=14", type="build", when="@8.0.19 cxxstd=14")
    depends_on("boost@1.70.0 cxxstd=17", type="build", when="@8.0.19 cxxstd=17")
    # 8.0.16--8.0.18
    depends_on("boost@1.69.0 cxxstd=98", type="build", when="@8.0.16:8.0.18 cxxstd=98")
    depends_on("boost@1.69.0 cxxstd=11", type="build", when="@8.0.16:8.0.18 cxxstd=11")
    depends_on("boost@1.69.0 cxxstd=14", type="build", when="@8.0.16:8.0.18 cxxstd=14")
    depends_on("boost@1.69.0 cxxstd=17", type="build", when="@8.0.16:8.0.18 cxxstd=17")
    # 8.0.14--8.0.15
    depends_on("boost@1.68.0 cxxstd=98", type="build", when="@8.0.14:8.0.15 cxxstd=98")
    depends_on("boost@1.68.0 cxxstd=11", type="build", when="@8.0.14:8.0.15 cxxstd=11")
    depends_on("boost@1.68.0 cxxstd=14", type="build", when="@8.0.14:8.0.15 cxxstd=14")
    depends_on("boost@1.68.0 cxxstd=17", type="build", when="@8.0.14:8.0.15 cxxstd=17")
    # 8.0.12--8.0.13
    depends_on("boost@1.67.0 cxxstd=98", type="build", when="@8.0.12:8.0.13 cxxstd=98")
    depends_on("boost@1.67.0 cxxstd=11", type="build", when="@8.0.12:8.0.13 cxxstd=11")
    depends_on("boost@1.67.0 cxxstd=14", type="build", when="@8.0.12:8.0.13 cxxstd=14")
    depends_on("boost@1.67.0 cxxstd=17", type="build", when="@8.0.12:8.0.13 cxxstd=17")
    # 8.0.11
    depends_on("boost@1.66.0 cxxstd=98", type="build", when="@8.0.11 cxxstd=98")
    depends_on("boost@1.66.0 cxxstd=11", type="build", when="@8.0.11 cxxstd=11")
    depends_on("boost@1.66.0 cxxstd=14", type="build", when="@8.0.11 cxxstd=14")
    depends_on("boost@1.66.0 cxxstd=17", type="build", when="@8.0.11 cxxstd=17")
    # 5.7.X
    depends_on("boost@1.59.0 cxxstd=98", when="@5.7.0:5.7 cxxstd=98")
    depends_on("boost@1.59.0 cxxstd=11", when="@5.7.0:5.7 cxxstd=11")
    depends_on("boost@1.59.0 cxxstd=14", when="@5.7.0:5.7 cxxstd=14")
    depends_on("boost@1.59.0 cxxstd=17", when="@5.7.0:5.7 cxxstd=17")

    # TODO: replace this with an explicit list of components of Boost,
    # for instance depends_on('boost +filesystem')
    # See https://github.com/spack/spack/pull/22303 for reference
    depends_on(Boost.with_default_variants, when="@5.7:")

    depends_on("rpcsvc-proto")
    depends_on("ncurses")
    depends_on("openssl")
    depends_on("libtirpc", when="@5.7.0: platform=linux")
    depends_on("libedit", type=["build", "run"])
    depends_on("perl", type=["build", "test"], when="@:7")
    depends_on("bison@2.1:", type="build")
    depends_on("m4", type="build", when="@develop platform=solaris")
    depends_on("cyrus-sasl", when="@:5.7")

    patch("fix-no-server-5.5.patch", level=1, when="@5.5.0:5.5")
    patch("old_ssl_fix.patch", when="@8.0.29")
    patch("missing_include.patch",  when="@8:")
<<<<<<< HEAD
=======

    def patch(self):
        filter_file(
           r"IF\(NOT BOOST_MINOR_VERSION EQUAL",
           "IF(NOT BOOST_MINOR_VERSION GREATER_EQUAL",
           "cmake/boost.cmake",
        )
>>>>>>> dd1522a5

    @property
    def command(self):
        return Executable(self.prefix.bin.mysql_config)

    @property
    def libs(self):
        return find_libraries("libmysqlclient", root=self.prefix, recursive=True)

    def url_for_version(self, version):
        url = "https://github.com/mysql/mysql-server/archive/refs/tags/mysql-{0}.tar.gz"
        return url.format(version)

    def cmake_args(self):
        spec = self.spec
        options = []
        if "boost" in spec:
            options.append("-DBOOST_ROOT={0}".format(spec["boost"].prefix))
        if "+client_only" in self.spec:
            options.append("-DWITHOUT_SERVER:BOOL=ON")
        options.append("-DWITH_EDITLINE=system")
        options.append("-DWITH_LZ4=system")
        options.append("-DWITH_ZLIB=system")
        options.append("-DWITH_ZSTD=system")
        options.append("-Dlibedit_INCLUDE_DIR={0}".format(spec["libedit"].prefix.include))
        options.append("-Dlibedit_LIBRARY={0}".format(spec["libedit"].libs.directories[0]))
        return options

    def _fix_dtrace_shebang(self, env):
        # dtrace may cause build to fail because it uses
        # '/usr/bin/python' in the shebang. To work around that we copy
        # the original script into a temporary folder, and change the
        # shebang to '/usr/bin/env python'. Treatment adapted from that
        # used in glib recipe per M. Culpo @b2822b258.
        dtrace = which("dtrace").path
        dtrace_copy_path = os.path.join(tempfile.mkdtemp(), "dtrace-copy")
        dtrace_copy = os.path.join(dtrace_copy_path, "dtrace")
        mkdirp(dtrace_copy_path)
        copy(dtrace, dtrace_copy)
        filter_file(
            "^#!/usr/bin/python",
            "#!/usr/bin/env {0}".format(os.path.basename(self.spec["python"].command)),
            dtrace_copy,
        )
        # To have our own copy of dtrace in PATH, we need to
        # prepend to PATH the temporary folder where it resides.
        env.prepend_path("PATH", dtrace_copy_path)

    def setup_build_environment(self, env):
        cxxstd = self.spec.variants["cxxstd"].value
        flag = getattr(self.compiler, "cxx{0}_flag".format(cxxstd))
        if flag:
            env.append_flags("CXXFLAGS", flag)
        if cxxstd != "98":
            if int(cxxstd) > 11:
                env.append_flags("CXXFLAGS", "-Wno-deprecated-declarations")
            if int(cxxstd) > 14:
                env.append_flags("CXXFLAGS", "-Wno-error=register")

        if self.spec.satisfies("@:7") and "python" in self.spec.flat_dependencies():
            self._fix_dtrace_shebang(env)<|MERGE_RESOLUTION|>--- conflicted
+++ resolved
@@ -138,8 +138,7 @@
     patch("fix-no-server-5.5.patch", level=1, when="@5.5.0:5.5")
     patch("old_ssl_fix.patch", when="@8.0.29")
     patch("missing_include.patch",  when="@8:")
-<<<<<<< HEAD
-=======
+
 
     def patch(self):
         filter_file(
@@ -147,7 +146,6 @@
            "IF(NOT BOOST_MINOR_VERSION GREATER_EQUAL",
            "cmake/boost.cmake",
         )
->>>>>>> dd1522a5
 
     @property
     def command(self):
