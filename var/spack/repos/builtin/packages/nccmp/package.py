# Copyright 2013-2022 Lawrence Livermore National Security, LLC and other
# Spack Project Developers. See the top-level COPYRIGHT file for details.
#
# SPDX-License-Identifier: (Apache-2.0 OR MIT)
from spack.package import *


class Nccmp(CMakePackage):
    """Compare NetCDF Files"""

    homepage = "http://nccmp.sourceforge.net/"
    url = "https://gitlab.com/remikz/nccmp/-/archive/1.9.0.1/nccmp-1.9.0.1.tar.gz"

    version("1.9.0.1", sha256="81e9753cf451afe8248d44c841e102349e07cde942b11d1f91b5f85feb622b99")
    version("1.8.9.0", sha256="da5d2b4dcd52aec96e7d96ba4d0e97efebbd40fe9e640535e5ee3d5cd082ae50")
    version("1.8.2.0", sha256="7f5dad4e8670568a71f79d2bcebb08d95b875506d3d5faefafe1a8b3afa14f18")

<<<<<<< HEAD
    depends_on('cmake@3.12:', type='build')
    depends_on('netcdf-c', type=('build', 'run'))

    def cmake_args(self):
        args = []
        cflags = []

        if self.spec.satisfies('%intel'):
            cflags.append('-std=c99')

        if cflags:
            args.append(self.define('CMAKE_C_FLAGS', ' '.join(cflags)))

        return args
=======
    depends_on("netcdf-c")
>>>>>>> b1e499d0
<|MERGE_RESOLUTION|>--- conflicted
+++ resolved
@@ -15,21 +15,17 @@
     version("1.8.9.0", sha256="da5d2b4dcd52aec96e7d96ba4d0e97efebbd40fe9e640535e5ee3d5cd082ae50")
     version("1.8.2.0", sha256="7f5dad4e8670568a71f79d2bcebb08d95b875506d3d5faefafe1a8b3afa14f18")
 
-<<<<<<< HEAD
-    depends_on('cmake@3.12:', type='build')
-    depends_on('netcdf-c', type=('build', 'run'))
+    depends_on("cmake@3.12:", type="build")
+    depends_on("netcdf-c", type=("build", "run"))
 
     def cmake_args(self):
         args = []
         cflags = []
 
-        if self.spec.satisfies('%intel'):
-            cflags.append('-std=c99')
+        if self.spec.satisfies("%intel"):
+            cflags.append("-std=c99")
 
         if cflags:
-            args.append(self.define('CMAKE_C_FLAGS', ' '.join(cflags)))
+            args.append(self.define("CMAKE_C_FLAGS", " ".join(cflags)))
 
-        return args
-=======
-    depends_on("netcdf-c")
->>>>>>> b1e499d0
+        return args