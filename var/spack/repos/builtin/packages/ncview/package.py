--- conflicted
+++ resolved
@@ -22,7 +22,6 @@
     depends_on("libpng")
     depends_on("libxaw")
 
-<<<<<<< HEAD
     def configure_args(self):
         spec = self.spec
 
@@ -39,7 +38,7 @@
         config_args.append("CC={}".format(cc))
 
         return config_args
-=======
+
     def patch(self):
         # Disable the netcdf-c compiler check, save and restore the
         # modification timestamp of the file to prevent autoreconf.
@@ -49,5 +48,4 @@
                 "if test x\$CC_TEST_SAME != x\$NETCDF_CC_TEST_SAME; then",  # noqa: W605
                 "if false; then",
                 patched_file,
-            )
->>>>>>> 6b03c9f2
+            )