# Copyright 2013-2022 Lawrence Livermore National Security, LLC and other
# Spack Project Developers. See the top-level COPYRIGHT file for details.
#
# SPDX-License-Identifier: (Apache-2.0 OR MIT)

<<<<<<< HEAD
from spack.util.package import *
=======
from spack.pkgkit import *
>>>>>>> 72e594fb


class Neovim(CMakePackage):
    """Neovim: Vim-fork focused on extensibility and usability"""

    homepage = "https://neovim.io"
    git = "https://github.com/neovim/neovim.git"
    url = "https://github.com/neovim/neovim/archive/v0.4.3.tar.gz"

    maintainers = ["albestro", "trws"]

    version("master", branch="master")
    version("stable", tag="stable")
    version(
        '0.7.0',
        sha256='792a9c55d5d5f4a5148d475847267df309d65fb20f05523f21c1319ea8a6c7df'
    )
    version(
        "0.6.1",
        sha256="dd882c21a52e5999f656cae3f336b5fc702d52addd4d9b5cd3dc39cfff35e864",
    )
    version(
        "0.6.0",
        sha256="2cfd600cfa5bb57564cc22ffbbbcb2c91531053fc3de992df33656614384fa4c",
    )
    version(
        "0.5.1",
        sha256="aa449795e5cc69bdd2eeed7095f20b9c086c6ecfcde0ab62ab97a9d04243ec84",
    )
    version(
        "0.5.0",
        sha256="6bcfa5192c9460c946e853dbd1a0baf659df5de184436144147711d1bceedeee",
        deprecated=True,
    )
    version(
        "0.4.4",
        sha256="2f76aac59363677f37592e853ab2c06151cca8830d4b3fe4675b4a52d41fc42c",
        deprecated=True,
    )
    version(
        "0.4.3",
        sha256="91a0b5d32204a821bf414690e6b48cf69224d1961d37158c2b383f6a6cf854d2",
        deprecated=True,
    )
    version(
        "0.3.4",
        sha256="a641108bdebfaf319844ed46b1bf35d6f7c30ef5aeadeb29ba06e19c3274bc0e",
        deprecated=True,
    )
    version(
        "0.3.1",
        sha256="bc5e392d4c076407906ccecbc283e1a44b7832c2f486cad81aa04cc29973ad22",
        deprecated=True,
    )
    version(
        "0.3.0",
        sha256="f7acb61b16d3f521907d99c486b7a9f1e505e8b2a18c9ef69a6d7f18f29f74b8",
        deprecated=True,
    )
    version(
        "0.2.2",
        sha256="a838ee07cc9a2ef8ade1b31a2a4f2d5e9339e244ade68e64556c1f4b40ccc5ed",
        deprecated=True,
    )
    version(
        "0.2.1",
        sha256="9e2c068a8994c9023a5f84cde9eb7188d3c85996a7e42e611e3cd0996e345dd3",
        deprecated=True,
    )
    version(
        "0.2.0",
        sha256="72e263f9d23fe60403d53a52d4c95026b0be428c1b9c02b80ab55166ea3f62b5",
        deprecated=True,
    )

    variant(
        "no_luajit",
        default=False,
        description="use lua rather than luajit as lua language provider",
    )

    # depend on virtual, lua-luajit-openresty preferred
    depends_on("lua-lang")
    depends_on("luajit", when="~no_luajit")
    depends_on("lua@5.1:5.1.99", when="+no_luajit")

    # dependencies to allow regular lua to work
    depends_on("lua-ffi", when="^lua", type=("link", "run"))
    depends_on("lua-bitlib", type="link", when="^lua")

    # base dependencies
    depends_on("cmake@3.0:", type="build")
    depends_on("pkgconfig", type="build")
    depends_on("gettext", type=("build", "link"))
    depends_on("gperf", type="link")
    depends_on("jemalloc", type="link", when="platform=linux")
    depends_on("lua-lpeg", type="link")
    depends_on("lua-mpack", type="link")
    depends_on("libiconv", type="link")
    depends_on("libtermkey", type="link")
    depends_on("libuv", type="link")
    depends_on("libluv", type="link")
    depends_on("libvterm", type="link")
    depends_on("msgpack-c", type="link")
    depends_on("unibilium", type="link")
    depends_on("unibilium@:1.2.0", type="link", when="@0.2.0")

    # versions
    with when("@0.4:"):
        depends_on("libuv@1.28:")
        depends_on("libluv@1.30.0:")
        depends_on("libtermkey@0.18:")
        depends_on("libvterm@0.1:")
        depends_on("unibilium@2.0:")
        depends_on("msgpack-c@1.0.0:")
    with when("@0.5:,stable,master"):
        depends_on("libuv@1.42:")
        depends_on("tree-sitter")
    with when("@0.6:"):
        depends_on("cmake@3.10:")
        depends_on("gperf@3.1:")
        depends_on("libiconv@1.15:")
        depends_on("libtermkey@0.22:")
        depends_on("libvterm@0.1.4:")
        depends_on("msgpack-c@3.0.0:")
    with when("@0.6:,master"):
        depends_on("gettext@0.20.1:")
        depends_on("libluv@1.43.0:")
        depends_on("libuv@1.44.1:")
        depends_on("tree-sitter@0.20.6:")

    @when("^lua")
    def cmake_args(self):
        return [self.define('PREFER_LUA', True)]<|MERGE_RESOLUTION|>--- conflicted
+++ resolved
@@ -3,11 +3,7 @@
 #
 # SPDX-License-Identifier: (Apache-2.0 OR MIT)
 
-<<<<<<< HEAD
 from spack.util.package import *
-=======
-from spack.pkgkit import *
->>>>>>> 72e594fb
 
 
 class Neovim(CMakePackage):
