# Copyright 2013-2022 Lawrence Livermore National Security, LLC and other
# Spack Project Developers. See the top-level COPYRIGHT file for details.
#
# SPDX-License-Identifier: (Apache-2.0 OR MIT)

import os

from spack import *


class NetcdfC(AutotoolsPackage):
    """NetCDF (network Common Data Form) is a set of software libraries and
    machine-independent data formats that support the creation, access, and
    sharing of array-oriented scientific data. This is the C distribution."""

    homepage = "https://www.unidata.ucar.edu/software/netcdf"
    git      = "https://github.com/Unidata/netcdf-c.git"
    url      = "https://github.com/Unidata/netcdf-c/archive/refs/tags/v4.8.1.tar.gz"

    maintainers = ['skosukhin', 'WardF']

    version('main', branch='main')
    version('4.8.1',   sha256='bc018cc30d5da402622bf76462480664c6668b55eb16ba205a0dfb8647161dd0')
    version('4.8.0',   sha256='aff58f02b1c3e91dc68f989746f652fe51ff39e6270764e484920cb8db5ad092')
    version('4.7.4',   sha256='99930ad7b3c4c1a8e8831fb061cb02b2170fc8e5ccaeda733bd99c3b9d31666b')
    version('4.7.3',   sha256='05d064a2d55147b83feff3747bea13deb77bef390cb562df4f9f9f1ce147840d')
    version('4.7.2',   sha256='7648db7bd75fdd198f7be64625af7b276067de48a49dcdfd160f1c2ddff8189c')
    version('4.7.1',   sha256='583e6b89c57037293fc3878c9181bb89151da8c6015ecea404dd426fea219b2c')
    version('4.7.0',   sha256='26d03164074363b3911ed79b7cddd045c22adf5ebaf978943db11a1d9f15e9d3')
    version('4.6.3',   sha256='734a629cdaed907201084d003cfa091806d6080eeffbd4204e7c7f73ff9d3564')
    version('4.6.2',   sha256='673936c76ae0c496f6dde7e077f5be480afc1e300adb2c200bf56fbe22e5a82a')
    version('4.6.1',   sha256='a2fabf27c72a5ee746e3843e1debbaad37cd035767eaede2045371322211eebb')
    version('4.6.0',   sha256='6d740356399aac12290650325a05aec2fe92c1905df10761b2b0100994197725')
    version('4.5.0',   sha256='f7d1cb2a82100b9bf9a1130a50bc5c7baf0de5b5022860ac3e09a0a32f83cf4a')
    # Version 4.4.1.1 is having problems in tests
    #    https://github.com/Unidata/netcdf-c/issues/343
    version('4.4.1.1', sha256='7f040a0542ed3f6d27f3002b074e509614e18d6c515b2005d1537fec01b24909')
    # Version 4.4.1 can crash on you (in real life and in tests).  See:
    #    https://github.com/Unidata/netcdf-c/issues/282
    version('4.4.1',   sha256='17599385fd76ccdced368f448f654de2ed000fece44dece9fb5d598798b4c9d6')
    version('4.4.0',   sha256='09b78b152d3fd373bee4b5738dc05c7b2f5315fe34aa2d94ee9256661119112f')
    version('4.3.3.1', sha256='f2ee78eb310637c007f001e7c18e2d773d23f3455242bde89647137b7344c2e2')
    version('4.3.3',   sha256='3f16e21bc3dfeb3973252b9addf5defb48994f84fc9c9356081f871526a680e7')

    # configure fails if curl is not installed.
    # See https://github.com/Unidata/netcdf-c/issues/1390
    patch('https://github.com/Unidata/netcdf-c/commit/e5315da1e748dc541d50796fb05233da65e86b6b.patch?full_index=1',
          sha256='c551ca2f5b6bcefa07dd7f8b7bac426a5df9861e091df1ab99167d8d401f963f',
          when='@4.7.0')
    # fix headers
    patch('https://github.com/Unidata/netcdf-c/pull/1505.patch?full_index=1',
          sha256='495b3e5beb7f074625bcec2ca76aebd339e42719e9c5ccbedbdcc4ffb81a7450',
          when='@4.7.2')
    patch('https://github.com/Unidata/netcdf-c/pull/1508.patch?full_index=1',
          sha256='19e7f31b96536928621b1c29bb6d1a57bcb7aa672cea8719acf9ac934cdd2a3e',
          when='@4.7.2')

    # See https://github.com/Unidata/netcdf-c/pull/1752
    patch('4.7.3-spectrum-mpi-pnetcdf-detect.patch', when='@4.7.3:4.7.4 +parallel-netcdf')

    # See https://github.com/Unidata/netcdf-c/pull/2293
    patch('4.8.1-no-strict-aliasing-config.patch', when='@4.8.1:')

    variant('mpi', default=True,
            description='Enable parallel I/O for netcdf-4')
    variant('parallel-netcdf', default=False,
            description='Enable parallel I/O for classic files')
    variant('hdf4', default=False, description='Enable HDF4 support')
    variant('pic', default=True,
            description='Produce position-independent code (for shared libs)')
    variant('shared', default=True, description='Enable shared library')
    variant('dap', default=False, description='Enable DAP support')
    variant('jna', default=False, description='Enable JNA support')
    variant('fsync', default=False, description='Enable fsync support')

    # It's unclear if cdmremote can be enabled if '--enable-netcdf-4' is passed
    # to the configure script. Since netcdf-4 support is mandatory we comment
    # this variant out.
    # variant('cdmremote', default=False,
    #         description='Enable CDM Remote support')

<<<<<<< HEAD
    depends_on('autoconf', type='build')
    depends_on('automake', type='build')
    depends_on('libtool', type='build')
=======
    # The patch for 4.7.0 touches configure.ac. See force_autoreconf below.
    depends_on('autoconf', type='build', when='@4.7.0,main')
    depends_on('automake', type='build', when='@4.7.0,main')
    depends_on('libtool', type='build', when='@4.7.0,main')
>>>>>>> c09bf37f

    depends_on("m4", type='build')
    depends_on("hdf~netcdf", when='+hdf4')

    # curl 7.18.0 or later is required:
    # http://www.unidata.ucar.edu/software/netcdf/docs/getting_and_building_netcdf.html
    depends_on("curl@7.18.0:", when='+dap')
    # depends_on("curl@7.18.0:", when='+cdmremote')

    depends_on('parallel-netcdf', when='+parallel-netcdf')

    # We need to build with MPI wrappers if any of the two
    # parallel I/O features is enabled:
    # http://www.unidata.ucar.edu/software/netcdf/docs/getting_and_building_netcdf.html#build_parallel
    depends_on('mpi', when='+mpi')
    depends_on('mpi', when='+parallel-netcdf')

    # zlib 1.2.5 or later is required for netCDF-4 compression:
    # http://www.unidata.ucar.edu/software/netcdf/docs/getting_and_building_netcdf.html
    depends_on("zlib@1.2.5:")

    # High-level API of HDF5 1.8.9 or later is required for netCDF-4 support:
    # http://www.unidata.ucar.edu/software/netcdf/docs/getting_and_building_netcdf.html
    depends_on('hdf5@1.8.9:+hl')

    # Starting version 4.4.0, it became possible to disable parallel I/O even
    # if HDF5 supports it. For previous versions of the library we need
    # HDF5 without mpi support to disable parallel I/O:
    depends_on('hdf5~mpi', when='@:4.3~mpi')

    # We need HDF5 with mpi support to enable parallel I/O.
    depends_on('hdf5+mpi', when='+mpi')

    # NetCDF 4.4.0 and prior have compatibility issues with HDF5 1.10 and later
    # https://github.com/Unidata/netcdf-c/issues/250
    depends_on('hdf5@:1.8', when='@:4.4.0')

    # The feature was introduced in version 4.1.2
    # and was removed in version 4.4.0
    # conflicts('+cdmremote', when='@:4.1.1,4.4:')

    # The features were introduced in version 4.1.0
    conflicts('+parallel-netcdf', when='@:4.0')
    conflicts('+hdf4', when='@:4.0')

    @property
    def force_autoreconf(self):
        True

    @when('@4.6.3:')
    def autoreconf(self, spec, prefix):
        if not os.path.exists(self.configure_abs_path):
            Executable('./bootstrap')()

    def configure_args(self):
        cflags = []
        cppflags = []
        ldflags = []
        libs = []

        config_args = ['--enable-v2',
                       '--enable-utilities',
                       '--enable-static',
                       '--enable-largefile',
                       '--enable-netcdf-4']

        config_args.extend(self.enable_or_disable('fsync'))

        # The flag was introduced in version 4.3.1
        if self.spec.satisfies('@4.3.1:'):
            config_args.append('--enable-dynamic-loading')

        config_args += self.enable_or_disable('shared')

        if '~shared' in self.spec or '+pic' in self.spec:
            # We don't have shared libraries but we still want it to be
            # possible to use this library in shared builds
            cflags.append(self.compiler.cc_pic_flag)

        config_args += self.enable_or_disable('dap')
        # config_args += self.enable_or_disable('cdmremote')

        # if '+dap' in self.spec or '+cdmremote' in self.spec:
        if '+dap' in self.spec:
            # Make sure Netcdf links against Spack's curl, otherwise it may
            # pick up system's curl, which can give link errors, e.g.:
            # undefined reference to `SSL_CTX_use_certificate_chain_file
            curl = self.spec['curl']
            curl_libs = curl.libs
            libs.append(curl_libs.link_flags)
            ldflags.append(curl_libs.search_flags)
            # TODO: figure out how to get correct flags via headers.cpp_flags
            cppflags.append('-I' + curl.prefix.include)
        elif self.spec.satisfies('@4.8.0:'):
            # Prevent overlinking to a system installation of libcurl:
            config_args.append('ac_cv_lib_curl_curl_easy_setopt=no')

        if self.spec.satisfies('@4.4:'):
            if '+mpi' in self.spec:
                config_args.append('--enable-parallel4')
            else:
                config_args.append('--disable-parallel4')

        if self.spec.satisfies('@4.3.2:'):
            config_args += self.enable_or_disable('jna')

        # Starting version 4.1.3, --with-hdf5= and other such configure options
        # are removed. Variables CPPFLAGS, LDFLAGS, and LD_LIBRARY_PATH must be
        # used instead.
        hdf5_hl = self.spec['hdf5:hl']
        cppflags.append(hdf5_hl.headers.cpp_flags)
        ldflags.append(hdf5_hl.libs.search_flags)
        if hdf5_hl.satisfies('~shared'):
            libs.append(hdf5_hl.libs.link_flags)

        if '+parallel-netcdf' in self.spec:
            config_args.append('--enable-pnetcdf')
            pnetcdf = self.spec['parallel-netcdf']
            cppflags.append(pnetcdf.headers.cpp_flags)
            # TODO: change to pnetcdf.libs.search_flags once 'parallel-netcdf'
            # package gets custom implementation of 'libs'
            ldflags.append('-L' + pnetcdf.prefix.lib)
        else:
            config_args.append('--disable-pnetcdf')

        if '+mpi' in self.spec or '+parallel-netcdf' in self.spec:
            config_args.append('CC=%s' % self.spec['mpi'].mpicc)

        config_args += self.enable_or_disable('hdf4')
        if '+hdf4' in self.spec:
            hdf4 = self.spec['hdf']
            cppflags.append(hdf4.headers.cpp_flags)
            # TODO: change to hdf4.libs.search_flags once 'hdf'
            # package gets custom implementation of 'libs' property.
            ldflags.append('-L' + hdf4.prefix.lib)
            # TODO: change to self.spec['jpeg'].libs.link_flags once the
            # implementations of 'jpeg' virtual package get 'jpeg_libs'
            # property.
            libs.append('-ljpeg')
            if '+szip' in hdf4:
                # This should also come from hdf4.libs
                libs.append('-lsz')
            if '+external-xdr' in hdf4 and hdf4['rpc'].name != 'libc':
                libs.append(hdf4['rpc'].libs.link_flags)

        # Fortran support
        # In version 4.2+, NetCDF-C and NetCDF-Fortran have split.
        # Use the netcdf-fortran package to install Fortran support.

        config_args.append('CFLAGS=' + ' '.join(cflags))
        config_args.append('CPPFLAGS=' + ' '.join(cppflags))
        config_args.append('LDFLAGS=' + ' '.join(ldflags))
        config_args.append('LIBS=' + ' '.join(libs))

        return config_args

    def check(self):
        # h5_test fails when run in parallel
        make('check', parallel=False)

    @property
    def libs(self):
        shared = '+shared' in self.spec
        return find_libraries(
            'libnetcdf', root=self.prefix, shared=shared, recursive=True
        )<|MERGE_RESOLUTION|>--- conflicted
+++ resolved
@@ -79,16 +79,10 @@
     # variant('cdmremote', default=False,
     #         description='Enable CDM Remote support')
 
-<<<<<<< HEAD
-    depends_on('autoconf', type='build')
-    depends_on('automake', type='build')
-    depends_on('libtool', type='build')
-=======
     # The patch for 4.7.0 touches configure.ac. See force_autoreconf below.
     depends_on('autoconf', type='build', when='@4.7.0,main')
     depends_on('automake', type='build', when='@4.7.0,main')
     depends_on('libtool', type='build', when='@4.7.0,main')
->>>>>>> c09bf37f
 
     depends_on("m4", type='build')
     depends_on("hdf~netcdf", when='+hdf4')
