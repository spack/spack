--- conflicted
+++ resolved
@@ -40,15 +40,10 @@
     # versions before 2.0.0 are not using cmake and requires blacs as
     # a separated package
 
-<<<<<<< HEAD
     #error: disable mangling: error while loading shared
     #libraries: libintlc.so.5: cannot open shared
     patch('patch.intel', when='%intel', level=0)
 
-    variant('shared', default=True,
-            description='Build the shared library version')
-    variant('fpic', default=False, description="Build with -fpic compiler option")
-=======
     variant(
         'shared',
         default=True,
@@ -59,7 +54,6 @@
         default=False,
         description='Build with -fpic compiler option'
     )
->>>>>>> cb36aada
 
     provides('scalapack')
 
