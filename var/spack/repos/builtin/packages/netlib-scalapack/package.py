--- conflicted
+++ resolved
@@ -24,8 +24,6 @@
 ##############################################################################
 from spack import *
 import sys
-import os
-import llnl.util.tty as tty
 
 
 class NetlibScalapack(Package):
@@ -49,54 +47,14 @@
 
     depends_on('mpi')
     depends_on('lapack')
-<<<<<<< HEAD
-    depends_on('blas')
-=======
     depends_on('cmake', when='@2.0.0:', type='build')
->>>>>>> 7f57405e
 
     def install(self, spec, prefix):
-        # Look for both shared and static libraries, since we don't know what was built
-        exts = ['.a', '.so']
-        if '+shared' in spec:
-            exts.reverse()
-
-        # Find BLAS for the not-so-powerful CMake script
-        blas_lib = None
-        for ext in exts:
-            blas_lib = os.path.join(spec['blas'].prefix, 'lib', 'libblas' + ext)
-            if os.path.exists(blas_lib):
-                break
-        if blas_lib is None:
-            tty.error('Cannot find libblas in path %s')
-
-
-        # Find LAPACK for the not-so-powerful CMake script
-        lapack_lib = None
-        for ext in exts:
-            lapack_lib = os.path.join(spec['lapack'].prefix, 'lib', 'liblapack' + ext)
-            if os.path.exists(lapack_lib):
-                break
-        if lapack_lib is None:
-            tty.error('Cannot find liblapack in path %s')
-
-
-        # Prefer shared libraries
         options = [
-<<<<<<< HEAD
-            "-DBUILD_SHARED_LIBS:BOOL=%s" % ('ON' if '+shared' in spec else 'OFF'),
-            "-DBUILD_STATIC_LIBS:BOOL=%s" % ('OFF' if '+shared' in spec else 'ON'),
-            "-DUSE_OPTIMIZED_LAPACK_BLAS:BOOL=ON", # forces scalapack to use find_package(LAPACK)
-            "-DBLAS_LIBRARIES=%s" % blas_lib,
-            "-DLAPACK_LIBRARIES=%s" % lapack_lib,
-            "-DBLAS_DIR=%s" % spec['blas'].prefix,
-            "-DLAPACK_DIR=%s" % spec['lapack'].prefix,
-            ]
-=======
-            "-DBUILD_SHARED_LIBS:BOOL=%s" % ('ON' if '+shared' in spec else
-                                             'OFF'),
-            "-DBUILD_STATIC_LIBS:BOOL=%s" % ('OFF' if '+shared' in spec else
-                                             'ON'),
+            "-DBUILD_SHARED_LIBS:BOOL=%s" %
+                ('ON' if '+shared' in spec else 'OFF'),
+            "-DBUILD_STATIC_LIBS:BOOL=%s" %
+                ('OFF' if '+shared' in spec else 'ON'),
             # forces scalapack to use find_package(LAPACK):
             "-DUSE_OPTIMIZED_LAPACK_BLAS:BOOL=ON",
         ]
@@ -109,7 +67,6 @@
                 spec['lapack'].lapack_shared_lib if '+shared' in spec else
                 spec['lapack'].lapack_static_lib),
         ])
->>>>>>> 7f57405e
 
         if '+fpic' in spec:
             options.extend([
