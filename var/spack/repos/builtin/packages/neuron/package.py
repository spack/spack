--- conflicted
+++ resolved
@@ -24,11 +24,7 @@
     git      = "https://github.com/nrnhines/nrn.git"
 
     version('develop', branch='master')
-<<<<<<< HEAD
-    version('7.7.1',   tag='7.7.1')
-=======
     version('7.8.0',   tag='7.8.0')
->>>>>>> e05bd305
     version('7.6.8',   tag='7.6.8', preferred=True)
     version('7.6.6',   tag='7.6.6')
     version('2018-10', commit='b3097b7')
