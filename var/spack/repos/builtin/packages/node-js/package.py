--- conflicted
+++ resolved
@@ -31,18 +31,11 @@
 
     # LTS (recommended for most users) - even major number
     version(
-<<<<<<< HEAD
-        "22.3.0",
-        sha256="6326484853093ab6b8f361a267445f4a5bff469042cda11a3585497b13136b55",
-        preferred=True,
-    )
-=======
         "22.4.0",
         sha256="b62cd83c9a57a11349883f89b1727a16e66c02eb6255a4bf32714ff5d93165f5",
         preferred=True,
     )
     version("22.3.0", sha256="6326484853093ab6b8f361a267445f4a5bff469042cda11a3585497b13136b55")
->>>>>>> 61deacbe
     version("20.15.0", sha256="01e2c034467a324a33e778c81f2808dff13d289eaa9307d3e9b06c171e4d932d")
     version("18.12.1", sha256="ba8174dda00d5b90943f37c6a180a1d37c861d91e04a4cb38dc1c0c74981c186")
     version("16.18.1", sha256="3d24c9c3a953afee43edc44569045eda56cd45cd58b0539922d17da62736189c")
@@ -91,16 +84,12 @@
         msg="fails to build with gcc 4.8 (see https://github.com/spack/spack/issues/19310)",
     )
 
-<<<<<<< HEAD
-    conflicts("%gcc@14:", when="@:19", msg="fails to build with gcc 14+")
-=======
     conflicts(
         "%gcc@14:", when="@:19", msg="fails to build with gcc 14+ due to implicit conversions"
     )
 
     # See https://github.com/nodejs/node/issues/52223
     patch("fix-old-glibc-random-headers.patch", when="^glibc@:2.24")
->>>>>>> 61deacbe
 
     def setup_build_environment(self, env):
         # Force use of experimental Python 3 support
