--- conflicted
+++ resolved
@@ -21,8 +21,6 @@
 #  - package key must be in the form '{os}-{arch}' where 'os' is in the
 #    format returned by platform.system() and 'arch' by platform.machine()
 _versions = {
-<<<<<<< HEAD
-=======
     "22.11": {
         "Linux-aarch64": (
             "e60e798657c33b06754d33dfd5ab3bea2882d4a9b9476102303edf2bbe3b7a95",
@@ -37,7 +35,6 @@
             "https://developer.download.nvidia.com/hpc-sdk/22.11/nvhpc_2022_2211_Linux_x86_64_cuda_multi.tar.gz",
         ),
     },
->>>>>>> 781c4823
     "22.9": {
         "Linux-aarch64": (
             "bc4473f04b49bc9a26f08c17a72360650ddf48a3b6eefacdc525d79c8d730f30",
@@ -304,7 +301,6 @@
     provides("blas", when="+blas")
     provides("lapack", when="+lapack")
     provides("mpi", when="+mpi")
-<<<<<<< HEAD
 
     # These version numbers are found by matching version.{json,txt} with those
     # in cuda-toolkit. See also the version table in the release notes at
@@ -326,8 +322,6 @@
     provides("cuda@10.2.89,11.0.3,11.1.1", when="@20.11")
     provides("cuda@10.1.243,10.2.89,11.0.3", when="@20.9")
     provides("cuda@10.1.243,10.2.89,11.0.2", when="@20.7")
-=======
->>>>>>> 781c4823
 
     # TODO: effectively gcc is a direct dependency of nvhpc, but we cannot express that
     #  properly. For now, add conflicts for non-gcc compilers instead.
@@ -450,19 +444,12 @@
 
         if "+blas" in self.spec:
             libs.append("libblas")
-<<<<<<< HEAD
 
         if "+lapack" in self.spec:
             libs.append("liblapack")
             libs.append("libnvf")
-=======
-
-        if "+lapack" in self.spec:
-            libs.append("liblapack")
-            libs.append("libnvf")
 
         return find_libraries(libs, root=prefix, recursive=True)
->>>>>>> 781c4823
 
     # Avoid binding stub libraries by absolute path
     non_bindable_shared_objects = ["stubs"]