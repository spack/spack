--- conflicted
+++ resolved
@@ -115,7 +115,6 @@
     provides('lapack',      when='+lapack')
     provides('mpi',         when='+mpi')
 
-<<<<<<< HEAD
     # These version numbers are found by matching version.{json,txt} with those in
     # cuda-toolkit.
     provides('cuda@10.2.89,11.0.3,11.6.1',        when='@22.3')
@@ -132,18 +131,6 @@
     provides('cuda@10.1.243,10.2.89,11.0.3',      when='@20.9')
     provides('cuda@10.1.243,10.2.89,11.0.2',      when='@20.7')
 
-    def install(self, spec, prefix):
-        # Enable the silent installation feature
-        os.environ['NVHPC_SILENT'] = "true"
-        os.environ['NVHPC_ACCEPT_EULA'] = "accept"
-        os.environ['NVHPC_INSTALL_DIR'] = prefix
-
-        if spec.variants['install_type'].value == 'network':
-            os.environ['NVHPC_INSTALL_TYPE'] = "network"
-            os.environ['NVHPC_INSTALL_LOCAL_DIR'] = \
-                "%s/%s/%s/share_objects" % \
-                (prefix, 'Linux_%s' % spec.target.family, self.version)
-=======
     # TODO: effectively gcc is a direct dependency of nvhpc, but we cannot
     # express that properly. For now, add conflicts for popular non-gcc
     # compilers instead.
@@ -151,24 +138,17 @@
     conflicts('%intel')
     conflicts('%xl')
 
-    def _version_prefix(self):
-        return join_path(
-            self.prefix, 'Linux_%s' % self.spec.target.family, self.version)
-
-    def setup_build_environment(self, env):
-        env.set('NVHPC_SILENT', 'true')
-        env.set('NVHPC_ACCEPT_EULA', 'accept')
-        env.set('NVHPC_INSTALL_DIR', self.prefix)
-
-        if self.spec.variants['install_type'].value == 'network':
-            local_dir = join_path(self._version_prefix(), 'share_objects')
-            env.set('NVHPC_INSTALL_TYPE', 'network')
-            env.set('NVHPC_INSTALL_LOCAL_DIR', local_dir)
->>>>>>> 2090351d
-        else:
-            env.set('NVHPC_INSTALL_TYPE', 'single')
-
     def install(self, spec, prefix):
+        os.environ['NVHPC_SILENT'] = "true"
+        os.environ['NVHPC_ACCEPT_EULA'] = "accept"
+        os.environ['NVHPC_INSTALL_DIR'] = prefix
+
+        if spec.variants['install_type'].value == 'network':
+            os.environ['NVHPC_INSTALL_TYPE'] = "network"
+            os.environ['NVHPC_INSTALL_LOCAL_DIR'] = \
+                "%s/%s/%s/share_objects" % \
+                (prefix, 'Linux_%s' % spec.target.family, self.version)
+
         compilers_bin = join_path(self._version_prefix(), 'compilers', 'bin')
         install = Executable('./install')
         makelocalrc = Executable(join_path(compilers_bin, 'makelocalrc'))
@@ -189,6 +169,18 @@
         # Update localrc to use Spack gcc
         makelocalrc(*makelocalrc_args)
 
+    def setup_build_environment(self, env):
+        env.set('NVHPC_SILENT', 'true')
+        env.set('NVHPC_ACCEPT_EULA', 'accept')
+        env.set('NVHPC_INSTALL_DIR', self.prefix)
+
+        if self.spec.variants['install_type'].value == 'network':
+            local_dir = join_path(self._version_prefix(), 'share_objects')
+            env.set('NVHPC_INSTALL_TYPE', 'network')
+            env.set('NVHPC_INSTALL_LOCAL_DIR', local_dir)
+        else:
+            env.set('NVHPC_INSTALL_TYPE', 'single')
+
     def setup_run_environment(self, env):
         prefix = Prefix(join_path(self.prefix,
                                   'Linux_%s' % self.spec.target.family,
