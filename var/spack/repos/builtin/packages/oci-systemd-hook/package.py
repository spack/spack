--- conflicted
+++ resolved
@@ -27,20 +27,11 @@
     depends_on("util-linux")
     depends_on("go-md2man")
 
-<<<<<<< HEAD
-    def configure_args(self):
-        if "intl" in self.spec["gettext"].libs.names:
-            args = ["LDFLAGS=-lintl"]
-        else:
-            args = []
-        return args
-=======
     def flag_handler(self, name, flags):
         if name == "ldlibs":
             if "intl" in self.spec["gettext"].libs.names:
                 flags.append("-lintl")
         return self.build_system_flags(name, flags)
->>>>>>> a94d18ad
 
     def install(self, spec, prefix):
         oci_systemd_hook_jsondir = "oci_systemd_hook_jsondir="
