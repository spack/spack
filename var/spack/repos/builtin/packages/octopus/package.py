--- conflicted
+++ resolved
@@ -35,15 +35,6 @@
     version('6.0', '5d1168c2a8d7fd9cb9492eaebaa7182e')
     version('5.0.1', '2b6392ab67b843f9d4ca7413fc07e822')
 
-<<<<<<< HEAD
-=======
-    # Sample url is:
-    # "http://www.tddft.org/programs/octopus/down.php?file=5.0.1/octopus-5.0.1.tar.gz"
-    def url_for_version(self, version):
-        return '{0}/{1}/octopus-{1}.tar.gz'.format(Octopus.base_url,
-                                                   version.dotted)
-
->>>>>>> 3ade8295
     variant('scalapack', default=False,
             description='Compile with Scalapack')
     variant('metis', default=True,
