--- conflicted
+++ resolved
@@ -232,15 +232,10 @@
         if "+python" in spec:
             args.append("--enable-python")
 
-        # --with-etsf-io-prefix=
-<<<<<<< HEAD
         if "+sparskit" in spec:
-            "--with-sparskit=%s" % os.path.join(self.spec["sparskit"].prefix.lib, "libskit.a")
-=======
+            args.append("--with-sparskit=%s" % os.path.join(self.spec["sparskit"].prefix.lib, "libskit.a"))
         if "+etsf-io" in spec:
             args.append("--with-etsf-io-prefix=%s" % spec["etsf-io"].prefix)
-        # --with-sparskit=${prefix}/lib/libskit.a
->>>>>>> 709c5c48
         # --with-pfft-prefix=${prefix} --with-mpifftw-prefix=${prefix}
         # --with-berkeleygw-prefix=${prefix}
 
