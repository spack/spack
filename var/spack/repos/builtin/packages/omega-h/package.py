<<<<<<< HEAD
# Copyright 2013-2018 Lawrence Livermore National Security, LLC and other
=======
# Copyright 2013-2020 Lawrence Livermore National Security, LLC and other
>>>>>>> 1741279f
# Spack Project Developers. See the top-level COPYRIGHT file for details.
#
# SPDX-License-Identifier: (Apache-2.0 OR MIT)

from spack import *


class OmegaH(CMakePackage):
    """Omega_h is a C++11 library providing data structures and algorithms
    for adaptive discretizations. Its specialty is anisotropic triangle and
    tetrahedral mesh adaptation. It runs efficiently on most modern HPC
    hardware including GPUs.
    """

    homepage = "https://github.com/SNLComputation/omega_h"
<<<<<<< HEAD
    url      = "https://github.com/BlueBrain/omega_h/archive/v9.22.1.tar.gz"
    git      = "https://github.com/BlueBrain/omega_h.git"
=======
    url      = "https://github.com/SNLComputation/omega_h/archive/v9.29.0.tar.gz"
    git      = "https://github.com/SNLComputation/omega_h.git"

    maintainers = ['ibaned']
>>>>>>> 1741279f

    version('develop', branch='master')
    version('9.31.3.dev2', sha256='8ff448a5185e916068dc41e25a0e7a262d12543426c3888ae145ed90a7afa0de')
    version('9.31.2.dev2', sha256='08be63b68a012ed8fcf4b7a217cbaadf46faa3f3c937ec8224ff9c542eb6ae62')
    version('9.31.2', sha256='df859bc8ae0e4bcd9c4f6654b6951c7e34110ac3b3e7d2b0c1e413ce2645772d')
    version('9.30.0', sha256='7160045ea12718269f345c7be93a386533ebb76788504df413f22fbcb072f158')
    version('9.29.2', sha256='8eea6da0ebde44176a6d19fb858f89f872611cbad08cad65700757e096058465')
    version('9.29.0', sha256='b41964b018909ffe9cea91c23a0509b259bfbcf56874fcdf6bd9f6a179938014')
    version('9.28.0', sha256='681588974116025c6c1c535972386c23fe354502319fcbbbdc5b9d373429c08e')
    version('9.27.3', sha256='7c0b0c9c00cda97763be1287d3bf8b931bcdd07bf4971fc7258a3892d628cf20')
    version('9.27.0', sha256='aa51f83508cbd14a41ae953bda7da98a6ad2979465c76e5b3a3d9a7a651cb34a')
    version('9.26.6', sha256='5022bf3f9be1a27668fd2ec396d66f6b0124dc4a3adeedb20a580a701d37d893')
    version('9.25.4', sha256='9a9b26d5c4fc352776c1da02d787e653b5878c0cca3890eefebd3df202c75aed')
    version('9.24.2', sha256='af084e56204262c2a7edcc9c88e997623fc1280ae59427b9bf2b57d11568b496')
    version('9.22.2', sha256='ab5636be9dc171a514a7015df472bd85ab86fa257806b41696170842eabea37d')
    version('9.21.1', sha256='750415614747681c0094d3103e7683c74edcd95819ef9477f2179c805c416cfa')

    variant('shared', default=True, description='Build shared libraries')
    variant('mpi', default=True, description='Activates MPI support')
    variant('zlib', default=True, description='Activates ZLib support')
    variant('trilinos', default=False, description='Use Teuchos and Kokkos')
    variant('build_type', default='RelWithDebugInfo')
    variant('throw', default=False, description='Errors throw exceptions instead of abort')
    variant('examples', default=False, description='Compile examples')
    variant('optimize', default=True, description='Compile C++ with optimization')
    variant('symbols', default=True, description='Compile C++ with debug symbols')
    variant('warnings', default=False, description='Compile C++ with warnings')
    variant('gmsh', default=False, description='Use Gmsh C++ API')

    depends_on('gmsh', when='+examples', type='build')
    depends_on('gmsh', when='+gmsh@4.4.1:', type='build')
    depends_on('mpi', when='+mpi')
    depends_on('trilinos +kokkos +teuchos', when='+trilinos')
    depends_on('zlib', when='+zlib')

    # https://gcc.gnu.org/bugzilla/show_bug.cgi?id=86610
    conflicts('%gcc@8:8.2.99', when='@:9.22.1')

    def _bob_options(self):
        cmake_var_prefix = 'Omega_h_CXX_'
        for variant in ['optimize', 'symbols', 'warnings']:
            cmake_var = cmake_var_prefix + variant.upper()
            if '+' + variant in self.spec:
                yield '-D' + cmake_var + ':BOOL=ON'
            else:
                yield '-D' + cmake_var + ':BOOL=FALSE'

    def cmake_args(self):
        args = ['-DUSE_XSDK_DEFAULTS:BOOL=OFF']
        if '+shared' in self.spec:
            args.append('-DBUILD_SHARED_LIBS:BOOL=ON')
        else:
            args.append('-DBUILD_SHARED_LIBS:BOOL=OFF')
        if '+mpi' in self.spec:
            args.append('-DOmega_h_USE_MPI:BOOL=ON')
            args.append('-DCMAKE_CXX_COMPILER:FILEPATH={0}'.format(
                self.spec['mpi'].mpicxx))
        else:
            args.append('-DOmega_h_USE_MPI:BOOL=OFF')
        if '+trilinos' in self.spec:
            args.append('-DOmega_h_USE_Trilinos:BOOL=ON')
        if '+gmsh' in self.spec:
            args.append('-DOmega_h_USE_Gmsh:BOOL=ON')
        if '+zlib' in self.spec:
            args.append('-DOmega_h_USE_ZLIB:BOOL=ON')
            args.append('-DZLIB_ROOT:PATH={0}'.format(
                self.spec['zlib'].prefix))
        else:
            args.append('-DOmega_h_USE_ZLIB:BOOL=OFF')
        if '+examples' in self.spec:
            args.append('-DOmega_h_EXAMPLES:BOOL=ON')
        else:
            args.append('-DOmega_h_EXAMPLES:BOOL=OFF')
        if '+throw' in self.spec:
            args.append('-DOmega_h_THROW:BOOL=ON')
        else:
            args.append('-DOmega_h_THROW:BOOL=OFF')
        args += list(self._bob_options())
        return args

    def flag_handler(self, name, flags):
        flags = list(flags)
        if name == 'cxxflags':
            flags.append(self.compiler.cxx11_flag)
        return (None, None, flags)<|MERGE_RESOLUTION|>--- conflicted
+++ resolved
@@ -1,13 +1,7 @@
-<<<<<<< HEAD
-# Copyright 2013-2018 Lawrence Livermore National Security, LLC and other
-=======
 # Copyright 2013-2020 Lawrence Livermore National Security, LLC and other
->>>>>>> 1741279f
 # Spack Project Developers. See the top-level COPYRIGHT file for details.
 #
 # SPDX-License-Identifier: (Apache-2.0 OR MIT)
-
-from spack import *
 
 
 class OmegaH(CMakePackage):
@@ -18,46 +12,33 @@
     """
 
     homepage = "https://github.com/SNLComputation/omega_h"
-<<<<<<< HEAD
-    url      = "https://github.com/BlueBrain/omega_h/archive/v9.22.1.tar.gz"
-    git      = "https://github.com/BlueBrain/omega_h.git"
-=======
     url      = "https://github.com/SNLComputation/omega_h/archive/v9.29.0.tar.gz"
     git      = "https://github.com/SNLComputation/omega_h.git"
 
     maintainers = ['ibaned']
->>>>>>> 1741279f
 
     version('develop', branch='master')
-    version('9.31.3.dev2', sha256='8ff448a5185e916068dc41e25a0e7a262d12543426c3888ae145ed90a7afa0de')
-    version('9.31.2.dev2', sha256='08be63b68a012ed8fcf4b7a217cbaadf46faa3f3c937ec8224ff9c542eb6ae62')
-    version('9.31.2', sha256='df859bc8ae0e4bcd9c4f6654b6951c7e34110ac3b3e7d2b0c1e413ce2645772d')
-    version('9.30.0', sha256='7160045ea12718269f345c7be93a386533ebb76788504df413f22fbcb072f158')
-    version('9.29.2', sha256='8eea6da0ebde44176a6d19fb858f89f872611cbad08cad65700757e096058465')
     version('9.29.0', sha256='b41964b018909ffe9cea91c23a0509b259bfbcf56874fcdf6bd9f6a179938014')
-    version('9.28.0', sha256='681588974116025c6c1c535972386c23fe354502319fcbbbdc5b9d373429c08e')
-    version('9.27.3', sha256='7c0b0c9c00cda97763be1287d3bf8b931bcdd07bf4971fc7258a3892d628cf20')
     version('9.27.0', sha256='aa51f83508cbd14a41ae953bda7da98a6ad2979465c76e5b3a3d9a7a651cb34a')
-    version('9.26.6', sha256='5022bf3f9be1a27668fd2ec396d66f6b0124dc4a3adeedb20a580a701d37d893')
-    version('9.25.4', sha256='9a9b26d5c4fc352776c1da02d787e653b5878c0cca3890eefebd3df202c75aed')
-    version('9.24.2', sha256='af084e56204262c2a7edcc9c88e997623fc1280ae59427b9bf2b57d11568b496')
     version('9.22.2', sha256='ab5636be9dc171a514a7015df472bd85ab86fa257806b41696170842eabea37d')
-    version('9.21.1', sha256='750415614747681c0094d3103e7683c74edcd95819ef9477f2179c805c416cfa')
+    version('9.19.1', sha256='60ef65c2957ce03ef9d1b995d842fb65c32c5659d064de002c071effe66b1b1f')
+    version('9.19.0', sha256='4a1606c4e7287a1b67359cf6ef1c2d7e24b7dc379065566a1d2e0b0330c0abbd')
+    version('9.15.0', sha256='342a506a0ff22f6cac759862efdcf34e360110f7901eb9b4c5de8afe38741522')
+    version('9.14.0', sha256='035d0f47142f965a57818d1cb6c5c00b5ae6b5a0178b67b0bc9177fa99ba083d')
+    version('9.13.14', sha256='f617dfd024c9cc323e56800ca23df3386bfa37e1b9bd378847d1f5d32d2b8e5d')
+    version('9.13.13', sha256='753702edf4bda9ae57ea21f09ca071e341604a468d8c86468c9aebba049f581c')
 
     variant('shared', default=True, description='Build shared libraries')
     variant('mpi', default=True, description='Activates MPI support')
     variant('zlib', default=True, description='Activates ZLib support')
-    variant('trilinos', default=False, description='Use Teuchos and Kokkos')
-    variant('build_type', default='RelWithDebugInfo')
+    variant('trilinos', default=True, description='Use Teuchos and Kokkos')
     variant('throw', default=False, description='Errors throw exceptions instead of abort')
     variant('examples', default=False, description='Compile examples')
     variant('optimize', default=True, description='Compile C++ with optimization')
     variant('symbols', default=True, description='Compile C++ with debug symbols')
     variant('warnings', default=False, description='Compile C++ with warnings')
-    variant('gmsh', default=False, description='Use Gmsh C++ API')
 
     depends_on('gmsh', when='+examples', type='build')
-    depends_on('gmsh', when='+gmsh@4.4.1:', type='build')
     depends_on('mpi', when='+mpi')
     depends_on('trilinos +kokkos +teuchos', when='+trilinos')
     depends_on('zlib', when='+zlib')
@@ -88,8 +69,6 @@
             args.append('-DOmega_h_USE_MPI:BOOL=OFF')
         if '+trilinos' in self.spec:
             args.append('-DOmega_h_USE_Trilinos:BOOL=ON')
-        if '+gmsh' in self.spec:
-            args.append('-DOmega_h_USE_Gmsh:BOOL=ON')
         if '+zlib' in self.spec:
             args.append('-DOmega_h_USE_ZLIB:BOOL=ON')
             args.append('-DZLIB_ROOT:PATH={0}'.format(
@@ -104,6 +83,8 @@
             args.append('-DOmega_h_THROW:BOOL=ON')
         else:
             args.append('-DOmega_h_THROW:BOOL=OFF')
+        # omega-h requires empty CMAKE_BUILD_TYPE
+        args.append('-DCMAKE_BUILD_TYPE:STRING=')
         args += list(self._bob_options())
         return args
 
