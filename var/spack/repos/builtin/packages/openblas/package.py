--- conflicted
+++ resolved
@@ -6,12 +6,8 @@
 import os
 import re
 
-<<<<<<< HEAD
-=======
 from llnl.util.filesystem import library_extensions
 
-from spack import *
->>>>>>> 72e594fb
 from spack.package_test import compare_output_file, compile_c_and_execute
 from spack.util.package import *
 
