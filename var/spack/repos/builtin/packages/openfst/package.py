##############################################################################
# Copyright (c) 2013-2016, Lawrence Livermore National Security, LLC.
# Produced at the Lawrence Livermore National Laboratory.
#
# This file is part of Spack.
# Created by Todd Gamblin, tgamblin@llnl.gov, All rights reserved.
# LLNL-CODE-647188
#
# For details, see https://github.com/llnl/spack
# Please also see the LICENSE file for our notice and the LGPL.
#
# This program is free software; you can redistribute it and/or modify
# it under the terms of the GNU Lesser General Public License (as
# published by the Free Software Foundation) version 2.1, February 1999.
#
# This program is distributed in the hope that it will be useful, but
# WITHOUT ANY WARRANTY; without even the IMPLIED WARRANTY OF
# MERCHANTABILITY or FITNESS FOR A PARTICULAR PURPOSE. See the terms and
# conditions of the GNU Lesser General Public License for more details.
#
# You should have received a copy of the GNU Lesser General Public
# License along with this program; if not, write to the Free Software
# Foundation, Inc., 59 Temple Place, Suite 330, Boston, MA 02111-1307 USA
##############################################################################
from spack import *


class Openfst(AutotoolsPackage):
    """OpenFst is a library for constructing, combining, optimizing,
        and searching weighted finite-state transducers (FSTs). Weighted
        finite-state transducers are automata where each transition has
        an input label, an output label, and a weight."""

    homepage = "http://www.openfst.org"
    url      = "http://www.openfst.org/twiki/pub/FST/FstDownload/openfst-1.6.1.tar.gz"
    list_url = "http://www.openfst.org/twiki/bin/view/FST/FstDownload"

    version('1.6.1',  '1173066ed987072183b950b54bdc9315')
    version('1.6.0',  '2b7bcfde6b629857dc5f9ad7edd6ece9')
    version('1.5.4',  'e52bd59ec9d9edde0c1268a382662741')
    version('1.5.3',  'f04e580b5bc574571854304c9656a3e2')
    version('1.5.2',  'e9d43874f7cadf791394caab3925eee4')
    version('1.5.1',  '8869e44c5a4af65409ae78b9f482b40e')
    version('1.5.0',  'a24fee5ffe28744c6fb7b1a49e0006c4')
    version('1.4.1-patch',  'ca8f1730b9b9b281e515611fa9ae23c0',
            url='http://www.openfst.org/twiki/pub/FST/FstDownload/openfst-1.4.1.tar.gz')
    version('1.4.1',  'ca8f1730b9b9b281e515611fa9ae23c0')
    version('1.4.0',  '662367ec91084ffab48ee9b5716de39c')

<<<<<<< HEAD
    conflicts('intel@16:')
    conflicts('gcc@6:')
=======
    conflicts('%intel@16:')
    conflicts('%gcc@6:')

    # Patch openfst-1.4.1 for kaldi@c024e8
    # See https://github.com/kaldi-asr/kaldi/blob/c024e8aa0a727bf76c91a318f76a1f8b0b59249e/tools/Makefile#L82-L88
    patch('openfst-1.4.1.patch', when='@1.4.1-patch')
    patch('openfst_gcc41up.patch', when='@1.4.1-patch')
>>>>>>> 7ed99a4c
<|MERGE_RESOLUTION|>--- conflicted
+++ resolved
@@ -47,15 +47,10 @@
     version('1.4.1',  'ca8f1730b9b9b281e515611fa9ae23c0')
     version('1.4.0',  '662367ec91084ffab48ee9b5716de39c')
 
-<<<<<<< HEAD
-    conflicts('intel@16:')
-    conflicts('gcc@6:')
-=======
     conflicts('%intel@16:')
     conflicts('%gcc@6:')
 
     # Patch openfst-1.4.1 for kaldi@c024e8
     # See https://github.com/kaldi-asr/kaldi/blob/c024e8aa0a727bf76c91a318f76a1f8b0b59249e/tools/Makefile#L82-L88
     patch('openfst-1.4.1.patch', when='@1.4.1-patch')
-    patch('openfst_gcc41up.patch', when='@1.4.1-patch')
->>>>>>> 7ed99a4c
+    patch('openfst_gcc41up.patch', when='@1.4.1-patch')