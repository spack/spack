--- conflicted
+++ resolved
@@ -33,20 +33,12 @@
        sections. The project started under the Computational Reactor Physics
        Group at MIT."""
 
-<<<<<<< HEAD
     homepage = "http://openmc.readthedocs.io/"
     url = "https://github.com/mit-crpg/openmc/tarball/v0.10.0"
+    git = "https://github.com/mit-crpg/openmc.git"
 
     version('0.10.0', 'abb57bd1b226eb96909dafeec31369b0')
-    version('develop', git='https://github.com/mit-crpg/openmc.git')
-=======
-    homepage = "https://github.com/ANL-CESAR/"
-    git      = "https://github.com/ANL-CESAR/openmc.git"
-
-    tags = ['ecp', 'ecp-apps']
-
     version('develop')
->>>>>>> 98d8c4d7
 
     depends_on("hdf5+hl")
 
