##############################################################################
# Copyright (c) 2013-2017, Lawrence Livermore National Security, LLC.
# Produced at the Lawrence Livermore National Laboratory.
#
# This file is part of Spack.
# Created by Todd Gamblin, tgamblin@llnl.gov, All rights reserved.
# LLNL-CODE-647188
#
# For details, see https://github.com/spack/spack
# Please also see the NOTICE and LICENSE files for our notice and the LGPL.
#
# This program is free software; you can redistribute it and/or modify
# it under the terms of the GNU Lesser General Public License (as
# published by the Free Software Foundation) version 2.1, February 1999.
#
# This program is distributed in the hope that it will be useful, but
# WITHOUT ANY WARRANTY; without even the IMPLIED WARRANTY OF
# MERCHANTABILITY or FITNESS FOR A PARTICULAR PURPOSE. See the terms and
# conditions of the GNU Lesser General Public License for more details.
#
# You should have received a copy of the GNU Lesser General Public
# License along with this program; if not, write to the Free Software
# Foundation, Inc., 59 Temple Place, Suite 330, Boston, MA 02111-1307 USA
##############################################################################

import os

from spack import *


def _verbs_dir():
    """Try to find the directory where the OpenFabrics verbs package is
    installed. Return None if not found.
    """
    try:
        # Try to locate Verbs by looking for a utility in the path
        ibv_devices = which("ibv_devices")
        # Run it (silently) to ensure it works
        ibv_devices(output=str, error=str)
        # Get path to executable
        path = ibv_devices.exe[0]
        # Remove executable name and "bin" directory
        path = os.path.dirname(path)
        path = os.path.dirname(path)
        # There's usually no "/include" on Unix; use "/usr/include" instead
        if path == "/":
            path = "/usr"
        return path
    except TypeError:
        return None
    except ProcessError:
        return None


def _mxm_dir():
    """Look for default directory where the Mellanox package is
    installed. Return None if not found.
    """
    # Only using default directory; make this more flexible in the future
    path = "/opt/mellanox/mxm"
    if os.path.isdir(path):
        return path
    else:
        return None


class Openmpi(AutotoolsPackage):
    """The Open MPI Project is an open source Message Passing Interface
       implementation that is developed and maintained by a consortium
       of academic, research, and industry partners. Open MPI is
       therefore able to combine the expertise, technologies, and
       resources from all across the High Performance Computing
       community in order to build the best MPI library available.
       Open MPI offers advantages for system and software vendors,
       application developers and computer science researchers.
    """

    homepage = "http://www.open-mpi.org"
    url = "https://www.open-mpi.org/software/ompi/v3.0/downloads/openmpi-3.0.0.tar.bz2"
    list_url = "http://www.open-mpi.org/software/ompi/"

    # Current
    version('3.0.0', '757d51719efec08f9f1a7f32d58b3305')  # libmpi.so.40.00.0

    # Still supported
    version('2.1.2', 'ff2e55cc529802e7b0738cf87acd3ee4')  # libmpi.so.20.10.2
    version('2.1.1', 'ae542f5cf013943ffbbeb93df883731b')  # libmpi.so.20.10.1
    version('2.1.0', '4838a5973115c44e14442c01d3f21d52')  # libmpi.so.20.10.0
    version('2.0.3', '6c09e56ac2230c4f9abd8ba029f03edd')  # libmpi.so.20.0.3
    version('2.0.2', 'ecd99aa436a1ca69ce936a96d6a3fa48')  # libmpi.so.20.0.2
    version('2.0.1', '6f78155bd7203039d2448390f3b51c96')  # libmpi.so.20.0.1
    version('2.0.0', 'cdacc800cb4ce690c1f1273cb6366674')  # libmpi.so.20.0.0

    version('1.10.7', 'c87c613f9acb1a4eee21fa1ac8042579')  # libmpi.so.12.0.7
    version('1.10.6', '2e65008c1867b1f47c32f9f814d41706')  # libmpi.so.12.0.6
    version('1.10.5', 'd32ba9530a869d9c1eae930882ea1834')  # libmpi.so.12.0.5
    version('1.10.4', '9d2375835c5bc5c184ecdeb76c7c78ac')  # libmpi.so.12.0.4
    version('1.10.3', 'e2fe4513200e2aaa1500b762342c674b')  # libmpi.so.12.0.3
    version('1.10.2', 'b2f43d9635d2d52826e5ef9feb97fd4c')  # libmpi.so.12.0.2
    version('1.10.1', 'f0fcd77ed345b7eafb431968124ba16e')  # libmpi.so.12.0.1
    version('1.10.0', '280cf952de68369cebaca886c5ce0304')  # libmpi.so.12.0.0

    # Retired
    version('1.8.8', '0dab8e602372da1425e9242ae37faf8c')  # libmpi.so.1.6.3
    version('1.8.7', '2485ed6fa0fab9bb5b4e7a9f63718630')  # libmpi.so.1.6.2
    version('1.8.6', 'eb569e7dc97eeaa5b1876cccf114f377')  # libmpi.so.1.6.1
    version('1.8.5', '93e958914ff0e4d9634d668d2d48c793')  # libmpi.so.1.6.0
    version('1.8.4', '93b7ea2c4ebae76947f942579608ae4a')  # libmpi.so.1.6.0
    version('1.8.3', '2067d00853e0c33d498153fc7d268d2b')  # libmpi.so.1.6.0
    version('1.8.2', '339a9fc199563bacbb359875ce8c9e20')  # libmpi.so.1.5.2
    version('1.8.1', '0e12c24a28a605f681ff9a19a1aca2f1')  # libmpi.so.1.5.0
    version('1.8',   '5999cfb177a50c480b5d0bced379aff1')  # libmpi.so.1.5.0

    version('1.7.5', '321ab81147ac69a5bbca72652fb3b468')  # libmpi.so.1.4.0
    version('1.7.4', '4aea4fb00f8956dd56ccf50e5784e03f')  # libmpi.so.1.3.0
    version('1.7.3', '7d0779f73c43eb1d098ad037d60649bc')  # libmpi.so.1.2.0
    version('1.7.2', 'b897b92100bd13b367e651df483421d5')  # libmpi.so.1.1.2
    version('1.7.1', 'f25b446a9dcbbd6a105a99d926d34441')  # libmpi.so.1.1.1
    version('1.7',   'c0e3c4b3bfcd8b8bbd027f6f4c164acb')  # libmpi.so.1.1.0

    version('1.6.5', '03aed2a4aa4d0b27196962a2a65fc475')  # libmpi.so.1.0.8
    version('1.6.4', '62119579ab92b2592cd96b6a9d2a8cc3')  # libmpi.so.1.0.7
    version('1.6.3', 'eedb73155a7a40b0b07718494298fb25')  # libmpi.so.1.0.6
    version('1.6.2', '219754715a8e40beb468bbc8f0b3251a')  # libmpi.so.1.0.3
    version('1.6.1', '33d2782c20ff6be79130a703b85da8f0')  # libmpi.so.1.0.3
    version('1.6',   'dd6f5bd4b3cb14d93bbf530e50e46e60')  # libmpi.so.1.0.3

    # Ancient
    version('1.5.5', 'f882fd61ff89db856bfd8f0dfa42e1bd')  # libmpi.so.1.0.3
    version('1.5.4', '51153d794c49ce6d275dba2793ab0c68')  # libmpi.so.1.0.2
    version('1.5.3', '0eb8ec2aa05c74a4bc7602b01847131e')  # libmpi.so.1.0.1
    version('1.5.2', 'faaee6a2777bf607d7fa1297c0b3a9ed')  # libmpi.so.1.0.1
    version('1.5.1', '3f9409f5d3b617c04dea48ba8fbd703a')  # libmpi.so.1.0.0
    version('1.5',   '86bf5f9ef7337231abbca3350b31f112')  # libmpi.so.1.0.0

    version('1.4.5', '84ddd2772f46d35da79e1db8a274c99d')  # libmpi.so.0.0.4
    version('1.4.4', 'e58a1ea7b8af62453aaa0ddaee5f26a0')  # libmpi.so.0.0.3
    version('1.4.3', 'd2ead141c43b915343f5c5a18f3b5016')  # libmpi.so.0.0.2
    version('1.4.2', '53b26fa2586aedaf73cf40effbfcc2f3')  # libmpi.so.0.0.2
    version('1.4.1', '28a820c85e02973809df881fdeddd15e')  # libmpi.so.0.0.1
    version('1.4',   '9786ec0698afed9498ce43dc3978a435')  # libmpi.so.0.0.1

    version('1.3.4', '978c29f3b671856daa0fc67459b73e01')  # libmpi.so.0.0.1
    version('1.3.3', 'f6cdc9c195daa8571b2e509e952d6755')  # libmpi.so.0.0.0
    version('1.3.2', '75781dc31255cd841701c065e239d994')  # libmpi.so.0.0.0
    version('1.3.1', 'd759523b0752139872c534714d641d64')  # libmpi.so.0.0.0
    version('1.3',   'efbba7d652d1e430d456f65d7a2e339b')  # libmpi.so.0.0.0

    version('1.2.9', '78c2aebbb746610ed12bdedcc2b6ec0e')  # libmpi.so.0.0.0
    version('1.2.8', '7f2d5af02101c5f01173f4f6de296549')  # libmpi.so.0.0.0
    version('1.2.7', 'b5ae3059fba71eba4a89a2923da8223f')  # libmpi.so.0.0.0
    version('1.2.6', 'f126793b68e71f5ec4a192c40675af2d')  # libmpi.so.0.0.0
    version('1.2.5', 'c6e82aab6cdcd425bf29217e8317d7dc')  # libmpi.so.0.0.0
    version('1.2.4', '311b38c597f54d8d6b277225ef458666')  # libmpi.so.0.0.0
    version('1.2.3', 'ae980bb00f9686934a1143701cc041e4')  # libmpi.so.0.0.0
    version('1.2.2', '7f553317e388c4efe479e908b66f910d')  # libmpi.so.0.0.0
    version('1.2.1', 'ceaa42891edba2324a94fdd0b87e46ca')  # libmpi.so.0.0.0
    version('1.2',   '37e8d4edad54a8d8c3127fbef87ebda1')  # libmpi.so.0.0.0

    version('1.1.5', '6aada92896a1830ece6d3ba1e66a17fa')  # libmpi.so.0.0.0
    version('1.1.4', '28940b182156478fa442397b0c9660e1')  # libmpi.so.0.0.0
    version('1.1.3', 'bbaa7fe9d556212d877d872544a31569')  # libmpi.so.0.0.0
    version('1.1.2', '53877ec8bca5f6e505496b6b94b1d850')  # libmpi.so.0.0.0
    version('1.1.1', '498b9322ae0ad512026a008a30c7e0b5')  # libmpi.so.0.0.0
    version('1.1',   '821af8bbb7a8e85ec707cb4c3b6bcbf6')  # libmpi.so.0.0.0

    version('1.0.2', 'fd32861d643f9fe539a01d0d5b836f41')  # libmpi.so.0.0.0
    version('1.0.1', '8abccca5cdddc81a6d9d9e22b3bb6db9')  # libmpi.so.0.0.0
    version('1.0',   'f5dcb5d3a98f2e5a9c2a0caaef54d806')  # libmpi.so.0.0.0

    patch('ad_lustre_rwcontig_open_source.patch', when="@1.6.5")
    patch('llnl-platforms.patch', when="@1.6.5")
    patch('configure.patch', when="@1.10.1")
    patch('fix_multidef_pmi_class.patch', when="@2.0.0:2.0.1")

    variant(
        'fabrics',
        default=None if _verbs_dir() is None else 'verbs',
        description='List of fabrics that are enabled',
        values=('psm', 'psm2', 'pmi', 'verbs', 'mxm'),
        multi=True
    )

    variant(
        'schedulers',
        description='List of schedulers for which support is enabled',
        values=('alps', 'lsf', 'tm', 'slurm', 'sge', 'loadleveler'),
        multi=True
    )

    # Additional support options
    variant('java', default=False, description='Build Java support')
    variant('sqlite3', default=False, description='Build SQLite3 support')
    variant('vt', default=True, description='Build VampirTrace support')
    variant('thread_multiple', default=False,
            description='Enable MPI_THREAD_MULTIPLE support')
    variant('cuda', default=False, description='Enable CUDA support')
<<<<<<< HEAD
    variant('hwloc', default='internal' , values=('internal', 'external'),
            description='internal  : forces OpemMPI to use its internal copy of hwloc.      '
                        'external  : forces OpemMPI to use an external installation of hwloc.')
=======
    variant('ucx', default=False, description='Enable UCX support')
>>>>>>> 50957bd4

    provides('mpi')
    provides('mpi@:2.2', when='@1.6.5')
    provides('mpi@:3.0', when='@1.7.5:')
    provides('mpi@:3.1', when='@2.0.0:')

    depends_on('hwloc', when='hwloc=external')
    depends_on('hwloc +cuda', when='hwloc=external +cuda')
    depends_on('java', when='+java')
    depends_on('sqlite', when='+sqlite3@:1.11')
    depends_on('ucx', when='+ucx')

    conflicts('+cuda', when='@:1.6')  # CUDA support was added in 1.7
    conflicts('fabrics=psm2', when='@:1.8')  # PSM2 support was added in 1.10.0
    conflicts('fabrics=pmi', when='@:1.5.4')  # PMI support was added in 1.5.5
    conflicts('fabrics=mxm', when='@:1.5.3')  # MXM support was added in 1.5.4

    def url_for_version(self, version):
        url = "http://www.open-mpi.org/software/ompi/v{0}/downloads/openmpi-{1}.tar.bz2"
        return url.format(version.up_to(2), version)

    @property
    def libs(self):
        query_parameters = self.spec.last_query.extra_parameters
        libraries = ['libmpi']

        if 'cxx' in query_parameters:
            libraries = ['libmpi_cxx'] + libraries

        return find_libraries(
            libraries, root=self.prefix, shared=True, recurse=True
        )

    def setup_dependent_environment(self, spack_env, run_env, dependent_spec):
        spack_env.set('MPICC',  join_path(self.prefix.bin, 'mpicc'))
        spack_env.set('MPICXX', join_path(self.prefix.bin, 'mpic++'))
        spack_env.set('MPIF77', join_path(self.prefix.bin, 'mpif77'))
        spack_env.set('MPIF90', join_path(self.prefix.bin, 'mpif90'))

        spack_env.set('OMPI_CC', spack_cc)
        spack_env.set('OMPI_CXX', spack_cxx)
        spack_env.set('OMPI_FC', spack_fc)
        spack_env.set('OMPI_F77', spack_f77)

    def setup_dependent_package(self, module, dependent_spec):
        self.spec.mpicc = join_path(self.prefix.bin, 'mpicc')
        self.spec.mpicxx = join_path(self.prefix.bin, 'mpic++')
        self.spec.mpifc = join_path(self.prefix.bin, 'mpif90')
        self.spec.mpif77 = join_path(self.prefix.bin, 'mpif77')
        self.spec.mpicxx_shared_libs = [
            join_path(self.prefix.lib, 'libmpi_cxx.{0}'.format(dso_suffix)),
            join_path(self.prefix.lib, 'libmpi.{0}'.format(dso_suffix))
        ]

    def with_or_without_verbs(self, activated):
        # Up through version 1.6, this option was previously named
        # --with-openib
        opt = 'openib'
        # In version 1.7, it was renamed to be --with-verbs
        if self.spec.satisfies('@1.7:'):
            opt = 'verbs'
        # If the option has not been activated return
        # --without-openib or --without-verbs
        if not activated:
            return '--without-{0}'.format(opt)
        line = '--with-{0}'.format(opt)
        path = _verbs_dir()
        if (path is not None) and (path not in ('/usr', '/usr/local')):
            line += '={0}'.format(path)
        return line

    def with_or_without_mxm(self, activated):
        opt = 'mxm'
        # If the option has not been activated return --without-mxm
        if not activated:
            return '--without-{0}'.format(opt)
        line = '--with-{0}'.format(opt)
        path = _mxm_dir()
        if (path is not None):
            line += '={0}'.format(path)
        return line

    @run_before('autoreconf')
    def die_without_fortran(self):
        # Until we can pass variants such as +fortran through virtual
        # dependencies depends_on('mpi'), require Fortran compiler to
        # avoid delayed build errors in dependents.
        if (self.compiler.f77 is None) or (self.compiler.fc is None):
            raise InstallError(
                'OpenMPI requires both C and Fortran compilers!'
            )

    def configure_args(self):
        spec = self.spec
        config_args = [
            '--enable-shared',
            '--enable-static'
        ]
        if self.spec.satisfies('@2.0:'):
            # for Open-MPI 2.0:, C++ bindings are disabled by default.
            config_args.extend(['--enable-mpi-cxx'])

        # Fabrics and schedulers
        config_args.extend(self.with_or_without('fabrics'))
        config_args.extend(self.with_or_without('schedulers'))

        # Hwloc support
        if spec.satisfies('@1.5.2:') and spec.satisfies('hwloc=external'):
            config_args.append('--with-hwloc={0}'.format(spec['hwloc'].prefix))
        else:
            config_args.append('--with-hwloc=internal')

        # Java support
        if spec.satisfies('@1.7.4:'):
            if '+java' in spec:
                config_args.extend([
                    '--enable-java',
                    '--enable-mpi-java',
                    '--with-jdk-dir={0}'.format(spec['java'].prefix)
                ])
            else:
                config_args.extend([
                    '--disable-java',
                    '--disable-mpi-java'
                ])

        # SQLite3 support
        if spec.satisfies('@1.7.3:1.999'):
            if '+sqlite3' in spec:
                config_args.append('--with-sqlite3')
            else:
                config_args.append('--without-sqlite3')

        # VampirTrace support
        if spec.satisfies('@1.3:1.999'):
            if '+vt' not in spec:
                config_args.append('--enable-contrib-no-build=vt')

        # Multithreading support
        if spec.satisfies('@1.5.4:'):
            if '+thread_multiple' in spec:
                config_args.append('--enable-mpi-thread-multiple')
            else:
                config_args.append('--disable-mpi-thread-multiple')

        # CUDA support
        # See https://www.open-mpi.org/faq/?category=buildcuda
        if spec.satisfies('@1.7:'):
            if '+cuda' in spec:
                # OpenMPI dynamically loads libcuda.so, requires dlopen
                config_args.append('--enable-dlopen')
                # Searches for header files in DIR/include
                config_args.append('--with-cuda={0}'.format(
                    spec['cuda'].prefix))
                if spec.satisfies('@1.7:1.7.2'):
                    # This option was removed from later versions
                    config_args.append('--with-cuda-libdir={0}'.format(
                        spec['cuda'].libs.directories[0]))
                if spec.satisfies('@1.7.2'):
                    # There was a bug in 1.7.2 when --enable-static is used
                    config_args.append('--enable-mca-no-build=pml-bfo')
                if spec.satisfies('%pgi^cuda@7.0:7.999'):
                    # OpenMPI has problems with CUDA 7 and PGI
                    config_args.append(
                        '--with-wrapper-cflags=-D__LP64__ -ta:tesla')
                    if spec.satisfies('%pgi@:15.8'):
                        # With PGI 15.9 and later compilers, the
                        # CFLAGS=-D__LP64__ is no longer needed.
                        config_args.append('CFLAGS=-D__LP64__')
            else:
                config_args.append('--without-cuda')

        # UCX support
        if '+ucx' in spec:
            config_args.append('--with-ucx={0}'.format(spec['ucx'].prefix))
        else:
            config_args.append('--without-ucx')

        return config_args

    @run_after('install')
    def filter_compilers(self):
        """Run after install to make the MPI compilers use the
        compilers that Spack built the package with.

        If this isn't done, they'll have CC, CXX and FC set
        to Spack's generic cc, c++ and f90.  We want them to
        be bound to whatever compiler they were built with.
        """
        kwargs = {'ignore_absent': True, 'backup': False, 'string': False}
        wrapper_basepath = join_path(self.prefix, 'share', 'openmpi')

        wrappers = [
            ('mpicc-vt-wrapper-data.txt', self.compiler.cc),
            ('mpicc-wrapper-data.txt', self.compiler.cc),
            ('ortecc-wrapper-data.txt', self.compiler.cc),
            ('shmemcc-wrapper-data.txt', self.compiler.cc),
            ('mpic++-vt-wrapper-data.txt', self.compiler.cxx),
            ('mpic++-wrapper-data.txt', self.compiler.cxx),
            ('ortec++-wrapper-data.txt', self.compiler.cxx),
            ('mpifort-vt-wrapper-data.txt', self.compiler.fc),
            ('mpifort-wrapper-data.txt', self.compiler.fc),
            ('shmemfort-wrapper-data.txt', self.compiler.fc),
            ('mpif90-vt-wrapper-data.txt', self.compiler.fc),
            ('mpif90-wrapper-data.txt', self.compiler.fc),
            ('mpif77-vt-wrapper-data.txt',  self.compiler.f77),
            ('mpif77-wrapper-data.txt',  self.compiler.f77)
        ]

        for wrapper_name, compiler in wrappers:
            wrapper = join_path(wrapper_basepath, wrapper_name)
            if not os.path.islink(wrapper):
                # Substitute Spack compile wrappers for the real
                # underlying compiler
                match = 'compiler=.*'
                substitute = 'compiler={compiler}'.format(compiler=compiler)
                filter_file(match, substitute, wrapper, **kwargs)
                # Remove this linking flag if present
                # (it turns RPATH into RUNPATH)
                filter_file('-Wl,--enable-new-dtags', '', wrapper, **kwargs)<|MERGE_RESOLUTION|>--- conflicted
+++ resolved
@@ -195,13 +195,10 @@
     variant('thread_multiple', default=False,
             description='Enable MPI_THREAD_MULTIPLE support')
     variant('cuda', default=False, description='Enable CUDA support')
-<<<<<<< HEAD
     variant('hwloc', default='internal' , values=('internal', 'external'),
             description='internal  : forces OpemMPI to use its internal copy of hwloc.      '
                         'external  : forces OpemMPI to use an external installation of hwloc.')
-=======
     variant('ucx', default=False, description='Enable UCX support')
->>>>>>> 50957bd4
 
     provides('mpi')
     provides('mpi@:2.2', when='@1.6.5')
