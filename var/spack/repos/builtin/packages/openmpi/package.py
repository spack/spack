# Copyright 2013-2020 Lawrence Livermore National Security, LLC and other
# Spack Project Developers. See the top-level COPYRIGHT file for details.
#
# SPDX-License-Identifier: (Apache-2.0 OR MIT)


import itertools
import re
import os
import sys
import llnl.util.tty as tty


class Openmpi(AutotoolsPackage):
    """An open source Message Passing Interface implementation.

    The Open MPI Project is an open source Message Passing Interface
    implementation that is developed and maintained by a consortium
    of academic, research, and industry partners. Open MPI is
    therefore able to combine the expertise, technologies, and
    resources from all across the High Performance Computing
    community in order to build the best MPI library available.
    Open MPI offers advantages for system and software vendors,
    application developers and computer science researchers.
    """

    homepage = "http://www.open-mpi.org"
    url = "https://www.open-mpi.org/software/ompi/v4.0/downloads/openmpi-4.0.0.tar.bz2"
    list_url = "http://www.open-mpi.org/software/ompi/"
    git = "https://github.com/open-mpi/ompi.git"

    maintainers = ['hppritcha']

    executables = ['^ompi_info$']

    version('master', branch='master')

    # Current
    version('4.0.5', sha256='c58f3863b61d944231077f344fe6b4b8fbb83f3d1bc93ab74640bf3e5acac009')  # libmpi.so.40.20.5
    version('4.0.4', sha256='47e24eb2223fe5d24438658958a313b6b7a55bb281563542e1afc9dec4a31ac4')  # libmpi.so.40.20.4
    version('4.0.3', sha256='1402feced8c3847b3ab8252165b90f7d1fa28c23b6b2ca4632b6e4971267fd03')  # libmpi.so.40.20.3
    version('4.0.2', sha256='900bf751be72eccf06de9d186f7b1c4b5c2fa9fa66458e53b77778dffdfe4057')  # libmpi.so.40.20.2
    version('4.0.1', sha256='cce7b6d20522849301727f81282201d609553103ac0b09162cf28d102efb9709')  # libmpi.so.40.20.1
    version('4.0.0', sha256='2f0b8a36cfeb7354b45dda3c5425ef8393c9b04115570b615213faaa3f97366b')  # libmpi.so.40.20.0

    # Still supported
    version('3.1.6', preferred=True, sha256='50131d982ec2a516564d74d5616383178361c2f08fdd7d1202b80bdf66a0d279')  # libmpi.so.40.10.4
    version('3.1.5', sha256='fbf0075b4579685eec8d56d34d4d9c963e6667825548554f5bf308610af72133')  # libmpi.so.40.10.4
    version('3.1.4', sha256='17a69e0054db530c7dc119f75bd07d079efa147cf94bf27e590905864fe379d6')  # libmpi.so.40.10.4
    version('3.1.3', sha256='8be04307c00f51401d3fb9d837321781ea7c79f2a5a4a2e5d4eaedc874087ab6')  # libmpi.so.40.10.3
    version('3.1.2', sha256='c654ed847f34a278c52a15c98add40402b4a90f0c540779f1ae6c489af8a76c5')  # libmpi.so.40.10.2
    version('3.1.1', sha256='3f11b648dd18a8b878d057e9777f2c43bf78297751ad77ae2cef6db0fe80c77c')  # libmpi.so.40.10.1
    version('3.1.0', sha256='b25c044124cc859c0b4e6e825574f9439a51683af1950f6acda1951f5ccdf06c')  # libmpi.so.40.10.0
    version('3.0.5', sha256='f8976b95f305efc435aa70f906b82d50e335e34cffdbf5d78118a507b1c6efe8')  # libmpi.so.40.00.5
    version('3.0.4', sha256='2ff4db1d3e1860785295ab95b03a2c0f23420cda7c1ae845c419401508a3c7b5')  # libmpi.so.40.00.5
    version('3.0.3', sha256='fb228e42893fe6a912841a94cd8a0c06c517701ae505b73072409218a12cf066')  # libmpi.so.40.00.4
    version('3.0.2', sha256='d2eea2af48c1076c53cabac0a1f12272d7470729c4e1cb8b9c2ccd1985b2fb06')  # libmpi.so.40.00.2
    version('3.0.1', sha256='663450d1ee7838b03644507e8a76edfb1fba23e601e9e0b5b2a738e54acd785d')  # libmpi.so.40.00.1
    version('3.0.0', sha256='f699bff21db0125d8cccfe79518b77641cd83628725a1e1ed3e45633496a82d7')  # libmpi.so.40.00.0

    # Retired
    version('2.1.6', sha256='98b8e1b8597bbec586a0da79fcd54a405388190247aa04d48e8c40944d4ca86e')  # libmpi.so.20.10.3
    version('2.1.5', sha256='b807ccab801f27c3159a5edf29051cd3331d3792648919f9c4cee48e987e7794')  # libmpi.so.20.10.3
    version('2.1.4', sha256='3e03695ca8bd663bc2d89eda343c92bb3d4fc79126b178f5ddcb68a8796b24e2')  # libmpi.so.20.10.3
    version('2.1.3', sha256='285b3e2a69ed670415524474496043ecc61498f2c63feb48575f8469354d79e8')  # libmpi.so.20.10.2
    version('2.1.2', sha256='3cc5804984c5329bdf88effc44f2971ed244a29b256e0011b8deda02178dd635')  # libmpi.so.20.10.2
    version('2.1.1', sha256='bd7badd4ff3afa448c0d7f3ca0ee6ce003b957e9954aa87d8e4435759b5e4d16')  # libmpi.so.20.10.1
    version('2.1.0', sha256='b169e15f5af81bf3572db764417670f508c0df37ce86ff50deb56bd3acb43957')  # libmpi.so.20.10.0

    version('2.0.4', sha256='4f82d5f7f294becbd737319f74801206b08378188a95b70abe706fdc77a0c20b')  # libmpi.so.20.0.4
    version('2.0.3', sha256='b52c0204c0e5954c9c57d383bb22b4181c09934f97783292927394d29f2a808a')  # libmpi.so.20.0.3
    version('2.0.2', sha256='cae396e643f9f91f0a795f8d8694adf7bacfb16f967c22fb39e9e28d477730d3')  # libmpi.so.20.0.2
    version('2.0.1', sha256='fed74f4ae619b7ebcc18150bb5bdb65e273e14a8c094e78a3fea0df59b9ff8ff')  # libmpi.so.20.0.1
    version('2.0.0', sha256='08b64cf8e3e5f50a50b4e5655f2b83b54653787bd549b72607d9312be44c18e0')  # libmpi.so.20.0.0

    version('1.10.7', sha256='a089ece151fec974905caa35b0a59039b227bdea4e7933069e94bee4ed0e5a90')  # libmpi.so.12.0.7
    version('1.10.6', sha256='65606184a084a0eda6102b01e5a36a8f02d3195d15e91eabbb63e898bd110354')  # libmpi.so.12.0.6
    version('1.10.5', sha256='a95fa355ed3a905c7c187bc452529a9578e2d6bae2559d8197544ab4227b759e')  # libmpi.so.12.0.5
    version('1.10.4', sha256='fb3c0c4c77896185013b6091b306d29ba592eb40d8395533da5c8bc300d922db')  # libmpi.so.12.0.4
    version('1.10.3', sha256='7484bb664312082fd12edc2445b42362089b53b17fb5fce12efd4fe452cc254d')  # libmpi.so.12.0.3
    version('1.10.2', sha256='8846e7e69a203db8f50af90fa037f0ba47e3f32e4c9ccdae2db22898fd4d1f59')  # libmpi.so.12.0.2
    version('1.10.1', sha256='7919ecde15962bab2e26d01d5f5f4ead6696bbcacb504b8560f2e3a152bfe492')  # libmpi.so.12.0.1
    version('1.10.0', sha256='26b432ce8dcbad250a9787402f2c999ecb6c25695b00c9c6ee05a306c78b6490')  # libmpi.so.12.0.0

    version('1.8.8', sha256='a28382d1e6a36f4073412dc00836ff2524e42b674da9caf6ca7377baad790b94')  # libmpi.so.1.6.3
    version('1.8.7', sha256='da629e9bd820a379cfafe15f842ee9b628d7451856085ccc23ee75ab3e1b48c7')  # libmpi.so.1.6.2
    version('1.8.6', sha256='b9fe3bdfb86bd42cc53448e17f11278531b989b05ff9513bc88ba1a523f14e87')  # libmpi.so.1.6.1
    version('1.8.5', sha256='4cea06a9eddfa718b09b8240d934b14ca71670c2dc6e6251a585ce948a93fbc4')  # libmpi.so.1.6.0
    version('1.8.4', sha256='23158d916e92c80e2924016b746a93913ba7fae9fff51bf68d5c2a0ae39a2f8a')  # libmpi.so.1.6.0
    version('1.8.3', sha256='2ef02dab61febeb74714ff80d508c00b05defc635b391ed2c8dcc1791fbc88b3')  # libmpi.so.1.6.0
    version('1.8.2', sha256='ab70770faf1bac15ef44301fe2186b02f857646545492dd7331404e364a7d131')  # libmpi.so.1.5.2
    version('1.8.1', sha256='171427ebc007943265f33265ec32e15e786763952e2bfa2eac95e3e192c1e18f')  # libmpi.so.1.5.0
    version('1.8',   sha256='35d5db86f49c0c64573b2eaf6d51c94ed8a06a9bb23dda475e602288f05e4ecf')  # libmpi.so.1.5.0

    version('1.7.5', sha256='cb3eef6880537d341d5d098511d390ec853716a6ec94007c03a0d1491b2ac8f2')  # libmpi.so.1.4.0
    version('1.7.4', sha256='ff8e31046c5bacfc6202d67f2479731ccd8542cdd628583ae75874000975f45c')  # libmpi.so.1.3.0
    version('1.7.3', sha256='438d96c178dbf5a1bc92fa1d238a8225d87b64af26ce2a07789faaf312117e45')  # libmpi.so.1.2.0
    version('1.7.2', sha256='82a1c477dcadad2032ab24d9be9e39c1042865965841911f072c49aa3544fd85')  # libmpi.so.1.1.2
    version('1.7.1', sha256='554583008fa34ecdfaca22e46917cc3457a69cba08c29ebbf53eef4f4b8be171')  # libmpi.so.1.1.1
    version('1.7',   sha256='542e44aaef6546798c0d39c0fd849e9fbcd04a762f0ab100638499643253a513')  # libmpi.so.1.1.0

    version('1.6.5', sha256='fe37bab89b5ef234e0ac82dc798282c2ab08900bf564a1ec27239d3f1ad1fc85')  # libmpi.so.1.0.8
    version('1.6.4', sha256='40cb113a27d76e1e915897661579f413564c032dc6e703073e6a03faba8093fa')  # libmpi.so.1.0.7
    version('1.6.3', sha256='0c30cfec0e420870630fdc101ffd82f7eccc90276bc4e182f8282a2448668798')  # libmpi.so.1.0.6
    version('1.6.2', sha256='5cc7744c6cc4ec2c04bc76c8b12717c4011822a2bd7236f2ea511f09579a714a')  # libmpi.so.1.0.3
    version('1.6.1', sha256='077240dd1ab10f0caf26931e585db73848e9815c7119b993f91d269da5901e3a')  # libmpi.so.1.0.3
    version('1.6',   sha256='6e0d8b336543fb9ab78c97d364484923167857d30b266dfde1ccf60f356b9e0e')  # libmpi.so.1.0.3

    # Ancient
    version('1.5.5', sha256='660e6e49315185f88a87b6eae3d292b81774eab7b29a9b058b10eb35d892ff23')  # libmpi.so.1.0.3
    version('1.5.4', sha256='81126a95a51b8af4bb0ad28790f852c30d22d989713ec30ad22e9e0a79587ef6')  # libmpi.so.1.0.2
    version('1.5.3', sha256='70745806cdbe9b945d47d9fa058f99e072328e41e40c0ced6dd75220885c5263')  # libmpi.so.1.0.1
    version('1.5.2', sha256='7123b781a9fd21cc79870e7fe01e9c0d3f36935c444922661e24af523b116ab1')  # libmpi.so.1.0.1
    version('1.5.1', sha256='c28bb0bd367ceeec08f739d815988fca54fc4818762e6abcaa6cfedd6fd52274')  # libmpi.so.1.0.0
    version('1.5',   sha256='1882b1414a94917ec26b3733bf59da6b6db82bf65b5affd7f0fcbd96efaca506')  # libmpi.so.1.0.0

    version('1.4.5', sha256='a3857bc69b7d5258cf7fc1ed1581d9ac69110f5c17976b949cb7ec789aae462d')  # libmpi.so.0.0.4
    version('1.4.4', sha256='9ad125304a89232d5b04da251f463fdbd8dcd997450084ba4227e7f7a095c3ed')  # libmpi.so.0.0.3
    version('1.4.3', sha256='220b72b1c7ee35469ff74b4cfdbec457158ac6894635143a33e9178aa3981015')  # libmpi.so.0.0.2
    version('1.4.2', sha256='19129e3d51860ad0a7497ede11563908ba99c76b3a51a4d0b8801f7e2db6cd80')  # libmpi.so.0.0.2
    version('1.4.1', sha256='d4d71d7c670d710d2d283ea60af50d6c315318a4c35ec576bedfd0f3b7b8c218')  # libmpi.so.0.0.1
    version('1.4',   sha256='fa55edef1bd8af256e459d4d9782516c6998b9d4698eda097d5df33ae499858e')  # libmpi.so.0.0.1

    version('1.3.4', sha256='fbfe4b99b0c98f81a4d871d02f874f84ea66efcbb098f6ad84ebd19353b681fc')  # libmpi.so.0.0.1
    version('1.3.3', sha256='e1425853282da9237f5b41330207e54da1dc803a2e19a93dacc3eca1d083e422')  # libmpi.so.0.0.0
    version('1.3.2', sha256='c93ed90962d879a2923bed17171ed9217036ee1279ffab0925ea7eead26105d8')  # libmpi.so.0.0.0
    version('1.3.1', sha256='22d18919ddc5f49d55d7d63e2abfcdac34aa0234427e861e296a630c6c11632c')  # libmpi.so.0.0.0
    version('1.3',   sha256='864706d88d28b586a045461a828962c108f5912671071bc3ef0ca187f115e47b')  # libmpi.so.0.0.0

    version('1.2.9', sha256='0eb36abe09ba7bf6f7a70255974e5d0a273f7f32d0e23419862c6dcc986f1dff')  # libmpi.so.0.0.0
    version('1.2.8', sha256='75b286cb3b1bf6528a7e64ee019369e0601b8acb5c3c167a987f755d1e41c95c')  # libmpi.so.0.0.0
    version('1.2.7', sha256='d66c7f0bb11494023451651d0e61afaef9d2199ed9a91ed08f0dedeb51541c36')  # libmpi.so.0.0.0
    version('1.2.6', sha256='e5b27af5a153a257b1562a97bbf7164629161033934558cefd8e1e644a9f73d3')  # libmpi.so.0.0.0
    version('1.2.5', sha256='3c3aed872c17165131c77bd7a12fe8aec776cb23da946b7d12840db93ab79322')  # libmpi.so.0.0.0
    version('1.2.4', sha256='594a3a0af69cc7895e0d8f9add776a44bf9ed389794323d0b1b45e181a97e538')  # libmpi.so.0.0.0
    version('1.2.3', sha256='f936ca3a197e5b2d1a233b7d546adf07898127683b03c4b37cf31ae22a6f69bb')  # libmpi.so.0.0.0
    version('1.2.2', sha256='aa763e0e6a6f5fdff8f9d3fc988a4ba0ed902132d292c85aef392cc65bb524e6')  # libmpi.so.0.0.0
    version('1.2.1', sha256='a94731d84fb998df33960e0b57ea5661d35e7c7cd9d03d900f0b6a5a72e4546c')  # libmpi.so.0.0.0
    version('1.2',   sha256='ba0bfa3dec2ead38a3ed682ca36a0448617b8e29191ab3f48c9d0d24d87d14c0')  # libmpi.so.0.0.0

    version('1.1.5', sha256='913deaedf3498bd5d06299238ec4d048eb7af9c3afd8e32c12f4257c8b698a91')  # libmpi.so.0.0.0
    version('1.1.4', sha256='21c37f85df7e959f17cc7cb5571d8db2a94ed2763e3e96e5d052aff2725c1d18')  # libmpi.so.0.0.0
    version('1.1.3', sha256='c33f8f5e65cfe872173616cca27ae8dc6d93ea66e0708118b9229128aecc174f')  # libmpi.so.0.0.0
    version('1.1.2', sha256='3bd8d9fe40b356be7f9c3d336013d3865f8ca6a79b3c6e7ef28784f6c3a2b8e6')  # libmpi.so.0.0.0
    version('1.1.1', sha256='dc31aaec986c4ce436dbf31e73275ed1a9391432dcad7609de8d0d3a78d2c700')  # libmpi.so.0.0.0
    version('1.1',   sha256='ebe14801d2caeeaf47b0e437b43f73668b711f4d3fcff50a0d665d4bd4ea9531')  # libmpi.so.0.0.0

    version('1.0.2', sha256='ccd1074d7dd9566b73812d9882c84e446a8f4c77b6f471d386d3e3b9467767b8')  # libmpi.so.0.0.0
    version('1.0.1', sha256='f801b7c8ea6c485ac0709a628a479aeafa718a205ed6bc0cf2c684bc0cc73253')  # libmpi.so.0.0.0
    version('1.0',   sha256='cf75e56852caebe90231d295806ac3441f37dc6d9ad17b1381791ebb78e21564')  # libmpi.so.0.0.0

    patch('ad_lustre_rwcontig_open_source.patch', when="@1.6.5")
    patch('llnl-platforms.patch', when="@1.6.5")
    patch('configure.patch', when="@1.10.1")
    patch('fix_multidef_pmi_class.patch', when="@2.0.0:2.0.1")
    patch('fix-ucx-1.7.0-api-instability.patch', when='@4.0.0:4.0.2')

    # Vader Bug: https://github.com/open-mpi/ompi/issues/5375
    # Haven't release fix for 2.1.x
    patch('btl_vader.patch', when='@2.1.3:2.1.5')

    # Fixed in 3.0.3 and 3.1.3
    patch('btl_vader.patch', when='@3.0.1:3.0.2')
    patch('btl_vader.patch', when='@3.1.0:3.1.2')

    # Make NAG compiler pass the -pthread option to the linker:
    # https://github.com/open-mpi/ompi/pull/6378
    # We support only versions based on Libtool 2.4.6.
    patch('nag_pthread/2.1.4_2.1.999_3.0.1_4.patch', when='@2.1.4:2.1.999,3.0.1:4%nag')
    patch('nag_pthread/2.1.2_2.1.3_3.0.0.patch', when='@2.1.2:2.1.3,3.0.0%nag')
    patch('nag_pthread/2.0.0_2.1.1.patch', when='@2.0.0:2.1.1%nag')
    patch('nag_pthread/1.10.4_1.10.999.patch', when='@1.10.4:1.10.999%nag')

    patch('nvhpc-libtool.patch', when='%nvhpc@develop')
    patch('nvhpc-configure.patch', when='%nvhpc')

    # Fix MPI_Sizeof() in the "mpi" Fortran module for compilers that do not
    # support "IGNORE TKR" functionality (e.g. NAG).
    # The issue has been resolved upstream in two steps:
    #   1) https://github.com/open-mpi/ompi/pull/2294
    #   2) https://github.com/open-mpi/ompi/pull/5099
    # The first one was applied starting version v3.0.0 and backported to
    # v1.10. A subset with relevant modifications is applicable starting
    # version 1.8.4.
    patch('use_mpi_tkr_sizeof/step_1.patch', when='@1.8.4:1.10.6,2:2.999')
    # The second patch was applied starting version v4.0.0 and backported to
    # v2.x, v3.0.x, and v3.1.x.
    patch('use_mpi_tkr_sizeof/step_2.patch', when='@1.8.4:2.1.3,3:3.0.1')

    variant(
        'fabrics',
        values=disjoint_sets(
            ('auto',),
            ('psm', 'psm2', 'verbs',
             'mxm', 'ucx', 'ofi',
             'fca', 'hcoll',
             'xpmem', 'cma', 'knem')  # shared memory transports
        ).with_non_feature_values('auto', 'none'),
        description="List of fabrics that are enabled; "
                    "'auto' lets openmpi determine",
    )

    variant(
        'schedulers',
        values=disjoint_sets(
            ('auto',),
            ('alps', 'lsf', 'tm',
             'slurm', 'sge', 'loadleveler')
        ).with_non_feature_values('auto', 'none'),
        description="List of schedulers for which support is enabled; "
                    "'auto' lets openmpi determine",
    )

    # Additional support options
    variant('atomics', default=False, description='Enable built-in atomics')
    variant('java', default=False, description='Build Java support')
    variant('static', default=True, description='Build static libraries')
    variant('sqlite3', default=False, description='Build SQLite3 support')
    variant('vt', default=True, description='Build VampirTrace support')
    variant('thread_multiple', default=False,
            description='Enable MPI_THREAD_MULTIPLE support')
    variant('cuda', default=False, description='Enable CUDA support')
    variant('pmi', default=False, description='Enable PMI support')
    variant('wrapper-rpath', default=True,
            description='Enable rpath support in the wrappers')
    variant('cxx', default=False, description='Enable C++ MPI bindings')
    variant('cxx_exceptions', default=False, description='Enable C++ Exception support')
    variant('gpfs', default=True, description='Enable GPFS support (if present)')
    variant('singularity', default=False,
            description="Build support for the Singularity container")
    variant('lustre', default=False,
            description="Lustre filesystem library support")
    # Adding support to build a debug version of OpenMPI that activates
    # Memchecker, as described here:
    #
    # https://www.open-mpi.org/faq/?category=debugging#memchecker_what
    #
    # This option degrades run-time support, and thus is disabled by default
    variant(
        'memchecker',
        default=False,
        description='Memchecker support for debugging [degrades performance]'
    )

    variant(
        'legacylaunchers',
        default=False,
        description='Do not remove mpirun/mpiexec when building with slurm'
    )

    provides('mpi')
    provides('mpi@:2.2', when='@1.6.5')
    provides('mpi@:3.0', when='@1.7.5:')
    provides('mpi@:3.1', when='@2.0.0:')

    if sys.platform != 'darwin':
        depends_on('numactl')

    depends_on('autoconf', type='build', when='@develop')
    depends_on('automake', type='build', when='@develop')
    depends_on('libtool',  type='build', when='@develop')
    depends_on('m4',       type='build', when='@develop')
    depends_on('perl',     type='build', when='@develop')

    depends_on('pkgconfig', type='build')

    depends_on('hwloc@2.0:', when='@4:')
    # ompi@:3.0.0 doesn't support newer hwloc releases:
    # "configure: error: OMPI does not currently support hwloc v2 API"
    # Future ompi releases may support it, needs to be verified.
    # See #7483 for context.
    depends_on('hwloc@:1.999', when='@:3.999.9999')

    depends_on('hwloc +cuda', when='+cuda')
    depends_on('java', when='+java')
    depends_on('sqlite', when='+sqlite3@:1.11')
    depends_on('zlib', when='@3.0.0:')
    depends_on('valgrind~mpi', when='+memchecker')
    # Singularity release 3 works better
    depends_on('singularity@3.0.0:', when='+singularity')
    depends_on('lustre', when='+lustre')

    depends_on('opa-psm2', when='fabrics=psm2')
    depends_on('rdma-core', when='fabrics=verbs')
    depends_on('mxm', when='fabrics=mxm')
    depends_on('binutils+libiberty', when='fabrics=mxm')
    depends_on('ucx', when='fabrics=ucx')
    depends_on('ucx +thread_multiple', when='fabrics=ucx +thread_multiple')
    depends_on('ucx +thread_multiple', when='@3.0.0: fabrics=ucx')
    depends_on('libfabric', when='fabrics=ofi')
    depends_on('fca', when='fabrics=fca')
    depends_on('hcoll', when='fabrics=hcoll')
    depends_on('xpmem', when='fabrics=xpmem')
    depends_on('knem', when='fabrics=knem')

    depends_on('lsf', when='schedulers=lsf')
    depends_on('openpbs', when='schedulers=tm')
    depends_on('slurm', when='schedulers=slurm')

    # CUDA support was added in 1.7
    conflicts('+cuda', when='@:1.6')
    # PMI support was added in 1.5.5
    conflicts('+pmi', when='@:1.5.4')
    # RPATH support in the wrappers was added in 1.7.4
    conflicts('+wrapper-rpath', when='@:1.7.3')

    conflicts('+cxx', when='@5:',
              msg='C++ MPI bindings are removed in 5.0.X release')
    conflicts('+cxx_exceptions', when='@5:',
              msg='C++ exceptions are removed in 5.0.X release')

    # PSM2 support was added in 1.10.0
    conflicts('fabrics=psm2', when='@:1.8')
    # MXM support was added in 1.5.4
    conflicts('fabrics=mxm', when='@:1.5.3')
    # libfabric (OFI) support was added in 1.10.0
    conflicts('fabrics=ofi', when='@:1.8')
    # fca support was added in 1.5.0 and removed in 5.0.0
    conflicts('fabrics=fca', when='@:1.4,5:')
    # hcoll support was added in 1.7.3:
    conflicts('fabrics=hcoll', when='@:1.7.2')
    # xpmem support was added in 1.7
    conflicts('fabrics=xpmem', when='@:1.6')
    # cma support was added in 1.7
    conflicts('fabrics=cma', when='@:1.6')
    # knem support was added in 1.5
    conflicts('fabrics=knem', when='@:1.4')

    conflicts('schedulers=slurm ~pmi', when='@1.5.4:',
              msg='+pmi is required for openmpi(>=1.5.5) to work with SLURM.')
    conflicts('schedulers=loadleveler', when='@3.0.0:',
              msg='The loadleveler scheduler is not supported with '
              'openmpi(>=3.0.0).')
    conflicts('+singularity', when='@5:',
              msg='singularity support has been dropped in OpenMPI 5')

    filter_compiler_wrappers('openmpi/*-wrapper-data*', relative_root='share')

    @classmethod
    def determine_version(cls, exe):
        output = Executable(exe)(output=str, error=str)
        match = re.search(r'Open MPI: (\S+)', output)
        return match.group(1) if match else None

    @classmethod
    def determine_variants(cls, exes, version):
        results = []
        for exe in exes:
            variants = ''
            output = Executable(exe)("-a", output=str, error=str)
            # Some of these options we have to find by hoping the
            # configure string is in the ompi_info output. While this
            # is usually true, it's not guaranteed.  For anything that
            # begins with --, we want to use the defaults as provided
            # by the openmpi package in the absense of any other info.

            if re.search(r'--enable-builtin-atomics', output):
                variants += "+atomics"
            match = re.search(r'\bJava bindings: (\S+)', output)
            if match and is_enabled(match.group(1)):
                variants += "+java"
            else:
                variants += "~java"
            if re.search(r'--enable-static', output):
                variants += "+static"
            elif re.search(r'--disable-static', output):
                variants += "~static"
            elif re.search(r'\bMCA (?:coll|oca|pml): monitoring',
                           output):
                # Built multiple variants of openmpi and ran diff.
                # This seems to be the distinguishing feature.
                variants += "~static"
            if re.search(r'\bMCA db: sqlite', output):
                variants += "+sqlite3"
            else:
                variants += "~sqlite3"
            if re.search(r'--enable-contrib-no-build=vt', output):
                variants += '+vt'
            match = re.search(r'MPI_THREAD_MULTIPLE: (\S+?),?', output)
            if match and is_enabled(match.group(1)):
                variants += '+thread_multiple'
            else:
                variants += '~thread_multiple'
            match = re.search(
                r'parameter "mpi_built_with_cuda_support" ' +
                r'\(current value: "(\S+)"',
                output)
            if match and is_enabled(match.group(1)):
                variants += '+cuda'
            else:
                variants += '~cuda'
            match = re.search(r'\bWrapper compiler rpath: (\S+)', output)
            if match and is_enabled(match.group(1)):
                variants += '+wrapper-rpath'
            else:
                variants += '~wrapper-rpath'
            match = re.search(r'\bC\+\+ bindings: (\S+)', output)
            if match and match.group(1) == 'yes':
                variants += '+cxx'
            else:
                variants += '~cxx'
            match = re.search(r'\bC\+\+ exceptions: (\S+)', output)
            if match and match.group(1) == 'yes':
                variants += '+cxx_exceptions'
            else:
                variants += '~cxx_exceptions'
            if re.search(r'--with-singularity', output):
                variants += '+singularity'
            if re.search(r'--with-lustre', output):
                variants += '+lustre'
            match = re.search(r'Memory debugging support: (\S+)', output)
            if match and is_enabled(match.group(1)):
                variants += '+memchecker'
            else:
                variants += '~memchecker'
            if re.search(r'\bMCA (?:ess|prrte): pmi', output):
                variants += '+pmi'
            else:
                variants += '~pmi'

            fabrics = get_options_from_variant(cls, "fabrics")
            used_fabrics = []
            for fabric in fabrics:
                match = re.search(r'\bMCA (?:mtl|btl|pml): %s\b' % fabric,
                                  output)
                if match:
                    used_fabrics.append(fabric)
            if used_fabrics:
                variants += ' fabrics=' + ','.join(used_fabrics) + ' '

            schedulers = get_options_from_variant(cls, "schedulers")
            used_schedulers = []
            for scheduler in schedulers:
                match = re.search(r'\bMCA (?:prrte|ras): %s\b' % scheduler,
                                  output)
                if match:
                    used_schedulers.append(scheduler)
            if used_schedulers:
                variants += ' schedulers=' + ','.join(used_schedulers) + ' '

            # Get the appropriate compiler
            match = re.search(r'\bC compiler absolute: (\S+)', output)
            compiler_spec = get_spack_compiler_spec(
                os.path.dirname(match.group(1)))
            if compiler_spec:
                variants += "%" + str(compiler_spec)
            results.append(variants)
        return results

    def url_for_version(self, version):
        url = "http://www.open-mpi.org/software/ompi/v{0}/downloads/openmpi-{1}.tar.bz2"
        return url.format(version.up_to(2), version)

    @property
    def headers(self):
        hdrs = HeaderList(find(self.prefix.include, 'mpi.h', recursive=False))
        if not hdrs:
            hdrs = HeaderList(find(self.prefix, 'mpi.h', recursive=True))
        return hdrs or None

    @property
    def libs(self):
        query_parameters = self.spec.last_query.extra_parameters
        libraries = ['libmpi']

        if 'cxx' in query_parameters:
            libraries = ['libmpi_cxx'] + libraries

        return find_libraries(
            libraries, root=self.prefix, shared=True, recursive=True
        )

    def setup_run_environment(self, env):
        # Because MPI is both a runtime and a compiler, we have to setup the
        # compiler components as part of the run environment.
        env.set('MPICC',  join_path(self.prefix.bin, 'mpicc'))
        env.set('MPICXX', join_path(self.prefix.bin, 'mpic++'))
        env.set('MPIF77', join_path(self.prefix.bin, 'mpif77'))
        env.set('MPIF90', join_path(self.prefix.bin, 'mpif90'))

    def setup_dependent_build_environment(self, env, dependent_spec):
        self.setup_run_environment(env)

        # Use the spack compiler wrappers under MPI
        env.set('OMPI_CC', spack_cc)
        env.set('OMPI_CXX', spack_cxx)
        env.set('OMPI_FC', spack_fc)
        env.set('OMPI_F77', spack_f77)

        # See https://www.open-mpi.org/faq/?category=building#installdirs
        for suffix in ['PREFIX', 'EXEC_PREFIX', 'BINDIR', 'SBINDIR',
                       'LIBEXECDIR', 'DATAROOTDIR', 'DATADIR', 'SYSCONFDIR',
                       'SHAREDSTATEDIR', 'LOCALSTATEDIR', 'LIBDIR',
                       'INCLUDEDIR', 'INFODIR', 'MANDIR', 'PKGDATADIR',
                       'PKGLIBDIR', 'PKGINCLUDEDIR']:
            env.unset('OPAL_%s' % suffix)

    def setup_dependent_package(self, module, dependent_spec):
        self.spec.mpicc = join_path(self.prefix.bin, 'mpicc')
        self.spec.mpicxx = join_path(self.prefix.bin, 'mpic++')
        self.spec.mpifc = join_path(self.prefix.bin, 'mpif90')
        self.spec.mpif77 = join_path(self.prefix.bin, 'mpif77')
        self.spec.mpicxx_shared_libs = [
            join_path(self.prefix.lib, 'libmpi_cxx.{0}'.format(dso_suffix)),
            join_path(self.prefix.lib, 'libmpi.{0}'.format(dso_suffix))
        ]

    # Most of the following with_or_without methods might seem redundant
    # because Spack compiler wrapper adds the required -I and -L flags, which
    # is enough for the configure script to find them. However, we also need
    # the flags in Libtool (lib/*.la) and pkg-config (lib/pkgconfig/*.pc).
    # Therefore, we pass the prefixes explicitly.

    def with_or_without_psm2(self, activated):
        if not activated:
            return '--without-psm2'
        return '--with-psm2={0}'.format(self.spec['opa-psm2'].prefix)

    def with_or_without_verbs(self, activated):
        # Up through version 1.6, this option was named --with-openib.
        # In version 1.7, it was renamed to be --with-verbs.
        opt = 'verbs' if self.spec.satisfies('@1.7:') else 'openib'
        if not activated:
            return '--without-{0}'.format(opt)
        return '--with-{0}={1}'.format(opt, self.spec['rdma-core'].prefix)

    def with_or_without_mxm(self, activated):
        if not activated:
            return '--without-mxm'
        return '--with-mxm={0}'.format(self.spec['mxm'].prefix)

    def with_or_without_ucx(self, activated):
        if not activated:
            return '--without-ucx'
        return '--with-ucx={0}'.format(self.spec['ucx'].prefix)

    def with_or_without_ofi(self, activated):
        # Up through version 3.0.3 this option was name --with-libfabric.
        # In version 3.0.4, the old name was deprecated in favor of --with-ofi.
        opt = 'ofi' if self.spec.satisfies('@3.0.4:') else 'libfabric'
        if not activated:
            return '--without-{0}'.format(opt)
        return '--with-{0}={1}'.format(opt, self.spec['libfabric'].prefix)

    def with_or_without_fca(self, activated):
        if not activated:
            return '--without-fca'
        return '--with-fca={0}'.format(self.spec['fca'].prefix)

    def with_or_without_hcoll(self, activated):
        if not activated:
            return '--without-hcoll'
        return '--with-hcoll={0}'.format(self.spec['hcoll'].prefix)

    def with_or_without_xpmem(self, activated):
        if not activated:
            return '--without-xpmem'
        return '--with-xpmem={0}'.format(self.spec['xpmem'].prefix)

    def with_or_without_knem(self, activated):
        if not activated:
            return '--without-knem'
        return '--with-knem={0}'.format(self.spec['knem'].prefix)

    def with_or_without_lsf(self, activated):
        if not activated:
            return '--without-lsf'
        return '--with-lsf={0}'.format(self.spec['lsf'].prefix)

    def with_or_without_tm(self, activated):
        if not activated:
            return '--without-tm'
        return '--with-tm={0}'.format(self.spec['openpbs'].prefix)

    @run_before('autoreconf')
    def die_without_fortran(self):
        # Until we can pass variants such as +fortran through virtual
        # dependencies depends_on('mpi'), require Fortran compiler to
        # avoid delayed build errors in dependents.
        if (self.compiler.f77 is None) or (self.compiler.fc is None):
            raise InstallError(
                'OpenMPI requires both C and Fortran compilers!'
            )

    @when('@develop')
    def autoreconf(self, spec, prefix):
        perl = which('perl')
        perl('autogen.pl')

    def setup_build_environment(self, env):
        if '~gpfs' in self.spec:
            env.set('ac_cv_header_gpfs_h', 'no')
            env.set('ac_cv_header_gpfs_fcntl_h', 'no')

    def configure_args(self):
        spec = self.spec
        config_args = [
            '--enable-shared',
            '--disable-silent-rules'
        ]

        # All rpath flags should be appended with self.compiler.cc_rpath_arg.
        # Later, we might need to update share/openmpi/mpic++-wrapper-data.txt
        # and mpifort-wrapper-data.txt (see filter_rpaths()).
        wrapper_ldflags = []

        if '+atomics' in spec:
            config_args.append('--enable-builtin-atomics')
        else:
            config_args.append('--disable-builtin-atomics')

        # According to this comment on github:
        #
        # https://github.com/open-mpi/ompi/issues/4338#issuecomment-383982008
        #
        # adding --enable-static silently disables slurm support via pmi/pmi2
        # for versions older than 3.0.3,3.1.3,4.0.0
        # Presumably future versions after 11/2018 should support slurm+static
        if spec.satisfies('schedulers=slurm'):
            config_args.append('--with-pmi={0}'.format(spec['slurm'].prefix))
            if spec.satisfies('@3.1.3:') or spec.satisfies('@3.0.3'):
                if '+static' in spec:
                    config_args.append('--enable-static')
        else:
            if '+static' in spec:
                config_args.append('--enable-static')
            else:
                config_args.append('--disable-static')

            config_args.extend(self.with_or_without('pmi'))

        if spec.satisfies('@3.0.0:', strict=True):
            config_args.append('--with-zlib={0}'.format(spec['zlib'].prefix))

        if spec.satisfies('@4.0.0:4.0.2'):
            # uct btl doesn't work with some UCX versions so just disable
            config_args.append('--enable-mca-no-build=btl-uct')

        # some scientific packages ignore deprecated/remove symbols. Re-enable
        # them for now, for discussion see
        # https://github.com/open-mpi/ompi/issues/6114#issuecomment-446279495
        if spec.satisfies('@4.0.1:'):
            config_args.append('--enable-mpi1-compatibility')

        # Fabrics
        if 'fabrics=auto' not in spec:
            config_args.extend(self.with_or_without('fabrics'))

        if spec.satisfies('@2.0.0'):
            if 'fabrics=xpmem' in spec and 'platform=cray' in spec:
                config_args.append('--with-cray-xpmem')
            else:
                config_args.append('--without-cray-xpmem')

        # Schedulers
        if 'schedulers=auto' not in spec:
            config_args.extend(self.with_or_without('schedulers'))

        config_args.extend(self.enable_or_disable('memchecker'))
        if spec.satisfies('+memchecker', strict=True):
            config_args.extend([
                '--enable-debug',
                '--with-valgrind={0}'.format(spec['valgrind'].prefix),
            ])

        # Singularity container support
        if spec.satisfies('+singularity @:4.9'):
            singularity_opt = '--with-singularity={0}'.format(
                spec['singularity'].prefix)
            config_args.append(singularity_opt)
        # Lustre filesystem support
        if spec.satisfies('+lustre'):
            lustre_opt = '--with-lustre={0}'.format(spec['lustre'].prefix)
            config_args.append(lustre_opt)
        # Hwloc support
        if spec.satisfies('@1.5.2:'):
            config_args.append('--with-hwloc={0}'.format(spec['hwloc'].prefix))
        # Java support
        if spec.satisfies('@1.7.4:'):
            if '+java' in spec:
                config_args.extend([
                    '--enable-java',
                    '--enable-mpi-java',
                    '--with-jdk-dir={0}'.format(spec['java'].home)
                ])
            else:
                config_args.extend([
                    '--disable-java',
                    '--disable-mpi-java'
                ])

        # SQLite3 support
        if spec.satisfies('@1.7.3:1.999'):
            if '+sqlite3' in spec:
                config_args.append('--with-sqlite3')
            else:
                config_args.append('--without-sqlite3')

        # VampirTrace support
        if spec.satisfies('@1.3:1.999'):
            if '+vt' not in spec:
                config_args.append('--enable-contrib-no-build=vt')

        # Multithreading support
        if spec.satisfies('@1.5.4:2.999'):
            if '+thread_multiple' in spec:
                config_args.append('--enable-mpi-thread-multiple')
            else:
                config_args.append('--disable-mpi-thread-multiple')

        # CUDA support
        # See https://www.open-mpi.org/faq/?category=buildcuda
        if spec.satisfies('@1.7:'):
            if '+cuda' in spec:
                # OpenMPI dynamically loads libcuda.so, requires dlopen
                config_args.append('--enable-dlopen')
                # Searches for header files in DIR/include
                config_args.append('--with-cuda={0}'.format(
                    spec['cuda'].prefix))
                if spec.satisfies('@1.7:1.7.2'):
                    # This option was removed from later versions
                    config_args.append('--with-cuda-libdir={0}'.format(
                        spec['cuda'].libs.directories[0]))
                if spec.satisfies('@1.7.2'):
                    # There was a bug in 1.7.2 when --enable-static is used
                    config_args.append('--enable-mca-no-build=pml-bfo')
                if spec.satisfies('%pgi^cuda@7.0:7.999'):
                    # OpenMPI has problems with CUDA 7 and PGI
                    config_args.append(
                        '--with-wrapper-cflags=-D__LP64__ -ta:tesla')
                    if spec.satisfies('%pgi@:15.8'):
                        # With PGI 15.9 and later compilers, the
                        # CFLAGS=-D__LP64__ is no longer needed.
                        config_args.append('CFLAGS=-D__LP64__')
            else:
                config_args.append('--without-cuda')

        if spec.satisfies('%nvhpc'):
            # Workaround compiler issues
            config_args.append('CFLAGS=-O1')

        if '+wrapper-rpath' in spec:
            config_args.append('--enable-wrapper-rpath')

            # Disable new dynamic tags in the wrapper (--disable-new-dtags)
            # In the newer versions this can be done with a configure option
            # (for older versions, we rely on filter_compiler_wrappers() and
            # filter_pc_files()):
            if spec.satisfies('@3.0.5:'):
                config_args.append('--disable-wrapper-runpath')

            # Add extra_rpaths and implicit_rpaths into the wrappers.
            wrapper_ldflags.extend([
                self.compiler.cc_rpath_arg + path
                for path in itertools.chain(
                    self.compiler.extra_rpaths,
                    self.compiler.implicit_rpaths())])
        else:
            config_args.append('--disable-wrapper-rpath')

        if spec.satisfies('@:4'):
            if '+cxx' in spec:
                config_args.append('--enable-mpi-cxx')
            else:
                config_args.append('--disable-mpi-cxx')

            if '+cxx_exceptions' in spec:
                config_args.append('--enable-cxx-exceptions')
            else:
                config_args.append('--disable-cxx-exceptions')

        if wrapper_ldflags:
            config_args.append(
                '--with-wrapper-ldflags={0}'.format(' '.join(wrapper_ldflags)))

        return config_args

    @when('+wrapper-rpath')
    @run_after('install')
    def filter_rpaths(self):

        def filter_lang_rpaths(lang_tokens, rpath_arg):
            if self.compiler.cc_rpath_arg == rpath_arg:
                return

            files = find(self.spec.prefix.share.openmpi,
                         ['*{0}-wrapper-data*'.format(t) for t in lang_tokens])
            files.extend(find(self.spec.prefix.lib.pkgconfig,
                              ['ompi-{0}.pc'.format(t) for t in lang_tokens]))

            x = FileFilter(*[f for f in files if not os.path.islink(f)])

            # Replace self.compiler.cc_rpath_arg, which have been added as
            # '--with-wrapper-ldflags', with rpath_arg in the respective
            # language-specific wrappers and pkg-config files.
            x.filter(self.compiler.cc_rpath_arg, rpath_arg,
                     string=True, backup=False)

            if self.spec.satisfies('@:1.10.3,2:2.1.1'):
                # Replace Libtool-style RPATH prefixes '-Wl,-rpath -Wl,' with
                # rpath_arg for old version of OpenMPI, which assumed that CXX
                # and FC had the same prefixes as CC.
                x.filter('-Wl,-rpath -Wl,', rpath_arg,
                         string=True, backup=False)

        filter_lang_rpaths(['c++', 'CC', 'cxx'], self.compiler.cxx_rpath_arg)
        filter_lang_rpaths(['fort', 'f77', 'f90'], self.compiler.fc_rpath_arg)

    @when('@:3.0.4+wrapper-rpath')
    @run_after('install')
    def filter_pc_files(self):
        files = find(self.spec.prefix.lib.pkgconfig, '*.pc')
        x = FileFilter(*[f for f in files if not os.path.islink(f)])

        # Remove this linking flag if present (it turns RPATH into RUNPATH)
        x.filter('{0}--enable-new-dtags'.format(self.compiler.linker_arg), '',
                 string=True, backup=False)

        # NAG compiler is usually mixed with GCC, which has a different
        # prefix for linker arguments.
        if self.compiler.name == 'nag':
            x.filter('-Wl,--enable-new-dtags', '', string=True, backup=False)

    @run_after('install')
    def delete_mpirun_mpiexec(self):
        # The preferred way to run an application when Slurm is the
        # scheduler is to let Slurm manage process spawning via PMI.
        #
        # Deleting the links to orterun avoids users running their
        # applications via mpirun or mpiexec, and leaves srun as the
        # only sensible choice (orterun is still present, but normal
        # users don't know about that).
        if '@1.6: ~legacylaunchers schedulers=slurm' in self.spec:
            exe_list = [self.prefix.bin.mpirun,
                        self.prefix.bin.mpiexec,
                        self.prefix.bin.shmemrun,
                        self.prefix.bin.oshrun
                        ]
            script_stub = join_path(os.path.dirname(__file__),
                                    "nolegacylaunchers.sh")
            for exe in exe_list:
                try:
                    os.remove(exe)
                except OSError:
                    tty.debug("File not present: " + exe)
                else:
                    copy(script_stub, exe)

<<<<<<< HEAD
    extra_install_tests = 'examples'

    @run_after('install')
    def setup_install_tests(self):
        """
        Copy the example files after the package is installed to an
        install test subdirectory for use during `spack test run`.
        """
        self.cache_extra_test_sources(self.extra_install_tests)

    def _test_bin_ops(self):
        info = ([], ['Ident string: {0}'.format(self.spec.version), 'MCA'],
                0)

        ls = (['-n', '1', 'ls', '..'],
              ['openmpi-{0}'.format(self.spec.version)], 0)

        checks = {
            'mpirun': ls,
            'ompi_info': info,
            'oshmem_info': info,
            'oshrun': ls,
            'shmemrun': ls,
        }

        for exe in checks:
            options, expected, status = checks[exe]
            reason = 'test: checking {0} output'.format(exe)
            self.run_test(exe, options, expected, status, installed=True,
                          purpose=reason, skip_missing=True)

    def _test_check_versions(self):
        comp_vers = str(self.spec.compiler.version)
        spec_vers = str(self.spec.version)
        checks = {
            # Binaries available in at least versions 2.0.0 through 4.0.3
            'mpiCC': comp_vers,
            'mpic++': comp_vers,
            'mpicc': comp_vers,
            'mpicxx': comp_vers,
            'mpiexec': spec_vers,
            'mpif77': comp_vers,
            'mpif90': comp_vers,
            'mpifort': comp_vers,
            'mpirun': spec_vers,
            'ompi_info': spec_vers,
            'ortecc': comp_vers,
            'orterun': spec_vers,

            # Binaries available in versions 2.0.0 through 2.1.6
            'ompi-submit': spec_vers,
            'orte-submit': spec_vers,

            # Binaries available in versions 2.0.0 through 3.1.5
            'ompi-dvm': spec_vers,
            'orte-dvm': spec_vers,
            'oshcc': comp_vers,
            'oshfort': comp_vers,
            'oshmem_info': spec_vers,
            'oshrun': spec_vers,
            'shmemcc': comp_vers,
            'shmemfort': comp_vers,
            'shmemrun': spec_vers,

            # Binary available in version 3.1.0 through 3.1.5
            'prun': spec_vers,

            # Binaries available in versions 3.0.0 through 3.1.5
            'oshCC': comp_vers,
            'oshc++': comp_vers,
            'oshcxx': comp_vers,
            'shmemCC': comp_vers,
            'shmemc++': comp_vers,
            'shmemcxx': comp_vers,
        }

        for exe in checks:
            expected = checks[exe]
            purpose = 'test: ensuring version of {0} is {1}' \
                .format(exe, expected)
            self.run_test(exe, '--version', expected, installed=True,
                          purpose=purpose, skip_missing=True)

    def _test_examples(self):
        # First build the examples
        self.run_test('make', ['all'], [],
                      purpose='test: ensuring ability to build the examples',
                      work_dir=join_path(self.install_test_root,
                                         self.extra_install_tests))

        # Now run those with known results
        have_spml = self.spec.satisfies('@2.0.0:2.1.6')

        hello_world = (['Hello, world', 'I am', '0 of', '1'], 0)

        max_red = (['0/1 dst = 0 1 2'], 0)

        missing_spml = (['No available spml components'], 1)

        no_out = ([''], 0)

        ring_out = (['1 processes in ring', '0 exiting'], 0)

        strided = (['not in valid range'], 255)

        checks = {
            'hello_c': hello_world,
            'hello_cxx': hello_world,
            'hello_mpifh': hello_world,
            'hello_oshmem': hello_world if have_spml else missing_spml,
            'hello_oshmemcxx': hello_world if have_spml else missing_spml,
            'hello_oshmemfh': hello_world if have_spml else missing_spml,
            'hello_usempi': hello_world,
            'hello_usempif08': hello_world,
            'oshmem_circular_shift': ring_out if have_spml else missing_spml,
            'oshmem_max_reduction': max_red if have_spml else missing_spml,
            'oshmem_shmalloc': no_out if have_spml else missing_spml,
            'oshmem_strided_puts': strided if have_spml else missing_spml,
            'oshmem_symmetric_data': no_out if have_spml else missing_spml,
            'ring_c': ring_out,
            'ring_cxx': ring_out,
            'ring_mpifh': ring_out,
            'ring_oshmem': ring_out if have_spml else missing_spml,
            'ring_oshmemfh': ring_out if have_spml else missing_spml,
            'ring_usempi': ring_out,
            'ring_usempif08': ring_out,
        }

        for exe in checks:
            expected = checks[exe]
            reason = 'test: checking example {0} output'.format(exe)
            self.run_test(exe, [], expected, 0, installed=True,
                          purpose=reason, skip_missing=True)

    def test(self):
        """Perform smoke tests on the installed package."""
        # Simple version check tests on known packages
        self._test_check_versions()

        # Test the operation of selected executables
        self._test_bin_ops()

        # Test example programs pulled from the build
        self._test_examples()
=======

def get_spack_compiler_spec(path):
    spack_compilers = spack.compilers.find_compilers([path])
    actual_compiler = None
    # check if the compiler actually matches the one we want
    for spack_compiler in spack_compilers:
        if os.path.dirname(spack_compiler.cc) == path:
            actual_compiler = spack_compiler
            break
    return actual_compiler.spec if actual_compiler else None


def is_enabled(text):
    if text in set(['t', 'true', 'enabled', 'yes', '1']):
        return True
    return False


# This code gets all the fabric names from the variants list
# Idea taken from the AutotoolsPackage source.
def get_options_from_variant(self, name):
    values = self.variants[name].values
    if getattr(values, 'feature_values', None):
        values = values.feature_values
    return values
>>>>>>> ef0a555c
<|MERGE_RESOLUTION|>--- conflicted
+++ resolved
@@ -336,6 +336,8 @@
 
     filter_compiler_wrappers('openmpi/*-wrapper-data*', relative_root='share')
 
+    extra_install_tests = 'examples'
+
     @classmethod
     def determine_version(cls, exe):
         output = Executable(exe)(output=str, error=str)
@@ -846,8 +848,6 @@
                 else:
                     copy(script_stub, exe)
 
-<<<<<<< HEAD
-    extra_install_tests = 'examples'
 
     @run_after('install')
     def setup_install_tests(self):
@@ -991,7 +991,7 @@
 
         # Test example programs pulled from the build
         self._test_examples()
-=======
+
 
 def get_spack_compiler_spec(path):
     spack_compilers = spack.compilers.find_compilers([path])
@@ -1016,5 +1016,4 @@
     values = self.variants[name].values
     if getattr(values, 'feature_values', None):
         values = values.feature_values
-    return values
->>>>>>> ef0a555c
+    return values