##############################################################################
# Copyright (c) 2013-2018, Lawrence Livermore National Security, LLC.
# Produced at the Lawrence Livermore National Laboratory.
#
# This file is part of Spack.
# Created by Todd Gamblin, tgamblin@llnl.gov, All rights reserved.
# LLNL-CODE-647188
#
# For details, see https://github.com/spack/spack
# Please also see the NOTICE and LICENSE files for our notice and the LGPL.
#
# This program is free software; you can redistribute it and/or modify
# it under the terms of the GNU Lesser General Public License (as
# published by the Free Software Foundation) version 2.1, February 1999.
#
# This program is distributed in the hope that it will be useful, but
# WITHOUT ANY WARRANTY; without even the IMPLIED WARRANTY OF
# MERCHANTABILITY or FITNESS FOR A PARTICULAR PURPOSE. See the terms and
# conditions of the GNU Lesser General Public License for more details.
#
# You should have received a copy of the GNU Lesser General Public
# License along with this program; if not, write to the Free Software
# Foundation, Inc., 59 Temple Place, Suite 330, Boston, MA 02111-1307 USA
##############################################################################

import os
import sys

from spack import *


def _verbs_dir():
    """Try to find the directory where the OpenFabrics verbs package is
    installed. Return None if not found.
    """
    try:
        # Try to locate Verbs by looking for a utility in the path
        ibv_devices = which("ibv_devices")
        # Run it (silently) to ensure it works
        ibv_devices(output=str, error=str)
        # Get path to executable
        path = ibv_devices.exe[0]
        # Remove executable name and "bin" directory
        path = os.path.dirname(path)
        path = os.path.dirname(path)
        # There's usually no "/include" on Unix; use "/usr/include" instead
        if path == "/":
            path = "/usr"
        return path
    except TypeError:
        return None
    except ProcessError:
        return None


def _mxm_dir():
    """Look for default directory where the Mellanox package is
    installed. Return None if not found.
    """
    # Only using default directory; make this more flexible in the future
    path = "/opt/mellanox/mxm"
    if os.path.isdir(path):
        return path
    else:
        return None


class Openmpi(AutotoolsPackage):
    """An open source Message Passing Interface implementation.

    The Open MPI Project is an open source Message Passing Interface
    implementation that is developed and maintained by a consortium
    of academic, research, and industry partners. Open MPI is
    therefore able to combine the expertise, technologies, and
    resources from all across the High Performance Computing
    community in order to build the best MPI library available.
    Open MPI offers advantages for system and software vendors,
    application developers and computer science researchers.
    """

    homepage = "http://www.open-mpi.org"
    url = "https://www.open-mpi.org/software/ompi/v3.1/downloads/openmpi-3.1.1.tar.bz2"
    list_url = "http://www.open-mpi.org/software/ompi/"

    # Current
<<<<<<< HEAD
    version('3.1.1', '493f1db2f75afaab1c8ecba78d2f5aab')  # libmpi.so.40.10.0
=======
    version('3.1.1', '493f1db2f75afaab1c8ecba78d2f5aab')  # libmpi.so.40.10.1
>>>>>>> 373b3d24
    version('3.1.0', '0895e268ca27735d7654bf64cee6c256')  # libmpi.so.40.10.0

    # Still supported
    version('3.0.2', '098fa89646f5b4438d9d8534bc960cd6')  # libmpi.so.40.00.2
    version('3.0.1', '565f5060e080b0871a64b295c3d4426a')  # libmpi.so.40.00.1    
    version('3.0.0', '757d51719efec08f9f1a7f32d58b3305')  # libmpi.so.40.00.0
    version('2.1.3', '46079b6f898a412240a0bf523e6cd24b')  # libmpi.so.20.10.2
    version('2.1.2', 'ff2e55cc529802e7b0738cf87acd3ee4')  # libmpi.so.20.10.2
    version('2.1.1', 'ae542f5cf013943ffbbeb93df883731b')  # libmpi.so.20.10.1
    version('2.1.0', '4838a5973115c44e14442c01d3f21d52')  # libmpi.so.20.10.0
    version('2.0.4', '7e3c71563787a67dce9acc4d639ef3f8')  # libmpi.so.20.0.4
    version('2.0.3', '6c09e56ac2230c4f9abd8ba029f03edd')  # libmpi.so.20.0.3
    version('2.0.2', 'ecd99aa436a1ca69ce936a96d6a3fa48')  # libmpi.so.20.0.2
    version('2.0.1', '6f78155bd7203039d2448390f3b51c96')  # libmpi.so.20.0.1
    version('2.0.0', 'cdacc800cb4ce690c1f1273cb6366674')  # libmpi.so.20.0.0

    version('1.10.7', 'c87c613f9acb1a4eee21fa1ac8042579')  # libmpi.so.12.0.7
    version('1.10.6', '2e65008c1867b1f47c32f9f814d41706')  # libmpi.so.12.0.6
    version('1.10.5', 'd32ba9530a869d9c1eae930882ea1834')  # libmpi.so.12.0.5
    version('1.10.4', '9d2375835c5bc5c184ecdeb76c7c78ac')  # libmpi.so.12.0.4
    version('1.10.3', 'e2fe4513200e2aaa1500b762342c674b')  # libmpi.so.12.0.3
    version('1.10.2', 'b2f43d9635d2d52826e5ef9feb97fd4c')  # libmpi.so.12.0.2
    version('1.10.1', 'f0fcd77ed345b7eafb431968124ba16e')  # libmpi.so.12.0.1
    version('1.10.0', '280cf952de68369cebaca886c5ce0304')  # libmpi.so.12.0.0

    # Retired
    version('1.8.8', '0dab8e602372da1425e9242ae37faf8c')  # libmpi.so.1.6.3
    version('1.8.7', '2485ed6fa0fab9bb5b4e7a9f63718630')  # libmpi.so.1.6.2
    version('1.8.6', 'eb569e7dc97eeaa5b1876cccf114f377')  # libmpi.so.1.6.1
    version('1.8.5', '93e958914ff0e4d9634d668d2d48c793')  # libmpi.so.1.6.0
    version('1.8.4', '93b7ea2c4ebae76947f942579608ae4a')  # libmpi.so.1.6.0
    version('1.8.3', '2067d00853e0c33d498153fc7d268d2b')  # libmpi.so.1.6.0
    version('1.8.2', '339a9fc199563bacbb359875ce8c9e20')  # libmpi.so.1.5.2
    version('1.8.1', '0e12c24a28a605f681ff9a19a1aca2f1')  # libmpi.so.1.5.0
    version('1.8',   '5999cfb177a50c480b5d0bced379aff1')  # libmpi.so.1.5.0

    version('1.7.5', '321ab81147ac69a5bbca72652fb3b468')  # libmpi.so.1.4.0
    version('1.7.4', '4aea4fb00f8956dd56ccf50e5784e03f')  # libmpi.so.1.3.0
    version('1.7.3', '7d0779f73c43eb1d098ad037d60649bc')  # libmpi.so.1.2.0
    version('1.7.2', 'b897b92100bd13b367e651df483421d5')  # libmpi.so.1.1.2
    version('1.7.1', 'f25b446a9dcbbd6a105a99d926d34441')  # libmpi.so.1.1.1
    version('1.7',   'c0e3c4b3bfcd8b8bbd027f6f4c164acb')  # libmpi.so.1.1.0

    version('1.6.5', '03aed2a4aa4d0b27196962a2a65fc475')  # libmpi.so.1.0.8
    version('1.6.4', '62119579ab92b2592cd96b6a9d2a8cc3')  # libmpi.so.1.0.7
    version('1.6.3', 'eedb73155a7a40b0b07718494298fb25')  # libmpi.so.1.0.6
    version('1.6.2', '219754715a8e40beb468bbc8f0b3251a')  # libmpi.so.1.0.3
    version('1.6.1', '33d2782c20ff6be79130a703b85da8f0')  # libmpi.so.1.0.3
    version('1.6',   'dd6f5bd4b3cb14d93bbf530e50e46e60')  # libmpi.so.1.0.3

    # Ancient
    version('1.5.5', 'f882fd61ff89db856bfd8f0dfa42e1bd')  # libmpi.so.1.0.3
    version('1.5.4', '51153d794c49ce6d275dba2793ab0c68')  # libmpi.so.1.0.2
    version('1.5.3', '0eb8ec2aa05c74a4bc7602b01847131e')  # libmpi.so.1.0.1
    version('1.5.2', 'faaee6a2777bf607d7fa1297c0b3a9ed')  # libmpi.so.1.0.1
    version('1.5.1', '3f9409f5d3b617c04dea48ba8fbd703a')  # libmpi.so.1.0.0
    version('1.5',   '86bf5f9ef7337231abbca3350b31f112')  # libmpi.so.1.0.0

    version('1.4.5', '84ddd2772f46d35da79e1db8a274c99d')  # libmpi.so.0.0.4
    version('1.4.4', 'e58a1ea7b8af62453aaa0ddaee5f26a0')  # libmpi.so.0.0.3
    version('1.4.3', 'd2ead141c43b915343f5c5a18f3b5016')  # libmpi.so.0.0.2
    version('1.4.2', '53b26fa2586aedaf73cf40effbfcc2f3')  # libmpi.so.0.0.2
    version('1.4.1', '28a820c85e02973809df881fdeddd15e')  # libmpi.so.0.0.1
    version('1.4',   '9786ec0698afed9498ce43dc3978a435')  # libmpi.so.0.0.1

    version('1.3.4', '978c29f3b671856daa0fc67459b73e01')  # libmpi.so.0.0.1
    version('1.3.3', 'f6cdc9c195daa8571b2e509e952d6755')  # libmpi.so.0.0.0
    version('1.3.2', '75781dc31255cd841701c065e239d994')  # libmpi.so.0.0.0
    version('1.3.1', 'd759523b0752139872c534714d641d64')  # libmpi.so.0.0.0
    version('1.3',   'efbba7d652d1e430d456f65d7a2e339b')  # libmpi.so.0.0.0

    version('1.2.9', '78c2aebbb746610ed12bdedcc2b6ec0e')  # libmpi.so.0.0.0
    version('1.2.8', '7f2d5af02101c5f01173f4f6de296549')  # libmpi.so.0.0.0
    version('1.2.7', 'b5ae3059fba71eba4a89a2923da8223f')  # libmpi.so.0.0.0
    version('1.2.6', 'f126793b68e71f5ec4a192c40675af2d')  # libmpi.so.0.0.0
    version('1.2.5', 'c6e82aab6cdcd425bf29217e8317d7dc')  # libmpi.so.0.0.0
    version('1.2.4', '311b38c597f54d8d6b277225ef458666')  # libmpi.so.0.0.0
    version('1.2.3', 'ae980bb00f9686934a1143701cc041e4')  # libmpi.so.0.0.0
    version('1.2.2', '7f553317e388c4efe479e908b66f910d')  # libmpi.so.0.0.0
    version('1.2.1', 'ceaa42891edba2324a94fdd0b87e46ca')  # libmpi.so.0.0.0
    version('1.2',   '37e8d4edad54a8d8c3127fbef87ebda1')  # libmpi.so.0.0.0

    version('1.1.5', '6aada92896a1830ece6d3ba1e66a17fa')  # libmpi.so.0.0.0
    version('1.1.4', '28940b182156478fa442397b0c9660e1')  # libmpi.so.0.0.0
    version('1.1.3', 'bbaa7fe9d556212d877d872544a31569')  # libmpi.so.0.0.0
    version('1.1.2', '53877ec8bca5f6e505496b6b94b1d850')  # libmpi.so.0.0.0
    version('1.1.1', '498b9322ae0ad512026a008a30c7e0b5')  # libmpi.so.0.0.0
    version('1.1',   '821af8bbb7a8e85ec707cb4c3b6bcbf6')  # libmpi.so.0.0.0

    version('1.0.2', 'fd32861d643f9fe539a01d0d5b836f41')  # libmpi.so.0.0.0
    version('1.0.1', '8abccca5cdddc81a6d9d9e22b3bb6db9')  # libmpi.so.0.0.0
    version('1.0',   'f5dcb5d3a98f2e5a9c2a0caaef54d806')  # libmpi.so.0.0.0

    patch('ad_lustre_rwcontig_open_source.patch', when="@1.6.5")
    patch('llnl-platforms.patch', when="@1.6.5")
    patch('configure.patch', when="@1.10.1")
    patch('fix_multidef_pmi_class.patch', when="@2.0.0:2.0.1")

    fabrics = ('psm', 'psm2', 'verbs', 'mxm', 'ucx', 'libfabric')

    variant(
        'fabrics',
        default=None if _verbs_dir() is None else 'verbs',
        description="List of fabrics that are enabled",
        values=fabrics,
        multi=True
    )

    variant(
        'schedulers',
        description='List of schedulers for which support is enabled',
        values=('alps', 'lsf', 'tm', 'slurm', 'sge', 'loadleveler'),
        multi=True
    )

    # Additional support options
    variant('java', default=False, description='Build Java support')
    variant('sqlite3', default=False, description='Build SQLite3 support')
    variant('vt', default=True, description='Build VampirTrace support')
    variant('thread_multiple', default=False,
            description='Enable MPI_THREAD_MULTIPLE support')
    variant('cuda', default=False, description='Enable CUDA support')
    variant('pmi', default=False, description='Enable PMI support')
    # Adding support to build a debug version of OpenMPI that activates
    # Memchecker, as described here:
    #
    # https://www.open-mpi.org/faq/?category=debugging#memchecker_what
    #
    # This option degrades run-time support, and thus is disabled by default
    variant(
        'memchecker',
        default=False,
        description='Memchecker support for debugging [degrades performance]'
    )

    provides('mpi')
    provides('mpi@:2.2', when='@1.6.5')
    provides('mpi@:3.0', when='@1.7.5:')
    provides('mpi@:3.1', when='@2.0.0:')

    if sys.platform != 'darwin':
        depends_on('numactl')

    depends_on('hwloc')
    # ompi@:3.0.0 doesn't support newer hwloc releases:
    # "configure: error: OMPI does not currently support hwloc v2 API"
    # Future ompi releases may support it, needs to be verified.
    # See #7483 for context.
    depends_on('hwloc@:1.999')

    depends_on('hwloc +cuda', when='+cuda')
    depends_on('java', when='+java')
    depends_on('sqlite', when='+sqlite3@:1.11')
    depends_on('zlib', when='@3.0.0:')
    depends_on('valgrind~mpi', when='+memchecker')
    depends_on('ucx', when='fabrics=ucx')
    depends_on('libfabric', when='fabrics=libfabric')

    conflicts('+cuda', when='@:1.6')  # CUDA support was added in 1.7
    conflicts('fabrics=psm2', when='@:1.8')  # PSM2 support was added in 1.10.0
    conflicts('fabrics=mxm', when='@:1.5.3')  # MXM support was added in 1.5.4
    conflicts('+pmi', when='@:1.5.4')  # PMI support was added in 1.5.5
    conflicts('schedulers=slurm ~pmi', when='@1.5.4:',
              msg='+pmi is required for openmpi(>=1.5.5) to work with SLURM.')

    filter_compiler_wrappers('openmpi/*-wrapper-data*', relative_root='share')
    conflicts('fabrics=libfabric', when='@:1.8')  # libfabric support was added in 1.10.0
    # It may be worth considering making libfabric an exclusive fabrics choice

    def url_for_version(self, version):
        url = "http://www.open-mpi.org/software/ompi/v{0}/downloads/openmpi-{1}.tar.bz2"
        return url.format(version.up_to(2), version)

    @property
    def headers(self):
        hdrs = HeaderList(find(self.prefix.include, 'mpi.h', recursive=False))
        if not hdrs:
            hdrs = HeaderList(find(self.prefix, 'mpi.h', recursive=True))
        return hdrs or None

    @property
    def libs(self):
        query_parameters = self.spec.last_query.extra_parameters
        libraries = ['libmpi']

        if 'cxx' in query_parameters:
            libraries = ['libmpi_cxx'] + libraries

        return find_libraries(
            libraries, root=self.prefix, shared=True, recursive=True
        )

    def setup_dependent_environment(self, spack_env, run_env, dependent_spec):
        spack_env.set('MPICC',  join_path(self.prefix.bin, 'mpicc'))
        spack_env.set('MPICXX', join_path(self.prefix.bin, 'mpic++'))
        spack_env.set('MPIF77', join_path(self.prefix.bin, 'mpif77'))
        spack_env.set('MPIF90', join_path(self.prefix.bin, 'mpif90'))

        spack_env.set('OMPI_CC', spack_cc)
        spack_env.set('OMPI_CXX', spack_cxx)
        spack_env.set('OMPI_FC', spack_fc)
        spack_env.set('OMPI_F77', spack_f77)

    def setup_dependent_package(self, module, dependent_spec):
        self.spec.mpicc = join_path(self.prefix.bin, 'mpicc')
        self.spec.mpicxx = join_path(self.prefix.bin, 'mpic++')
        self.spec.mpifc = join_path(self.prefix.bin, 'mpif90')
        self.spec.mpif77 = join_path(self.prefix.bin, 'mpif77')
        self.spec.mpicxx_shared_libs = [
            join_path(self.prefix.lib, 'libmpi_cxx.{0}'.format(dso_suffix)),
            join_path(self.prefix.lib, 'libmpi.{0}'.format(dso_suffix))
        ]

    def with_or_without_verbs(self, activated):
        # Up through version 1.6, this option was previously named
        # --with-openib
        opt = 'openib'
        # In version 1.7, it was renamed to be --with-verbs
        if self.spec.satisfies('@1.7:'):
            opt = 'verbs'
        # If the option has not been activated return
        # --without-openib or --without-verbs
        if not activated:
            return '--without-{0}'.format(opt)
        line = '--with-{0}'.format(opt)
        path = _verbs_dir()
        if (path is not None) and (path not in ('/usr', '/usr/local')):
            line += '={0}'.format(path)
        return line

    def with_or_without_mxm(self, activated):
        opt = 'mxm'
        # If the option has not been activated return --without-mxm
        if not activated:
            return '--without-{0}'.format(opt)
        line = '--with-{0}'.format(opt)
        path = _mxm_dir()
        if (path is not None):
            line += '={0}'.format(path)
        return line

    @run_before('autoreconf')
    def die_without_fortran(self):
        # Until we can pass variants such as +fortran through virtual
        # dependencies depends_on('mpi'), require Fortran compiler to
        # avoid delayed build errors in dependents.
        if (self.compiler.f77 is None) or (self.compiler.fc is None):
            raise InstallError(
                'OpenMPI requires both C and Fortran compilers!'
            )

    def configure_args(self):
        spec = self.spec
        config_args = [
            '--enable-shared',
        ]

        # According to this comment on github:
        #
        # https://github.com/open-mpi/ompi/issues/4338#issuecomment-383982008
        #
        # adding --enable-static silently disables slurm support via pmi/pmi2
        if not spec.satisfies('schedulers=slurm'):
            config_args.append('--enable-static')

        if spec.satisfies('@2.0:'):
            # for Open-MPI 2.0:, C++ bindings are disabled by default.
            config_args.extend(['--enable-mpi-cxx'])

        if spec.satisfies('@3.0.0:', strict=True):
            config_args.append('--with-zlib={0}'.format(spec['zlib'].prefix))

        # Fabrics
        config_args.extend(self.with_or_without('fabrics'))
        # Schedulers
        config_args.extend(self.with_or_without('schedulers'))
        # PMI
        config_args.extend(self.with_or_without('pmi'))

        config_args.extend(self.enable_or_disable('memchecker'))
        if spec.satisfies('+memchecker', strict=True):
            config_args.extend([
                '--enable-debug',
                '--with-valgrind={0}'.format(spec['valgrind'].prefix),
            ])

        # Hwloc support
        if spec.satisfies('@1.5.2:'):
            config_args.append('--with-hwloc={0}'.format(spec['hwloc'].prefix))

        # Java support
        if spec.satisfies('@1.7.4:'):
            if '+java' in spec:
                config_args.extend([
                    '--enable-java',
                    '--enable-mpi-java',
                    '--with-jdk-dir={0}'.format(spec['java'].prefix)
                ])
            else:
                config_args.extend([
                    '--disable-java',
                    '--disable-mpi-java'
                ])

        # SQLite3 support
        if spec.satisfies('@1.7.3:1.999'):
            if '+sqlite3' in spec:
                config_args.append('--with-sqlite3')
            else:
                config_args.append('--without-sqlite3')

        # VampirTrace support
        if spec.satisfies('@1.3:1.999'):
            if '+vt' not in spec:
                config_args.append('--enable-contrib-no-build=vt')

        # Multithreading support
        if spec.satisfies('@1.5.4:2.999'):
            if '+thread_multiple' in spec:
                config_args.append('--enable-mpi-thread-multiple')
            else:
                config_args.append('--disable-mpi-thread-multiple')

        # CUDA support
        # See https://www.open-mpi.org/faq/?category=buildcuda
        if spec.satisfies('@1.7:'):
            if '+cuda' in spec:
                # OpenMPI dynamically loads libcuda.so, requires dlopen
                config_args.append('--enable-dlopen')
                # Searches for header files in DIR/include
                config_args.append('--with-cuda={0}'.format(
                    spec['cuda'].prefix))
                if spec.satisfies('@1.7:1.7.2'):
                    # This option was removed from later versions
                    config_args.append('--with-cuda-libdir={0}'.format(
                        spec['cuda'].libs.directories[0]))
                if spec.satisfies('@1.7.2'):
                    # There was a bug in 1.7.2 when --enable-static is used
                    config_args.append('--enable-mca-no-build=pml-bfo')
                if spec.satisfies('%pgi^cuda@7.0:7.999'):
                    # OpenMPI has problems with CUDA 7 and PGI
                    config_args.append(
                        '--with-wrapper-cflags=-D__LP64__ -ta:tesla')
                    if spec.satisfies('%pgi@:15.8'):
                        # With PGI 15.9 and later compilers, the
                        # CFLAGS=-D__LP64__ is no longer needed.
                        config_args.append('CFLAGS=-D__LP64__')
            else:
                config_args.append('--without-cuda')

        return config_args

    @run_after('install')
    def delete_mpirun_mpiexec(self):
        # The preferred way to run an application when Slurm is the
        # scheduler is to let Slurm manage process spawning via PMI.
        #
        # Deleting the links to orterun avoids users running their
        # applications via mpirun or mpiexec, and leaves srun as the
        # only sensible choice (orterun is still present, but normal
        # users don't know about that).
        if '@1.6: schedulers=slurm' in self.spec:
            os.remove(self.prefix.bin.mpirun)
            os.remove(self.prefix.bin.mpiexec)
            os.remove(self.prefix.bin.shmemrun)
            os.remove(self.prefix.bin.oshrun)<|MERGE_RESOLUTION|>--- conflicted
+++ resolved
@@ -83,11 +83,7 @@
     list_url = "http://www.open-mpi.org/software/ompi/"
 
     # Current
-<<<<<<< HEAD
-    version('3.1.1', '493f1db2f75afaab1c8ecba78d2f5aab')  # libmpi.so.40.10.0
-=======
     version('3.1.1', '493f1db2f75afaab1c8ecba78d2f5aab')  # libmpi.so.40.10.1
->>>>>>> 373b3d24
     version('3.1.0', '0895e268ca27735d7654bf64cee6c256')  # libmpi.so.40.10.0
 
     # Still supported
