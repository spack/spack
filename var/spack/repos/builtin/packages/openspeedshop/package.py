##############################################################################
# Copyright (c) 2013-2017, Lawrence Livermore National Security, LLC.
# Produced at the Lawrence Livermore National Laboratory.
#
# This file is part of Spack.
# Created by Todd Gamblin, tgamblin@llnl.gov, All rights reserved.
# LLNL-CODE-647188
#
# For details, see https://github.com/llnl/spack
# Please also see the NOTICE and LICENSE files for our notice and the LGPL.
#
# This program is free software; you can redistribute it and/or modify
# it under the terms of the GNU Lesser General Public License (as
# published by the Free Software Foundation) version 2.1, February 1999.
#
# This program is distributed in the hope that it will be useful, but
# WITHOUT ANY WARRANTY; without even the IMPLIED WARRANTY OF
# MERCHANTABILITY or FITNESS FOR A PARTICULAR PURPOSE. See the terms and
# conditions of the GNU Lesser General Public License for more details.
#
# You should have received a copy of the GNU Lesser General Public
# License along with this program; if not, write to the Free Software
# Foundation, Inc., 59 Temple Place, Suite 330, Boston, MA 02111-1307 USA
##############################################################################
##############################################################################
# Copyright (c) 2015-2017 Krell Institute. All Rights Reserved.
#
# This program is free software; you can redistribute it and/or modify it
# under the terms of the GNU General Public License as published by the Free
# Software Foundation; either version 2 of the License, or (at your option)
# any later version.
#
# This program is distributed in the hope that it will be useful, but WITHOUT
# ANY WARRANTY; without even the implied warranty of MERCHANTABILITY or
# FITNESS FOR A PARTICULAR PURPOSE.  See the GNU General Public License for
# more details.
#
# You should have received a copy of the GNU General Public License along with
# this program; if not, write to the Free Software Foundation, Inc., 59 Temple
# Place, Suite 330, Boston, MA  02111-1307  USA
##############################################################################

from spack import *
import os
import os.path


class Openspeedshop(CMakePackage):
    """OpenSpeedShop is a community effort by The Krell Institute with
       current direct funding from DOEs NNSA.  It builds on top of a
       broad list of community infrastructures, most notably Dyninst
       and MRNet from UW, libmonitor from Rice, and PAPI from UTK.
       OpenSpeedShop is an open source multi platform Linux performance
       tool which is targeted to support performance analysis of
       applications running on both single node and large scale IA64,
       IA32, EM64T, AMD64, PPC, ARM, Power8, Intel Phi, Blue Gene and
       Cray platforms.  OpenSpeedShop development is hosted by the Krell
       Institute. The infrastructure and base components of OpenSpeedShop
       are released as open source code primarily under LGPL.
    """

    homepage = "http://www.openspeedshop.org"
    url = "https://github.com/OpenSpeedShop"

    # Use when the git repository is available
    version('2.3', branch='master',
            git='https://github.com/OpenSpeedShop/openspeedshop.git')

    variant('offline', default=False,
            description="build with offline instrumentor enabled.")
    variant('cbtf', default=True,
            description="build with cbtf instrumentor enabled.")
    variant('runtime', default=False,
            description="build only the runtime libraries and collectors.")
    variant('frontend', default=False,
            description="build only the FE tool using the runtime_dir \
                         to point to target build.")
    variant('cuda', default=False,
            description="build with cuda packages included.")

<<<<<<< HEAD
    variant('gui', default='qt3', values=('none', 'qt3', 'qt4'), 
=======
    variant('gui', default='qt3', values=('none', 'qt3', 'qt4'),
>>>>>>> 28b0421e
            description='Build or not build a GUI of choice'
    )

    variant('build_type', default='None', values=('None'),
            description='CMake build type')

    # MPI variants
    variant('openmpi', default=False,
            description="Build mpi collector for openmpi \
                         MPI when variant is enabled.")
    variant('mpt', default=False,
            description="Build mpi collector for SGI \
                         MPT MPI when variant is enabled.")
    variant('mvapich2', default=False,
            description="Build mpi collector for mvapich2\
                         MPI when variant is enabled.")
    variant('mvapich', default=False,
            description="Build mpi collector for mvapich\
                         MPI when variant is enabled.")
    variant('mpich2', default=False,
            description="Build mpi collector for mpich2\
                         MPI when variant is enabled.")
    variant('mpich', default=False,
            description="Build mpi collector for mpich\
                         MPI when variant is enabled.")

    depends_on("cmake@3.0.2:", type='build')
    # Dependencies for openspeedshop that are common to all
    # the variants of the OpenSpeedShop build
    depends_on("libtool", type='build')
    depends_on("bison", type='build')
    depends_on("flex", type='build')
    depends_on("binutils", type='build')
    depends_on("elf", type="link")
    depends_on("libdwarf")
    depends_on("sqlite")
    depends_on("boost@1.50.0:1.59.0")
    depends_on("dyninst@9.3.2")
    depends_on("libxml2+python")
    depends_on("qt@3.3.8b+krellpatch", when='gui=qt3')
    # Actively working on adding this gui package
    # depends_on("cbtf-argonavis-gui", when='gui=qt4')

    # Dependencies only for the openspeedshop offline package.
    depends_on("libunwind", when='+offline')
    depends_on("papi", when='+offline')
    depends_on("libmonitor+krellpatch", when='+offline')
    depends_on("openmpi", when='+offline+openmpi')
    depends_on("mpich", when='+offline+mpich')
    depends_on("mpich2", when='+offline+mpich2')
    depends_on("mvapich2", when='+offline+mvapich2')
    depends_on("mvapich", when='+offline+mvapich')
    depends_on("mpt", when='+offline+mpt')

    # Dependencies only for the openspeedshop cbtf package.
    depends_on("cbtf", when='+cbtf')
    depends_on('cbtf-krell', when='+cbtf')
    depends_on('cbtf-krell+mpich', when='+cbtf+mpich')
    depends_on('cbtf-krell+mpich2', when='+cbtf+mpich2')
    depends_on('cbtf-krell+mpt', when='+cbtf+mpt')
    depends_on('cbtf-krell+mvapich', when='+cbtf+mvapich')
    depends_on('cbtf-krell+mvapich2', when='+cbtf+mvapich2')
    depends_on('cbtf-krell+openmpi', when='+cbtf+openmpi')
    depends_on("cbtf-argonavis", when='+cbtf+cuda')
    depends_on("mrnet@5.0.1:+lwthreads", when='+cbtf')

    parallel = False

    build_directory = 'build_openspeedshop'

    def cmake_args(self):
        spec = self.spec
        compile_flags = "-O2 -g"

        if '+offline' in spec:
            # Indicate building offline vers (writes rawdata files)
            instrumentor_setting = "offline"
            if '+runtime' in spec:
                cmake_args = [
                    '-DCMAKE_CXX_FLAGS=%s'  % compile_flags,
                    '-DCMAKE_C_FLAGS=%s'    % compile_flags,
                    '-DINSTRUMENTOR=%s'     % instrumentor_setting,
                    '-DLIBMONITOR_DIR=%s'   % spec['libmonitor'].prefix,
                    '-DLIBUNWIND_DIR=%s'    % spec['libunwind'].prefix,
                    '-DPAPI_DIR=%s'         % spec['papi'].prefix]

                # Add any MPI implementations coming from variant settings
                self.set_mpi_cmakeOptions(spec, cmake_args)

            else:
                cmake_args = []

                # Appends base options to cmake_args
                self.set_defaultbase_cmakeOptions(spec, cmake_args)

                cmake_args.extend(
                    ['-DCMAKE_CXX_FLAGS=%s'  % compile_flags,
                     '-DCMAKE_C_FLAGS=%s'    % compile_flags,
                     '-DINSTRUMENTOR=%s' % instrumentor_setting,
                     '-DLIBMONITOR_DIR=%s' % spec['libmonitor'].prefix,
                     '-DLIBUNWIND_DIR=%s' % spec['libunwind'].prefix,
                     '-DPAPI_DIR=%s' % spec['papi'].prefix,
                     '-DSQLITE3_DIR=%s' % spec['sqlite'].prefix,
                     '-DQTLIB_DIR=%s' % spec['qt'].prefix])

                # Add any MPI implementations coming from variant settings
                self.set_mpi_cmakeOptions(spec, cmake_args)

        elif '+cbtf' in spec:
            # Indicate building cbtf vers (transfer rawdata files)
            instrumentor_setting = "cbtf"

            if '+runtime' in spec:
                # Appends base options to cmake_args
                self.set_defaultbase_cmakeOptions(spec, cmake_args)

                cmake_args.extend(
                    ['-DCMAKE_CXX_FLAGS=%s'  % compile_flags,
                     '-DCMAKE_C_FLAGS=%s'    % compile_flags,
                     '-DINSTRUMENTOR=%s' % instrumentor_setting,
                     '-DCBTF_DIR=%s' % spec['cbtf'].prefix,
                     '-DCBTF_KRELL_DIR=%s' % spec['cbtf-krell'].prefix,
                     '-DMRNET_DIR=%s' % spec['mrnet'].prefix])

            else:
                cmake_args = []

                # Appends base options to cmake_args
                self.set_defaultbase_cmakeOptions(spec, cmake_args)
                guitype = self.spec.variants['gui'].value
                cmake_args.extend(
                    ['-DCMAKE_CXX_FLAGS=%s' % compile_flags,
                     '-DCMAKE_C_FLAGS=%s' % compile_flags,
                     '-DINSTRUMENTOR=%s' % instrumentor_setting,
                     '-DSQLITE3_DIR=%s' % spec['sqlite'].prefix,
                     '-DCBTF_DIR=%s' % spec['cbtf'].prefix,
                     '-DCBTF_KRELL_DIR=%s' % spec['cbtf-krell'].prefix,
                     '-DMRNET_DIR=%s' % spec['mrnet'].prefix])

                if guitype == 'none':
                    cmake_args.extend(
                        ['-DBUILD_QT3_GUI=FALSE'])
                elif guitype == 'qt4':
                    cmake_args.extend(
                        ['-DBUILD_QT3_GUI=FALSE'])
                elif guitype == 'qt3':
                    cmake_args.extend(
                        ['-DQTLIB_DIR=%s'
                            % spec['qt'].prefix])

        return cmake_args

    def set_defaultbase_cmakeOptions(self, spec, cmakeOptions):
        # Appends to cmakeOptions the options that will enable
        # the appropriate base level options to the openspeedshop
        # cmake build.
        python_exe = spec['python'].command.path
        python_library = spec['python'].libs[0]
        python_include = spec['python'].headers.directories[0]

        BaseOptions = []

        BaseOptions.append('-DBINUTILS_DIR=%s' % spec['binutils'].prefix)
        BaseOptions.append('-DLIBELF_DIR=%s' % spec['elf'].prefix)
        BaseOptions.append('-DLIBDWARF_DIR=%s' % spec['libdwarf'].prefix)
        BaseOptions.append('-DPYTHON_EXECUTABLE=%s' % python_exe)
        BaseOptions.append('-DPYTHON_INCLUDE_DIR=%s' % python_include)
        BaseOptions.append('-DPYTHON_LIBRARY=%s' % python_library)
        BaseOptions.append('-DBoost_NO_SYSTEM_PATHS=TRUE')
        BaseOptions.append('-DBoost_NO_BOOST_CMAKE=TRUE')
        BaseOptions.append('-DBOOST_ROOT=%s' % spec['boost'].prefix)
        BaseOptions.append('-DBoost_DIR=%s' % spec['boost'].prefix)
        BaseOptions.append('-DBOOST_LIBRARYDIR=%s' % spec['boost'].prefix.lib)
        BaseOptions.append('-DDYNINST_DIR=%s' % spec['dyninst'].prefix)

        cmakeOptions.extend(BaseOptions)

    def set_mpi_cmakeOptions(self, spec, cmakeOptions):
        # Appends to cmakeOptions the options that will enable
        # the appropriate MPI implementations

        MPIOptions = []

        # openmpi
        if '+openmpi' in spec:
            MPIOptions.append('-DOPENMPI_DIR=%s' % spec['openmpi'].prefix)
        # mpich
        if '+mpich' in spec:
            MPIOptions.append('-DMPICH_DIR=%s' % spec['mpich'].prefix)
        # mpich2
        if '+mpich2' in spec:
            MPIOptions.append('-DMPICH2_DIR=%s' % spec['mpich2'].prefix)
        # mvapich
        if '+mvapich' in spec:
            MPIOptions.append('-DMVAPICH_DIR=%s' % spec['mvapich'].prefix)
        # mvapich2
        if '+mvapich2' in spec:
            MPIOptions.append('-DMVAPICH2_DIR=%s' % spec['mvapich2'].prefix)
        # mpt
        if '+mpt' in spec:
            MPIOptions.append('-DMPT_DIR=%s' % spec['mpt'].prefix)

        cmakeOptions.extend(MPIOptions)

    def setup_environment(self, spack_env, run_env):
        """Set up the compile and runtime environments for a package."""

        # Common settings to both offline and cbtf versions
        # of OpenSpeedShop
        run_env.prepend_path('PATH', self.prefix.bin)

        # Find Dyninst library path, this is needed to
        # set the DYNINSTAPI_RT_LIB library which is
        # required for OpenSpeedShop to find loop level
        # performance information
        dyninst_libdir = find_libraries('libdyninstAPI_RT',
                                        root=self.spec['dyninst'].prefix,
                                        shared=True, recurse=True)

        # Set Dyninst RT library path to support OSS loop resolution code
        run_env.set('DYNINSTAPI_RT_LIB', dyninst_libdir)

        # Find openspeedshop library path
        oss_libdir = find_libraries('libopenss-framework',
                                    root=self.spec['openspeedshop'].prefix,
                                    shared=True, recurse=True)
        run_env.prepend_path('LD_LIBRARY_PATH',
                             os.path.dirname(oss_libdir.joined()))

        # Settings specific to the version, checking here
        # for the cbtf instrumentor
        if '+cbtf' in self.spec:
            cbtf_mc = '/sbin/cbtf_mrnet_commnode'
            cbtf_lmb = '/sbin/cbtf_libcbtf_mrnet_backend'
            run_env.set('XPLAT_RSH', 'ssh')
            run_env.set('MRNET_COMM_PATH',
                        join_path(self.spec['cbtf-krell'].prefix + cbtf_mc))

            run_env.set('CBTF_MRNET_BACKEND_PATH',
                        join_path(self.spec['cbtf-krell'].prefix + cbtf_lmb))

            run_env.prepend_path('PATH', self.spec['mrnet'].prefix.bin)
            run_env.prepend_path('PATH', self.spec['cbtf-krell'].prefix.bin)
            run_env.prepend_path('PATH', self.spec['cbtf-krell'].prefix.sbin)

        elif '+offline' in self.spec:
            # Had to use this form of syntax self.prefix.lib and
            # self.prefix.lib64 returned None all the time
            run_env.set('OPENSS_RAWDATA_DIR', '.')
            run_env.set('OPENSS_PLUGIN_PATH',
                        join_path(oss_libdir + '/openspeedshop'))
            run_env.prepend_path('PATH', self.spec['papi'].prefix.bin)
            run_env.prepend_path('PATH', self.spec['libdwarf'].prefix.bin)

            if '+mpich' in self.spec:
                run_env.set('OPENSS_MPI_IMPLEMENTATION', 'mpich')
            if '+mpich2' in self.spec:
                run_env.set('OPENSS_MPI_IMPLEMENTATION', 'mpich2')
            if '+mvapich2' in self.spec:
                run_env.set('OPENSS_MPI_IMPLEMENTATION', 'mvapich2')
            if '+openmpi' in self.spec:
                run_env.set('OPENSS_MPI_IMPLEMENTATION', 'openmpi')<|MERGE_RESOLUTION|>--- conflicted
+++ resolved
@@ -78,11 +78,7 @@
     variant('cuda', default=False,
             description="build with cuda packages included.")
 
-<<<<<<< HEAD
-    variant('gui', default='qt3', values=('none', 'qt3', 'qt4'), 
-=======
     variant('gui', default='qt3', values=('none', 'qt3', 'qt4'),
->>>>>>> 28b0421e
             description='Build or not build a GUI of choice'
     )
 
