--- conflicted
+++ resolved
@@ -109,15 +109,9 @@
             description="Build mpi collector for mpich\
                          MPI when variant is enabled.")
 
-<<<<<<< HEAD
-    depends_on("cmake@3.3.1:", type='build')
-    # Dependencies for openspeedshop that are common to all the variants of
-    # the OpenSpeedShop build
-=======
     depends_on("cmake@3.0.2:", type='build')
     # Dependencies for openspeedshop that are common to all
     # the variants of the OpenSpeedShop build
->>>>>>> 027632cb
     depends_on("bison", type='build')
     depends_on("flex", type='build')
     depends_on("binutils@2.24+krellpatch", type='build')
@@ -315,21 +309,6 @@
             else:
                 cmake_prefix_path = join_path(spec['dyninst'].prefix)
                 with working_dir('build', create=True):
-<<<<<<< HEAD
-
-                    # python_vers=join_path(spec['python'].version[:2])
-                    # '-DOPENMPI_DIR=%s'            % openmpi_prefix_path,
-                    # '-DMVAPICH_DIR=%s'            % mvapich_prefix_path,
-                    # '-DMPICH_DIR=%s'              % spec['mpich'].prefix,
-                    # '-DMPICH2_DIR=%s'             % spec['mpich2'].prefix,
-                    # '-DBoost_NO_SYSTEM_PATHS=TRUE',
-                    # '-DBOOST_ROOT=%s'             % spec['boost'].prefix,
-                    # '-DOPENMPI_DIR=%s'            % spec['openmpi'].prefix,
-
-                    python_vers = '%s' % spec['python'].version[:2]
-
-=======
->>>>>>> 027632cb
                     cmakeOptions = []
 
                     # Appends base options to cmakeOptions
