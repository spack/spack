# Copyright 2013-2021 Lawrence Livermore National Security, LLC and other
# Spack Project Developers. See the top-level COPYRIGHT file for details.
#
# SPDX-License-Identifier: (Apache-2.0 OR MIT)

import os
import re

import llnl.util.tty as tty

from spack import *


class Openssl(Package):   # Uses Fake Autotools, should subclass Package
    """OpenSSL is an open source project that provides a robust,
       commercial-grade, and full-featured toolkit for the Transport
       Layer Security (TLS) and Secure Sockets Layer (SSL) protocols.
       It is also a general-purpose cryptography library."""
    homepage = "https://www.openssl.org"

    # URL must remain http:// so Spack can bootstrap curl
    url = "https://www.openssl.org/source/openssl-1.1.1d.tar.gz"
    list_url = "https://www.openssl.org/source/old/"
    list_depth = 1

    executables = ['openssl']

    version('3.0.0', sha256='59eedfcb46c25214c9bd37ed6078297b4df01d012267fe9e9eee31f61bc70536')

    # The latest stable version is the 1.1.1 series. This is also our Long Term
    # Support (LTS) version, supported until 11th September 2023.
    version('1.1.1l', sha256='0b7a3e5e59c34827fe0c3a74b7ec8baef302b98fa80088d7f9153aa16fa76bd1', preferred=True)
    version('1.1.1k', sha256='892a0875b9872acd04a9fde79b1f943075d5ea162415de3047c327df33fbaee5', deprecated=True)
    version('1.1.1j', sha256='aaf2fcb575cdf6491b98ab4829abf78a3dec8402b8b81efc8f23c00d443981bf', deprecated=True)
    version('1.1.1i', sha256='e8be6a35fe41d10603c3cc635e93289ed00bf34b79671a3a4de64fcee00d5242', deprecated=True)
    version('1.1.1h', sha256='5c9ca8774bd7b03e5784f26ae9e9e6d749c9da2438545077e6b3d755a06595d9', deprecated=True)
    version('1.1.1g', sha256='ddb04774f1e32f0c49751e21b67216ac87852ceb056b75209af2443400636d46', deprecated=True)
    version('1.1.1f', sha256='186c6bfe6ecfba7a5b48c47f8a1673d0f3b0e5ba2e25602dd23b629975da3f35', deprecated=True)
    version('1.1.1e', sha256='694f61ac11cb51c9bf73f54e771ff6022b0327a43bbdfa1b2f19de1662a6dcbe', deprecated=True)
    version('1.1.1d', sha256='1e3a91bc1f9dfce01af26026f856e064eab4c8ee0a8f457b5ae30b40b8b711f2', deprecated=True)
    version('1.1.1c', sha256='f6fb3079ad15076154eda9413fed42877d668e7069d9b87396d0804fdb3f4c90', deprecated=True)
    version('1.1.1b', sha256='5c557b023230413dfb0756f3137a13e6d726838ccd1430888ad15bfb2b43ea4b', deprecated=True)
    version('1.1.1a', sha256='fc20130f8b7cbd2fb918b2f14e2f429e109c31ddd0fb38fc5d71d9ffed3f9f41', deprecated=True)
    version('1.1.1',  sha256='2836875a0f89c03d0fdf483941512613a50cfb421d6fd94b9f41d7279d586a3d', deprecated=True)

    # The 1.1.0 series is out of support and should not be used.
    version('1.1.0l', sha256='74a2f756c64fd7386a29184dc0344f4831192d61dc2481a93a4c5dd727f41148', deprecated=True)
    version('1.1.0k', sha256='efa4965f4f773574d6cbda1cf874dbbe455ab1c0d4f906115f867d30444470b1', deprecated=True)
    version('1.1.0j', sha256='31bec6c203ce1a8e93d5994f4ed304c63ccf07676118b6634edded12ad1b3246', deprecated=True)
    version('1.1.0i', sha256='ebbfc844a8c8cc0ea5dc10b86c9ce97f401837f3fa08c17b2cdadc118253cf99', deprecated=True)
    version('1.1.0g', sha256='de4d501267da39310905cb6dc8c6121f7a2cad45a7707f76df828fe1b85073af', deprecated=True)
    version('1.1.0e', sha256='57be8618979d80c910728cfc99369bf97b2a1abd8f366ab6ebdee8975ad3874c', deprecated=True)
    version('1.1.0d', sha256='7d5ebb9e89756545c156ff9c13cf2aa6214193b010a468a3bc789c3c28fe60df', deprecated=True)
    version('1.1.0c', sha256='fc436441a2e05752d31b4e46115eb89709a28aef96d4fe786abe92409b2fd6f5', deprecated=True)

    # The 1.0.2 series is out of support and should not be used.
    version('1.0.2u', sha256='ecd0c6ffb493dd06707d38b14bb4d8c2288bb7033735606569d8f90f89669d16', deprecated=True)
    version('1.0.2t', sha256='14cb464efe7ac6b54799b34456bd69558a749a4931ecfd9cf9f71d7881cac7bc', deprecated=True)
    version('1.0.2s', sha256='cabd5c9492825ce5bd23f3c3aeed6a97f8142f606d893df216411f07d1abab96', deprecated=True)
    version('1.0.2r', sha256='ae51d08bba8a83958e894946f15303ff894d75c2b8bbd44a852b64e3fe11d0d6', deprecated=True)
    version('1.0.2p', sha256='50a98e07b1a89eb8f6a99477f262df71c6fa7bef77df4dc83025a2845c827d00', deprecated=True)
    version('1.0.2o', sha256='ec3f5c9714ba0fd45cb4e087301eb1336c317e0d20b575a125050470e8089e4d', deprecated=True)
    version('1.0.2n', sha256='370babb75f278c39e0c50e8c4e7493bc0f18db6867478341a832a982fd15a8fe', deprecated=True)
    version('1.0.2m', sha256='8c6ff15ec6b319b50788f42c7abc2890c08ba5a1cdcd3810eb9092deada37b0f', deprecated=True)
    version('1.0.2k', sha256='6b3977c61f2aedf0f96367dcfb5c6e578cf37e7b8d913b4ecb6643c3cb88d8c0', deprecated=True)
    version('1.0.2j', sha256='e7aff292be21c259c6af26469c7a9b3ba26e9abaaffd325e3dccc9785256c431', deprecated=True)
    version('1.0.2i', sha256='9287487d11c9545b6efb287cdb70535d4e9b284dd10d51441d9b9963d000de6f', deprecated=True)
    version('1.0.2h', sha256='1d4007e53aad94a5b2002fe045ee7bb0b3d98f1a47f8b2bc851dcd1c74332919', deprecated=True)
    version('1.0.2g', sha256='b784b1b3907ce39abf4098702dade6365522a253ad1552e267a9a0e89594aa33', deprecated=True)
    version('1.0.2f', sha256='932b4ee4def2b434f85435d9e3e19ca8ba99ce9a065a61524b429a9d5e9b2e9c', deprecated=True)
    version('1.0.2e', sha256='e23ccafdb75cfcde782da0151731aa2185195ac745eea3846133f2e05c0e0bff', deprecated=True)
    version('1.0.2d', sha256='671c36487785628a703374c652ad2cebea45fa920ae5681515df25d9f2c9a8c8', deprecated=True)

    # The 1.0.1 version is out of support and should not be used.
    version('1.0.1u', sha256='4312b4ca1215b6f2c97007503d80db80d5157f76f8f7d3febbe6b4c56ff26739', deprecated=True)
    version('1.0.1t', sha256='4a6ee491a2fdb22e519c76fdc2a628bb3cec12762cd456861d207996c8a07088', deprecated=True)
    version('1.0.1r', sha256='784bd8d355ed01ce98b812f873f8b2313da61df7c7b5677fcf2e57b0863a3346', deprecated=True)
    version('1.0.1h', sha256='9d1c8a9836aa63e2c6adb684186cbd4371c9e9dcc01d6e3bb447abf2d4d3d093', deprecated=True)
    version('1.0.1e', sha256='f74f15e8c8ff11aa3d5bb5f276d202ec18d7246e95f961db76054199c69c1ae3', deprecated=True)

    variant('certs', default='system',
            values=('mozilla', 'system', 'none'), multi=False,
            description=('Use certificates from the ca-certificates-mozilla '
                         'package, symlink system certificates, or none'))
    variant('docs', default=False, description='Install docs and manpages')

    depends_on('zlib')
    depends_on('perl@5.14.0:', type=('build', 'test'))
    depends_on('ca-certificates-mozilla', type=('build', 'run'), when='certs=mozilla')

    @classmethod
    def determine_version(cls, exe):
        output = Executable(exe)('version', output=str, error=str)
        match = re.search(r'OpenSSL.(\S+)*', output)
        return match.group(1) if match else None

    @property
    def libs(self):
        return find_libraries(
            ['libssl', 'libcrypto'], root=self.prefix, recursive=True)

    def handle_fetch_error(self, error):
        tty.warn("Fetching OpenSSL failed. This may indicate that OpenSSL has "
                 "been updated, and the version in your instance of Spack is "
                 "insecure. Consider updating to the latest OpenSSL version.")

    def install(self, spec, prefix):
        # OpenSSL uses a variable APPS in its Makefile. If it happens to be set
        # in the environment, then this will override what is set in the
        # Makefile, leading to build errors.
        env.pop('APPS', None)

        if str(spec.target.family) in ('x86_64', 'ppc64'):
            # This needs to be done for all 64-bit architectures (except Linux,
            # where it happens automatically?)
            env['KERNEL_BITS'] = '64'

        options = ['zlib', 'shared']
        if spec.satisfies('@1.0'):
            options.append('no-krb5')
        # clang does not support the .arch directive in assembly files.
        if ('clang' in self.compiler.cc or 'nvc' in self.compiler.cc) and \
           spec.target.family == 'aarch64':
            options.append('no-asm')

        # The default glibc provided by CentOS 7 does not provide proper
        # atomic support when using the NVIDIA compilers
        if self.spec.satisfies('%nvhpc os=centos7'):
            options.append('-D__STDC_NO_ATOMICS__')

        config = Executable('./config')
        config('--prefix=%s' % prefix,
               '--openssldir=%s' % join_path(prefix, 'etc', 'openssl'),
               '-I{0}'.format(self.spec['zlib'].prefix.include),
               '-L{0}'.format(self.spec['zlib'].prefix.lib),
               *options)

        # Remove non-standard compiler options if present. These options are
        # present e.g. on Darwin. They are non-standard, i.e. most compilers
        # (e.g. gcc) will not accept them.
        filter_file(r'-arch x86_64', '', 'Makefile')

        make()
        if self.run_tests:
            make('test', parallel=False)  # 'VERBOSE=1'

        install_tgt = 'install' if self.spec.satisfies('+docs') else 'install_sw'

        # See https://github.com/openssl/openssl/issues/7466#issuecomment-432148137
        make(install_tgt, parallel=False)
<<<<<<< HEAD

    @property
    def libs(self):
        """set up recursive search for libs"""
        shared = "+shared" in self.spec
        return find_libraries(
            "lib*", root=self.prefix, shared=shared, recursive=True
        )
=======
>>>>>>> e974b44e

    @run_after('install')
    def link_system_certs(self):
        if self.spec.variants['certs'].value != 'system':
            return

        system_dirs = [
            # CentOS, Fedora, RHEL
            '/etc/pki/tls',
            # Ubuntu
            '/usr/lib/ssl',
            # OpenSUSE
            '/etc/ssl'
        ]

        pkg_dir = join_path(self.prefix, 'etc', 'openssl')

        mkdirp(pkg_dir)

        for directory in system_dirs:
            # Link configuration file
            sys_conf = join_path(directory, 'openssl.cnf')
            pkg_conf = join_path(pkg_dir, 'openssl.cnf')
            if os.path.exists(sys_conf) and not os.path.exists(pkg_conf):
                os.symlink(sys_conf, pkg_conf)

            sys_cert = join_path(directory, 'cert.pem')
            pkg_cert = join_path(pkg_dir, 'cert.pem')
            # If a bundle exists, use it. This is the preferred way on Fedora,
            # where the certs directory does not work.
            if os.path.exists(sys_cert) and not os.path.exists(pkg_cert):
                os.symlink(sys_cert, pkg_cert)

            sys_certs = join_path(directory, 'certs')
            pkg_certs = join_path(pkg_dir, 'certs')
            # If the certs directory exists, symlink it into the package.
            # We symlink the whole directory instead of all files because
            # the directory contents might change without Spack noticing.
            if os.path.isdir(sys_certs) and not os.path.islink(pkg_certs):
                if os.path.isdir(pkg_certs):
                    os.rmdir(pkg_certs)
                os.symlink(sys_certs, pkg_certs)

    @run_after('install')
    def link_mozilla_certs(self):
        if self.spec.variants['certs'].value != 'mozilla':
            return

        pkg_dir = join_path(self.prefix, 'etc', 'openssl')
        mkdirp(pkg_dir)

        mozilla_pem = self.spec['ca-certificates-mozilla'].pem_path
        pkg_cert = join_path(pkg_dir, 'cert.pem')

        if not os.path.exists(pkg_cert):
            os.symlink(mozilla_pem, pkg_cert)

    def patch(self):
        if self.spec.satisfies('%nvhpc'):
            # Remove incompatible preprocessor flags
            filter_file('-MF ', '',
                        'Configurations/unix-Makefile.tmpl', string=True)
            filter_file(r'-MT \$\@ ', '',
                        'Configurations/unix-Makefile.tmpl', string=True)

    def setup_build_environment(self, env):
        env.set('PERL', self.spec['perl'].prefix.bin.perl)<|MERGE_RESOLUTION|>--- conflicted
+++ resolved
@@ -148,17 +148,6 @@
 
         # See https://github.com/openssl/openssl/issues/7466#issuecomment-432148137
         make(install_tgt, parallel=False)
-<<<<<<< HEAD
-
-    @property
-    def libs(self):
-        """set up recursive search for libs"""
-        shared = "+shared" in self.spec
-        return find_libraries(
-            "lib*", root=self.prefix, shared=shared, recursive=True
-        )
-=======
->>>>>>> e974b44e
 
     @run_after('install')
     def link_system_certs(self):
