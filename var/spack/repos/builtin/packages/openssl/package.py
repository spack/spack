--- conflicted
+++ resolved
@@ -79,16 +79,13 @@
             # where it happens automatically?)
             env['KERNEL_BITS'] = '64'
 
-<<<<<<< HEAD
-        options = ['zlib', 'no-krb5', 'shared']
+        options = ['zlib', 'shared']
+        if spec.satisfies('@1.0'):
+            options.append('no-krb5')
+
         if self.install_context.destdir:
             options.append(
                 '--install_prefix=%s' % self.install_context.destdir)
-=======
-        options = ['zlib', 'shared']
-        if spec.satisfies('@1.0'):
-            options.append('no-krb5')
->>>>>>> a08ccbed
 
         config = Executable('./config')
         config('--prefix=%s' % prefix,
