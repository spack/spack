# Copyright 2013-2023 Lawrence Livermore National Security, LLC and other
# Spack Project Developers. See the top-level COPYRIGHT file for details.
#
# SPDX-License-Identifier: (Apache-2.0 OR MIT)

from spack.package import *


class OphidiaServer(AutotoolsPackage):
    """Front-end server of the Ophidia framework"""

    homepage = "https://github.com/OphidiaBigData/ophidia-server"
    url = "https://github.com/OphidiaBigData/ophidia-server/archive/refs/tags/v1.7.4.tar.gz"
<<<<<<< HEAD
    maintainers = ["eldoo", "SoniaScard"]
    version(
        "1.7.4",
        sha256="30128c99ae089ab766141397ea5098ac930cfe10d09b289ed120f6581d8bb07d",
    )
=======
    maintainers("eldoo", "SoniaScard")
    version("1.7.4", sha256="30128c99ae089ab766141397ea5098ac930cfe10d09b289ed120f6581d8bb07d")
>>>>>>> 46e45507

    depends_on("autoconf", type="build")
    depends_on("automake", type="build")
    depends_on("libtool", type="build")
    depends_on("m4", type="build")
    depends_on("pkg-config", type="build")

    depends_on("libmatheval")
    depends_on("jansson")
    depends_on("libxml2")
    depends_on("libssh2")
    depends_on("openssl")
    depends_on("mysql")
    depends_on("curl")
    depends_on("ophidia-analytics-framework")

    def autoreconf(self, spec, prefix):
        autoreconf("--install", "--verbose", "--force")

    def configure_args(self):
        args = [
            "--with-web-server-path={0}/html".format(
                self.spec["ophidia-analytics-framework"].prefix
            ),
            "--with-web-server-url=http://127.0.0.1/ophidia",
            "--with-framework-path={0}".format(self.spec["ophidia-analytics-framework"].prefix),
        ]

        return args<|MERGE_RESOLUTION|>--- conflicted
+++ resolved
@@ -11,16 +11,8 @@
 
     homepage = "https://github.com/OphidiaBigData/ophidia-server"
     url = "https://github.com/OphidiaBigData/ophidia-server/archive/refs/tags/v1.7.4.tar.gz"
-<<<<<<< HEAD
-    maintainers = ["eldoo", "SoniaScard"]
-    version(
-        "1.7.4",
-        sha256="30128c99ae089ab766141397ea5098ac930cfe10d09b289ed120f6581d8bb07d",
-    )
-=======
     maintainers("eldoo", "SoniaScard")
     version("1.7.4", sha256="30128c99ae089ab766141397ea5098ac930cfe10d09b289ed120f6581d8bb07d")
->>>>>>> 46e45507
 
     depends_on("autoconf", type="build")
     depends_on("automake", type="build")
