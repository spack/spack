--- conflicted
+++ resolved
@@ -23,54 +23,17 @@
 
     license("LGPL-2.1-or-later")
 
-<<<<<<< HEAD
-    version(
-        "5.0.4",
-        sha256="c4ea5aea60da7bcb18a6b7042609206fbeb2a765c6fa958c5689d450b588b036",
-        url="file://{0}/orca_5_0_4_linux_x86-64_shared_openmpi411.tar.xz".format(os.getcwd()),
-    )
-    version(
-        "5.0.3",
-        sha256="b8b9076d1711150a6d6cb3eb30b18e2782fa847c5a86d8404b9339faef105043",
-        url="file://{0}/orca_5_0_3_linux_x86-64_shared_openmpi411.tar.xz".format(os.getcwd()),
-    )
-    version(
-        "4.2.1",
-        sha256="9bbb3bfdca8220b417ee898b27b2885508d8c82799adfa63dde9e72eab49a6b2",
-        expand=False,
-    )
-    version(
-        "4.2.0",
-        sha256="55a5ca5aaad03396ac5ada2f14b61ffa735fdc2d98355e272465e07a6749d399",
-        expand=False,
-    )
-    version(
-        "4.0.1.2",
-        sha256="cea442aa99ec0d7ffde65014932196b62343f7a6191b4bfc438bfb38c03942f7",
-        expand=False,
-    )
-=======
+    version("5.0.4", sha256="c4ea5aea60da7bcb18a6b7042609206fbeb2a765c6fa958c5689d450b588b036")
     version("5.0.3", sha256="b8b9076d1711150a6d6cb3eb30b18e2782fa847c5a86d8404b9339faef105043")
     version("4.2.1", sha256="a84b6d2706f0ddb2f3750951864502a5c49d081836b00164448b1d81c577f51a")
     version("4.2.0", sha256="01096466e41a5232e5a18af7400e48c02a6e489f0d5d668a90cdd2746e8e22e2")
->>>>>>> e0c6cca6
 
     depends_on("libevent", type="run")
     depends_on("libpciaccess", type="run")
 
     # Map Orca version with the required OpenMPI version
-<<<<<<< HEAD
-    openmpi_versions = {
-        "4.0.1.2": "2.0.2",
-        "4.2.0": "3.1.4",
-        "4.2.1": "3.1.4",
-        "5.0.3": "4.1.2",
-        "5.0.4": "4.1.2",
-    }
-=======
     # OpenMPI@4.1.1 has issues in pmix environments, hence 4.1.2 here
-    openmpi_versions = {"4.2.0": "3.1.4", "4.2.1": "3.1.4", "5.0.3": "4.1.2"}
->>>>>>> e0c6cca6
+    openmpi_versions = {"4.2.0": "3.1.4", "4.2.1": "3.1.4", "5.0.3": "4.1.2", "5.0.4": "4.1.2"}
     for orca_version, openmpi_version in openmpi_versions.items():
         depends_on(
             "openmpi@{0}".format(openmpi_version), type="run", when="@{0}".format(orca_version)
