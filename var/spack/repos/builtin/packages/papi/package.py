# Copyright 2013-2021 Lawrence Livermore National Security, LLC and other
# Spack Project Developers. See the top-level COPYRIGHT file for details.
#
# SPDX-License-Identifier: (Apache-2.0 OR MIT)

import glob
import os
import sys

import llnl.util.filesystem as fs


class Papi(AutotoolsPackage):
    """PAPI provides the tool designer and application engineer with a
       consistent interface and methodology for use of the performance
       counter hardware found in most major microprocessors. PAPI
       enables software engineers to see, in near real time, the
       relation between software performance and processor events.  In
       addition Component PAPI provides access to a collection of
       components that expose performance measurement opportunities
       across the hardware and software stack."""
    homepage = "https://icl.cs.utk.edu/papi/index.html"
    maintainers = ['G-Ragghianti']

<<<<<<< HEAD
    url = "http://icl.cs.utk.edu/projects/papi/downloads/papi-5.4.1.tar.gz"

    tags = ['ecp', 'e4s']

=======
    url = "https://icl.cs.utk.edu/projects/papi/downloads/papi-5.4.1.tar.gz"
    git = "https://bitbucket.org/icl/papi/src/master/"

    version('master', branch='master')
>>>>>>> cdcecda9
    version('6.0.0.1', sha256='3cd7ed50c65b0d21d66e46d0ba34cd171178af4bbf9d94e693915c1aca1e287f')
    version('6.0.0', sha256='3442709dae3405c2845b304c06a8b15395ecf4f3899a89ceb4d715103cb4055f')
    version('5.7.0', sha256='d1a3bb848e292c805bc9f29e09c27870e2ff4cda6c2fba3b7da8b4bba6547589')
    version('5.6.0', sha256='49b7293f9ca2d74d6d80bd06b5c4be303663123267b4ac0884cbcae4c914dc47')
    version('5.5.1', sha256='49dc2c2323f6164c4a7e81b799ed690ee73158671205e71501f849391dd2c2d4')
    version('5.5.0', sha256='3ea15e6cc2354017335b659c1635409ddab1414e70573aa4df91fd892e99f98d')
    version('5.4.3', sha256='3aefd581e274f0a103f001f1ffd1009019b297c637e97f4b8c5fc13fa5a1e675')
    version('5.4.1', sha256='e131c1449786fe870322a949e44f974a5963824f683232e653fb570cc65d4e87')
    version('5.3.0', sha256='99f2f36398b370e75d100b4a189d5bc0ac4f5dd66df44d441f88fd32e1421524')

    variant('example', default=True, description='Install the example files')
    variant('infiniband', default=False, description='Enable Infiniband support')
    variant('powercap', default=False, description='Enable powercap interface support')
    variant('rapl', default=False, description='Enable RAPL support')
    variant('lmsensors', default=False, description='Enable lm_sensors support')
    variant('sde', default=False, description='Enable software defined events')
    variant('cuda', default=False, description='Enable CUDA support')
    variant('nvml', default=False, description='Enable NVML support')

    variant('shared', default=True, description='Build shared libraries')
    # PAPI requires building static libraries, so there is no "static" variant
    variant('static_tools', default=False, description='Statically link the PAPI tools')
    # The PAPI configure option "--with-shlib-tools" is deprecated
    # and therefore not implemented here

    depends_on('lm-sensors', when='+lmsensors')
    depends_on('cuda', when='+cuda')
    depends_on('cuda', when='+nvml')

    conflicts('%gcc@8:', when='@5.3.0', msg='Requires GCC version less than 8.0')
    conflicts('+sde', when='@:5', msg='Software defined events (SDE) added in 6.0.0')
    conflicts('^cuda', when='@:5', msg='CUDA support for versions < 6.0.0 not implemented')

    # This is the only way to match exactly version 6.0.0 without also
    # including version 6.0.0.1 due to spack version matching logic
    conflicts('@5.9.99999:6.0.0.a', when='+static_tools', msg='Static tools cannot build on version 6.0.0')

    # Does not build with newer versions of gcc, see
    # https://bitbucket.org/icl/papi/issues/46/cannot-compile-on-arch-linux
    patch('https://bitbucket.org/icl/papi/commits/53de184a162b8a7edff48fed01a15980664e15b1/raw', sha256='64c57b3ad4026255238cc495df6abfacc41de391a0af497c27d0ac819444a1f8', when='@5.4.0:5.6.99%gcc@8:')
    patch('crayftn-fixes.patch', when='@6.0.0:%cce@9:')

    configure_directory = 'src'

    def setup_build_environment(self, env):
        if '+lmsensors' in self.spec and self.version >= Version('6'):
            env.set('PAPI_LMSENSORS_ROOT', self.spec['lm-sensors'].prefix)
        if '^cuda' in self.spec:
            env.set('PAPI_CUDA_ROOT', self.spec['cuda'].prefix)

    setup_run_environment = setup_build_environment

    def configure_args(self):
        spec = self.spec
        # PAPI uses MPI if MPI is present; since we don't require
        # an MPI package, we ensure that all attempts to use MPI
        # fail, so that PAPI does not get confused
        options = ['MPICC=:']
        # Build a list of PAPI components
        components = filter(
            lambda x: spec.variants[x].value,
            ['example', 'infiniband', 'powercap', 'rapl', 'lmsensors', 'sde',
             'cuda', 'nvml'])
        if components:
            options.append('--with-components=' + ' '.join(components))

        build_shared = 'yes' if '+shared' in spec else 'no'
        options.append('--with-shared-lib=' + build_shared)

        if '+static_tools' in spec:
            options.append('--with-static-tools')

        return options

    @run_before('configure')
    def fortran_check(self):
        if not self.compiler.fc:
            msg = 'PAPI requires a Fortran compiler to build'
            raise RuntimeError(msg)

    @run_before('configure')
    def component_configure(self):
        configure_script = Executable('./configure')
        if '+lmsensors' in self.spec and self.version < Version('6'):
            with working_dir("src/components/lmsensors"):
                configure_script(
                    "--with-sensors_incdir=%s/sensors" %
                    self.spec['lm-sensors'].headers.directories[0],
                    "--with-sensors_libdir=%s" %
                    self.spec['lm-sensors'].libs.directories[0])

    @run_before('build')
    def fix_build(self):
        # Don't use <malloc.h>
        for level in [".", "*", "*/*"]:
            files = glob.iglob(join_path(level, "*.[ch]"))
            filter_file(r"\<malloc\.h\>", "<stdlib.h>", *files)

    @run_after('install')
    def fix_darwin_install(self):
        # The shared library is not installed correctly on Darwin
        if sys.platform == 'darwin':
            os.rename(join_path(self.prefix.lib, 'libpapi.so'),
                      join_path(self.prefix.lib, 'libpapi.dylib'))
            fs.fix_darwin_install_name(self.prefix.lib)<|MERGE_RESOLUTION|>--- conflicted
+++ resolved
@@ -22,17 +22,13 @@
     homepage = "https://icl.cs.utk.edu/papi/index.html"
     maintainers = ['G-Ragghianti']
 
-<<<<<<< HEAD
-    url = "http://icl.cs.utk.edu/projects/papi/downloads/papi-5.4.1.tar.gz"
 
-    tags = ['ecp', 'e4s']
+    tags = ['e4s']
 
-=======
     url = "https://icl.cs.utk.edu/projects/papi/downloads/papi-5.4.1.tar.gz"
     git = "https://bitbucket.org/icl/papi/src/master/"
 
     version('master', branch='master')
->>>>>>> cdcecda9
     version('6.0.0.1', sha256='3cd7ed50c65b0d21d66e46d0ba34cd171178af4bbf9d94e693915c1aca1e287f')
     version('6.0.0', sha256='3442709dae3405c2845b304c06a8b15395ecf4f3899a89ceb4d715103cb4055f')
     version('5.7.0', sha256='d1a3bb848e292c805bc9f29e09c27870e2ff4cda6c2fba3b7da8b4bba6547589')
