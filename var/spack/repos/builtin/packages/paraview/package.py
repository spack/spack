##############################################################################
# Copyright (c) 2013-2016, Lawrence Livermore National Security, LLC.
# Produced at the Lawrence Livermore National Laboratory.
#
# This file is part of Spack.
# Created by Todd Gamblin, tgamblin@llnl.gov, All rights reserved.
# LLNL-CODE-647188
#
# For details, see https://github.com/llnl/spack
# Please also see the LICENSE file for our notice and the LGPL.
#
# This program is free software; you can redistribute it and/or modify
# it under the terms of the GNU Lesser General Public License (as
# published by the Free Software Foundation) version 2.1, February 1999.
#
# This program is distributed in the hope that it will be useful, but
# WITHOUT ANY WARRANTY; without even the IMPLIED WARRANTY OF
# MERCHANTABILITY or FITNESS FOR A PARTICULAR PURPOSE. See the terms and
# conditions of the GNU Lesser General Public License for more details.
#
# You should have received a copy of the GNU Lesser General Public
# License along with this program; if not, write to the Free Software
# Foundation, Inc., 59 Temple Place, Suite 330, Boston, MA 02111-1307 USA
##############################################################################
from spack import *


class Paraview(CMakePackage):
    """ParaView is an open-source, multi-platform data analysis and
    visualization application."""

    homepage = 'http://www.paraview.org'
<<<<<<< HEAD
    url      = 'http://www.paraview.org/files/v5.0/ParaView-v5.0.0-source.tar.gz'
=======
    url      = "http://www.paraview.org/files/v5.3/ParaView-v5.3.0.tar.gz"
    _urlfmt  = 'http://www.paraview.org/files/v{0}/ParaView-v{1}{2}.tar.gz'
>>>>>>> 3ade8295

    version('5.3.0', '68fbbbe733aa607ec13d1db1ab5eba71')
    version('5.2.0', '4570d1a2a183026adb65b73c7125b8b0')
    version('5.1.2', '44fb32fc8988fcdfbc216c9e40c3e925')
    version('5.0.1', 'fdf206113369746e2276b95b257d2c9b')
    version('4.4.0', 'fa1569857dd680ebb4d7ff89c2227378')

    variant('plugins', default=True,
            description='Install include files for plugins support')
    variant('python', default=False, description='Enable Python support')
    variant('mpi', default=True, description='Enable MPI support')
    variant('osmesa', default=False, description='Enable OSMesa support')
    variant('qt', default=False, description='Enable Qt (gui) support')
    variant('opengl2', default=True, description='Enable OpenGL2 backend')

    depends_on('python@2:2.7', when='+python')
    depends_on('py-numpy', when='+python', type='run')
    depends_on('py-matplotlib', when='+python', type='run')
    depends_on('mpi', when='+mpi')
    depends_on('qt@:4', when='+qt')
    # TODO# depends_on('qt@:4', when='@:5.2.0+qt')
    # TODO# depends_on('qt@5',  when='@5.3.0:+qt')

    depends_on('bzip2')
    depends_on('freetype')
    # depends_on('hdf5+mpi', when='+mpi')
    # depends_on('hdf5~mpi', when='~mpi')
    depends_on('jpeg')
    depends_on('libpng')
    depends_on('libtiff')
    depends_on('libxml2')
    # depends_on('netcdf')
    # depends_on('netcdf-cxx')
    # depends_on('protobuf') # version mismatches?
    # depends_on('sqlite') # external version not supported
    depends_on('zlib')

    patch('stl-reader-pv440.patch', when='@4.4.0')

    # Broken gcc-detection - improved in 5.1.0, redundant later
    patch('gcc-compiler-pv501.patch', when='@:5.0.1')

    # Broken installation (ui_pqExportStateWizard.h) - fixed in 5.2.0
    patch('ui_pqExportStateWizard.patch', when='@:5.1.2')

    def url_for_version(self, version):
        """Handle ParaView version-based custom URLs."""
<<<<<<< HEAD
        url = 'http://www.paraview.org/files/v%s/ParaView-v%s-source.tar.gz'
        return url % (version.up_to(2), version)

    def install(self, spec, prefix):
        with working_dir('spack-build', create=True):
            def feature_to_bool(feature, on='ON', off='OFF'):
                if feature in spec:
                    return on
                return off

            def nfeature_to_bool(feature):
                return feature_to_bool(feature, on='OFF', off='ON')

            feature_args = std_cmake_args[:]
            feature_args.append(
                '-DPARAVIEW_BUILD_QT_GUI:BOOL=%s' % feature_to_bool('+qt'))
            feature_args.append('-DPARAVIEW_ENABLE_PYTHON:BOOL=%s' %
                                feature_to_bool('+python'))
            if '+python' in spec:
                feature_args.append(
                    '-DPYTHON_EXECUTABLE:FILEPATH=%s/bin/python'
                    % spec['python'].prefix)
            feature_args.append('-DPARAVIEW_USE_MPI:BOOL=%s' %
                                feature_to_bool('+mpi'))
            if '+mpi' in spec:
                feature_args.append(
                    '-DMPIEXEC:FILEPATH=%s/bin/mpiexec' % spec['mpi'].prefix)
            feature_args.append(
                '-DVTK_ENABLE_TCL_WRAPPING:BOOL=%s' % feature_to_bool('+tcl'))
            feature_args.append('-DVTK_OPENGL_HAS_OSMESA:BOOL=%s' %
                                feature_to_bool('+osmesa'))
            feature_args.append('-DVTK_USE_X:BOOL=%s' %
                                nfeature_to_bool('+osmesa'))
            feature_args.append(
                '-DVTK_RENDERING_BACKEND:STRING=%s' %
                feature_to_bool('+opengl2', 'OpenGL2', 'OpenGL'))

            feature_args.extend(std_cmake_args)

            if 'darwin' in self.spec.architecture:
                feature_args.append('-DVTK_USE_X:BOOL=OFF')
                feature_args.append(
                    '-DPARAVIEW_DO_UNIX_STYLE_INSTALLS:BOOL=ON')

            cmake('..',
                  '-DCMAKE_INSTALL_PREFIX:PATH=%s' % prefix,
                  '-DBUILD_TESTING:BOOL=OFF',
                  '-DVTK_USE_SYSTEM_FREETYPE:BOOL=ON',
                  '-DVTK_USE_SYSTEM_HDF5:BOOL=OFF',
                  '-DVTK_USE_SYSTEM_JPEG:BOOL=ON',
                  '-DVTK_USE_SYSTEM_LIBXML2:BOOL=ON',
                  '-DVTK_USE_SYSTEM_NETCDF:BOOL=OFF',
                  '-DVTK_USE_SYSTEM_TIFF:BOOL=ON',
                  '-DVTK_USE_SYSTEM_ZLIB:BOOL=ON',
                  *feature_args)
            make()
            make('install')
=======
        if version < Version('5.1.0'):
            return self._urlfmt.format(version.up_to(2), version, '-source')
        else:
            return self._urlfmt.format(version.up_to(2), version, '')

    def cmake_args(self):
        """Populate cmake arguments for ParaView."""
        spec = self.spec

        def variant_bool(feature, on='ON', off='OFF'):
            """Ternary for spec variant to ON/OFF string"""
            if feature in spec:
                return on
            return off

        def nvariant_bool(feature):
            """Negated ternary for spec variant to OFF/ON string"""
            return variant_bool(feature, on='OFF', off='ON')

        rendering = variant_bool('+opengl2', 'OpenGL2', 'OpenGL')
        includes  = variant_bool('+plugins')

        cmake_args = [
            '-DPARAVIEW_BUILD_QT_GUI:BOOL=%s' % variant_bool('+qt'),
            '-DVTK_OPENGL_HAS_OSMESA:BOOL=%s' % variant_bool('+osmesa'),
            '-DVTK_USE_X:BOOL=%s' % nvariant_bool('+osmesa'),
            '-DVTK_RENDERING_BACKEND:STRING=%s' % rendering,
            '-DPARAVIEW_INSTALL_DEVELOPMENT_FILES:BOOL=%s' % includes,
            '-DBUILD_TESTING:BOOL=OFF',
            '-DVTK_USE_SYSTEM_FREETYPE:BOOL=ON',
            '-DVTK_USE_SYSTEM_HDF5:BOOL=OFF',
            '-DVTK_USE_SYSTEM_JPEG:BOOL=ON',
            '-DVTK_USE_SYSTEM_LIBXML2:BOOL=ON',
            '-DVTK_USE_SYSTEM_NETCDF:BOOL=OFF',
            '-DVTK_USE_SYSTEM_TIFF:BOOL=ON',
            '-DVTK_USE_SYSTEM_ZLIB:BOOL=ON',
        ]

        if '+python' in spec:
            cmake_args.extend([
                '-DPARAVIEW_ENABLE_PYTHON:BOOL=ON',
                '-DPYTHON_EXECUTABLE:FILEPATH=%s/bin/python'
                % spec['python'].prefix
            ])

        if '+mpi' in spec:
            cmake_args.extend([
                '-DPARAVIEW_USE_MPI:BOOL=ON',
                '-DMPIEXEC:FILEPATH=%s/bin/mpiexec' % spec['mpi'].prefix
            ])

        if 'darwin' in self.spec.architecture:
            cmake_args.extend([
                '-DVTK_USE_X:BOOL=OFF',
                '-DPARAVIEW_DO_UNIX_STYLE_INSTALLS:BOOL=ON',
            ])

        return cmake_args
>>>>>>> 3ade8295
<|MERGE_RESOLUTION|>--- conflicted
+++ resolved
@@ -30,12 +30,8 @@
     visualization application."""
 
     homepage = 'http://www.paraview.org'
-<<<<<<< HEAD
-    url      = 'http://www.paraview.org/files/v5.0/ParaView-v5.0.0-source.tar.gz'
-=======
     url      = "http://www.paraview.org/files/v5.3/ParaView-v5.3.0.tar.gz"
     _urlfmt  = 'http://www.paraview.org/files/v{0}/ParaView-v{1}{2}.tar.gz'
->>>>>>> 3ade8295
 
     version('5.3.0', '68fbbbe733aa607ec13d1db1ab5eba71')
     version('5.2.0', '4570d1a2a183026adb65b73c7125b8b0')
@@ -83,65 +79,6 @@
 
     def url_for_version(self, version):
         """Handle ParaView version-based custom URLs."""
-<<<<<<< HEAD
-        url = 'http://www.paraview.org/files/v%s/ParaView-v%s-source.tar.gz'
-        return url % (version.up_to(2), version)
-
-    def install(self, spec, prefix):
-        with working_dir('spack-build', create=True):
-            def feature_to_bool(feature, on='ON', off='OFF'):
-                if feature in spec:
-                    return on
-                return off
-
-            def nfeature_to_bool(feature):
-                return feature_to_bool(feature, on='OFF', off='ON')
-
-            feature_args = std_cmake_args[:]
-            feature_args.append(
-                '-DPARAVIEW_BUILD_QT_GUI:BOOL=%s' % feature_to_bool('+qt'))
-            feature_args.append('-DPARAVIEW_ENABLE_PYTHON:BOOL=%s' %
-                                feature_to_bool('+python'))
-            if '+python' in spec:
-                feature_args.append(
-                    '-DPYTHON_EXECUTABLE:FILEPATH=%s/bin/python'
-                    % spec['python'].prefix)
-            feature_args.append('-DPARAVIEW_USE_MPI:BOOL=%s' %
-                                feature_to_bool('+mpi'))
-            if '+mpi' in spec:
-                feature_args.append(
-                    '-DMPIEXEC:FILEPATH=%s/bin/mpiexec' % spec['mpi'].prefix)
-            feature_args.append(
-                '-DVTK_ENABLE_TCL_WRAPPING:BOOL=%s' % feature_to_bool('+tcl'))
-            feature_args.append('-DVTK_OPENGL_HAS_OSMESA:BOOL=%s' %
-                                feature_to_bool('+osmesa'))
-            feature_args.append('-DVTK_USE_X:BOOL=%s' %
-                                nfeature_to_bool('+osmesa'))
-            feature_args.append(
-                '-DVTK_RENDERING_BACKEND:STRING=%s' %
-                feature_to_bool('+opengl2', 'OpenGL2', 'OpenGL'))
-
-            feature_args.extend(std_cmake_args)
-
-            if 'darwin' in self.spec.architecture:
-                feature_args.append('-DVTK_USE_X:BOOL=OFF')
-                feature_args.append(
-                    '-DPARAVIEW_DO_UNIX_STYLE_INSTALLS:BOOL=ON')
-
-            cmake('..',
-                  '-DCMAKE_INSTALL_PREFIX:PATH=%s' % prefix,
-                  '-DBUILD_TESTING:BOOL=OFF',
-                  '-DVTK_USE_SYSTEM_FREETYPE:BOOL=ON',
-                  '-DVTK_USE_SYSTEM_HDF5:BOOL=OFF',
-                  '-DVTK_USE_SYSTEM_JPEG:BOOL=ON',
-                  '-DVTK_USE_SYSTEM_LIBXML2:BOOL=ON',
-                  '-DVTK_USE_SYSTEM_NETCDF:BOOL=OFF',
-                  '-DVTK_USE_SYSTEM_TIFF:BOOL=ON',
-                  '-DVTK_USE_SYSTEM_ZLIB:BOOL=ON',
-                  *feature_args)
-            make()
-            make('install')
-=======
         if version < Version('5.1.0'):
             return self._urlfmt.format(version.up_to(2), version, '-source')
         else:
@@ -199,5 +136,4 @@
                 '-DPARAVIEW_DO_UNIX_STYLE_INSTALLS:BOOL=ON',
             ])
 
-        return cmake_args
->>>>>>> 3ade8295
+        return cmake_args