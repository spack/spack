--- conflicted
+++ resolved
@@ -35,9 +35,5 @@
 
     def cmake_args(self):
         args = []
-<<<<<<< HEAD
-        args.append("-DPROJ_INCLUDE_DIR=" + self.spec['proj'].prefix.include)
-=======
         args.append("-DPROJ_INCLUDE_DIR=" + self.spec["proj"].prefix.include)
->>>>>>> 5ab7c76a
         return args