##############################################################################
# Copyright (c) 2013-2016, Lawrence Livermore National Security, LLC.
# Produced at the Lawrence Livermore National Laboratory.
#
# This file is part of Spack.
# Created by Todd Gamblin, tgamblin@llnl.gov, All rights reserved.
# LLNL-CODE-647188
#
# For details, see https://github.com/llnl/spack
# Please also see the LICENSE file for our notice and the LGPL.
#
# This program is free software; you can redistribute it and/or modify
# it under the terms of the GNU Lesser General Public License (as
# published by the Free Software Foundation) version 2.1, February 1999.
#
# This program is distributed in the hope that it will be useful, but
# WITHOUT ANY WARRANTY; without even the IMPLIED WARRANTY OF
# MERCHANTABILITY or FITNESS FOR A PARTICULAR PURPOSE. See the terms and
# conditions of the GNU Lesser General Public License for more details.
#
# You should have received a copy of the GNU Lesser General Public
# License along with this program; if not, write to the Free Software
# Foundation, Inc., 59 Temple Place, Suite 330, Boston, MA 02111-1307 USA
##############################################################################
from spack import *
import sys


class Pdt(AutotoolsPackage):
    """Program Database Toolkit (PDT) is a framework for analyzing source
       code written in several programming languages and for making rich
       program knowledge accessible to developers of static and dynamic
       analysis tools. PDT implements a standard program representation,
       the program database (PDB), that can be accessed in a uniform way
       through a class library supporting common PDB operations.

    """
    homepage = "https://www.cs.uoregon.edu/research/pdt/home.php"
    url      = "http://www.cs.uoregon.edu/research/paracomp/pdtoolkit/Download/pdtoolkit-3.22.1.tar.gz"

    version('3.22.1', 'b56b9b3e621161c7fd9e4908b944840d')
    version('3.22',   '982d667617802962a1f7fe6c4c31184f')
    version('3.21',   '3092ca0d8833b69992c17e63ae66c263')
    version('3.20',   'c3edabe202926abe04552e33cd39672d')
    version('3.19',   '5c5e1e6607086aa13bf4b1b9befc5864')
<<<<<<< HEAD
    version('3.18.1', 'e401534f5c476c3e77f05b7f73b6c4f2')

    def patch(self):
        # TODO : pdt doesn't support clang compiler hence replace in Makefile
        if self.spec.satisfies('%clang'):
            filter_file(r'PDT_GXX=g\+\+ ', r'PDT_GXX=clang++ ', 'ductape/Makefile')

        # on os-x fix for stdarg.h
        if(sys.platform == 'darwin'):
            filter_file(r'typedef __gnuc_va_list ', r'typedef __darwin_va_list ', 'include/kai/stdarg.h')

    def install(self, spec, prefix):
        options = ['-prefix=%s' % prefix]

        if self.compiler.name == 'xl':
            options.append('-XLC')

        configure(*options)
        make()
        make('install')
=======
    version('3.18.1', 'e401534f5c476c3e77f05b7f73b6c4f2')
>>>>>>> a08ccbed
<|MERGE_RESOLUTION|>--- conflicted
+++ resolved
@@ -43,7 +43,6 @@
     version('3.21',   '3092ca0d8833b69992c17e63ae66c263')
     version('3.20',   'c3edabe202926abe04552e33cd39672d')
     version('3.19',   '5c5e1e6607086aa13bf4b1b9befc5864')
-<<<<<<< HEAD
     version('3.18.1', 'e401534f5c476c3e77f05b7f73b6c4f2')
 
     def patch(self):
@@ -63,7 +62,4 @@
 
         configure(*options)
         make()
-        make('install')
-=======
-    version('3.18.1', 'e401534f5c476c3e77f05b7f73b6c4f2')
->>>>>>> a08ccbed
+        make('install')