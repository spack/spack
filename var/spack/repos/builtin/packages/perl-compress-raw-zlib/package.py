--- conflicted
+++ resolved
@@ -36,10 +36,5 @@
     version("2.083", sha256="5642998fe8c4a814326c10a97428335565525763761fe37f86e14a45a25c9e3e")
     version("2.081", sha256="e156de345bd224bbdabfcab0eeb3f678a3099a4e86c9d1b6771d880b55aa3a1b")
 
-<<<<<<< HEAD
-    depends_on("zlib")
-    depends_on("perl-extutils-makemaker", type="build")  # AUTO-CPAN2Spack
-=======
     depends_on("zlib-api")
-    depends_on("perl-extutils-makemaker", type="build")
->>>>>>> 59fc09e9
+    depends_on("perl-extutils-makemaker", type="build")