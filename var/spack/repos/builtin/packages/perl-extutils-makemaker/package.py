--- conflicted
+++ resolved
@@ -15,17 +15,10 @@
     homepage = "https://github.com/Perl-Toolchain-Gang/ExtUtils-MakeMaker"
     url = "https://cpan.metacpan.org/authors/id/B/BI/BINGOS/ExtUtils-MakeMaker-7.24.tar.gz"
 
-<<<<<<< HEAD
-    version("7.65_02", sha256="a933a21ec1fe340dad272334e6a0623d3140cb649568ec0d2aa1f0c00a423986")
-    version(
-        "7.64",
-        sha256="4a6ac575815c0413b1f58967043cc9f2e166446b73c687f9bc62b5eaed9464a0",
-        preferred=True,
-    )
-=======
     version("7.70", sha256="f108bd46420d2f00d242825f865b0f68851084924924f92261d684c49e3e7a74")
     version("7.68", sha256="270238d253343b833daa005fb57a3a5d8916b59da197698a632b141e7acad779")
->>>>>>> ebffc53b
+    version("7.65_02", sha256="a933a21ec1fe340dad272334e6a0623d3140cb649568ec0d2aa1f0c00a423986")
+    version("7.64", sha256="4a6ac575815c0413b1f58967043cc9f2e166446b73c687f9bc62b5eaed9464a0")
     version("7.24", sha256="416abc97c3bb2cc72bef28852522f2859de53e37bf3d0ae8b292067d78755e69")
 
     provides("perl-dynaloader")  # AUTO-CPAN2Spack
