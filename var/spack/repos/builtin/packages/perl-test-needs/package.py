--- conflicted
+++ resolved
@@ -12,7 +12,11 @@
     homepage = "https://metacpan.org/pod/Test::Needs"
     url = "https://cpan.metacpan.org/authors/id/H/HA/HAARG/Test-Needs-0.002009.tar.gz"
 
-<<<<<<< HEAD
+    version(
+        "0.002010",
+        sha256="923ffdc78fcba96609753e4bae26b0ba0186893de4a63cd5236e012c7c90e208",
+        url="https://cpan.metacpan.org/authors/id/H/HA/HAARG/Test-Needs-0.002010.tar.gz",
+    )
     version(
         "0.002.009",
         sha256="571c21193ad16195df58b06b268798796a391b398c443271721d2cc0fb7c4ac3",
@@ -31,8 +35,4 @@
         url="https://cpan.metacpan.org/authors/id/H/HA/HAARG/Test-Needs-0.002005.tar.gz",
     )
     depends_on("perl@5.6:", type="run")  # AUTO-CPAN2Spack
-    depends_on("perl-extutils-makemaker", type="build")  # AUTO-CPAN2Spack
-=======
-    version("0.002010", sha256="923ffdc78fcba96609753e4bae26b0ba0186893de4a63cd5236e012c7c90e208")
-    version("0.002005", sha256="5a4f33983586edacdbe00a3b429a9834190140190dab28d0f873c394eb7df399")
->>>>>>> ebffc53b
+    depends_on("perl-extutils-makemaker", type="build")  # AUTO-CPAN2Spack