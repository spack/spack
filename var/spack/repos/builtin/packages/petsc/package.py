--- conflicted
+++ resolved
@@ -88,16 +88,13 @@
             description='Activates support for FFTW (only parallel)')
     variant('suite-sparse', default=False,
             description='Activates support for SuiteSparse')
-<<<<<<< HEAD
     variant('patchmpi64', default=False,
             description='Patch of MPI support of int64')
     variant('dmplex', default=False,
             description='Enable DMPlex support')
 
-=======
     variant('knl', default=False,
             description='Build for KNL')
->>>>>>> 139eaa13
     variant('X', default=False,
             description='Activate X support')
 
@@ -133,16 +130,8 @@
     depends_on('mpi', when='+mpi')
 
     # Build dependencies
-<<<<<<< HEAD
-    depends_on('python@2.6:2.8', type='build', when='@:3.8.99')
-
-    # With >=3.9 version petsc will find python2 on the system and continue
-    # build even if launched with python3. See https://github.com/spack/spack/pull/7926
-    depends_on('python', type='build', when='@3.9:')
-=======
     depends_on('python@2.6:2.8', type='build', when='@:3.10.99')
     depends_on('python@2.6:2.8,3.4:', type='build', when='@3.11:')
->>>>>>> 139eaa13
 
     # Other dependencies
     depends_on('metis@5:~int64+real64', when='@:3.7.99+metis~int64+double')
