##############################################################################
# Copyright (c) 2013-2016, Lawrence Livermore National Security, LLC.
# Produced at the Lawrence Livermore National Laboratory.
#
# This file is part of Spack.
# Created by Todd Gamblin, tgamblin@llnl.gov, All rights reserved.
# LLNL-CODE-647188
#
# For details, see https://github.com/llnl/spack
# Please also see the LICENSE file for our notice and the LGPL.
#
# This program is free software; you can redistribute it and/or modify
# it under the terms of the GNU Lesser General Public License (as
# published by the Free Software Foundation) version 2.1, February 1999.
#
# This program is distributed in the hope that it will be useful, but
# WITHOUT ANY WARRANTY; without even the IMPLIED WARRANTY OF
# MERCHANTABILITY or FITNESS FOR A PARTICULAR PURPOSE. See the terms and
# conditions of the GNU Lesser General Public License for more details.
#
# You should have received a copy of the GNU Lesser General Public
# License along with this program; if not, write to the Free Software
# Foundation, Inc., 59 Temple Place, Suite 330, Boston, MA 02111-1307 USA
##############################################################################

import os
import sys
from spack import *


class Petsc(Package):
    """PETSc is a suite of data structures and routines for the scalable
    (parallel) solution of scientific applications modeled by partial
    differential equations.
    """

    homepage = "http://www.mcs.anl.gov/petsc/index.html"
    url = "http://ftp.mcs.anl.gov/pub/petsc/release-snapshots/petsc-3.5.3.tar.gz"

    version('3.7.2', '50da49867ce7a49e7a0c1b37f4ec7b34')
    version('3.6.4', '7632da2375a3df35b8891c9526dbdde7')
    version('3.6.3', '91dd3522de5a5ef039ff8f50800db606')
    version('3.5.3', 'd4fd2734661e89f18ac6014b5dd1ef2f')
    version('3.5.2', 'ad170802b3b058b5deb9cd1f968e7e13')
    version('3.5.1', 'a557e029711ebf425544e117ffa44d8f')
    version('3.4.4', '7edbc68aa6d8d6a3295dd5f6c2f6979d')

    # If this has trouble finding BLAS and LAPACK...
    # Consider using the paths that BLAS and LAPACK now use to export
    # their shared library.
    variant('shared',  default=True,
            description='Enables the build of shared libraries')
    variant('mpi',     default=True,
            description='Activates MPI support')
    variant('double',  default=True,
            description='Switches between single and double precision')
    variant('complex', default=False,
            description='Build with complex numbers')
    variant('debug',   default=False,
            description='Compile in debug mode')

    variant('metis',   default=True,
            description='Activates support for metis and parmetis')
    variant('hdf5',    default=True,
            description='Activates support for HDF5 (only parallel)')
    variant('boost',   default=True,
            description='Activates support for Boost')
    variant('hypre',   default=True,
            description='Activates support for Hypre (only parallel)')
    variant('mumps',   default=True,
            description='Activates support for MUMPS (only parallel)')
    variant('superlu-dist', default=True,
            description='Activates support for SuperluDist (only parallel)')

    # Virtual dependencies
    depends_on('blas')
    depends_on('lapack')
    depends_on('mpi', when='+mpi')

    # Build dependencies
    depends_on('python @2.6:2.7', type='build')

    # Other dependencies
    depends_on('boost', when='+boost')
    depends_on('metis@5:', when='+metis')

    depends_on('hdf5+mpi', when='+hdf5+mpi')
    depends_on('parmetis', when='+metis+mpi')
    # Hypre does not support complex numbers.
    # Also PETSc prefer to build it without internal superlu, likely due to
    # conflict in headers see
    # https://bitbucket.org/petsc/petsc/src/90564b43f6b05485163c147b464b5d6d28cde3ef/config/BuildSystem/config/packages/hypre.py
    depends_on('hypre~internal-superlu', when='+hypre+mpi~complex')
    depends_on('superlu-dist@:4.3', when='@:3.6.4+superlu-dist+mpi')
    depends_on('superlu-dist@5.0.0:', when='@3.7:+superlu-dist+mpi')
    depends_on('mumps+mpi', when='+mumps+mpi')
    depends_on('scalapack', when='+mumps+mpi')

    def mpi_dependent_options(self):
        if '~mpi' in self.spec:
            compiler_opts = [
                '--with-cc=%s' % os.environ['CC'],
                '--with-cxx=%s' % (os.environ['CXX']
                                   if self.compiler.cxx is not None else '0'),
                '--with-fc=%s' % (os.environ['FC']
                                  if self.compiler.fc is not None else '0'),
                '--with-mpi=0'
            ]
            error_message_fmt = \
                '\t{library} support requires "+mpi" to be activated'

            # If mpi is disabled (~mpi), it's an error to have any of these
            # enabled. This generates a list of any such errors.
            errors = [
                error_message_fmt.format(library=x)
                for x in ('hdf5', 'hypre', 'parmetis', 'mumps', 'superlu-dist')
                if ('+' + x) in self.spec]
            if errors:
                errors = ['incompatible variants given'] + errors
                raise RuntimeError('\n'.join(errors))
        else:
            compiler_opts = [
                '--with-mpi=1',
                '--with-mpi-dir=%s' % self.spec['mpi'].prefix,
            ]
        if sys.platform != "darwin":
            compiler_opts.extend([
                '--with-cpp=cpp',
                '--with-cxxcpp=cpp',
            ])
        return compiler_opts

    def install(self, spec, prefix):
        options = ['--with-ssl=0']
        options.extend(self.mpi_dependent_options())
        options.extend([
            '--with-precision=%s' % (
                'double' if '+double' in spec else 'single'),
            '--with-scalar-type=%s' % (
                'complex' if '+complex' in spec else 'real'),
            '--with-shared-libraries=%s' % ('1' if '+shared' in spec else '0'),
<<<<<<< HEAD
            '--with-debugging=%s' % ('1' if '+debug' in spec else '0'),
            '--with-lapack-lib=%s' % spec['lapack'].lapack_static_lib,
            '--with-blas-lib=%s' % spec['blas'].blas_static_lib
#            '--with-blas-lapack-dir=%s' % spec['lapack'].prefix
=======
            '--with-debugging=%s' % ('1' if '+debug' in spec else '0')
>>>>>>> ac3e21f8
        ])
        # Make sure we use exactly the same Blas/Lapack libraries
        # across the DAG. To that end list them explicitly
        lapack_blas = spec['lapack'].lapack_libs + spec['blas'].blas_libs
        options.extend([
            '--with-blas-lapack-lib=%s' % lapack_blas.joined()
        ])

        # Activates library support if needed
        for library in ('metis', 'boost', 'hdf5', 'hypre', 'parmetis',
                        'mumps', 'scalapack'):
            options.append(
                '--with-{library}={value}'.format(
                    library=library, value=('1' if library in spec else '0'))
            )
            if library in spec:
                options.append(
                    '--with-{library}-dir={path}'.format(
                        library=library, path=spec[library].prefix)
                )
        # PETSc does not pick up SuperluDist from the dir as they look for
        # superlu_dist_4.1.a
        if 'superlu-dist' in spec:
            options.extend([
                '--with-superlu_dist-include=%s' %
                spec['superlu-dist'].prefix.include,
                '--with-superlu_dist-lib=%s' %
                join_path(spec['superlu-dist'].prefix.lib,
                          'libsuperlu_dist.a'),
                '--with-superlu_dist=1'
            ])
        else:
            options.append(
                '--with-superlu_dist=0'
            )

        configure('--prefix=%s' % prefix, *options)

        # PETSc has its own way of doing parallel make.
        make('MAKE_NP=%s' % make_jobs, parallel=False)
        make("install")

        # solve Poisson equation in 2D to make sure nothing is broken:
        if ('mpi' in spec) and self.run_tests:
            with working_dir('src/ksp/ksp/examples/tutorials'):
                env['PETSC_DIR'] = self.prefix
                cc = Executable(spec['mpi'].mpicc)
                cc('ex50.c', '-I%s' % prefix.include, '-L%s' % prefix.lib,
                   '-lpetsc', '-lm', '-o', 'ex50')
                run = Executable(join_path(spec['mpi'].prefix.bin, 'mpirun'))
                run('ex50', '-da_grid_x', '4', '-da_grid_y', '4')
                if 'superlu-dist' in spec:
                    run('ex50',
                        '-da_grid_x', '4',
                        '-da_grid_y', '4',
                        '-pc_type', 'lu',
                        '-pc_factor_mat_solver_package', 'superlu_dist')

                if 'mumps' in spec:
                    run('ex50',
                        '-da_grid_x', '4',
                        '-da_grid_y', '4',
                        '-pc_type', 'lu',
                        '-pc_factor_mat_solver_package', 'mumps')

                if 'hypre' in spec:
                    run('ex50',
                        '-da_grid_x', '4',
                        '-da_grid_y', '4',
                        '-pc_type', 'hypre',
                        '-pc_hypre_type', 'boomeramg')

    def setup_dependent_environment(self, spack_env, run_env, dependent_spec):
        # set up PETSC_DIR for everyone using PETSc package
        spack_env.set('PETSC_DIR', self.prefix)<|MERGE_RESOLUTION|>--- conflicted
+++ resolved
@@ -78,7 +78,7 @@
     depends_on('mpi', when='+mpi')
 
     # Build dependencies
-    depends_on('python @2.6:2.7', type='build')
+    depends_on('python @2.6:2.8', type='build')
 
     # Other dependencies
     depends_on('boost', when='+boost')
@@ -139,15 +139,9 @@
             '--with-scalar-type=%s' % (
                 'complex' if '+complex' in spec else 'real'),
             '--with-shared-libraries=%s' % ('1' if '+shared' in spec else '0'),
-<<<<<<< HEAD
             '--with-debugging=%s' % ('1' if '+debug' in spec else '0'),
-            '--with-lapack-lib=%s' % spec['lapack'].lapack_static_lib,
-            '--with-blas-lib=%s' % spec['blas'].blas_static_lib
-#            '--with-blas-lapack-dir=%s' % spec['lapack'].prefix
-=======
-            '--with-debugging=%s' % ('1' if '+debug' in spec else '0')
->>>>>>> ac3e21f8
         ])
+
         # Make sure we use exactly the same Blas/Lapack libraries
         # across the DAG. To that end list them explicitly
         lapack_blas = spec['lapack'].lapack_libs + spec['blas'].blas_libs
