# Copyright 2013-2021 Lawrence Livermore National Security, LLC and other
# Spack Project Developers. See the top-level COPYRIGHT file for details.
#
# SPDX-License-Identifier: (Apache-2.0 OR MIT)

import collections
import os.path


class Plumed(AutotoolsPackage):
    """PLUMED is an open source library for free energy calculations in
    molecular systems which works together with some of the most popular
    molecular dynamics engines.

    Free energy calculations can be performed as a function of many order
    parameters with a particular focus on biological problems, using state
    of the art methods such as metadynamics, umbrella sampling and
    Jarzynski-equation based steered MD.

    The software, written in C++, can be easily interfaced with both fortran
    and C/C++ codes.
    """
    homepage = 'http://www.plumed.org/'
<<<<<<< HEAD
    url = 'https://github.com/plumed/plumed2'

    version('2.2.3', git="https://github.com/plumed/plumed2.git", 
            commit='3093d24')
=======
    url = 'https://github.com/plumed/plumed2/archive/v2.5.3.tar.gz'
    git = 'https://github.com/plumed/plumed2.git'

    version('master', branch='master')
    version('2.7.0', sha256='14450ea566c25ac9bf71fd77bb9c0c95e9038462b5739c73a515be82e2011cd6')
    version('2.6.2', preferred=True, sha256='bbc2ef0cb08d404513b8b737c72333b6656389e15effd6a0f9ace2a5758c9a4a')
    version('2.6.1', sha256='c1b3c397b2d971140aa240dde50e48a04ce78e3dedb02b6dca80fa53f8026e4e')
    version('2.6.0', sha256='3d57ae460607a49547ef38a52c4ac93493a3966857c352280a9c05f5dcdb1820')
    version('2.5.5', sha256='70faa9ff1938e286dc388cb793b39840953e5646855b684f48df1bc864b737e8')
    version('2.5.4', sha256='a1647e598191f261e75d06351e607475d395af481315052a4c28563ac9989a7f')
    version('2.5.3', sha256='543288be667dc4201fc461ecd2dd4878ddfbeac682d0c021c99ea8e501c7c9dc')
    version('2.5.2', sha256='85d10cc46e2e37c7719cf51c0931278f56c2c8f8a9d86188b2bf97c2535a2ab4')
    version('2.5.1', sha256='de309980dcfd6f6e0e70e138856f4bd9eb4d8a513906a5e6389f18a5af7f2eba')
    version('2.5.0', sha256='53e08187ec9f8af2326fa84407e34644a7c51d2af93034309fb70675eee5e4f7')
    version('2.4.6', sha256='c22ad19f5cd36ce9fe4ba0b53158fc2a3d985c48fc04606e3f3b3e835b994cb3')
    version('2.4.4', sha256='1e5c24109314481fad404da97d61c7339b219e27e120c9c80bacc79c9f6a51a8')
    version('2.4.2', sha256='528ce57f1f5330480bcd403140166a4580efd2acaea39c85dfeca5e2cd649321')
    version('2.4.1', sha256='f00410ebdd739c2ddf55fcd714ff4bd88a1029e02d2fc9cea0b5fca34e0fc4eb')
    version('2.3.5', sha256='a6a66ca4582c1aecc6138c96be015e13cd06a718e8446b2f13e610fe34602e4f')
    version('2.3.3', sha256='ac058ff529f207d5b4169fb5a87bdb3c77307dfef1ac543ad8b6c74c5de7fc91')
    version('2.3.0', sha256='b1c8a54a313a0569e27e36420770074f35406453f73de70e55c424652abeddf1')
    version('2.2.4', sha256='d7a1dba34a7fe03f23e8d39ab6e15b230c4851373fdceb3602e2de26ea53ce37')
    version('2.2.3', sha256='2db19c5f6a2918833941d0bf47b5431d0865529d786df797ccc966d763ed7b0c')
>>>>>>> ec00d68b

    # Variants. PLUMED by default builds a number of optional modules.
    # The ones listed here are not built by default for various reasons,
    # such as stability, lack of testing, or lack of demand.
    # FIXME: This needs to be an optional
    variant(
        'optional_modules',
        default='all',
        values=lambda x: True,
        description='String that is used to build optional modules'
    )
    variant('shared', default=True, description='Builds shared libraries')
    variant('mpi', default=True, description='Activates MPI support')
    variant('gsl', default=True, description='Activates GSL support')
    variant('arrayfire', default='none',
            values=('none', 'cpu', 'cuda', 'opencl'),
            description='Activates FireArray support')

    # Dependencies. LAPACK and BLAS are recommended but not essential.
    depends_on('zlib')
    depends_on('blas')
    depends_on('lapack')
    # For libmatheval support through the 'function' module
    # which is enabled by default (or when optional_modules=all)
    depends_on('libmatheval', when='@:2.4.99')
    depends_on('arrayfire', when='arrayfire=cpu')
    depends_on('arrayfire+cuda', when='arrayfire=cuda')
    depends_on('arrayfire+opencl', when='arrayfire=opencl')

    depends_on('mpi', when='+mpi')
    depends_on('gsl', when='+gsl')

    depends_on('autoconf', type='build')
    depends_on('automake', type='build')
    depends_on('libtool', type='build')
    depends_on('py-cython', type='build', when='@2.5:')

    force_autoreconf = True

    parallel = False

    def apply_patch(self, other):

        # The name of MD engines differ slightly from the ones used in Spack
        format_strings = collections.defaultdict(
            lambda: '{0.name}-{0.version}'
        )
        format_strings['espresso'] = 'q{0.name}-{0.version}'
        format_strings['amber'] = '{0.name}{0.version}'

        get_md = lambda x: format_strings[x.name].format(x)

        # Get available patches
        plumed_patch = Executable(
            os.path.join(self.spec.prefix.bin, 'plumed-patch')
        )

        out = plumed_patch('-q', '-l', output=str)
        available = out.split(':')[-1].split()

        # Check that `other` is among the patchable applications
        if get_md(other) not in available:
            msg = '{0.name}@{0.version} is not among the MD engine'
            msg += ' that can be patched by {1.name}@{1.version}.\n'
            msg += 'Supported engines are:\n'
            for x in available:
                msg += x + '\n'
            raise RuntimeError(msg.format(other, self.spec))

        # Call plumed-patch to patch executables
        target = format_strings[other.name].format(other)
        plumed_patch('-p', '-e', target)

    def setup_dependent_package(self, module, dependent_spec):
        # Make plumed visible from dependent packages
        module.plumed = dependent_spec['plumed'].command

    @property
    def plumed_inc(self):
        return os.path.join(
            self.prefix.lib, 'plumed', 'src', 'lib', 'Plumed.inc'
        )

    @run_before('autoreconf')
    def filter_gslcblas(self):
        # This part is needed to avoid linking with gsl cblas
        # interface which will mask the cblas interface
        # provided by optimized libraries due to linking order
        filter_file('-lgslcblas', '', 'configure.ac')

    def patch(self):
        # Ensure Spack's wrappers are used to compile the Python interface
        env = 'CXX={0} LDSHARED="{0} -pthread -shared" ' \
              'LDCXXSHARED="{0} -pthread -shared"'.format(spack_cxx)
        filter_file('plumed_program_name=plumed',
                    '{0} plumed_program_name=plumed'.format(env),
                    'src/lib/Makefile', 'python/Makefile')

    def configure_args(self):
        spec = self.spec

        # From plumed docs :
        # Also consider that this is different with respect to what some other
        # configure script does in that variables such as MPICXX are
        # completely ignored here. In case you work on a machine where CXX is
        # set to a serial compiler and MPICXX to a MPI compiler, to compile
        # with MPI you should use:
        #
        # > ./configure CXX="$MPICXX"

        # The configure.ac script may detect the wrong linker for
        # LD_RO which causes issues at link time. Here we work around
        # the issue saying we have no LD_RO executable.
        configure_opts = ['--disable-ld-r']

        # If using MPI then ensure the correct compiler wrapper is used.
        if '+mpi' in spec:
            configure_opts.extend([
                '--enable-mpi',
                'CXX={0}'.format(spec['mpi'].mpicxx)
            ])

            # If the MPI dependency is provided by the intel-mpi package then
            # the following additional argument is required to allow it to
            # build.
            if 'intel-mpi' in spec:
                configure_opts.extend([
                    'STATIC_LIBS=-mt_mpi'
                ])

        extra_libs = []
        # Set flags to help find gsl
        if '+gsl' in spec:
            gsl_libs = spec['gsl'].libs
            blas_libs = spec['blas'].libs
            extra_libs.append(
                (gsl_libs + blas_libs).ld_flags
            )
        # Set flags to help with ArrayFire
        if 'arrayfire=none' not in spec:
            libaf = 'arrayfire:{0}'.format(spec.variants['arrayfire'].value)
            extra_libs.append(spec[libaf].libs.search_flags)

        if extra_libs:
            configure_opts.append('LDFLAGS={0}'.format(
                ' '.join(extra_libs)
            ))

        # Additional arguments
        configure_opts.extend([
            '--enable-shared={0}'.format('yes' if '+shared' in spec else 'no'),
            '--enable-gsl={0}'.format('yes' if '+gsl' in spec else 'no'),
            '--enable-af_cpu={0}'.format('yes' if 'arrayfire=cpu' in spec else 'no'),
            '--enable-af_cuda={0}'.format('yes' if 'arrayfire=cuda' in spec else 'no'),
            '--enable-af_ocl={0}'.format('yes' if 'arrayfire=ocl' in spec else 'no')
        ])

        # Construct list of optional modules

        # If we have specified any optional modules then add the argument to
        # enable or disable them.
        optional_modules = self.spec.variants['optional_modules'].value
        if optional_modules:
            # From 'configure --help' @2.3:
            # all/none/reset or : separated list such as
            # +crystallization:-bias default: reset
            configure_opts.append(
                '--enable-modules={0}'.format(optional_modules)
            )

        return configure_opts<|MERGE_RESOLUTION|>--- conflicted
+++ resolved
@@ -21,12 +21,6 @@
     and C/C++ codes.
     """
     homepage = 'http://www.plumed.org/'
-<<<<<<< HEAD
-    url = 'https://github.com/plumed/plumed2'
-
-    version('2.2.3', git="https://github.com/plumed/plumed2.git", 
-            commit='3093d24')
-=======
     url = 'https://github.com/plumed/plumed2/archive/v2.5.3.tar.gz'
     git = 'https://github.com/plumed/plumed2.git'
 
@@ -50,7 +44,6 @@
     version('2.3.0', sha256='b1c8a54a313a0569e27e36420770074f35406453f73de70e55c424652abeddf1')
     version('2.2.4', sha256='d7a1dba34a7fe03f23e8d39ab6e15b230c4851373fdceb3602e2de26ea53ce37')
     version('2.2.3', sha256='2db19c5f6a2918833941d0bf47b5431d0865529d786df797ccc966d763ed7b0c')
->>>>>>> ec00d68b
 
     # Variants. PLUMED by default builds a number of optional modules.
     # The ones listed here are not built by default for various reasons,
