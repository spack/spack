--- conflicted
+++ resolved
@@ -153,11 +153,8 @@
         sha256="a2b02d489ee730c06ee40e7f9ffcebb6c35bcb4f95153fab7c4276a3add6ae31",
         deprecated=True,
     )
-<<<<<<< HEAD
-=======
 
     depends_on("c", type="build")  # generated
->>>>>>> e4ee5974
 
     variant(
         "pmi_backwards_compatibility",
