# Copyright 2013-2022 Lawrence Livermore National Security, LLC and other
# Spack Project Developers. See the top-level COPYRIGHT file for details.
#
# SPDX-License-Identifier: (Apache-2.0 OR MIT)

from spack.package import *


class Prophecy4f(MakefilePackage):
    """Prophecy4f is a Monte Carlo integrator for
    Higgs decays H -> WW/ZZ -> 4 fermions."""

    homepage = "https://prophecy4f.hepforge.org/"
    url = "https://prophecy4f.hepforge.org/downloads/?f=Prophecy4f-3.0.2.tar.gz"

    maintainers = ["haralmha", "vvolkl"]

<<<<<<< HEAD
    tags = ['hep']

    version('3.0.2', sha256='01e6ad4d7e913082c1dcabd589173f5d962086dd7860c710f14a0528d8d80eb7')
=======
    version("3.0.2", sha256="01e6ad4d7e913082c1dcabd589173f5d962086dd7860c710f14a0528d8d80eb7")
>>>>>>> dde6d00a

    depends_on("collier")

    @property
    def build_targets(self):
        return [
            "COLLIERDIR={0}/lib".format(self.spec["collier"].prefix),
            "INPUT=-I{0}/include/".format(self.spec["collier"].prefix),
            "FC=gfortran",
        ]

    def install(self, spec, prefix):
        mkdir(prefix.bin)
<<<<<<< HEAD
        mkdir(prefix.share)
        mkdir(prefix.share.prophecy4f)
        install('Prophecy4f', prefix.bin)
        install('defaultinput', prefix.share.prophecy4f)
=======
        install("Prophecy4f", prefix.bin)
        install("defaultinput", prefix)
>>>>>>> dde6d00a
<|MERGE_RESOLUTION|>--- conflicted
+++ resolved
@@ -15,13 +15,9 @@
 
     maintainers = ["haralmha", "vvolkl"]
 
-<<<<<<< HEAD
     tags = ['hep']
 
     version('3.0.2', sha256='01e6ad4d7e913082c1dcabd589173f5d962086dd7860c710f14a0528d8d80eb7')
-=======
-    version("3.0.2", sha256="01e6ad4d7e913082c1dcabd589173f5d962086dd7860c710f14a0528d8d80eb7")
->>>>>>> dde6d00a
 
     depends_on("collier")
 
@@ -35,12 +31,7 @@
 
     def install(self, spec, prefix):
         mkdir(prefix.bin)
-<<<<<<< HEAD
         mkdir(prefix.share)
         mkdir(prefix.share.prophecy4f)
-        install('Prophecy4f', prefix.bin)
-        install('defaultinput', prefix.share.prophecy4f)
-=======
         install("Prophecy4f", prefix.bin)
-        install("defaultinput", prefix)
->>>>>>> dde6d00a
+        install("defaultinput", prefix)