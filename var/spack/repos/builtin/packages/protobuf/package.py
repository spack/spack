--- conflicted
+++ resolved
@@ -33,22 +33,11 @@
     url      = "https://github.com/google/protobuf/archive/v3.2.0.tar.gz"
     root_cmakelists_dir = "cmake"
 
-<<<<<<< HEAD
-    version('3.4.0', '4f47de212ef665ea619f5f97083c6781')
-    version('3.3.2', '19ed45d0cbbb88de2c4922978235d314')
-    version('3.3.1', '20c685147753b515ce380421442044b5')
-    version('3.3.0', '8b64807bc1fb52059873a31133ed71b2')
-    version('3.2.1', '94d3a8148c35cedd2db953245e057a67')
-    version('3.2.0', '61d899b8369781f6dd1e62370813392d')
-    version('3.1.0', '14a532a7538551d5def317bfca41dace')
-    version('3.0.2', '845b39e4b7681a2ddfd8c7f528299fbb')
-=======
     version('3.4.0', '1d077a7d4db3d75681f5c333f2de9b1a')
     version('3.3.0', 'f0f712e98de3db0c65c0c417f5e7aca8')
     version('3.2.0', 'efaa08ae635664fb5e7f31421a41a995')
     version('3.1.0', '39d6a4fa549c0cce164aa3064b1492dc')
     version('3.0.2', '7349a7f43433d72c6d805c6ca22b7eeb')
->>>>>>> 9bffa967
     # does not build with CMake:
     # version('2.5.0', '9c21577a03adc1879aba5b52d06e25cf')
 
@@ -59,9 +48,8 @@
     # first fixed in 3.4.0: https://github.com/google/protobuf/pull/3406
     patch('pkgconfig.patch', when='@:3.3.2')
 
-<<<<<<< HEAD
     patch('intel_inline.patch', when='@3.2.0: %intel')
-=======
+
     def fetch_remote_versions(self):
         """Ignore additional source artifacts uploaded with releases,
            only keep known versions
@@ -71,7 +59,6 @@
             spack.util.web.find_versions_of_archive(
                 self.all_urls, self.list_url, self.list_depth)
         ))
->>>>>>> 9bffa967
 
     def cmake_args(self):
         args = [
