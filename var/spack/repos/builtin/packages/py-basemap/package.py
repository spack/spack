##############################################################################
# Copyright (c) 2013-2016, Lawrence Livermore National Security, LLC.
# Produced at the Lawrence Livermore National Laboratory.
#
# This file is part of Spack.
# Created by Todd Gamblin, tgamblin@llnl.gov, All rights reserved.
# LLNL-CODE-647188
#
# For details, see https://github.com/llnl/spack
# Please also see the LICENSE file for our notice and the LGPL.
#
# This program is free software; you can redistribute it and/or modify
# it under the terms of the GNU Lesser General Public License (as
# published by the Free Software Foundation) version 2.1, February 1999.
#
# This program is distributed in the hope that it will be useful, but
# WITHOUT ANY WARRANTY; without even the IMPLIED WARRANTY OF
# MERCHANTABILITY or FITNESS FOR A PARTICULAR PURPOSE. See the terms and
# conditions of the GNU Lesser General Public License for more details.
#
# You should have received a copy of the GNU Lesser General Public
# License along with this program; if not, write to the Free Software
# Foundation, Inc., 59 Temple Place, Suite 330, Boston, MA 02111-1307 USA
##############################################################################
from spack import *


class PyBasemap(PythonPackage):
    """The matplotlib basemap toolkit is a library for plotting
    2D data on maps in Python."""

    homepage = "http://matplotlib.org/basemap/"
    url      = "https://downloads.sourceforge.net/project/matplotlib/matplotlib-toolkits/basemap-1.0.7/basemap-1.0.7.tar.gz"

    version('1.0.7', '48c0557ced9e2c6e440b28b3caff2de8')

<<<<<<< HEAD
    # Per Github issue #3813, setuptools is required at runtime in order
    # to make mpl_toolkits a namespace package that can span multiple
    # directories (i.e., matplotlib and basemap)
    depends_on('py-setuptools', type=('build', 'run'))
=======
>>>>>>> e3378a0d
    depends_on('py-numpy', type=('build', 'run'))
    depends_on('py-matplotlib', type=('build', 'run'))
    depends_on('pil', type=('build', 'run'))
    depends_on('geos')

    def setup_environment(self, spack_env, run_env):
        spack_env.set('GEOS_DIR', self.spec['geos'].prefix)<|MERGE_RESOLUTION|>--- conflicted
+++ resolved
@@ -34,13 +34,11 @@
 
     version('1.0.7', '48c0557ced9e2c6e440b28b3caff2de8')
 
-<<<<<<< HEAD
+
     # Per Github issue #3813, setuptools is required at runtime in order
     # to make mpl_toolkits a namespace package that can span multiple
     # directories (i.e., matplotlib and basemap)
     depends_on('py-setuptools', type=('build', 'run'))
-=======
->>>>>>> e3378a0d
     depends_on('py-numpy', type=('build', 'run'))
     depends_on('py-matplotlib', type=('build', 'run'))
     depends_on('pil', type=('build', 'run'))
