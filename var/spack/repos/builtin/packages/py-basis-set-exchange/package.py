--- conflicted
+++ resolved
@@ -27,13 +27,7 @@
 
     depends_on('py-argcomplete', type=('build', 'run'))
     depends_on('py-jsonschema', type=('build', 'run'))
-<<<<<<< HEAD
-    depends_on('py-setuptools', type=('build', 'run'))
-    depends_on('python@3:', type=('build', 'run'))
-=======
     depends_on('py-setuptools', type='build')
     depends_on('python@3:', type=('build', 'run'))
-    depends_on('py-versioneer', type='build')
->>>>>>> 320fc8a4
     depends_on('py-pytest@4.0:', type='test')
     depends_on('py-pytest-cov', type='test')