--- conflicted
+++ resolved
@@ -25,16 +25,10 @@
     version('0.8.4',  sha256='005f95794ce55f1b1e8faa0b6910b814819dd4ee9dba367a3ec29dfe53816684')
     version('0.8.3',  sha256='0721f3cf55f588f62d74a408bccdd44046ebeaab8ec802c02fae7983d8f0359f')
 
-<<<<<<< HEAD
-    depends_on('py-argcomplete')
-    depends_on('py-jsonschema')
+    depends_on('py-argcomplete', type=('build', 'run'))
+    depends_on('py-jsonschema', type=('build', 'run'))
     depends_on('py-setuptools', type='build')
     depends_on('python@3:', type=('build', 'run'))
     depends_on('py-versioneer', type='build')
     depends_on('py-pytest@4.0:', type='test')
-    depends_on('py-pytest-cov', type='test')
-=======
-    depends_on('py-argcomplete', type=('build', 'run'))
-    depends_on('py-jsonschema', type=('build', 'run'))
-    depends_on('py-setuptools', type='build')
->>>>>>> 16d6c70f
+    depends_on('py-pytest-cov', type='test')