# Copyright 2013-2022 Lawrence Livermore National Security, LLC and other
# Spack Project Developers. See the top-level COPYRIGHT file for details.
#
# SPDX-License-Identifier: (Apache-2.0 OR MIT)

from spack.package import *


class PyBeautifulsoup4(PythonPackage):
    """Beautiful Soup is a library that makes it easy to scrape
    information from web pages. It sits atop an HTML or XML parser,
    providing Pythonic idioms for iterating, searching, and modifying
    the parse tree."""

    homepage = "https://www.crummy.com/software/BeautifulSoup/bs4/"
    pypi = "beautifulsoup4/beautifulsoup4-4.11.1.tar.gz"

    version("4.11.1", sha256="ad9aa55b65ef2808eb405f46cf74df7fcb7044d5cbc26487f96eb2ef2e436693")
    version("4.10.0", sha256="c23ad23c521d818955a4151a67d81580319d4bf548d3d49f4223ae041ff98891")
    version("4.9.3", sha256="84729e322ad1d5b4d25f805bfa05b902dd96450f43842c4e99067d5e1369eb25")
    version("4.8.0", sha256="25288c9e176f354bf277c0a10aa96c782a6a18a17122dba2e8cec4a97e03343b")
    version("4.5.3", sha256="b21ca09366fa596043578fd4188b052b46634d22059e68dd0077d9ee77e08a3e")
    version("4.5.1", sha256="3c9474036afda9136aac6463def733f81017bf9ef3510d25634f335b0c87f5e1")
    version("4.4.1", sha256="87d4013d0625d4789a4f56b8d79a04d5ce6db1152bb65f1d39744f7709a366b4")

    variant("lxml", default=False, description="Enable lxml parser")
    variant("html5lib", default=False, description="Enable html5lib parser")

<<<<<<< HEAD
    depends_on("python@3.6:", type=("build", "run"), when="@4.11.0:")
    depends_on("python@3:", type=("build", "run"), when="@4.10.0:")
=======
    depends_on("python@3.6:", when="@4.11.0:", type=("build", "run"))
    depends_on("python@3:", when="@4.10.0:", type=("build", "run"))
>>>>>>> 4b866e8f
    depends_on("py-setuptools", type="build")
    depends_on("py-soupsieve@1.3:", when="@4.9.0: ^python@3:", type=("build", "run"))
    depends_on("py-soupsieve@1.3:1", when="@4.9.0: ^python@:2.8", type=("build", "run"))
    depends_on("py-soupsieve@1.2:", when="@4.7.0:", type=("build", "run"))

    depends_on("py-lxml", when="+lxml", type=("build", "run"))
    depends_on("py-html5lib", when="+html5lib", type=("build", "run"))<|MERGE_RESOLUTION|>--- conflicted
+++ resolved
@@ -26,13 +26,8 @@
     variant("lxml", default=False, description="Enable lxml parser")
     variant("html5lib", default=False, description="Enable html5lib parser")
 
-<<<<<<< HEAD
-    depends_on("python@3.6:", type=("build", "run"), when="@4.11.0:")
-    depends_on("python@3:", type=("build", "run"), when="@4.10.0:")
-=======
     depends_on("python@3.6:", when="@4.11.0:", type=("build", "run"))
     depends_on("python@3:", when="@4.10.0:", type=("build", "run"))
->>>>>>> 4b866e8f
     depends_on("py-setuptools", type="build")
     depends_on("py-soupsieve@1.3:", when="@4.9.0: ^python@3:", type=("build", "run"))
     depends_on("py-soupsieve@1.3:1", when="@4.9.0: ^python@:2.8", type=("build", "run"))
