# Copyright 2013-2023 Lawrence Livermore National Security, LLC and other
# Spack Project Developers. See the top-level COPYRIGHT file for details.
#
# SPDX-License-Identifier: (Apache-2.0 OR MIT)

from spack.package import *


class PyCryptography(PythonPackage):
    """cryptography is a package which provides cryptographic recipes
    and primitives to Python developers"""

    homepage = "https://github.com/pyca/cryptography"
    pypi = "cryptography/cryptography-1.8.1.tar.gz"

    version("41.0.3", sha256="6d192741113ef5e30d89dcb5b956ef4e1578f304708701b8b73d38e3e1461f34")
    version("40.0.2", sha256="c33c0d32b8594fa647d2e01dbccc303478e16fdd7cf98652d5b3ed11aa5e5c99")
    version("38.0.1", sha256="1db3d807a14931fa317f96435695d9ec386be7b84b618cc61cfa5d08b0ae33d7")
    version("37.0.4", sha256="63f9c17c0e2474ccbebc9302ce2f07b55b3b3fcb211ded18a42d5764f5c10a82")
    version("36.0.1", sha256="53e5c1dc3d7a953de055d77bef2ff607ceef7a2aac0353b5d630ab67f7423638")
    version("35.0.0", sha256="9933f28f70d0517686bd7de36166dda42094eac49415459d9bdf5e7df3e0086d")
    version("3.4.8", sha256="94cc5ed4ceaefcbe5bf38c8fba6a21fc1d365bb8fb826ea1688e3370b2e24a1c")
    version("3.4.7", sha256="3d10de8116d25649631977cb37da6cbdd2d6fa0e0281d014a5b7d337255ca713")
    version("3.3.2", sha256="5a60d3780149e13b7a6ff7ad6526b38846354d11a15e21068e57073e29e19bed")
    version("3.2.1", sha256="d3d5e10be0cf2a12214ddee45c6bd203dab435e3d83b4560c03066eda600bfe3")
    version("2.7", sha256="e6347742ac8f35ded4a46ff835c60e68c22a536a8ae5c4422966d06946b6d4c6")
    version("2.3.1", sha256="8d10113ca826a4c29d5b85b2c4e045ffa8bad74fb525ee0eceb1d38d4c70dfd6")
    version("1.8.1", sha256="323524312bb467565ebca7e50c8ae5e9674e544951d28a2904a50012a8828190")

    variant("idna", default=False, when="@2.5:3.0", description="Deprecated U-label support")
    variant("rust_bootstrap", default=False, when="@3.4.3:", description="Use pre-compiled Rust")

    # distutils required in version <= 40
    depends_on("python@:3.11", when="@:40", type=("build", "run"))
    depends_on("py-setuptools@61.0:", when="@41:", type="build")
    depends_on("py-setuptools@40.6:60.8,60.9.1:", when="@37:", type="build")
    depends_on("py-setuptools@40.6:", when="@2.7:36", type="build")
    depends_on("py-setuptools@18.5:", when="@2.2:2.6", type="build")
    depends_on("py-setuptools@11.3:", when="@:2.1", type="build")
    depends_on("py-setuptools-rust@0.11.4:", when="@3.4.2:", type="build")
    depends_on("py-setuptools-rust@0.11.4:", when="@3.4:3.4.1", type=("build", "run"))
<<<<<<< HEAD
    with when("~rust_bootstrap"):
        depends_on("rust@1.48:", when="@38:", type="build")
        depends_on("rust@1.41:", when="@3.4.5:", type="build")
        depends_on("rust@1.45:", when="@3.4.3:3.4.4", type="build")
    depends_on("rust-bootstrap", when="+rust_bootstrap", type="build")
=======
    depends_on("rust@1.56:", when="@41:", type="build")
    depends_on("rust@1.48:", when="@38:", type="build")
    depends_on("rust@1.41:", when="@3.4.5:", type="build")
    depends_on("rust@1.45:", when="@3.4.3:3.4.4", type="build")
>>>>>>> 8ccfe9f7
    depends_on("pkgconfig", when="@40:", type="build")

    depends_on("py-cffi@1.12:", when="@3.3:", type=("build", "run"))
    depends_on("py-cffi@1.8:1.11.2,1.11.4:", when="@2.5:3.2", type=("build", "run"))
    depends_on("py-cffi@1.7:1.11.2,1.11.4:", when="@1.9:2.4.2", type=("build", "run"))
    depends_on("py-cffi@1.4.1:", type=("build", "run"))

    depends_on("py-asn1crypto@0.21.0:", type=("build", "run"), when="@:2.7")
    depends_on("py-six@1.4.1:", type=("build", "run"), when="@:3.3")
    depends_on("py-idna@2.1:", type=("build", "run"), when="@:2.4")  # deprecated
    depends_on("py-idna@2.1:", type=("build", "run"), when="@2.5: +idna")  # deprecated

    depends_on("openssl")
    depends_on("openssl@:1.0", when="@:1.8.1")
    depends_on("openssl@:1.1", when="@:3.4")
    depends_on("openssl@1.1.1:", when="@39:")

    # To fix https://github.com/spack/spack/issues/29669
    # https://community.home-assistant.io/t/error-failed-building-wheel-for-cryptography/352020/14
    # We use CLI git instead of Cargo's internal git library
    # See reference: https://doc.rust-lang.org/cargo/reference/config.html#netgit-fetch-with-cli
    depends_on("git", type="build", when="@35:")

    def setup_build_environment(self, env):
        if self.spec.satisfies("@35:"):
            env.set("CARGO_NET_GIT_FETCH_WITH_CLI", "true")<|MERGE_RESOLUTION|>--- conflicted
+++ resolved
@@ -39,18 +39,12 @@
     depends_on("py-setuptools@11.3:", when="@:2.1", type="build")
     depends_on("py-setuptools-rust@0.11.4:", when="@3.4.2:", type="build")
     depends_on("py-setuptools-rust@0.11.4:", when="@3.4:3.4.1", type=("build", "run"))
-<<<<<<< HEAD
     with when("~rust_bootstrap"):
+        depends_on("rust@1.56:", when="@41:", type="build")
         depends_on("rust@1.48:", when="@38:", type="build")
         depends_on("rust@1.41:", when="@3.4.5:", type="build")
         depends_on("rust@1.45:", when="@3.4.3:3.4.4", type="build")
     depends_on("rust-bootstrap", when="+rust_bootstrap", type="build")
-=======
-    depends_on("rust@1.56:", when="@41:", type="build")
-    depends_on("rust@1.48:", when="@38:", type="build")
-    depends_on("rust@1.41:", when="@3.4.5:", type="build")
-    depends_on("rust@1.45:", when="@3.4.3:3.4.4", type="build")
->>>>>>> 8ccfe9f7
     depends_on("pkgconfig", when="@40:", type="build")
 
     depends_on("py-cffi@1.12:", when="@3.3:", type=("build", "run"))
