# Copyright 2013-2021 Lawrence Livermore National Security, LLC and other
# Spack Project Developers. See the top-level COPYRIGHT file for details.
#
# SPDX-License-Identifier: (Apache-2.0 OR MIT)

from spack import *


class PyDeeptools(PythonPackage):
    """deepTools addresses the challenge of handling the large amounts of data
       that are now routinely generated from DNA sequencing centers."""

<<<<<<< HEAD
    homepage = "https://pypi.org/project/deepTools/"
    url      = "https://files.pythonhosted.org/packages/f6/f3/789edda975fcca4736fab2007d82cab2e86739901c88bb0528db5c338d1f/deepTools-3.5.0.tar.gz"
=======
    # The test suite and associated test data is missing in the pypi tarball.
    homepage = "https://pypi.python.org/pypi/deepTools/"
    url      = "https://github.com/deeptools/deepTools/archive/3.3.0.tar.gz"
>>>>>>> fc4e66ef

    version('3.5.0', sha256='1a14a29e60be13eac11bd204dab9aef73cd72fe56a94c587333f21087584c0d8')
    version('3.4.3', url="https://files.pythonhosted.org/packages/51/72/c6b2fdf1ab026ff827e7b8dce72643046ae8744499eb209844aa2cbd3d75/deepTools-3.4.3.tar.gz", sha256='abdf0853f8944341547e0958f7df881573e9fb948d450b9232ce15ada395efab')
    version('3.4.2', url="https://files.pythonhosted.org/packages/45/34/9964dfaf1dd0977bbb4b0459ce35de87cd1a15f7614773f68434e147dde5/deepTools-3.4.2.tar.gz", sha256='fcda9557504e675f7ff68e13e977815063e779089e806fe5b3ce62c605dfe70c')
    version('3.4.1', url="https://files.pythonhosted.org/packages/65/bc/f0cc8e7793c8d1d7a30850e70a9700e4704a1df159264f8d57eae3ecac2c/deepTools-3.4.1.tar.gz", sha256='fa2512be2728af67aa51ab3df29b4cafc511e8b1d0d2a22d44e0c313e64bfc17')
    version('3.4.0', url="https://files.pythonhosted.org/packages/9c/7a/c839acf4cb493a92c3efe1f69f322d0c3cf6356c208006a094a1001285b2/deepTools-3.4.0.tar.gz", sha256='a5c8aec3b0333c56b42d0561256693b6d5c4456e8cf4bbaafec0999be79b9d49')
    version('3.3.2', url="https://files.pythonhosted.org/packages/80/7a/7f87b1acbdde421cafe91e4a3ce7edca20390f5a72a2e39cf02d40648737/deepTools-3.3.2.tar.gz", sha256='c3cb0549e1a5fc1f708a8f60b4ca79461eccf57d62318cb1521aa28a1e2eecfe')
    version('3.3.1', url="https://files.pythonhosted.org/packages/82/8e/d9d4b66b2ce1bd48f1db43357c8eb019ae3e8bb1bb7a9e82667db981e1df/deepTools-3.3.1.tar.gz", sha256='514240f97e58bcfbf8c8b69ae9071d26569b491f089e1c1c46ba4866d335e322')
    version('3.3.0', url="https://files.pythonhosted.org/packages/3d/16/3e1757b61db790c86d1d9cf189a80946785ee69a60648647e1a44bfe504f/deepTools-3.3.0.tar.gz", sha256='a9a6d2aff919f45e869acfb477e977db627da84f8136e4b4af0a5100057e6bc3')
    version('3.2.1', url="https://files.pythonhosted.org/packages/cb/31/bfd1dd80e048075269d083230a635d1285ad2229cf22af14fb104e764cce/deepTools-3.2.1.tar.gz", sha256='ccbabb46d6c17c927e96fadc43d8d4770efeaf40b9bcba3b94915a211007378e')
    version('3.2.0', url="https://files.pythonhosted.org/packages/24/c8/ab6daedf122fa31e51193646bd9f811be2cc3b18b7738de8a4cd4e2c26f3/deepTools-3.2.0.tar.gz", sha256='2748136fb809c69376e6b383ce5a00ba3e7310e2668a82c5550d4c9bb47fe868')
    version('3.1.3', url="https://files.pythonhosted.org/packages/43/0b/0ff8d6440feba7fa4e7911ab0d13bab4ce5c72c9be2ffa6633f417a7cfef/deepTools-3.1.3.tar.gz", sha256='bfbaf077d5206871f237fa4a8fd0da8ecf0d22f4e868fc6eeb215fd14574f3fb')
    version('3.1.2', url="https://files.pythonhosted.org/packages/54/7b/a0248f8a65468f399e7956fc79761f55ff785d86775466db0d16e7af163f/deepTools-3.1.2.tar.gz", sha256='fc8b17f0a791b5ba6a3d6bcb32ec0731614da2397d38218217ec3d3cd6ee6129')
    version('3.1.1', url="https://files.pythonhosted.org/packages/ff/27/93ac9d14907605d724f98a49a9ece4c7f659c48dd15631cf0448acc8f0e0/deepTools-3.1.1.tar.gz", sha256='272ff20c573f4f5a0355b66b946cf64d122ddfe8b19c5f42902083d9151ee73b')
    version('3.1.0', url="https://files.pythonhosted.org/packages/7b/87/d3fd45754dc54aca526c2a34f185091e994f94a0c89d005bd499ba502adb/deepTools-3.1.0.tar.gz", sha256='cba820f4e8525ef3ea1e1a7b7b5c621ac1b27627882a2d0c9aa502ca2cb9a405')
    version('3.0.2', url="https://files.pythonhosted.org/packages/21/63/095615a9338c824dcc1496a302d04267c674175f0081e1ee2f897f33539f/deepTools-3.0.2.tar.gz", sha256='3f350d95fe30aa264691303d3aaaab4a16a6811ebdfe2f3fde4644abb0c3cfb3')
    version('3.0.1', url="https://files.pythonhosted.org/packages/77/78/82c94aafd83d844fa33d43c5e8c6be2e48222603280332ff16accd9711de/deepTools-3.0.1.tar.gz", sha256='10225daf7fdfd9d6e825c8dc802cb5475a0b0f7e533cde3b4a1fcc8be717e193')
    version('3.0.0', url="https://files.pythonhosted.org/packages/5c/f3/e50326fb2f185cbf89946348e6afceee04535c390225d44a88471263fff0/deepTools-3.0.0.tar.gz", sha256='a25767be0565c132153c15f4f6c7099a966df02ca14d9d068d2adb174685bec9')
    version('2.5.7', url="https://files.pythonhosted.org/packages/15/7d/fba2f2a9927a638a9e85a6e688f64c525537706148564066713e0a47fe2e/deepTools-2.5.7.tar.gz", sha256='e35f723ca58b0cd7575a9f966f1972193e4010ff57e68a498fdf480d31314550')

    depends_on('python@2.7:',                   type=('build', 'run'))
    depends_on('py-setuptools',                 type='build')
    depends_on('py-numpy@1.9.0:',               type=('build', 'run'))
    depends_on('py-scipy@0.17.0:',              type=('build', 'run'))
    depends_on('py-matplotlib@3.1.0:',          type=('build', 'run'))
    depends_on('py-pysam@0.14.0:',              type=('build', 'run'))
    depends_on('py-numpydoc@0.5:',              type=('build', 'run'))
    depends_on('py-pybigwig@0.2.1:',            type=('build', 'run'))
    depends_on('py-py2bit@0.2.0:',              type=('build', 'run'))
    depends_on('py-plotly@2.0.0:',              type=('build', 'run'))
    depends_on('py-deeptoolsintervals@0.1.8:',  type=('build', 'run'))<|MERGE_RESOLUTION|>--- conflicted
+++ resolved
@@ -10,14 +10,8 @@
     """deepTools addresses the challenge of handling the large amounts of data
        that are now routinely generated from DNA sequencing centers."""
 
-<<<<<<< HEAD
     homepage = "https://pypi.org/project/deepTools/"
     url      = "https://files.pythonhosted.org/packages/f6/f3/789edda975fcca4736fab2007d82cab2e86739901c88bb0528db5c338d1f/deepTools-3.5.0.tar.gz"
-=======
-    # The test suite and associated test data is missing in the pypi tarball.
-    homepage = "https://pypi.python.org/pypi/deepTools/"
-    url      = "https://github.com/deeptools/deepTools/archive/3.3.0.tar.gz"
->>>>>>> fc4e66ef
 
     version('3.5.0', sha256='1a14a29e60be13eac11bd204dab9aef73cd72fe56a94c587333f21087584c0d8')
     version('3.4.3', url="https://files.pythonhosted.org/packages/51/72/c6b2fdf1ab026ff827e7b8dce72643046ae8744499eb209844aa2cbd3d75/deepTools-3.4.3.tar.gz", sha256='abdf0853f8944341547e0958f7df881573e9fb948d450b9232ce15ada395efab')
