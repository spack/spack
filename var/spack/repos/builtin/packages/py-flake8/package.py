# Copyright 2013-2019 Lawrence Livermore National Security, LLC and other
# Spack Project Developers. See the top-level COPYRIGHT file for details.
#
# SPDX-License-Identifier: (Apache-2.0 OR MIT)

from spack import *


class PyFlake8(PythonPackage):
    """Flake8 is a wrapper around PyFlakes, pep8 and Ned Batchelder's
    McCabe script."""

    homepage = "https://github.com/PyCQA/flake8"
    url      = "https://github.com/PyCQA/flake8/archive/3.7.8.tar.gz"

    version('3.7.8',  sha256='201720797dc9691dd349819994e4a0bc281b70ee2ff77b0c928bb1d3c5aa9810')
    version('3.7.7',  sha256='b3f76b02351008dc772276e74b09dd3d4b5c567ff8c6ab573352cb8fd7007444')
    version('3.5.0', '4e312803bbd8e4a1e566ffac887ae647')
    version('3.0.4', 'cf2a7d8c92070f7b62253404ffb54df7')
    version('2.5.4', '366dd1de6c300254c830b81e66979f06')

    extends('python', ignore='bin/(pyflakes|pycodestyle)')
    depends_on('python@2.7:2.8,3.4:', type=('build', 'run'))

    # Most Python packages only require py-setuptools as a build dependency.
    # However, py-flake8 requires py-setuptools during runtime as well.
    depends_on('py-setuptools@30:', type=('build', 'run'))

<<<<<<< HEAD
    # pyflakes >= 1.5.0, < 1.7.0
    depends_on('py-pyflakes@1.5.0:1.6.999', when='@3.5.0', type=('build', 'run'))
    # pyflakes >= 0.8.1, != 1.2.0, != 1.2.1, != 1.2.2, < 1.3.0
    depends_on('py-pyflakes@0.8.1:1.1.0,1.2.3:1.2.3', when='@3.0.4', type=('build', 'run'))
    # pyflakes >= 0.8.1, < 1.1
    depends_on('py-pyflakes@0.8.1:1.0.0', when='@2.5.4', type=('build', 'run'))

    # pycodestyle >= 2.3.0, < 2.4.0
    depends_on('py-pycodestyle@2.3.0:2.3.999', when='@3.5.0', type=('build', 'run'))
    # pycodestyle >= 2.0.0, < 2.1.0
    depends_on('py-pycodestyle@2.0.0:2.0.999', when='@3.0.4', type=('build', 'run'))
    # pep8 >= 1.5.7, != 1.6.0, != 1.6.1, != 1.6.2
    depends_on('py-pycodestyle@1.5.7,1.7.0:', when='@2.5.4', type=('build', 'run'))

    # mccabe >= 0.6.0, < 0.7.0
    depends_on('py-mccabe@0.6.0:0.6.999', when='@3.5.0', type=('build', 'run'))
    # mccabe >= 0.5.0, < 0.6.0
    depends_on('py-mccabe@0.5.0:0.5.999', when='@3.0.4', type=('build', 'run'))
    # mccabe >= 0.2.1, < 0.5
    depends_on('py-mccabe@0.2.1:0.4.0', when='@2.5.4', type=('build', 'run'))

    depends_on('py-configparser', when='^python@:3.3', type=('build', 'run'))

    # py-enum34 provides enum module from Python 3.4 for Python
    # versions 2.4, 2.5, 2.6, 2.7, 3.1, 3.2, and 3.3; use built-in enum
    # module for Python versions 3.4 and later
    depends_on('py-enum34', when='^python@2.4:2.7.999,3.1:3.3.999',
               type=('build', 'run'))

    depends_on('py-nose', type='test')
=======
    # Flake8 uses ranges for its dependencies to enforce a stable list of
    # error codes within each minor release:
    # http://flake8.pycqa.org/en/latest/faq.html#why-does-flake8-use-ranges-for-its-dependencies
    # http://flake8.pycqa.org/en/latest/internal/releases.html#releasing-flake8

    # Flake8 3.7.X
    # FIXME @0.3.0:0.3.999 causes concretization to hang
    depends_on('py-entrypoints@0.3',           when='@3.7.0:3.7.999', type=('build', 'run'))
    depends_on('py-pyflakes@2.1.0:2.1.999',    when='@3.7.0:3.7.999', type=('build', 'run'))
    depends_on('py-pycodestyle@2.5.0:2.5.999', when='@3.7.0:3.7.999', type=('build', 'run'))
    depends_on('py-mccabe@0.6.0:0.6.999',      when='@3.7.0:3.7.999', type=('build', 'run'))

    # Flake8 3.5.X
    depends_on('py-pyflakes@1.5:1.6',     when='@3.5.0:3.5.999', type=('build', 'run'))
    depends_on('py-pycodestyle@2.0:2.4',  when='@3.5.0:3.5.999', type=('build', 'run'))
    depends_on('py-mccabe@0.6.0:0.6.999', when='@3.5.0:3.5.999', type=('build', 'run'))

    # Flake8 3.0.X
    depends_on('py-pyflakes@0.8.1:1.1,1.2.3:1.2.999', when='@3.0.0:3.0.999', type=('build', 'run'))
    depends_on('py-pycodestyle@2.0.0:2.0.999',        when='@3.0.0:3.0.999', type=('build', 'run'))
    depends_on('py-mccabe@0.5.0:0.5.999',             when='@3.0.0:3.0.999', type=('build', 'run'))

    # Flake8 2.5.X
    depends_on('py-pyflakes@0.8.1:1.0',               when='@2.5.0:2.5.999', type=('build', 'run'))
    depends_on('py-pycodestyle@1.5.7:1.5.999,1.6.3:', when='@2.5.0:2.5.999', type=('build', 'run'))
    depends_on('py-mccabe@0.2.1:0.4',                 when='@2.5.0:2.5.999', type=('build', 'run'))

    # Python version-specific backports
    depends_on('py-enum34',       when='@3.0.0: ^python@:3.3', type=('build', 'run'))
    depends_on('py-typing',       when='@3.7.0: ^python@:3.4', type=('build', 'run'))
    depends_on('py-configparser', when='@3.0.0: ^python@:3.1', type=('build', 'run'))
    depends_on('py-functools32',  when='@3.7.4: ^python@:3.1', type=('build', 'run'))
>>>>>>> 139eaa13

    def patch(self):
        """Filter pytest-runner requirement out of setup.py."""
        filter_file("['pytest-runner']", "[]", 'setup.py', string=True)<|MERGE_RESOLUTION|>--- conflicted
+++ resolved
@@ -26,38 +26,6 @@
     # However, py-flake8 requires py-setuptools during runtime as well.
     depends_on('py-setuptools@30:', type=('build', 'run'))
 
-<<<<<<< HEAD
-    # pyflakes >= 1.5.0, < 1.7.0
-    depends_on('py-pyflakes@1.5.0:1.6.999', when='@3.5.0', type=('build', 'run'))
-    # pyflakes >= 0.8.1, != 1.2.0, != 1.2.1, != 1.2.2, < 1.3.0
-    depends_on('py-pyflakes@0.8.1:1.1.0,1.2.3:1.2.3', when='@3.0.4', type=('build', 'run'))
-    # pyflakes >= 0.8.1, < 1.1
-    depends_on('py-pyflakes@0.8.1:1.0.0', when='@2.5.4', type=('build', 'run'))
-
-    # pycodestyle >= 2.3.0, < 2.4.0
-    depends_on('py-pycodestyle@2.3.0:2.3.999', when='@3.5.0', type=('build', 'run'))
-    # pycodestyle >= 2.0.0, < 2.1.0
-    depends_on('py-pycodestyle@2.0.0:2.0.999', when='@3.0.4', type=('build', 'run'))
-    # pep8 >= 1.5.7, != 1.6.0, != 1.6.1, != 1.6.2
-    depends_on('py-pycodestyle@1.5.7,1.7.0:', when='@2.5.4', type=('build', 'run'))
-
-    # mccabe >= 0.6.0, < 0.7.0
-    depends_on('py-mccabe@0.6.0:0.6.999', when='@3.5.0', type=('build', 'run'))
-    # mccabe >= 0.5.0, < 0.6.0
-    depends_on('py-mccabe@0.5.0:0.5.999', when='@3.0.4', type=('build', 'run'))
-    # mccabe >= 0.2.1, < 0.5
-    depends_on('py-mccabe@0.2.1:0.4.0', when='@2.5.4', type=('build', 'run'))
-
-    depends_on('py-configparser', when='^python@:3.3', type=('build', 'run'))
-
-    # py-enum34 provides enum module from Python 3.4 for Python
-    # versions 2.4, 2.5, 2.6, 2.7, 3.1, 3.2, and 3.3; use built-in enum
-    # module for Python versions 3.4 and later
-    depends_on('py-enum34', when='^python@2.4:2.7.999,3.1:3.3.999',
-               type=('build', 'run'))
-
-    depends_on('py-nose', type='test')
-=======
     # Flake8 uses ranges for its dependencies to enforce a stable list of
     # error codes within each minor release:
     # http://flake8.pycqa.org/en/latest/faq.html#why-does-flake8-use-ranges-for-its-dependencies
@@ -90,7 +58,6 @@
     depends_on('py-typing',       when='@3.7.0: ^python@:3.4', type=('build', 'run'))
     depends_on('py-configparser', when='@3.0.0: ^python@:3.1', type=('build', 'run'))
     depends_on('py-functools32',  when='@3.7.4: ^python@:3.1', type=('build', 'run'))
->>>>>>> 139eaa13
 
     def patch(self):
         """Filter pytest-runner requirement out of setup.py."""
