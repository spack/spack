# Copyright 2013-2020 Lawrence Livermore National Security, LLC and other
# Spack Project Developers. See the top-level COPYRIGHT file for details.
#
# SPDX-License-Identifier: (Apache-2.0 OR MIT)

from spack import *


class PyH5py(PythonPackage):
    """The h5py package provides both a high- and low-level interface to the
    HDF5 library from Python."""

    homepage = "http://www.h5py.org/"
    url      = "https://pypi.io/packages/source/h/h5py/h5py-2.10.0.tar.gz"
<<<<<<< HEAD

    import_modules = ['h5py', 'h5py._hl']

=======
    git      = "https://github.com/h5py/h5py.git"

    import_modules = ['h5py', 'h5py._hl']

    version('master', branch='master')
>>>>>>> 1741279f
    version('2.10.0', sha256='84412798925dc870ffd7107f045d7659e60f5d46d1c70c700375248bf6bf512d')
    version('2.9.0', sha256='9d41ca62daf36d6b6515ab8765e4c8c4388ee18e2a665701fef2b41563821002')
    version('2.8.0', sha256='e626c65a8587921ebc7fb8d31a49addfdd0b9a9aa96315ea484c09803337b955')
    version('2.7.1', sha256='180a688311e826ff6ae6d3bda9b5c292b90b28787525ddfcb10a29d5ddcae2cc')
    version('2.7.0', sha256='79254312df2e6154c4928f5e3b22f7a2847b6e5ffb05ddc33e37b16e76d36310')
    version('2.6.0', sha256='b2afc35430d5e4c3435c996e4f4ea2aba1ea5610e2d2f46c9cae9f785e33c435')
    version('2.5.0', sha256='9833df8a679e108b561670b245bcf9f3a827b10ccb3a5fa1341523852cfac2f6')
    version('2.4.0', sha256='faaeadf4b8ca14c054b7568842e0d12690de7d5d68af4ecce5d7b8fc104d8e60')

    variant('mpi', default=True, description='Build with MPI support')

    # Build dependencies
    depends_on('py-cython@0.23:', type='build')
    depends_on('py-pkgconfig', type='build')
    depends_on('py-setuptools', type='build')

    # Build and runtime dependencies
    depends_on('py-cached-property@1.5:', type=('build', 'run'))
    depends_on('py-numpy@1.7:', type=('build', 'run'))
    depends_on('py-six', type=('build', 'run'))

    # Link dependencies
    depends_on('hdf5@1.8.4:+hl~mpi', when='~mpi')

    # MPI dependencies
    depends_on('hdf5@1.8.4:+hl+mpi', when='+mpi')
    depends_on('mpi', when='+mpi')
    depends_on('py-mpi4py', when='+mpi', type=('build', 'run'))

    phases = ['configure', 'install']

    def configure(self, spec, prefix):
        self.setup_py('configure', '--hdf5={0}'.format(spec['hdf5'].prefix))

        if '+mpi' in spec:
            env['CC'] = spec['mpi'].mpicc
            self.setup_py('configure', '--mpi')<|MERGE_RESOLUTION|>--- conflicted
+++ resolved
@@ -12,17 +12,11 @@
 
     homepage = "http://www.h5py.org/"
     url      = "https://pypi.io/packages/source/h/h5py/h5py-2.10.0.tar.gz"
-<<<<<<< HEAD
-
-    import_modules = ['h5py', 'h5py._hl']
-
-=======
     git      = "https://github.com/h5py/h5py.git"
 
     import_modules = ['h5py', 'h5py._hl']
 
     version('master', branch='master')
->>>>>>> 1741279f
     version('2.10.0', sha256='84412798925dc870ffd7107f045d7659e60f5d46d1c70c700375248bf6bf512d')
     version('2.9.0', sha256='9d41ca62daf36d6b6515ab8765e4c8c4388ee18e2a665701fef2b41563821002')
     version('2.8.0', sha256='e626c65a8587921ebc7fb8d31a49addfdd0b9a9aa96315ea484c09803337b955')
@@ -45,10 +39,10 @@
     depends_on('py-six', type=('build', 'run'))
 
     # Link dependencies
-    depends_on('hdf5@1.8.4:+hl~mpi', when='~mpi')
+    depends_on('hdf5@1.8.4:+hl')
 
     # MPI dependencies
-    depends_on('hdf5@1.8.4:+hl+mpi', when='+mpi')
+    depends_on('hdf5+mpi', when='+mpi')
     depends_on('mpi', when='+mpi')
     depends_on('py-mpi4py', when='+mpi', type=('build', 'run'))
 
