--- conflicted
+++ resolved
@@ -8,7 +8,6 @@
 
 
 class PyHpcBeeflow(PythonPackage):
-<<<<<<< HEAD
     """BEE is a workflow orchestration system designed to build containerized 
       HPC applications and orchestrate workflows across HPC and cloud systems. 
       BEE has adopted the Common Workflow Language (CWL) for specifying workflows. 
@@ -17,15 +16,7 @@
       of each task in the workflow. BEE runs jobs using the workload scheduler 
       (i.e. Slurm or Flux) on the HPC system that tasks are 
       specified to run on."""
-=======
-    """BEE is a workflow orchestration system designed to build containerized HPC applications and
-    orchestrate workflows across HPC and cloud systems.
-    BEE has adopted the Common Workflow Language (CWL) for specifying workflows.
-    Complex scientific workflows specified by CWL are managed and visualized through a graph database,
-    giving the user the ability to monitor the state of each task in the workflow. BEE runs jobs using
-      the workload scheduler (i.e. Slurm or Flux) on the HPC system that tasks are specified to run on.
-    """
->>>>>>> ecffbd64
+
 
     pypi = "hpc-beeflow/hpc_beeflow-0.1.9.tar.gz"
 
