# Copyright 2013-2021 Lawrence Livermore National Security, LLC and other
# Spack Project Developers. See the top-level COPYRIGHT file for details.
#
# SPDX-License-Identifier: (Apache-2.0 OR MIT)

from spack import *


class PyJupyterhub(PythonPackage):
    """Multi-user server for Jupyter notebooks."""

    pypi = "jupyterhub/jupyterhub-1.0.0.tar.gz"

<<<<<<< HEAD
    tags = ['e4s']

=======
    version('1.4.1',    sha256='ee1b0718a4db8e0b339796e3e50b704ca6822ab22a7435289dbb5932f65b5199')
>>>>>>> cdcecda9
    version('1.0.0',    sha256='33541a515a041b9a518ca057c1c4ab4215a7450fdddc206401713ee8137fa67f')
    version('0.9.4',    sha256='7848bbb299536641a59eb1977ec3c7c95d931bace4a2803d7e9b28b9256714da')

    depends_on('py-alembic@1.4:', type=('build', 'run'), when='@1.4.1:')
    depends_on('py-alembic', type=('build', 'run'))
    depends_on('py-async-generator@1.9:', type=('build', 'run'), when='@1.4.1:')
    depends_on('py-async-generator@1.8:', type=('build', 'run'))
    depends_on('py-certipy@0.1.2:', when='@1.0.0:',  type=('build', 'run'))
    depends_on('py-entrypoints', when='@1.0.0:',  type=('build', 'run'))
    depends_on('py-jinja2@2.11.0:', type=('build', 'run'), when='@1.4.1:')
    depends_on('py-jinja2', type=('build', 'run'))
    depends_on('py-jupyter-telemetry@0.1.0:', type=('build', 'run'), when='@1.4.1:')
    depends_on('py-mako', type=('build', 'run'), when='@:1.4.1')
    depends_on('py-notebook', type=('build', 'run'), when='@:1.4.1')
    depends_on('py-oauthlib@3.0:', when='@1.0.0:', type=('build', 'run'))
    depends_on('py-pamela', type=('build', 'run'))
    depends_on('py-prometheus-client@0.4.0:', type=('build', 'run'), when='@1.4.1:')
    depends_on('py-prometheus-client@0.0.21:', type=('build', 'run'))
    depends_on('py-python-dateutil', type=('build', 'run'))
    depends_on('py-python-oauth2@1.0:', when='@:0.9.4', type=('build', 'run'))
    depends_on('py-requests', type=('build', 'run'))
    depends_on('py-setuptools', type=('build', 'run'))
    depends_on('py-sqlalchemy@1.1:', type=('build', 'run'))
    depends_on('py-tornado@5.1:', type=('build', 'run'), when='@1.4.1:')
    depends_on('py-tornado@5.0:', type=('build', 'run'))
    depends_on('py-traitlets@4.3.2:', type=('build', 'run'))
    depends_on('python@3.6:', type=('build', 'run'), when='@1.4.1:')
    depends_on('python@3.5:', type=('build', 'run'))<|MERGE_RESOLUTION|>--- conflicted
+++ resolved
@@ -11,12 +11,9 @@
 
     pypi = "jupyterhub/jupyterhub-1.0.0.tar.gz"
 
-<<<<<<< HEAD
     tags = ['e4s']
 
-=======
     version('1.4.1',    sha256='ee1b0718a4db8e0b339796e3e50b704ca6822ab22a7435289dbb5932f65b5199')
->>>>>>> cdcecda9
     version('1.0.0',    sha256='33541a515a041b9a518ca057c1c4ab4215a7450fdddc206401713ee8137fa67f')
     version('0.9.4',    sha256='7848bbb299536641a59eb1977ec3c7c95d931bace4a2803d7e9b28b9256714da')
 
