# Copyright 2013-2024 Lawrence Livermore National Security, LLC and other
# Spack Project Developers. See the top-level COPYRIGHT file for details.
#
# SPDX-License-Identifier: (Apache-2.0 OR MIT)

from spack.package import *


class PyLightning(PythonPackage):
    """The deep learning framework to pretrain, finetune and deploy AI models."""

    homepage = "https://github.com/Lightning-AI/pytorch-lightning"
    pypi = "lightning/lightning-2.0.0.tar.gz"
    skip_modules = ["lightning.app", "lightning.data", "lightning.store"]

    maintainers("adamjstewart")

    license("Apache-2.0")

    version("2.3.0", sha256="4bb4d6e3650d2d5f544ad60853a22efc4e164aa71b9596d13f0454b29df05130")
    version("2.2.5", sha256="a6c31a2052fc30fee34aec7e31ea2a117a005d049c3593fc9cfb867a34f962bf")
    version("2.2.4", sha256="4cc3fb3edf04fcd63c0ecf75087d2fa06163759fc8c1fc500b16404ac1854f77")
    version("2.2.3", sha256="9f208d57ad9c1ae40918136dbef673f02d8e9ab519d33237a6e74984bcd73d96")
    version("2.2.2", sha256="799e933bf51f3f10516b3f1acf3650e4bc063682eb5b5dc9dcbd1ebd38e03e3a")
    version("2.2.1", sha256="b3e46d596b32cafd1fb9b21fdba1b1767df97b1af5cc702693d1c51df60b19aa")
    version("2.2.0", sha256="acf47bebc924f443f90a860b84a3f5566933a930adde42e3021abb5cf466c45f")
    version("2.1.4", sha256="0e45098c700fa28c604a11ae233ce181b44aeffce2404debebc2616118431d9f")
    version("2.1.3", sha256="70867a59e6b67e7720958ceb14476a2a00f34c12ad03680faed3163ed70138e2")
    version("2.1.2", sha256="3b2599a8a719916cb03526e6570356809729680c6cda09391232e2aba0a4ed4b")
    version("2.1.1", sha256="865491940d20a9754eac7494aa18cab893e0c2b31e83743349eeeaf31dfb52db")
    version("2.1.0", sha256="1f78f5995ae7dcffa1edf34320db136902b73a0d1b304404c48ec8be165b3a93")
    version("2.0.9", sha256="2395ece6e29e12064718ff16b8edec5685df7f7095d4fee78edb0a654f5cd7eb")
    version("2.0.8", sha256="db914e211b5c3b079a821be6e4344e72d0a729163676a65c4e00aae98390ae7b")
    version("2.0.7", sha256="f05acd4ba846505d40125b4f9f0bda0804b2b0356e2ad2fd4e4bf7d1c61c8cc6")
    version("2.0.6", sha256="bff959f65eed2f626dd65e7b2cfd0d3ddcd0c4ca19ffc8f5f49a4ba4494ca528")
    version("2.0.5", sha256="77df233129b29c11df7b5e071e24e29420d5efbdbbac9cb6fb4602b7b5afce8a")
    version("2.0.4", sha256="f5f5ed75a657caa8931051590ed000d46bf1b8311ae89bb17a961c3f299dbf33")
    version("2.0.3", sha256="5a70f05e40f1d7882f81eace0d4a86fe2604b423f8df42beaabd187bfdb420cf")
    version("2.0.2", sha256="fa32d671850a5be2d961c6705c927f6f48d1cf9696f61f7d865244142e684430")
    version("2.0.1", sha256="abf4f9e10b0d97348336038db79f4efc75daa2f3f81876822273023294d6ef3e")
    version("2.0.0", sha256="dfe158aa91ac139d8bdfccc7cdb627072e0052076ae9c0459c8fa12a028dbe6c")
    version(
        "1.9.5",
        sha256="4a6ee1bf338f7677f04d339b84dd0c9c0fa407c3dacea366a111dc86476d4dec",
        deprecated=True,
    )

    depends_on("py-setuptools", type="build")

    with default_args(type=("build", "run")):
        # src/lightning/__setup__.py
        depends_on("python@3.8:", when="@2:")

        # src/lightning.egg-info/requires.txt
        depends_on("py-pyyaml@5.4:7")
        depends_on("py-fsspec@2022.5:2025+http", when="@2.3:")
        depends_on("py-fsspec@2022.5:2024+http", when="@2.1.3:2.2")
        depends_on("py-fsspec@2021.6.1:2024+http", when="@2.1.0:2.1.2")
        depends_on("py-fsspec@2022.5:2024+http", when="@2.0.5:2.0")
        depends_on("py-fsspec@2022.5:2023+http", when="@:2.0.4")
        depends_on("py-lightning-utilities@0.8:1", when="@2.1:")
        depends_on("py-lightning-utilities@0.7:1", when="@2.0")
        depends_on("py-lightning-utilities@0.6.0.post0:1", when="@:1")
        depends_on("py-numpy@1.17.2:2")
        depends_on("py-packaging@20:24", when="@2.1:")
        depends_on("py-packaging@17.1:24", when="@:2.0")
        depends_on("py-torch@2:3", when="@2.3:")
        depends_on("py-torch@1.13:3", when="@2.2:")
        depends_on("py-torch@1.12:3", when="@2.1")
        depends_on("py-torch@1.11:3", when="@2.0")
        depends_on("py-torch@1.10:3", when="@:1")
        depends_on("py-torchmetrics@0.7:2", when="@2.0.9:")
        depends_on("py-torchmetrics@0.7:1", when="@:2.0.8")
        depends_on("py-tqdm@4.57:5")
        depends_on("py-typing-extensions@4.4:5", when="@2.2:")
        depends_on("py-typing-extensions@4:5")

        # Only an alias, not actually used by the library
        # depends_on("py-pytorch-lightning", when="@2:")

        # Historical requirements
<<<<<<< HEAD
=======
        # https://github.com/Lightning-AI/pytorch-lightning/pull/20081
        depends_on("py-setuptools", when="@:2.3")

>>>>>>> e4ee5974
        with when("@:2.0"):
            depends_on("py-jinja2@:4")
            depends_on("py-arrow@1.2:2")
            depends_on("py-backoff@2.2.1:3", when="@2.0.5:")
            depends_on("py-beautifulsoup4@4.8:5")
            depends_on("py-click@:9")
            depends_on("py-croniter@1.3:1.4", when="@2.0.5:")
            depends_on("py-croniter@1.3", when="@:2.0.4")
            depends_on("py-dateutils@:1")
            depends_on("py-deepdiff@5.7:7")
            depends_on("py-fastapi@0.92:1", when="@2.0.4:")
            depends_on("py-fastapi@0.69:0.88", when="@2.0.3")
            depends_on("py-fastapi@:0.88", when="@:2.0.2")
            depends_on("py-inquirer@2.10:4")
            depends_on("py-lightning-cloud@0.5.38:", when="@2.0.9:")
            depends_on("py-lightning-cloud@0.5.37:", when="@2.0.5:")
            depends_on("py-lightning-cloud@0.5.34:", when="@2.0.3:")
            depends_on("py-lightning-cloud@0.5.31:", when="@2:")
            depends_on("py-lightning-cloud@0.5.27:", when="@:1")
            depends_on("py-psutil@:6")
            depends_on("py-pydantic@1.7.4:2.1", when="@2.0.7:")
            depends_on("py-pydantic@1.7.4:2.0", when="@2.0.6")
            depends_on("py-pydantic@1.7.4:1", when="@2.0.5")
            depends_on("py-pydantic@1.7.4:3", when="@2.0.3:2.0.4")
            depends_on("py-pydantic@:2", when="@:2.0.2")
            depends_on("py-python-multipart@0.0.5:1")
            depends_on("py-requests@:3")
            depends_on("py-rich@12.3:14", when="@2:")
            depends_on("py-rich@:14", when="@:1")
            depends_on("py-starlette", when="@2.0.3:")
            depends_on("py-starlette@:1", when="@:2.0.2")
            depends_on("py-starsessions@1.2.1:1")
            depends_on("py-traitlets@5.3:6")
            depends_on("py-urllib3@:3", when="@2.0.4:")
            depends_on("py-urllib3@:2", when="@:2.0.3")
            depends_on("py-uvicorn@:1")
            depends_on("py-websocket-client@:2")
            depends_on("py-websockets@:12", when="@2.0.5:")
            depends_on("py-websockets@:11", when="@:2.0.4")

    # https://github.com/Lightning-AI/lightning/issues/18858
    conflicts("^py-torch~distributed", when="@2.1.0")<|MERGE_RESOLUTION|>--- conflicted
+++ resolved
@@ -79,12 +79,9 @@
         # depends_on("py-pytorch-lightning", when="@2:")
 
         # Historical requirements
-<<<<<<< HEAD
-=======
         # https://github.com/Lightning-AI/pytorch-lightning/pull/20081
         depends_on("py-setuptools", when="@:2.3")
 
->>>>>>> e4ee5974
         with when("@:2.0"):
             depends_on("py-jinja2@:4")
             depends_on("py-arrow@1.2:2")
