--- conflicted
+++ resolved
@@ -12,13 +12,9 @@
     variant('gui', default=False, description='Enable GUI')
     variant('ipython', default=False, description='Enable ipython support')
 
-<<<<<<< HEAD
-    extends('python', ignore=r'bin/nosetests.*$|bin/pbr$|bin/f2py$')
+    extends('python', ignore=r'bin/nosetests.*$|bin/pbr$')
     depends_on('binutils')
-=======
-    extends('python', ignore=r'bin/nosetests.*$|bin/pbr$')
->>>>>>> 92afa52e
-
+    
     depends_on('py-pyside', when='+gui')
     depends_on('py-ipython', when='+ipython')
     depends_on('py-pyparsing')
