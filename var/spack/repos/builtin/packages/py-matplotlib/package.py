##############################################################################
# Copyright (c) 2013-2016, Lawrence Livermore National Security, LLC.
# Produced at the Lawrence Livermore National Laboratory.
#
# This file is part of Spack.
# Created by Todd Gamblin, tgamblin@llnl.gov, All rights reserved.
# LLNL-CODE-647188
#
# For details, see https://github.com/llnl/spack
# Please also see the LICENSE file for our notice and the LGPL.
#
# This program is free software; you can redistribute it and/or modify
# it under the terms of the GNU Lesser General Public License (as
# published by the Free Software Foundation) version 2.1, February 1999.
#
# This program is distributed in the hope that it will be useful, but
# WITHOUT ANY WARRANTY; without even the IMPLIED WARRANTY OF
# MERCHANTABILITY or FITNESS FOR A PARTICULAR PURPOSE. See the terms and
# conditions of the GNU Lesser General Public License for more details.
#
# You should have received a copy of the GNU Lesser General Public
# License along with this program; if not, write to the Free Software
# Foundation, Inc., 59 Temple Place, Suite 330, Boston, MA 02111-1307 USA
##############################################################################
from spack import *
import os


class PyMatplotlib(Package):
    """matplotlib is a python 2D plotting library which produces publication
    quality figures in a variety of hardcopy formats and interactive
    environments across platforms."""

    homepage = "https://pypi.python.org/pypi/matplotlib"
    url      = "https://pypi.python.org/packages/source/m/matplotlib/matplotlib-1.4.2.tar.gz"

    version('1.5.1', 'f51847d8692cb63df64cd0bd0304fd20')
    version('1.4.3', '86af2e3e3c61849ac7576a6f5ca44267')
    version('1.4.2', '7d22efb6cce475025733c50487bd8898')

    variant('gui',     default=False, description='Enable GUI')
    variant('ipython', default=False, description='Enable ipython support')

    # Python 2.7, 3.4, or 3.5
    extends('python', ignore=r'bin/nosetests.*$|bin/pbr$')

<<<<<<< HEAD
    # depends_on('binutils', type='build')

    depends_on('py-setuptools', type='build')
=======
    # Required dependencies
    depends_on('py-numpy@1.6:',    type=nolink)
    depends_on('py-setuptools',    type='build')
    depends_on('py-dateutil@1.1:', type=nolink)
    depends_on('py-pyparsing',     type=nolink)
    depends_on('libpng@1.2:')
    depends_on('py-pytz',          type=nolink)
    depends_on('freetype@2.3:')
    depends_on('py-cycler@0.9:',   type=nolink)

    # Optional GUI framework
    depends_on('tk@8.3:',   when='+gui')  # not 8.6.0 or 8.6.1
    depends_on('qt',        when='+gui')
>>>>>>> a21d3d35
    depends_on('py-pyside', when='+gui', type=nolink)
    # TODO: Add more GUI dependencies

    # Optional external programs
    # ffmpeg/avconv or mencoder
    depends_on('ImageMagick')

    # Optional dependencies
    depends_on('py-pillow',  type=nolink)
    depends_on('pkg-config', type='build')
    depends_on('py-ipython', when='+ipython')

    # Testing dependencies
    depends_on('py-nose')  # type='test'
    depends_on('py-mock')  # type='test'

    # Required libraries that ship with matplotlib
    # depends_on('agg@2.4:')
    depends_on('qhull@2012.1:')
    # depends_on('ttconv')
    depends_on('py-six@1.9.0:', type=nolink)

    def install(self, spec, prefix):
        setup_py('build')
        setup_py('install', '--prefix={0}'.format(prefix))

        if '+gui' in spec:
            # Set backend in matplotlib configuration file
            config_file = None
            for p, d, f in os.walk(prefix.lib):
                for file in f:
                    if file.find('matplotlibrc') != -1:
                        config_file = join_path(p, 'matplotlibrc')
            if not config_file:
                raise InstallError('Could not find matplotlibrc')

            kwargs = {'ignore_absent': False, 'backup': False, 'string': False}
            rc = FileFilter(config_file)
            rc.filter('^backend.*',      'backend     : Qt4Agg', **kwargs)
            rc.filter('^#backend.qt4.*', 'backend.qt4 : PySide', **kwargs)<|MERGE_RESOLUTION|>--- conflicted
+++ resolved
@@ -44,11 +44,6 @@
     # Python 2.7, 3.4, or 3.5
     extends('python', ignore=r'bin/nosetests.*$|bin/pbr$')
 
-<<<<<<< HEAD
-    # depends_on('binutils', type='build')
-
-    depends_on('py-setuptools', type='build')
-=======
     # Required dependencies
     depends_on('py-numpy@1.6:',    type=nolink)
     depends_on('py-setuptools',    type='build')
@@ -62,7 +57,6 @@
     # Optional GUI framework
     depends_on('tk@8.3:',   when='+gui')  # not 8.6.0 or 8.6.1
     depends_on('qt',        when='+gui')
->>>>>>> a21d3d35
     depends_on('py-pyside', when='+gui', type=nolink)
     # TODO: Add more GUI dependencies
 
