# Copyright 2013-2019 Lawrence Livermore National Security, LLC and other
# Spack Project Developers. See the top-level COPYRIGHT file for details.
#
# SPDX-License-Identifier: (Apache-2.0 OR MIT)

import sys

from spack import *


class PyMatplotlib(PythonPackage):
    """matplotlib is a python 2D plotting library which produces publication
    quality figures in a variety of hardcopy formats and interactive
    environments across platforms."""

    homepage = "https://pypi.python.org/pypi/matplotlib"
    url      = "https://pypi.io/packages/source/m/matplotlib/matplotlib-3.1.1.tar.gz"

    maintainers = ['adamjstewart']

    import_modules = [
        'mpl_toolkits', 'matplotlib', 'mpl_toolkits.axes_grid1',
        'mpl_toolkits.axes_grid', 'mpl_toolkits.mplot3d',
        'mpl_toolkits.axisartist', 'matplotlib.compat', 'matplotlib.tri',
        'matplotlib.axes', 'matplotlib.sphinxext', 'matplotlib.cbook',
        'matplotlib.backends', 'matplotlib.style', 'matplotlib.projections',
        'matplotlib.testing', 'matplotlib.backends.qt_editor',
        'matplotlib.testing.jpl_units'
    ]

    version('3.1.1', sha256='1febd22afe1489b13c6749ea059d392c03261b2950d1d45c17e3aed812080c93')
    version('3.0.2', 'd6af3dfae557ea4046fef96cf617fa24')
    version('3.0.0', '39c7f44c8fa0f24cbf684137371ce4ae')
    # NOTE: 3.0.0 is not compatible with python 2
    version('2.2.3', '403b0bddd751d71187416f20d4cff100', preferred=True)
    version('2.2.2', 'dd1e49e041309a7fd4e32be8bf17c3b6')
    version('2.0.2', '061111784278bde89b5d4987014be4ca')
    version('2.0.0', '7aa54b06327f0e1c4f3877fc2f7d6b17')
    version('1.5.3', 'ba993b06113040fee6628d74b80af0fd')
    version('1.5.1', 'f51847d8692cb63df64cd0bd0304fd20')
    version('1.4.3', '86af2e3e3c61849ac7576a6f5ca44267')
    version('1.4.2', '7d22efb6cce475025733c50487bd8898')

    # https://matplotlib.org/tutorials/introductory/usage.html#backends
    # From `matplotlib.rcsetup`:
    interactive_bk = [
        'gtk3agg', 'gtk3cairo', 'macosx', 'nbagg', 'qt4agg', 'qt4cairo',
        'qt5agg', 'qt5cairo', 'tkagg', 'tkcairo', 'webagg', 'wx', 'wxagg',
        'wxcairo'
    ]
    non_interactive_bk = [
        'agg', 'cairo', 'pdf', 'pgf', 'ps', 'svg', 'template'
    ]
    all_backends = interactive_bk + non_interactive_bk

    default_backend = 'agg'
    if sys.platform == 'darwin':
        default_backend = 'macosx'

    variant('backend', default=default_backend, description='Default backend',
            values=all_backends, multi=False)
    variant('movies', default=False,
            description='Enable support for saving movies')
    variant('animation', default=False,
            description='Enable animation support')
    variant('image', default=True,
            description='Enable reading/saving JPEG, BMP and TIFF files')
    variant('latex', default=False,
            description='Enable LaTeX text rendering support')

    # https://matplotlib.org/users/installing.html#dependencies
    # Required dependencies
    extends('python', ignore=r'bin/nosetests.*$|bin/pbr$')
<<<<<<< HEAD

    # ------ Required dependencies
    # Per Github issue #3813, setuptools is required at runtime in order
    # to make mpl_toolkits a namespace package that can span multiple
    # directories (i.e., matplotlib and basemap)
    depends_on('py-setuptools', type=('build', 'run'))

    # FIXME: mirror failure with py-bb5
    # depends_on('python@3.5:', when='@3:')

    depends_on('libpng@1.2:')
=======
    depends_on('python@2.7:2.8,3.4:', when='@:2')
    depends_on('python@3.5:', when='@3:')
    depends_on('python@3.6:', when='@3.1:')
>>>>>>> 139eaa13
    depends_on('freetype@2.3:')
    depends_on('libpng@1.2:')
    depends_on('py-numpy@1.11:', type=('build', 'run'))
    depends_on('py-setuptools', type=('build', 'run'))  # See #3813
    depends_on('py-cycler@0.10:', type=('build', 'run'))
    depends_on('py-python-dateutil@2.1:', type=('build', 'run'))
    depends_on('py-kiwisolver@1:', type=('build', 'run'), when='@2.2.0:')
    depends_on('py-pyparsing', type=('build', 'run'))
    depends_on('py-pytz', type=('build', 'run'), when='@:2')
    depends_on('py-subprocess32', type=('build', 'run'), when='^python@:2.7')
    depends_on('py-functools32', type=('build', 'run'), when='@:2.0.999 ^python@2.7')
    depends_on('py-backports-functools-lru-cache', type=('build', 'run'),
               when='@2.1.0:2.999.999')
    depends_on('py-six@1.9.0:', type=('build', 'run'), when='@:2')

    # Optional backend dependencies
    depends_on('tk@8.3:8.5,8.6.2:', when='backend=tkagg')
    depends_on('tk@8.3:8.5,8.6.2:', when='backend=tkcairo')
    depends_on('python+tkinter', when='backend=tkagg')
    depends_on('python+tkinter', when='backend=tkcairo')
    depends_on('py-pyqt4@4.6:', when='backend=qt4agg')    # or py-pyside@1.0.3:
    depends_on('py-pyqt4@4.6:', when='backend=qt4cairo')  # or py-pyside@1.0.3:
    depends_on('py-pyqt5', when='backend=qt5agg')
    depends_on('py-pyqt5', when='backend=qt5cairo')
    depends_on('py-pygobject', when='backend=gtk3agg')
    depends_on('py-pygobject', when='backend=gtk3cairo')
    depends_on('py-wxpython@4:', when='backend=wx')
    depends_on('py-wxpython@4:', when='backend=wxagg')
    depends_on('py-wxpython@4:', when='backend=wxcairo')
    depends_on('py-cairocffi@0.8:', when='backend=gtk3cairo')
    depends_on('py-cairocffi@0.8:', when='backend=qt4cairo')
    depends_on('py-cairocffi@0.8:', when='backend=qt5cairo')
    depends_on('py-cairocffi@0.8:', when='backend=tkcairo')
    depends_on('py-cairocffi@0.8:', when='backend=wxcairo')
    depends_on('py-cairocffi@0.8:', when='backend=cairo')
    depends_on('py-tornado', when='backend=webagg')

    # Optional dependencies
    depends_on('ffmpeg', when='+movies')
    # depends_on('libav', when='+movies')
    depends_on('image-magick', when='+animation')
    depends_on('py-pillow@3.4:', when='+image', type=('build', 'run'))
    depends_on('texlive', when='+latex', type='run')
    depends_on('ghostscript@0.9:', when='+latex', type='run')
    depends_on('pkgconfig', type='build')

    # Testing dependencies
    depends_on('py-pytest', type='test')

    msg = 'MacOSX backend requires the Cocoa headers included with XCode'
    conflicts('platform=linux', when='backend=macosx', msg=msg)
    conflicts('platform=bgq',   when='backend=macosx', msg=msg)
    conflicts('platform=cray',  when='backend=macosx', msg=msg)

    # Patch to pick up correct freetype headers
    patch('freetype-include-path.patch', when='@2.2.2:2.9.9')

    @run_before('build')
    def set_backend(self):
        """Set build options with regards to backend GUI libraries."""

        backend = self.spec.variants['backend'].value

        with open('setup.cfg', 'w') as setup:
            # Default backend
            setup.write('[rc_options]\n')
            setup.write('backend = ' + backend + '\n')

    def test(self):
        pytest = which('pytest')
        pytest()<|MERGE_RESOLUTION|>--- conflicted
+++ resolved
@@ -31,8 +31,7 @@
     version('3.1.1', sha256='1febd22afe1489b13c6749ea059d392c03261b2950d1d45c17e3aed812080c93')
     version('3.0.2', 'd6af3dfae557ea4046fef96cf617fa24')
     version('3.0.0', '39c7f44c8fa0f24cbf684137371ce4ae')
-    # NOTE: 3.0.0 is not compatible with python 2
-    version('2.2.3', '403b0bddd751d71187416f20d4cff100', preferred=True)
+    version('2.2.3', '403b0bddd751d71187416f20d4cff100')
     version('2.2.2', 'dd1e49e041309a7fd4e32be8bf17c3b6')
     version('2.0.2', '061111784278bde89b5d4987014be4ca')
     version('2.0.0', '7aa54b06327f0e1c4f3877fc2f7d6b17')
@@ -71,23 +70,9 @@
     # https://matplotlib.org/users/installing.html#dependencies
     # Required dependencies
     extends('python', ignore=r'bin/nosetests.*$|bin/pbr$')
-<<<<<<< HEAD
-
-    # ------ Required dependencies
-    # Per Github issue #3813, setuptools is required at runtime in order
-    # to make mpl_toolkits a namespace package that can span multiple
-    # directories (i.e., matplotlib and basemap)
-    depends_on('py-setuptools', type=('build', 'run'))
-
-    # FIXME: mirror failure with py-bb5
-    # depends_on('python@3.5:', when='@3:')
-
-    depends_on('libpng@1.2:')
-=======
     depends_on('python@2.7:2.8,3.4:', when='@:2')
     depends_on('python@3.5:', when='@3:')
     depends_on('python@3.6:', when='@3.1:')
->>>>>>> 139eaa13
     depends_on('freetype@2.3:')
     depends_on('libpng@1.2:')
     depends_on('py-numpy@1.11:', type=('build', 'run'))
