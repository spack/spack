# Copyright 2013-2019 Lawrence Livermore National Security, LLC and other
# Spack Project Developers. See the top-level COPYRIGHT file for details.
#
# SPDX-License-Identifier: (Apache-2.0 OR MIT)

from spack import *


class PyMvdtool(PythonPackage):
    """Python bindings for the MVD3 neuroscience file format parser and tool
    """

    homepage = "https://github.com/BlueBrain/MVDTool"
    url      = "https://github.com/BlueBrain/MVDTool.git"
    git      = "https://github.com/BlueBrain/MVDTool.git"

<<<<<<< HEAD
    version('develop', branch='master', submodules=True, get_full_repo=True)
    version('2.3.0', tag='v2.3.0', submodules=True, get_full_repo=True)
    version('2.2.1', tag='v2.2.1', submodules=True, get_full_repo=True)
=======
    version('develop', branch='master', submodules=True, clean=False)
    version('2.3.2', tag='v2.3.2', submodules=True, clean=False)
    version('2.3.1', tag='v2.3.1', submodules=True, clean=False)
    version('2.3.0', tag='v2.3.0', submodules=True, clean=False)
    version('2.2.1', tag='v2.2.1', submodules=True, clean=False)
>>>>>>> 82b8b995

    variant('mpi', default=True, description='Build with support for MPI')

    depends_on('py-setuptools', type='build')
    depends_on('py-setuptools-scm', type='build')

    depends_on('cmake@3.2:', type='build')
    depends_on('py-numpy', type='run')

    depends_on('mpi', when='+mpi')
    depends_on('hdf5+mpi', type=('build', 'run'), when="+mpi")
    depends_on('hdf5~mpi', type=('build', 'run'), when="~mpi")
    depends_on('libsonata~mpi', type=('build', 'run'), when='~mpi@2.1:')
    depends_on('libsonata+mpi', type=('build', 'run'), when='+mpi@2.1:')
    depends_on('highfive~mpi', type='build', when='~mpi')
    depends_on('highfive+mpi', type='build', when='+mpi')

    @run_before('build')
    def configure(self):
        # we cant use @when('+mpi'), raises NoSuchMethodError
        if self.spec.satisfies('+mpi'):
            env['CC'] = self.spec['mpi'].mpicc
            env['CXX'] = self.spec['mpi'].mpicxx<|MERGE_RESOLUTION|>--- conflicted
+++ resolved
@@ -14,17 +14,11 @@
     url      = "https://github.com/BlueBrain/MVDTool.git"
     git      = "https://github.com/BlueBrain/MVDTool.git"
 
-<<<<<<< HEAD
-    version('develop', branch='master', submodules=True, get_full_repo=True)
-    version('2.3.0', tag='v2.3.0', submodules=True, get_full_repo=True)
-    version('2.2.1', tag='v2.2.1', submodules=True, get_full_repo=True)
-=======
-    version('develop', branch='master', submodules=True, clean=False)
-    version('2.3.2', tag='v2.3.2', submodules=True, clean=False)
-    version('2.3.1', tag='v2.3.1', submodules=True, clean=False)
-    version('2.3.0', tag='v2.3.0', submodules=True, clean=False)
-    version('2.2.1', tag='v2.2.1', submodules=True, clean=False)
->>>>>>> 82b8b995
+    version('develop', branch='master', submodules=True, get_full_repo=False)
+    version('2.3.2', tag='v2.3.2', submodules=True, get_full_repo=False)
+    version('2.3.1', tag='v2.3.1', submodules=True, get_full_repo=False)
+    version('2.3.0', tag='v2.3.0', submodules=True, get_full_repo=False)
+    version('2.2.1', tag='v2.2.1', submodules=True, get_full_repo=False)
 
     variant('mpi', default=True, description='Build with support for MPI')
 
