##############################################################################
# Copyright (c) 2013-2016, Lawrence Livermore National Security, LLC.
# Produced at the Lawrence Livermore National Laboratory.
#
# This file is part of Spack.
# Created by Todd Gamblin, tgamblin@llnl.gov, All rights reserved.
# LLNL-CODE-647188
#
# For details, see https://github.com/llnl/spack
# Please also see the LICENSE file for our notice and the LGPL.
#
# This program is free software; you can redistribute it and/or modify
# it under the terms of the GNU Lesser General Public License (as
# published by the Free Software Foundation) version 2.1, February 1999.
#
# This program is distributed in the hope that it will be useful, but
# WITHOUT ANY WARRANTY; without even the IMPLIED WARRANTY OF
# MERCHANTABILITY or FITNESS FOR A PARTICULAR PURPOSE. See the terms and
# conditions of the GNU Lesser General Public License for more details.
#
# You should have received a copy of the GNU Lesser General Public
# License along with this program; if not, write to the Free Software
# Foundation, Inc., 59 Temple Place, Suite 330, Boston, MA 02111-1307 USA
##############################################################################
from spack import *


class PyNetcdf(PythonPackage):
    """Python interface to the netCDF Library."""
    homepage = "http://unidata.github.io/netcdf4-python"
    url      = "https://github.com/Unidata/netcdf4-python/tarball/v1.2.3.1rel"

    version('1.2.3.1', '4fc4320d4f2a77b894ebf8da1c9895af')

<<<<<<< HEAD
    extends('python')
    depends_on('binutils', type='build')

    depends_on('py-numpy', type=nolink)
    depends_on('py-cython', type=nolink)
    depends_on('py-setuptools', type=nolink)
    depends_on('netcdf')

    def install(self, spec, prefix):
        setup_py('install', '--prefix=%s' % prefix)
=======
    depends_on('py-numpy', type=('build', 'run'))
    depends_on('py-cython', type=('build', 'run'))
    depends_on('py-setuptools', type=('build', 'run'))
    depends_on('netcdf')
>>>>>>> e34acd00
<|MERGE_RESOLUTION|>--- conflicted
+++ resolved
@@ -32,20 +32,7 @@
 
     version('1.2.3.1', '4fc4320d4f2a77b894ebf8da1c9895af')
 
-<<<<<<< HEAD
-    extends('python')
-    depends_on('binutils', type='build')
-
-    depends_on('py-numpy', type=nolink)
-    depends_on('py-cython', type=nolink)
-    depends_on('py-setuptools', type=nolink)
-    depends_on('netcdf')
-
-    def install(self, spec, prefix):
-        setup_py('install', '--prefix=%s' % prefix)
-=======
     depends_on('py-numpy', type=('build', 'run'))
     depends_on('py-cython', type=('build', 'run'))
     depends_on('py-setuptools', type=('build', 'run'))
-    depends_on('netcdf')
->>>>>>> e34acd00
+    depends_on('netcdf')