--- conflicted
+++ resolved
@@ -44,13 +44,9 @@
     variant('lapack', default=True)
 
     extends('python')
-<<<<<<< HEAD
-    depends_on('binutils')
-    depends_on('py-nose')
-=======
+    # depends_on('binutils')  # Might be needed
     depends_on('py-nose', type='build')
     depends_on('py-setuptools', type='build')
->>>>>>> 7f57405e
     depends_on('blas',   when='+blas')
     depends_on('lapack', when='+lapack')
 
