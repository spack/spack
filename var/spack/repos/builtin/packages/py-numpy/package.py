# Copyright 2013-2022 Lawrence Livermore National Security, LLC and other
# Spack Project Developers. See the top-level COPYRIGHT file for details.
#
# SPDX-License-Identifier: (Apache-2.0 OR MIT)

import platform
import subprocess

from spack.package import *


class PyNumpy(PythonPackage):
    """NumPy is the fundamental package for scientific computing with Python.
    It contains among other things: a powerful N-dimensional array object,
    sophisticated (broadcasting) functions, tools for integrating C/C++ and
    Fortran code, and useful linear algebra, Fourier transform, and random
    number capabilities"""

    homepage = "https://numpy.org/"
    pypi = "numpy/numpy-1.23.0.tar.gz"
    git = "https://github.com/numpy/numpy.git"

    maintainers = ["adamjstewart", "rgommers"]

    version("main", branch="main")
    version("1.23.2", sha256="b78d00e48261fbbd04aa0d7427cf78d18401ee0abd89c7559bbf422e5b1c7d01")
    version("1.23.1", sha256="d748ef349bfef2e1194b59da37ed5a29c19ea8d7e6342019921ba2ba4fd8b624")
    version("1.23.0", sha256="bd3fa4fe2e38533d5336e1272fc4e765cabbbde144309ccee8675509d5cd7b05")
    version("1.22.4", sha256="425b390e4619f58d8526b3dcf656dde069133ae5c240229821f01b5f44ea07af")
    version("1.22.3", sha256="dbc7601a3b7472d559dc7b933b18b4b66f9aa7452c120e87dfb33d02008c8a18")
    version("1.22.2", sha256="076aee5a3763d41da6bef9565fdf3cb987606f567cd8b104aded2b38b7b47abf")
    version("1.22.1", sha256="e348ccf5bc5235fc405ab19d53bec215bb373300e5523c7b476cc0da8a5e9973")
    version("1.22.0", sha256="a955e4128ac36797aaffd49ab44ec74a71c11d6938df83b1285492d277db5397")
    version("1.21.6", sha256="ecb55251139706669fdec2ff073c98ef8e9a84473e51e716211b41aa0f18e656")
    version("1.21.5", sha256="6a5928bc6241264dce5ed509e66f33676fc97f464e7a919edc672fb5532221ee")
    version("1.21.4", sha256="e6c76a87633aa3fa16614b61ccedfae45b91df2767cf097aa9c933932a7ed1e0")
    version("1.21.3", sha256="63571bb7897a584ca3249c86dd01c10bcb5fe4296e3568b2e9c1a55356b6410e")
    version("1.21.2", sha256="423216d8afc5923b15df86037c6053bf030d15cc9e3224206ef868c2d63dd6dc")
    version("1.21.1", sha256="dff4af63638afcc57a3dfb9e4b26d434a7a602d225b42d746ea7fe2edf1342fd")
    version("1.21.0", sha256="e80fe25cba41c124d04c662f33f6364909b985f2eb5998aaa5ae4b9587242cce")
    version("1.20.3", sha256="e55185e51b18d788e49fe8305fd73ef4470596b33fc2c1ceb304566b99c71a69")
    version("1.20.2", sha256="878922bf5ad7550aa044aa9301d417e2d3ae50f0f577de92051d739ac6096cee")
    version("1.20.1", sha256="3bc63486a870294683980d76ec1e3efc786295ae00128f9ea38e2c6e74d5a60a")
    version("1.20.0", sha256="3d8233c03f116d068d5365fed4477f2947c7229582dad81e5953088989294cec")
    version("1.19.5", sha256="a76f502430dd98d7546e1ea2250a7360c065a5fdea52b2dffe8ae7180909b6f4")
    version("1.19.4", sha256="141ec3a3300ab89c7f2b0775289954d193cc8edb621ea05f99db9cb181530512")
    version("1.19.3", sha256="35bf5316af8dc7c7db1ad45bec603e5fb28671beb98ebd1d65e8059efcfd3b72")
    version("1.19.2", sha256="0d310730e1e793527065ad7dde736197b705d0e4c9999775f212b03c44a8484c")
    version("1.19.1", sha256="b8456987b637232602ceb4d663cb34106f7eb780e247d51a260b84760fd8f491")
    version("1.19.0", sha256="76766cc80d6128750075378d3bb7812cf146415bd29b588616f72c943c00d598")
    version("1.18.5", sha256="34e96e9dae65c4839bd80012023aadd6ee2ccb73ce7fdf3074c62f301e63120b")
    version("1.18.4", sha256="bbcc85aaf4cd84ba057decaead058f43191cc0e30d6bc5d44fe336dc3d3f4509")
    version("1.18.3", sha256="e46e2384209c91996d5ec16744234d1c906ab79a701ce1a26155c9ec890b8dc8")
    version("1.18.2", sha256="e7894793e6e8540dbeac77c87b489e331947813511108ae097f1715c018b8f3d")
    version("1.18.1", sha256="b6ff59cee96b454516e47e7721098e6ceebef435e3e21ac2d6c3b8b02628eb77")
    version("1.18.0", sha256="a9d72d9abaf65628f0f31bbb573b7d9304e43b1e6bbae43149c17737a42764c4")
    version("1.17.5", sha256="16507ba6617f62ae3c6ab1725ae6f550331025d4d9a369b83f6d5a470446c342")
    version("1.17.4", sha256="f58913e9227400f1395c7b800503ebfdb0772f1c33ff8cb4d6451c06cabdf316")
    version("1.17.3", sha256="a0678793096205a4d784bd99f32803ba8100f639cf3b932dc63b21621390ea7e")
    version("1.17.2", sha256="73615d3edc84dd7c4aeb212fa3748fb83217e00d201875a47327f55363cef2df")
    version("1.17.1", sha256="f11331530f0eff69a758d62c2461cd98cdc2eae0147279d8fc86e0464eb7e8ca")
    version("1.17.0", sha256="951fefe2fb73f84c620bec4e001e80a80ddaa1b84dce244ded7f1e0cbe0ed34a")
    version("1.16.6", sha256="e5cf3fdf13401885e8eea8170624ec96225e2174eb0c611c6f26dd33b489e3ff")
    version("1.16.5", sha256="8bb452d94e964b312205b0de1238dd7209da452343653ab214b5d681780e7a0c")
    version("1.16.4", sha256="7242be12a58fec245ee9734e625964b97cf7e3f2f7d016603f9e56660ce479c7")
    version("1.16.3", sha256="78a6f89da87eeb48014ec652a65c4ffde370c036d780a995edaeb121d3625621")
    version("1.16.2", sha256="6c692e3879dde0b67a9dc78f9bfb6f61c666b4562fd8619632d7043fb5b691b0")
    version("1.16.1", sha256="31d3fe5b673e99d33d70cfee2ea8fe8dccd60f265c3ed990873a88647e3dd288")
    version("1.16.0", sha256="cb189bd98b2e7ac02df389b6212846ab20661f4bafe16b5a70a6f1728c1cc7cb")
    version("1.15.4", sha256="3d734559db35aa3697dadcea492a423118c5c55d176da2f3be9c98d4803fc2a7")
    version("1.15.3", sha256="1c0c80e74759fa4942298044274f2c11b08c86230b25b8b819e55e644f5ff2b6")
    version("1.15.2", sha256="27a0d018f608a3fe34ac5e2b876f4c23c47e38295c47dd0775cc294cd2614bc1")
    version("1.15.2", sha256="27a0d018f608a3fe34ac5e2b876f4c23c47e38295c47dd0775cc294cd2614bc1")
    version("1.15.1", sha256="7b9e37f194f8bcdca8e9e6af92e2cbad79e360542effc2dd6b98d63955d8d8a3")
    version("1.15.0", sha256="f28e73cf18d37a413f7d5de35d024e6b98f14566a10d82100f9dc491a7d449f9")
    version("1.14.6", sha256="1250edf6f6c43e1d7823f0967416bc18258bb271dc536298eb0ea00a9e45b80a")
    version("1.14.5", sha256="a4a433b3a264dbc9aa9c7c241e87c0358a503ea6394f8737df1683c7c9a102ac")
    version("1.14.4", sha256="2185a0f31ecaa0792264fa968c8e0ba6d96acf144b26e2e1d1cd5b77fc11a691")
    version("1.14.3", sha256="9016692c7d390f9d378fc88b7a799dc9caa7eb938163dda5276d3f3d6f75debf")
    version("1.14.2", sha256="facc6f925c3099ac01a1f03758100772560a0b020fb9d70f210404be08006bcb")
    version("1.14.1", sha256="fa0944650d5d3fb95869eaacd8eedbd2d83610c85e271bd9d3495ffa9bc4dc9c")
    version("1.14.0", sha256="3de643935b212307b420248018323a44ec51987a336d1d747c1322afc3c099fb")
    version("1.13.3", sha256="36ee86d5adbabc4fa2643a073f93d5504bdfed37a149a3a49f4dde259f35a750")
    version("1.13.1", sha256="c9b0283776085cb2804efff73e9955ca279ba4edafd58d3ead70b61d209c4fbb")
    version("1.13.0", sha256="dcff367b725586830ff0e20b805c7654c876c2d4585c0834a6049502b9d6cf7e")
    version("1.12.1", sha256="a65266a4ad6ec8936a1bc85ce51f8600634a31a258b722c9274a80ff189d9542")
    version("1.12.0", sha256="ff320ecfe41c6581c8981dce892fe6d7e69806459a899e294e4bf8229737b154")
    version("1.11.3", sha256="2e0fc5248246a64628656fe14fcab0a959741a2820e003bd15538226501b82f7")
    version("1.11.2", sha256="c1ed4d1d2a795409c7df1eb4bfee65c0e3326cfc7c57875fa39e5c7414116d9a")
    version("1.11.1", sha256="4e9c289b9d764d10353a224a5286dda3e0425b13b112719bdc3e9864ae648d79")
    version("1.11.0", sha256="9109f260850627e4b83a3c4bcef4f2f99357eb4a5eaae75dec51c32f3c197aa3")
    version("1.10.4", sha256="8ce443dc79656a9fc97a7837f1444d324aef2c9b53f31f83441f57ad1f1f3659")
    version("1.9.3", sha256="baa074bb1c7f9c822122fb81459b7caa5fc49267ca94cca69465c8dcfd63ac79")
    version("1.9.2", sha256="e37805754f4ebb575c434d134f6bebb8b857d9843c393f6943c7be71ef57311c")
    version("1.9.1", sha256="2a545c0d096d86035b12160fcba5e4c0a08dcabbf902b4f867eb64deb31a2b7a")

    variant("blas", default=True, description="Build with BLAS support")
    variant("lapack", default=True, description="Build with LAPACK support")

    depends_on("python@2.7:2.8,3.4:3.6", type=("build", "link", "run"), when="@:1.13")
    depends_on("python@2.7:2.8,3.4:3.8", type=("build", "link", "run"), when="@1.14:1.15")
    depends_on("python@2.7:2.8,3.5:3.9", type=("build", "link", "run"), when="@1.16")
    depends_on("python@3.5:3.9", type=("build", "link", "run"), when="@1.17:1.18")
    depends_on("python@3.6:3.10", type=("build", "link", "run"), when="@1.19")
    depends_on("python@3.7:3.10", type=("build", "link", "run"), when="@1.20:1.21")
    depends_on("python@3.8:", type=("build", "link", "run"), when="@1.22:")
    depends_on("py-setuptools", type=("build", "run"))
    depends_on("py-setuptools@:59", when="@:1.22.1", type=("build", "run"))
    # Check pyproject.toml for updates to the required cython version
    depends_on("py-cython@0.29.13:2", when="@1.18.0:", type="build")
    depends_on("py-cython@0.29.14:2", when="@1.18.1:", type="build")
    depends_on("py-cython@0.29.21:2", when="@1.19.1:", type="build")
    depends_on("py-cython@0.29.24:2", when="@1.21.2:", type="build")
    depends_on("py-cython@0.29.30:2", when="@1.22.4:", type="build")
    depends_on("blas", when="+blas")
    depends_on("lapack", when="+lapack")

    depends_on("py-nose@1.0.0:", when="@:1.14", type="test")
    depends_on("py-pytest", when="@1.15:", type="test")
    depends_on("py-hypothesis", when="@1.19:", type="test")
    depends_on("py-typing-extensions@4.2:", when="@1.23:", type="test")

    # Allows you to specify order of BLAS/LAPACK preference
    # https://github.com/numpy/numpy/pull/13132
    patch("blas-lapack-order.patch", when="@1.15:1.16")

    # Add Fujitsu Fortran compiler
    patch("add_fj_compiler.patch", when="@1.19.3:1.19.5%fj")
    patch("add_fj_compiler2.patch", when="@1.19.0:1.19.2%fj")
    patch("add_fj_compiler3.patch", when="@1.14.0:1.18.5%fj")
    patch("add_fj_compiler4.patch", when="@:1.13.3%fj")

    patch("check_executables.patch", when="@1.20.0:")
    patch("check_executables2.patch", when="@1.19.0:1.19.5")
    patch("check_executables3.patch", when="@1.16.0:1.18.5")
    patch("check_executables4.patch", when="@1.14.0:1.15.4")
    patch("check_executables5.patch", when="@:1.13.3")

    # Backport bug fix for f2py's define for threading when building with Mingw
    patch(
        "https://github.com/numpy/numpy/pull/20881.patch?full_index=1",
        sha256="802970a9034d40a8a8f49a03f489d5361d5eabf69249621e6757651448910f1a",
        when="@1.20.3:1.22.1",
    )
    # Patch to update compiler flags.
    # See https://github.com/spack/spack/issues/30373
    patch(
        "https://github.com/numpy/numpy/pull/21448.patch?full_index=1",
        sha256="e9508c3b3a1e1a24669014a0c1b9f3b009a149ea3886cf711eaef2a32b247fdb",
        when="@1.22.0:1.22.3",
    )

    # version 1.21.0 runs into an infinit loop during printing
    # (e.g. print(numpy.ones(1000)) when compiled with gcc 11
    conflicts("%gcc@11:", when="@1.21.0")

    # GCC 4.8 is the minimum version that works
    conflicts("%gcc@:4.7", msg="GCC 4.8+ required")

    # NVHPC support added in https://github.com/numpy/numpy/pull/17344
    conflicts("%nvhpc", when="@:1.19")

    # Newer versions will not build with Intel https://github.com/numpy/numpy/issues/22011
    conflicts("%intel", when="@1.23.0:")
    conflicts("%oneapi", when="@1.23.0:")

    def url_for_version(self, version):
        url = "https://files.pythonhosted.org/packages/source/n/numpy/numpy-{}.{}"
        if version >= Version("1.23"):
            ext = "tar.gz"
        else:
            ext = "zip"
        return url.format(version, ext)

    def flag_handler(self, name, flags):
        # -std=c99 at least required, old versions of GCC default to -std=c90
        if self.spec.satisfies("%gcc@:5.1") and name == "cflags":
            flags.append(self.compiler.c99_flag)
        # Check gcc version in use by intel compiler
        # This will essentially check the system gcc compiler unless a gcc
        # module is already loaded.
<<<<<<< HEAD
        if self.spec.satisfies('%intel') and name == 'cflags':
            # Note that the compiler environment variables and modules
            # aren't loaded for the flag_handler phase ...
            # See https://github.com/spack/spack/issues/2056
            #
            # Newer/other flavors of Cray systems using the Intel compilers directly
            # (icc, ...), therefore use this workaround only if 'cc' is used.
            if self.compiler.cc == 'cc':
                gcc_version = Version(spack.compiler.get_compiler_version_output(
                                      'gcc', '-dumpversion'))
                # Note that this only returns the major versions on some systems,
                # to be on the safe side add a guard here to prevent versions <6
                if gcc_version < Version('6'):
                    raise InstallError("Cannot determine minor version of gcc on Cray")
            else:
                p1 = subprocess.Popen(
                    [self.compiler.cc, '-v'],
                    stderr=subprocess.PIPE
                )
                p2 = subprocess.Popen(
                    ['grep', 'compatibility'],
                    stdin=p1.stderr,
                    stdout=subprocess.PIPE
                )
                p1.stderr.close()
                out, err = p2.communicate()
                # Because compiler env variables aren't loaded in the flag_handler
                # phase, the above command ("icc -v") may fail (no Intel license file
                # found etc). Fall back to calling "gcc -v" directly.
                try:
                    gcc_version = Version(out.split()[5].decode('utf-8'))
                except IndexError:
                    gcc_version = Version(spack.compiler.get_compiler_version_output(
                                          'gcc', '-dumpversion'))
            if gcc_version < Version('4.8'):
                raise InstallError('The GCC version that the Intel compiler '
                                   'uses must be >= 4.8. The GCC in use is '
                                   '{0}'.format(gcc_version))
            if gcc_version <= Version('5.1'):
=======
        if self.spec.satisfies("%intel") and name == "cflags":
            p1 = subprocess.Popen([self.compiler.cc, "-v"], stderr=subprocess.PIPE)
            p2 = subprocess.Popen(
                ["grep", "compatibility"], stdin=p1.stderr, stdout=subprocess.PIPE
            )
            p1.stderr.close()
            out, err = p2.communicate()
            gcc_version = Version(out.split()[5].decode("utf-8"))
            if gcc_version < Version("4.8"):
                raise InstallError(
                    "The GCC version that the Intel compiler "
                    "uses must be >= 4.8. The GCC in use is "
                    "{0}".format(gcc_version)
                )
            if gcc_version <= Version("5.1"):
>>>>>>> b1e499d0
                flags.append(self.compiler.c99_flag)

        if self.spec.satisfies('%apple-clang@13:') and name == 'cflags':
            flags.append('-Wno-error=implicit-function-declaration')

        return (flags, None, None)

    @run_before("install")
    def set_blas_lapack(self):
        # https://numpy.org/devdocs/user/building.html
        # https://github.com/numpy/numpy/blob/master/site.cfg.example

        # Skip if no BLAS/LAPACK requested
        spec = self.spec
        if "+blas" not in spec and "+lapack" not in spec:
            return

        def write_library_dirs(f, dirs):
            f.write("library_dirs = {0}\n".format(dirs))
            if not (
                (platform.system() == "Darwin")
                and (Version(platform.mac_ver()[0]).up_to(2) == Version("10.12"))
            ):
                f.write("rpath = {0}\n".format(dirs))

        blas_libs = LibraryList([])
        blas_headers = HeaderList([])
        if "+blas" in spec:
            blas_libs = spec["blas"].libs
            blas_headers = spec["blas"].headers

        lapack_libs = LibraryList([])
        lapack_headers = HeaderList([])
        if "+lapack" in spec:
            lapack_libs = spec["lapack"].libs
            lapack_headers = spec["lapack"].headers

        lapackblas_libs = lapack_libs + blas_libs
        lapackblas_headers = lapack_headers + blas_headers

        blas_lib_names = ",".join(blas_libs.names)
        blas_lib_dirs = ":".join(blas_libs.directories)
        blas_header_dirs = ":".join(blas_headers.directories)

        lapack_lib_names = ",".join(lapack_libs.names)
        lapack_lib_dirs = ":".join(lapack_libs.directories)
        lapack_header_dirs = ":".join(lapack_headers.directories)

        lapackblas_lib_names = ",".join(lapackblas_libs.names)
        lapackblas_lib_dirs = ":".join(lapackblas_libs.directories)
        lapackblas_header_dirs = ":".join(lapackblas_headers.directories)

        # Tell numpy where to find BLAS/LAPACK libraries
        with open("site.cfg", "w") as f:
            if (
                "^intel-mkl" in spec
                or "^intel-parallel-studio+mkl" in spec
                or "^intel-oneapi-mkl" in spec
            ):
                f.write("[mkl]\n")
                # FIXME: as of @1.11.2, numpy does not work with separately
                # specified threading and interface layers. A workaround is a
                # terribly bad idea to use mkl_rt. In this case Spack will no
                # longer be able to guarantee that one and the same variant of
                # Blas/Lapack (32/64bit, threaded/serial) is used within the
                # DAG. This may lead to a lot of hard-to-debug segmentation
                # faults on user's side. Users may also break working
                # installation by (unconsciously) setting environment variable
                # to switch between different interface and threading layers
                # dynamically. From this perspective it is no different from
                # throwing away RPATH's and using LD_LIBRARY_PATH throughout
                # Spack.
                f.write("libraries = {0}\n".format("mkl_rt"))
                write_library_dirs(f, lapackblas_lib_dirs)
                f.write("include_dirs = {0}\n".format(lapackblas_header_dirs))

            if "^blis" in spec or "^amdblis" in spec:
                f.write("[blis]\n")
                f.write("libraries = {0}\n".format(blas_lib_names))
                write_library_dirs(f, blas_lib_dirs)
                f.write("include_dirs = {0}\n".format(blas_header_dirs))

            if "^openblas" in spec:
                f.write("[openblas]\n")
                f.write("libraries = {0}\n".format(lapackblas_lib_names))
                write_library_dirs(f, lapackblas_lib_dirs)
                f.write("include_dirs = {0}\n".format(lapackblas_header_dirs))

            if "^libflame" in spec or "^amdlibflame" in spec:
                f.write("[flame]\n")
                f.write("libraries = {0}\n".format(lapack_lib_names))
                write_library_dirs(f, lapack_lib_dirs)
                f.write("include_dirs = {0}\n".format(lapack_header_dirs))

            if "^atlas" in spec:
                f.write("[atlas]\n")
                f.write("libraries = {0}\n".format(lapackblas_lib_names))
                write_library_dirs(f, lapackblas_lib_dirs)
                f.write("include_dirs = {0}\n".format(lapackblas_header_dirs))

            if "^veclibfort" in spec:
                f.write("[accelerate]\n")
                f.write("libraries = {0}\n".format(lapackblas_lib_names))
                write_library_dirs(f, lapackblas_lib_dirs)

            if "^netlib-lapack" in spec or "^cray-libsci" in spec:
                # netlib and Cray require blas and lapack listed
                # separately so that scipy can find them
                if spec.satisfies("+blas"):
                    f.write("[blas]\n")
                    f.write("libraries = {0}\n".format(blas_lib_names))
                    write_library_dirs(f, blas_lib_dirs)
                    f.write("include_dirs = {0}\n".format(blas_header_dirs))
                if spec.satisfies("+lapack"):
                    f.write("[lapack]\n")
                    f.write("libraries = {0}\n".format(lapack_lib_names))
                    write_library_dirs(f, lapack_lib_dirs)
                    f.write("include_dirs = {0}\n".format(lapack_header_dirs))

            if "^fujitsu-ssl2" in spec:
                if spec.satisfies("+blas"):
                    f.write("[blas]\n")
                    f.write("libraries = {0}\n".format(spec["blas"].libs.names[0]))
                    write_library_dirs(f, blas_lib_dirs)
                    f.write("include_dirs = {0}\n".format(blas_header_dirs))
                    f.write("extra_link_args = {0}\n".format(self.spec["blas"].libs.ld_flags))
                if spec.satisfies("+lapack"):
                    f.write("[lapack]\n")
                    f.write("libraries = {0}\n".format(spec["lapack"].libs.names[0]))
                    write_library_dirs(f, lapack_lib_dirs)
                    f.write("include_dirs = {0}\n".format(lapack_header_dirs))
                    f.write("extra_link_args = {0}\n".format(self.spec["lapack"].libs.ld_flags))

    def setup_build_environment(self, env):
        # Tell numpy which BLAS/LAPACK libraries we want to use.
        # https://github.com/numpy/numpy/pull/13132
        # https://numpy.org/devdocs/user/building.html#accelerated-blas-lapack-libraries
        spec = self.spec
        # https://numpy.org/devdocs/user/building.html#blas
        if "blas" not in spec:
            blas = ""
        elif (
            spec["blas"].name == "intel-mkl"
            or spec["blas"].name == "intel-parallel-studio"
            or spec["blas"].name == "intel-oneapi-mkl"
        ):
            blas = "mkl"
        elif spec["blas"].name == "blis" or spec["blas"].name == "amdblis":
            blas = "blis"
        elif spec["blas"].name == "openblas":
            blas = "openblas"
        elif spec["blas"].name == "atlas":
            blas = "atlas"
        elif spec["blas"].name == "veclibfort":
            blas = "accelerate"
        else:
            blas = "blas"

        env.set("NPY_BLAS_ORDER", blas)

        # https://numpy.org/devdocs/user/building.html#lapack
        if "lapack" not in spec:
            lapack = ""
        elif (
            spec["lapack"].name == "intel-mkl"
            or spec["lapack"].name == "intel-parallel-studio"
            or spec["lapack"].name == "intel-oneapi-mkl"
        ):
            lapack = "mkl"
        elif spec["lapack"].name == "openblas":
            lapack = "openblas"
        elif spec["lapack"].name == "libflame" or spec["lapack"].name == "amdlibflame":
            lapack = "flame"
        elif spec["lapack"].name == "atlas":
            lapack = "atlas"
        elif spec["lapack"].name == "veclibfort":
            lapack = "accelerate"
        else:
            lapack = "lapack"

        env.set("NPY_LAPACK_ORDER", lapack)

    @run_after("install")
    @on_package_attributes(run_tests=True)
    def install_test(self):
        with working_dir("spack-test", create=True):
            python("-c", 'import numpy; numpy.test("full", verbose=2)')<|MERGE_RESOLUTION|>--- conflicted
+++ resolved
@@ -179,67 +179,49 @@
         # Check gcc version in use by intel compiler
         # This will essentially check the system gcc compiler unless a gcc
         # module is already loaded.
-<<<<<<< HEAD
-        if self.spec.satisfies('%intel') and name == 'cflags':
+        if self.spec.satisfies("%intel") and name == "cflags":
             # Note that the compiler environment variables and modules
-            # aren't loaded for the flag_handler phase ...
+            # aren"t loaded for the flag_handler phase ...
             # See https://github.com/spack/spack/issues/2056
             #
             # Newer/other flavors of Cray systems using the Intel compilers directly
-            # (icc, ...), therefore use this workaround only if 'cc' is used.
-            if self.compiler.cc == 'cc':
+            # (icc, ...), therefore use this workaround only if "cc" is used.
+            if self.compiler.cc == "cc":
                 gcc_version = Version(spack.compiler.get_compiler_version_output(
-                                      'gcc', '-dumpversion'))
+                                      "gcc", "-dumpversion"))
                 # Note that this only returns the major versions on some systems,
                 # to be on the safe side add a guard here to prevent versions <6
-                if gcc_version < Version('6'):
+                if gcc_version < Version("6"):
                     raise InstallError("Cannot determine minor version of gcc on Cray")
             else:
                 p1 = subprocess.Popen(
-                    [self.compiler.cc, '-v'],
+                    [self.compiler.cc, "-v"],
                     stderr=subprocess.PIPE
                 )
                 p2 = subprocess.Popen(
-                    ['grep', 'compatibility'],
+                    ["grep", "compatibility"],
                     stdin=p1.stderr,
                     stdout=subprocess.PIPE
                 )
                 p1.stderr.close()
                 out, err = p2.communicate()
-                # Because compiler env variables aren't loaded in the flag_handler
+                # Because compiler env variables aren"t loaded in the flag_handler
                 # phase, the above command ("icc -v") may fail (no Intel license file
                 # found etc). Fall back to calling "gcc -v" directly.
                 try:
-                    gcc_version = Version(out.split()[5].decode('utf-8'))
+                    gcc_version = Version(out.split()[5].decode("utf-8"))
                 except IndexError:
                     gcc_version = Version(spack.compiler.get_compiler_version_output(
-                                          'gcc', '-dumpversion'))
-            if gcc_version < Version('4.8'):
-                raise InstallError('The GCC version that the Intel compiler '
-                                   'uses must be >= 4.8. The GCC in use is '
-                                   '{0}'.format(gcc_version))
-            if gcc_version <= Version('5.1'):
-=======
-        if self.spec.satisfies("%intel") and name == "cflags":
-            p1 = subprocess.Popen([self.compiler.cc, "-v"], stderr=subprocess.PIPE)
-            p2 = subprocess.Popen(
-                ["grep", "compatibility"], stdin=p1.stderr, stdout=subprocess.PIPE
-            )
-            p1.stderr.close()
-            out, err = p2.communicate()
-            gcc_version = Version(out.split()[5].decode("utf-8"))
+                                          "gcc", "-dumpversion"))
             if gcc_version < Version("4.8"):
-                raise InstallError(
-                    "The GCC version that the Intel compiler "
-                    "uses must be >= 4.8. The GCC in use is "
-                    "{0}".format(gcc_version)
-                )
+                raise InstallError("The GCC version that the Intel compiler "
+                                   "uses must be >= 4.8. The GCC in use is "
+                                   "{0}".format(gcc_version))
             if gcc_version <= Version("5.1"):
->>>>>>> b1e499d0
                 flags.append(self.compiler.c99_flag)
 
-        if self.spec.satisfies('%apple-clang@13:') and name == 'cflags':
-            flags.append('-Wno-error=implicit-function-declaration')
+        if self.spec.satisfies("%apple-clang@13:") and name == "cflags":
+            flags.append("-Wno-error=implicit-function-declaration")
 
         return (flags, None, None)
 
