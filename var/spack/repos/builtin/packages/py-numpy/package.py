--- conflicted
+++ resolved
@@ -348,23 +348,6 @@
 
         return args
 
-<<<<<<< HEAD
-    def setup_run_environment(self, env):
-        # Quick fix for the cases when python/numpy are external packages
-        if 'python' not in self.spec:
-            return
-        python_version = self.spec['python'].version.up_to(2)
-
-        include_path = join_path(
-            self.prefix.lib,
-            'python{0}'.format(python_version),
-            'site-packages',
-            'numpy/core/include')
-
-        env.prepend_path('CPATH', include_path)
-
-=======
->>>>>>> e974b44e
     @run_after('install')
     @on_package_attributes(run_tests=True)
     def install_test(self):
