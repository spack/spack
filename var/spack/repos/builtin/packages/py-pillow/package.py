# Copyright 2013-2020 Lawrence Livermore National Security, LLC and other
# Spack Project Developers. See the top-level COPYRIGHT file for details.
#
# SPDX-License-Identifier: (Apache-2.0 OR MIT)

from spack import *


class PyPillow(PythonPackage):
    """Pillow is a fork of the Python Imaging Library (PIL). It adds image
    processing capabilities to your Python interpreter. This library supports
    many file formats, and provides powerful image processing and graphics
    capabilities."""

    homepage = "https://python-pillow.org/"
    url      = "https://pypi.io/packages/source/P/Pillow/Pillow-7.0.0.tar.gz"

    maintainers = ['adamjstewart']
    import_modules = ['PIL']

    version('7.0.0', sha256='4d9ed9a64095e031435af120d3c910148067087541131e82b3e8db302f4c8946')
    version('6.2.2', sha256='db9ff0c251ed066d367f53b64827cc9e18ccea001b986d08c265e53625dab950')
    version('6.2.1', sha256='bf4e972a88f8841d8fdc6db1a75e0f8d763e66e3754b03006cbc3854d89f1cb1')
    version('6.2.0', sha256='4548236844327a718ce3bb182ab32a16fa2050c61e334e959f554cac052fb0df')
    version('5.4.1', sha256='5233664eadfa342c639b9b9977190d64ad7aca4edc51a966394d7e08e7f38a9f')
    version('5.1.0', sha256='cee9bc75bff455d317b6947081df0824a8f118de2786dc3d74a3503fd631f4ef')
    version('3.2.0', sha256='64b0a057210c480aea99406c9391180cd866fc0fd8f0b53367e3af21b195784a')
    version('3.0.0', sha256='ad50bef540fe5518a4653c3820452a881b6a042cb0f8bb7657c491c6bd3654bb')

    provides('pil')

    # These defaults correspond to Pillow defaults
    # https://pillow.readthedocs.io/en/stable/installation.html#external-libraries
    variant('tiff',     default=False, description='Compressed TIFF functionality')
    variant('freetype', default=False, description='Type related services')
    variant('lcms',     default=False, description='Color management')
    variant('webp',     default=False, description='WebP format')
    variant('webpmux',  default=False, description='WebP metadata')
    variant('jpeg2000', default=False, description='JPEG 2000 functionality')

    # Spack does not (yet) support these modes of building
    # variant('imagequant', default=False,
    #         description='Improved color quantization')

    # Required dependencies
    depends_on('python@2.6:2.8,3.2:', when='@3:', type=('build', 'run'))
    depends_on('python@2.7:2.8,3.3:', when='@4:', type=('build', 'run'))
    depends_on('python@2.7:2.8,3.4:', when='@5:', type=('build', 'run'))
    depends_on('python@2.7:2.8,3.5:', when='@6:', type=('build', 'run'))
    depends_on('python@3.5:',         when='@7:', type=('build', 'run'))
    depends_on('py-setuptools', type='build')
    depends_on('zlib')
    depends_on('jpeg')
    depends_on('py-pytest', type='test')
    depends_on('py-pytest-runner', type='test')

    # Optional dependencies
    depends_on('libtiff', when='+tiff')
    depends_on('freetype', when='+freetype')
    depends_on('lcms@2:', when='+lcms')
    depends_on('libwebp', when='+webp')
    depends_on('libwebp+libwebpmux+libwebpdemux', when='+webpmux')
    depends_on('openjpeg', when='+jpeg2000')
    depends_on('imagemagick', type='test')

    # Spack does not (yet) support these modes of building
    # depends_on('libimagequant', when='+imagequant')

    conflicts('+webpmux', when='~webp', msg='Webpmux relies on WebP support')

    phases = ['build_ext', 'install']

    def patch(self):
        """Patch setup.py to provide library and include directories
        for dependencies."""

        library_dirs = []
        include_dirs = []
        for dep in self.spec.dependencies(deptype='link'):
            query = self.spec[dep.name]
            library_dirs.extend(query.libs.directories)
            include_dirs.extend(query.headers.directories)

        setup = FileFilter('setup.py')
        setup.filter('library_dirs = []',
                     'library_dirs = {0}'.format(library_dirs), string=True)
        setup.filter('include_dirs = []',
                     'include_dirs = {0}'.format(include_dirs), string=True)

<<<<<<< HEAD
    def build_ext_args(self, spec, prefix):
        def variant_to_flag(variant):
            able = 'enable' if '+' + variant in spec else 'disable'
            return '--{0}-{1}'.format(able, variant)

        args = ['--enable-zlib', '--enable-jpeg']

        variants = ['tiff', 'freetype', 'lcms', 'webp', 'webpmux', 'jpeg2000']
        args.extend(list(map(variant_to_flag, variants)))

        # Spack does not (yet) support these modes of building
        args.append('--disable-imagequant')

        args.append('--rpath={0}'.format(':'.join(self.rpath)))
        return args

    # Tests need to be re-added since `phases` was overridden
    run_after('build_ext')(PythonPackage.test)
    run_after('install')(PythonPackage.import_module_test)
=======
        def variant_to_cfg(setup):
            able = 'enable' if '+' + variant in self.spec else 'disable'
            return '{0}-{1}=1\n'.format(able, variant)

        with open('setup.cfg', 'a') as setup:
            # Default backend
            setup.write('[build_ext]\n')
            setup.write('enable-zlib=1\n')
            setup.write('enable-jpeg=1\n')
            variants = ['tiff', 'freetype', 'lcms', 'webp',
                        'webpmux', 'jpeg2000']
            for variant in variants:
                setup.write(variant_to_cfg(setup))

            # Spack does not (yet) support these modes of building
            setup.write('disable-imagequant=1\n')

            setup.write('rpath={0}\n'.format(':'.join(self.rpath)))
            setup.write('[install]\n')

    # Tests need to be re-added since `phases` was overridden
    run_after('build_ext')(
        PythonPackage._run_default_build_time_test_callbacks)
    run_after('install')(
        PythonPackage._run_default_install_time_test_callbacks)
>>>>>>> 3b2c534e
    run_after('install')(PythonPackage.sanity_check_prefix)<|MERGE_RESOLUTION|>--- conflicted
+++ resolved
@@ -87,27 +87,6 @@
         setup.filter('include_dirs = []',
                      'include_dirs = {0}'.format(include_dirs), string=True)
 
-<<<<<<< HEAD
-    def build_ext_args(self, spec, prefix):
-        def variant_to_flag(variant):
-            able = 'enable' if '+' + variant in spec else 'disable'
-            return '--{0}-{1}'.format(able, variant)
-
-        args = ['--enable-zlib', '--enable-jpeg']
-
-        variants = ['tiff', 'freetype', 'lcms', 'webp', 'webpmux', 'jpeg2000']
-        args.extend(list(map(variant_to_flag, variants)))
-
-        # Spack does not (yet) support these modes of building
-        args.append('--disable-imagequant')
-
-        args.append('--rpath={0}'.format(':'.join(self.rpath)))
-        return args
-
-    # Tests need to be re-added since `phases` was overridden
-    run_after('build_ext')(PythonPackage.test)
-    run_after('install')(PythonPackage.import_module_test)
-=======
         def variant_to_cfg(setup):
             able = 'enable' if '+' + variant in self.spec else 'disable'
             return '{0}-{1}=1\n'.format(able, variant)
@@ -133,5 +112,4 @@
         PythonPackage._run_default_build_time_test_callbacks)
     run_after('install')(
         PythonPackage._run_default_install_time_test_callbacks)
->>>>>>> 3b2c534e
     run_after('install')(PythonPackage.sanity_check_prefix)