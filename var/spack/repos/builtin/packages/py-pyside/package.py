##############################################################################
# Copyright (c) 2013-2016, Lawrence Livermore National Security, LLC.
# Produced at the Lawrence Livermore National Laboratory.
#
# This file is part of Spack.
# Created by Todd Gamblin, tgamblin@llnl.gov, All rights reserved.
# LLNL-CODE-647188
#
# For details, see https://github.com/llnl/spack
# Please also see the LICENSE file for our notice and the LGPL.
#
# This program is free software; you can redistribute it and/or modify
# it under the terms of the GNU Lesser General Public License (as
# published by the Free Software Foundation) version 2.1, February 1999.
#
# This program is distributed in the hope that it will be useful, but
# WITHOUT ANY WARRANTY; without even the IMPLIED WARRANTY OF
# MERCHANTABILITY or FITNESS FOR A PARTICULAR PURPOSE. See the terms and
# conditions of the GNU Lesser General Public License for more details.
#
# You should have received a copy of the GNU Lesser General Public
# License along with this program; if not, write to the Free Software
# Foundation, Inc., 59 Temple Place, Suite 330, Boston, MA 02111-1307 USA
##############################################################################
from spack import *
import os


class PyPyside(Package):
    """Python bindings for Qt."""
    homepage = "https://pypi.python.org/pypi/pyside"
    url      = "https://pypi.python.org/packages/source/P/PySide/PySide-1.2.2.tar.gz"

    # This doesn't work, GitHub download isn't the same as the full tarfile.
    # The tarfile for 1.2.3 was removed from PyPI.
    # url = "https://github.com/PySide/pyside-setup/tarball/1.2.3"

    # Version 1.2.4 claims to not work with Python 3.5, mostly
    # because it hasn't been tested.  Otherwise, it's the same as v1.2.3
    # https://github.com/PySide/pyside-setup/issues/58
    # Meanwhile, developers have moved onto pyside2 (for Qt5),
    # and show little interest in certifying PySide 1.2.4 for Python.
    version('1.2.4', '3cb7174c13bd45e3e8f77638926cb8c0')

    # This is not available from pypi
    # version('1.2.3', 'fa5d5438b045ede36104bba25a6ccc10')

# v1.2.2 does not work with Python3
#    version('1.2.2', 'c45bc400c8a86d6b35f34c29e379e44d')

<<<<<<< HEAD
    # TODO: make build dependency
    depends_on("cmake")
=======
    depends_on('cmake', type='build')
>>>>>>> 7f57405e

    extends('python')
    depends_on('py-setuptools', type='build')
    depends_on('qt@:4')

    def patch(self):
        """Undo PySide RPATH handling and add Spack RPATH."""
        # Figure out the special RPATH
        pypkg = self.spec['python'].package
        rpath = self.rpath
        rpath.append(os.path.join(
            self.prefix, pypkg.site_packages_dir, 'PySide'))

        # Add Spack's standard CMake args to the sub-builds.
        # They're called BY setup.py so we have to patch it.
        filter_file(
            r'OPTION_CMAKE,',
            r'OPTION_CMAKE, ' + (
                '"-DCMAKE_INSTALL_RPATH_USE_LINK_PATH=FALSE", '
                '"-DCMAKE_INSTALL_RPATH=%s",' % ':'.join(rpath)),
            'setup.py')


        # Convince PySide that it really CAN work with Python 3.5
        filter_file(
            "'Programming Language :: Python :: 3.4',",
            "'Programming Language :: Python :: 3.4',\n        'Programming Language :: Python :: 3.5',",
            'setup.py')

# As of version 1.2.3, PySide removed the post-install script.
#        # PySide tries to patch ELF files to remove RPATHs
#        # Disable this and go with the one we set.
#        filter_file(
#            r'^\s*rpath_cmd\(pyside_path, srcpath\)',
#            r'#rpath_cmd(pyside_path, srcpath)',
#            'pyside_postinstall.py')

    def install(self, spec, prefix):
        python('setup.py', 'install',
               '--prefix=%s' % prefix,
               '--jobs=%s' % make_jobs)<|MERGE_RESOLUTION|>--- conflicted
+++ resolved
@@ -31,10 +31,6 @@
     homepage = "https://pypi.python.org/pypi/pyside"
     url      = "https://pypi.python.org/packages/source/P/PySide/PySide-1.2.2.tar.gz"
 
-    # This doesn't work, GitHub download isn't the same as the full tarfile.
-    # The tarfile for 1.2.3 was removed from PyPI.
-    # url = "https://github.com/PySide/pyside-setup/tarball/1.2.3"
-
     # Version 1.2.4 claims to not work with Python 3.5, mostly
     # because it hasn't been tested.  Otherwise, it's the same as v1.2.3
     # https://github.com/PySide/pyside-setup/issues/58
@@ -45,15 +41,10 @@
     # This is not available from pypi
     # version('1.2.3', 'fa5d5438b045ede36104bba25a6ccc10')
 
-# v1.2.2 does not work with Python3
-#    version('1.2.2', 'c45bc400c8a86d6b35f34c29e379e44d')
+    # v1.2.2 does not work with Python3
+    version('1.2.2', 'c45bc400c8a86d6b35f34c29e379e44d', preferred=True)
 
-<<<<<<< HEAD
-    # TODO: make build dependency
-    depends_on("cmake")
-=======
     depends_on('cmake', type='build')
->>>>>>> 7f57405e
 
     extends('python')
     depends_on('py-setuptools', type='build')
@@ -83,13 +74,14 @@
             "'Programming Language :: Python :: 3.4',\n        'Programming Language :: Python :: 3.5',",
             'setup.py')
 
-# As of version 1.2.3, PySide removed the post-install script.
-#        # PySide tries to patch ELF files to remove RPATHs
-#        # Disable this and go with the one we set.
-#        filter_file(
-#            r'^\s*rpath_cmd\(pyside_path, srcpath\)',
-#            r'#rpath_cmd(pyside_path, srcpath)',
-#            'pyside_postinstall.py')
+        # As of version 1.2.3, PySide removed the post-install script.
+        if self.spec.version <= Version('1.2.2'):
+            # PySide@:1.2.2 tries to patch ELF files to remove RPATHs
+            # Disable this and go with the one we set.
+            filter_file(
+                r'^\s*rpath_cmd\(pyside_path, srcpath\)',
+                r'#rpath_cmd(pyside_path, srcpath)',
+                'pyside_postinstall.py')
 
     def install(self, spec, prefix):
         python('setup.py', 'install',
