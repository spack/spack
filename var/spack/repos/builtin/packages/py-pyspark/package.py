# Copyright 2013-2024 Lawrence Livermore National Security, LLC and other
# Spack Project Developers. See the top-level COPYRIGHT file for details.
#
# SPDX-License-Identifier: (Apache-2.0 OR MIT)

from spack.package import *


class PyPyspark(PythonPackage):
    """Python bindings for Apache Spark"""

    homepage = "https://spark.apache.org"
    pypi = "pyspark/pyspark-3.0.1.tar.gz"

<<<<<<< HEAD
=======
    maintainers("teaguesterling")

>>>>>>> c1e10685
    version("3.5.1", sha256="dd6569e547365eadc4f887bf57f153e4d582a68c4b490de475d55b9981664910")
    version("3.4.3", sha256="8d7025fa274830cb6c3bd592228be3d9345cb3b8b1e324018c2aa6e75f48a208")
    version("3.3.4", sha256="1f866be47130a522355240949ed50d9812a8f327bd7619f043ffe07fbcf7f7b6")
    version("3.3.1", sha256="e99fa7de92be406884bfd831c32b9306a3a99de44cfc39a2eefb6ed07445d5fa")
    version("3.3.0", sha256="7ebe8e9505647b4d124d5a82fca60dfd3891021cf8ad6c5ec88777eeece92cf7")
    version("3.2.1", sha256="0b81359262ec6e9ac78c353344e7de026027d140c6def949ff0d80ab70f89a54")
    version("3.1.3", sha256="39ac641ef5559a3d1286154779fc990316e9934520853615ae4785c1af52d14b")
    version("3.1.2", sha256="5e25ebb18756e9715f4d26848cc7e558035025da74b4fc325a0ebc05ff538e65")
    version("3.0.1", sha256="38b485d3634a86c9a2923c39c8f08f003fdd0e0a3d7f07114b2fb4392ce60479")

<<<<<<< HEAD
    variant("java", default=True, description="Include Java (via py-py4j)")

    depends_on("py-setuptools", type="build")
    with default_args(type=("build", "run")):
        for py4j_version, pyspark_version in [
            ("0.10.9.7", "3.5:"),
=======
    variant("java", default=True, description="Include Java requirements via py-py4j")
    variant("pandas", default=True, description="Include Pandas support")
    variant("connect", default=True, description="Include SparkConnect support", when="@3.4:")

    # Noted on https://spark.apache.org/docs/latest/api/python/getting_started/install.html#dependencies
    with default_args(type="run"):
        depends_on("py-pyarrow@4:", when="+pandas@3.5:")
        depends_on("py-pyarrow@1:", when="+pandas@:3.4")
        depends_on("py-pandas@1.0.5:", when="+pandas")
        depends_on("py-numpy@1.15:", when="+pandas")

        with when("@3.5:"):
            depends_on("py-grpcio@1.56:", when="+connect")
            depends_on("py-grpcio-status@1.56:", when="+connect")
            depends_on("py-googleapis-common-protos@1.56.4:", when="+connect")

        with when("@3.4:"):
            depends_on("py-grpcio@1.48.1:", when="+connect")
            depends_on("py-grpcio-status@1.48.1:", when="+connect")
            depends_on("py-googleapis-common-protos@1.56.4:", when="+connect")

    depends_on("py-setuptools", type="build")
    with default_args(type=("build", "run")):
        depends_on("py-py4j~java", when="~java")
        for py4j_version, pyspark_version in [
            ("0.10.9.7", "3.4:"),
>>>>>>> c1e10685
            ("0.10.9.5", "3.3:"),
            ("0.10.9.3", "3.2.1"),
            ("0.10.9", "3.0.1:3.1.3"),
        ]:
<<<<<<< HEAD
            depends_on(f"py-py4j+java@{py4j_version}", when=f"+java@{pyspark_version}")
            depends_on(f"py-py4j~java@{py4j_version}", when=f"~java@{pyspark_version}")
=======
            depends_on(f"py-py4j@{py4j_version}:", when=f"@{pyspark_version}")
>>>>>>> c1e10685

    def setup_run_environment(self, env):
        env.set("PYSPARK_PYTHON", python.path)
        env.set("PYSPARK_DRIVER_PYTHON", python.path)
        if self.spec.satisfies("+pandas ^java@11:"):
            env.append_flags("SPARK_SUBMIT_OPTS", "-Dio.netty.tryReflectionSetAccessible=true")<|MERGE_RESOLUTION|>--- conflicted
+++ resolved
@@ -12,11 +12,8 @@
     homepage = "https://spark.apache.org"
     pypi = "pyspark/pyspark-3.0.1.tar.gz"
 
-<<<<<<< HEAD
-=======
     maintainers("teaguesterling")
 
->>>>>>> c1e10685
     version("3.5.1", sha256="dd6569e547365eadc4f887bf57f153e4d582a68c4b490de475d55b9981664910")
     version("3.4.3", sha256="8d7025fa274830cb6c3bd592228be3d9345cb3b8b1e324018c2aa6e75f48a208")
     version("3.3.4", sha256="1f866be47130a522355240949ed50d9812a8f327bd7619f043ffe07fbcf7f7b6")
@@ -27,14 +24,6 @@
     version("3.1.2", sha256="5e25ebb18756e9715f4d26848cc7e558035025da74b4fc325a0ebc05ff538e65")
     version("3.0.1", sha256="38b485d3634a86c9a2923c39c8f08f003fdd0e0a3d7f07114b2fb4392ce60479")
 
-<<<<<<< HEAD
-    variant("java", default=True, description="Include Java (via py-py4j)")
-
-    depends_on("py-setuptools", type="build")
-    with default_args(type=("build", "run")):
-        for py4j_version, pyspark_version in [
-            ("0.10.9.7", "3.5:"),
-=======
     variant("java", default=True, description="Include Java requirements via py-py4j")
     variant("pandas", default=True, description="Include Pandas support")
     variant("connect", default=True, description="Include SparkConnect support", when="@3.4:")
@@ -61,17 +50,12 @@
         depends_on("py-py4j~java", when="~java")
         for py4j_version, pyspark_version in [
             ("0.10.9.7", "3.4:"),
->>>>>>> c1e10685
             ("0.10.9.5", "3.3:"),
             ("0.10.9.3", "3.2.1"),
             ("0.10.9", "3.0.1:3.1.3"),
         ]:
-<<<<<<< HEAD
             depends_on(f"py-py4j+java@{py4j_version}", when=f"+java@{pyspark_version}")
             depends_on(f"py-py4j~java@{py4j_version}", when=f"~java@{pyspark_version}")
-=======
-            depends_on(f"py-py4j@{py4j_version}:", when=f"@{pyspark_version}")
->>>>>>> c1e10685
 
     def setup_run_environment(self, env):
         env.set("PYSPARK_PYTHON", python.path)
