# Copyright 2013-2022 Lawrence Livermore National Security, LLC and other
# Spack Project Developers. See the top-level COPYRIGHT file for details.
#
# SPDX-License-Identifier: (Apache-2.0 OR MIT)

from spack.package import *


class PyQuestionary(PythonPackage):
    """Questionary is a Python library for effortlessly building
    pretty command line interfaces.
    """

    homepage = "https://github.com/tmbo/questionary"
    pypi = "questionary/questionary-1.9.0.tar.gz"

    version("1.9.0", sha256="a050fdbb81406cddca679a6f492c6272da90cb09988963817828f697cf091c55")

    depends_on("python@3.6:3.9", type=("build", "run"))
<<<<<<< HEAD
    depends_on("py-setuptools", type="build")
    depends_on("py-poetry", type="build")
=======
    depends_on("py-poetry@1.0.5:", type="build")
>>>>>>> 43e38d0d
    depends_on("py-prompt-toolkit@2.0:3", type=("build", "run"))<|MERGE_RESOLUTION|>--- conflicted
+++ resolved
@@ -17,10 +17,5 @@
     version("1.9.0", sha256="a050fdbb81406cddca679a6f492c6272da90cb09988963817828f697cf091c55")
 
     depends_on("python@3.6:3.9", type=("build", "run"))
-<<<<<<< HEAD
-    depends_on("py-setuptools", type="build")
-    depends_on("py-poetry", type="build")
-=======
     depends_on("py-poetry@1.0.5:", type="build")
->>>>>>> 43e38d0d
     depends_on("py-prompt-toolkit@2.0:3", type=("build", "run"))