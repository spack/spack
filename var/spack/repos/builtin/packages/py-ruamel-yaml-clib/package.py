# Copyright 2013-2023 Lawrence Livermore National Security, LLC and other
# Spack Project Developers. See the top-level COPYRIGHT file for details.
#
# SPDX-License-Identifier: (Apache-2.0 OR MIT)


from spack.package import *


class PyRuamelYamlClib(PythonPackage):
    """C version of reader, parser and emitter for ruamel.yaml derived from
    libyaml."""

    homepage = "https://sourceforge.net/p/ruamel-yaml-clib/code/ci/default/tree/"
    pypi = "ruamel.yaml.clib/ruamel.yaml.clib-0.2.0.tar.gz"

<<<<<<< HEAD
    version("0.2.4", sha256="f997f13fd94e37e8b7d7dbe759088bb428adc6570da06b64a913d932d891ac8d")
    version("0.2.0", sha256="b66832ea8077d9b3f6e311c4a53d06273db5dc2db6e8a908550f3c14d67e718c")

    # https://sourceforge.net/p/ruamel-yaml-clib/tickets/5
    depends_on("python@2.7:2.8,3.5:3.9", when="@:0.2.1", type=("build", "link", "run"))
    depends_on("python@3.5:",            when="@0.2.4:", type=("build", "link", "run"))
=======
    version("0.2.7", sha256="1f08fd5a2bea9c4180db71678e850b995d2a5f4537be0e94557668cf0f5f9497")
    version("0.2.0", sha256="b66832ea8077d9b3f6e311c4a53d06273db5dc2db6e8a908550f3c14d67e718c")

    depends_on("python", type=("build", "link", "run"))
    # to prevent legacy-install-failure
    depends_on("python@:3.9", when="@0.2.0", type=("build", "link", "run"))
>>>>>>> 64c6d636
    depends_on("py-setuptools@28.7.0:", type="build")<|MERGE_RESOLUTION|>--- conflicted
+++ resolved
@@ -14,19 +14,11 @@
     homepage = "https://sourceforge.net/p/ruamel-yaml-clib/code/ci/default/tree/"
     pypi = "ruamel.yaml.clib/ruamel.yaml.clib-0.2.0.tar.gz"
 
-<<<<<<< HEAD
+    version("0.2.7", sha256="1f08fd5a2bea9c4180db71678e850b995d2a5f4537be0e94557668cf0f5f9497")
     version("0.2.4", sha256="f997f13fd94e37e8b7d7dbe759088bb428adc6570da06b64a913d932d891ac8d")
-    version("0.2.0", sha256="b66832ea8077d9b3f6e311c4a53d06273db5dc2db6e8a908550f3c14d67e718c")
-
-    # https://sourceforge.net/p/ruamel-yaml-clib/tickets/5
-    depends_on("python@2.7:2.8,3.5:3.9", when="@:0.2.1", type=("build", "link", "run"))
-    depends_on("python@3.5:",            when="@0.2.4:", type=("build", "link", "run"))
-=======
-    version("0.2.7", sha256="1f08fd5a2bea9c4180db71678e850b995d2a5f4537be0e94557668cf0f5f9497")
     version("0.2.0", sha256="b66832ea8077d9b3f6e311c4a53d06273db5dc2db6e8a908550f3c14d67e718c")
 
     depends_on("python", type=("build", "link", "run"))
     # to prevent legacy-install-failure
     depends_on("python@:3.9", when="@0.2.0", type=("build", "link", "run"))
->>>>>>> 64c6d636
     depends_on("py-setuptools@28.7.0:", type="build")