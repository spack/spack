--- conflicted
+++ resolved
@@ -42,23 +42,6 @@
     extends('python')
     depends_on('python@2.6:2.8,3.2:')
     depends_on('py-nose', type='build')
-<<<<<<< HEAD
-    depends_on('blas')
-    depends_on('lapack')
-    depends_on('py-numpy+blas+lapack', type=nolink)
-
-    def install(self, spec, prefix):
-        if 'atlas' in spec:
-            # libatlas.so actually isn't always installed, but this
-            # seems to make the build autodetect things correctly.
-            env['ATLAS'] = join_path(spec['atlas'].prefix.lib,
-                                     'libatlas.' + dso_suffix)
-        else:
-            env['BLAS']   = spec['blas'].blas_shared_lib
-            env['LAPACK'] = spec['lapack'].lapack_shared_lib
-
-        python('setup.py', 'install', '--prefix=%s' % prefix)
-=======
     # Known not to work with 2.23, 2.25
     depends_on('binutils@2.26:', type='build')
     depends_on('py-numpy@1.7.1:+blas+lapack', type=nolink)
@@ -68,5 +51,4 @@
     def install(self, spec, prefix):
         # NOTE: scipy picks up Blas/Lapack from numpy, see
         # http://www.scipy.org/scipylib/building/linux.html#step-4-build-numpy-1-5-0
-        setup_py('install', '--prefix={0}'.format(prefix))
->>>>>>> 09470ec6
+        setup_py('install', '--prefix={0}'.format(prefix))