--- conflicted
+++ resolved
@@ -33,7 +33,6 @@
     homepage = "http://www.scipy.org/"
     url = "https://pypi.io/packages/source/s/scipy/scipy-0.18.1.tar.gz"
 
-<<<<<<< HEAD
     install_time_test_callbacks = ['install_test', 'import_module_test']
 
     import_modules = [
@@ -50,10 +49,8 @@
         'scipy.special._precompute'
     ]
 
-=======
     version('0.19.0', '91b8396231eec780222a57703d3ec550',
             url="https://pypi.io/packages/source/s/scipy/scipy-0.19.0.zip")
->>>>>>> 0b4c39a9
     version('0.18.1', '5fb5fb7ccb113ab3a039702b6c2f3327')
     version('0.17.0', '5ff2971e1ce90e762c59d2cd84837224')
     version('0.15.1', 'be56cd8e60591d6332aac792a5880110')
@@ -76,8 +73,12 @@
         args = []
 
         # Build in parallel
-<<<<<<< HEAD
-        return ['-j', str(make_jobs)]
+        # Known problems with Python 3
+        # https://github.com/scipy/scipy/issues/7112
+        if not spec.satisfies('^python@3:'):
+            args.extend(['-j', str(make_jobs)])
+
+        return args
 
     def test(self):
         # `setup.py test` is not supported.  Use one of the following
@@ -96,12 +97,4 @@
         #       scipy from its source directory; please exit the scipy
         #       source tree, and relaunch your python interpreter from there.
         with working_dir('..'):
-            python('-c', 'import scipy; scipy.test("full", verbose=2)')
-=======
-        # Known problems with Python 3
-        # https://github.com/scipy/scipy/issues/7112
-        if not spec.satisfies('^python@3:'):
-            args.extend(['-j', str(make_jobs)])
-
-        return args
->>>>>>> 0b4c39a9
+            python('-c', 'import scipy; scipy.test("full", verbose=2)')