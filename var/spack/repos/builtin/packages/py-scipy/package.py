--- conflicted
+++ resolved
@@ -33,7 +33,6 @@
     homepage = "http://www.scipy.org/"
     url = "https://pypi.io/packages/source/s/scipy/scipy-0.18.1.tar.gz"
 
-<<<<<<< HEAD
     install_time_test_callbacks = ['install_test', 'import_module_test']
 
     import_modules = [
@@ -50,22 +49,13 @@
         'scipy.special._precompute'
     ]
 
-    version('0.18.1', '5fb5fb7ccb113ab3a039702b6c2f3327',
-            url="https://pypi.python.org/packages/22/41/b1538a75309ae4913cdbbdc8d1cc54cae6d37981d2759532c1aa37a41121/scipy-0.18.1.tar.gz")
-=======
     version('0.18.1', '5fb5fb7ccb113ab3a039702b6c2f3327')
->>>>>>> d49cb273
     version('0.17.0', '5ff2971e1ce90e762c59d2cd84837224')
     version('0.15.1', 'be56cd8e60591d6332aac792a5880110')
     version('0.15.0', '639112f077f0aeb6d80718dc5019dc7a')
 
     depends_on('python@2.6:2.8,3.2:')
-<<<<<<< HEAD
-    # Known not to work with 2.23, 2.25
-    depends_on('binutils@2.26:', type='build')
-=======
     depends_on('py-setuptools', type='build')
->>>>>>> d49cb273
     depends_on('py-numpy@1.7.1:+blas+lapack', type=('build', 'run'))
 
     # NOTE: scipy picks up Blas/Lapack from numpy, see
@@ -73,10 +63,13 @@
     depends_on('blas')
     depends_on('lapack')
 
-<<<<<<< HEAD
     # Tests require:
     # TODO: Add a 'test' deptype
     # depends_on('py-nose', type='test')
+
+    def build_args(self, spec, prefix):
+        # Build in parallel
+        return ['-j', str(make_jobs)]
 
     def test(self):
         # `setup.py test` is not supported.  Use one of the following
@@ -95,9 +88,4 @@
         #       scipy from its source directory; please exit the scipy
         #       source tree, and relaunch your python interpreter from there.
         with working_dir('..'):
-            python('-c', 'import scipy; scipy.test("full", verbose=2)')
-=======
-    def build_args(self, spec, prefix):
-        # Build in parallel
-        return ['-j', str(make_jobs)]
->>>>>>> d49cb273
+            python('-c', 'import scipy; scipy.test("full", verbose=2)')