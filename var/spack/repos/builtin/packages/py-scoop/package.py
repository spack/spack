--- conflicted
+++ resolved
@@ -19,10 +19,5 @@
 
     depends_on('py-setuptools', type='build')
     depends_on('py-greenlet@0.3.4:', type=('build', 'run'))
-<<<<<<< HEAD
-    depends_on('py-zmq@13.1.0:', type=('build', 'run'))
-    depends_on('py-argparse@1.1:', type='run')
-=======
     depends_on('py-pyzmq@13.1.0:', type=('build', 'run'))
-    depends_on('py-argparse@1.1:', type=('build', 'run'))
->>>>>>> 1741279f
+    depends_on('py-argparse@1.1:', type=('build', 'run'))