--- conflicted
+++ resolved
@@ -20,13 +20,9 @@
 
     depends_on("python@3.7:", type=("build", "run"))
     depends_on("py-flit-core@3.4:3", type=("build"))
-<<<<<<< HEAD
-    depends_on("py-sphinx@4:5", type=("build", "run"))
+    depends_on("py-sphinx@4:5", when="@0.3", type=("build", "run"))
+    depends_on("py-sphinx@4:6", when="@0.4:", type=("build", "run"))
     depends_on("py-pytest@7.1:", type="test")
     depends_on("py-pytest-cov", type="test")
     depends_on("py-pytest-regressions", type="test")
-    depends_on("py-myst-parser@0.18.0:", type="test")
-=======
-    depends_on("py-sphinx@4:5", when="@0.3", type=("build", "run"))
-    depends_on("py-sphinx@4:6", when="@0.4:", type=("build", "run"))
->>>>>>> 4363b1c2
+    depends_on("py-myst-parser@0.18.0:", type="test")