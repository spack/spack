# Copyright 2013-2022 Lawrence Livermore National Security, LLC and other
# Spack Project Developers. See the top-level COPYRIGHT file for details.
#
# SPDX-License-Identifier: (Apache-2.0 OR MIT)

from spack.package import *


class PyStui(PythonPackage):
    """A Slurm dashboard for the terminal."""

    homepage = "https://github.com/mi-lad/stui"
    pypi = "stui/stui-0.3.6.tar.gz"

    maintainers = ["meyersbs"]

    version("0.3.6", sha256="b7f4f9ff537977af0d37a3218217f2b882a30709fcd2773a07df09050c700102")

<<<<<<< HEAD
    depends_on("python@3.6:",       type=("build", "run"))
    depends_on("py-setuptools",     type="build")
    depends_on("py-urwid",          type=("build", "run"))
    depends_on("py-fabric@2.5.0:",  type=("build", "run"))
=======
    depends_on("python@3.6:", type=("build", "run"))
    depends_on("py-urwid", type=("build", "run"))
    depends_on("py-fabric@2.5.0:", type=("build", "run"))
>>>>>>> bc252e82
<|MERGE_RESOLUTION|>--- conflicted
+++ resolved
@@ -16,13 +16,7 @@
 
     version("0.3.6", sha256="b7f4f9ff537977af0d37a3218217f2b882a30709fcd2773a07df09050c700102")
 
-<<<<<<< HEAD
-    depends_on("python@3.6:",       type=("build", "run"))
-    depends_on("py-setuptools",     type="build")
-    depends_on("py-urwid",          type=("build", "run"))
-    depends_on("py-fabric@2.5.0:",  type=("build", "run"))
-=======
     depends_on("python@3.6:", type=("build", "run"))
+    depends_on("py-setuptools", type="build")
     depends_on("py-urwid", type=("build", "run"))
-    depends_on("py-fabric@2.5.0:", type=("build", "run"))
->>>>>>> bc252e82
+    depends_on("py-fabric@2.5.0:", type=("build", "run"))