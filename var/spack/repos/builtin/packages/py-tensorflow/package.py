--- conflicted
+++ resolved
@@ -524,16 +524,7 @@
         #       ])
         #       to not be nfs. This is only valid for Linux and we'd like to
         #       stay at least also OSX compatible
-<<<<<<< HEAD
-
-        # @bhatiaharsh qualified the tmp_path with username
-        # another user could have created this path
-        #tmp_path = '/tmp/spack/tf'
-        tmp_path = '/tmp/{}/spack/tf'.format(os.getenv('USER'))
-        mkdirp(tmp_path)
-=======
         tmp_path = tempfile.mkdtemp(dir='/tmp', prefix='spack')
->>>>>>> 97aa455f
         env.set('TEST_TMPDIR', tmp_path)
 
         env.set('TF_SYSTEM_LIBS', 'com_google_protobuf')
