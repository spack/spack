# Copyright 2013-2022 Lawrence Livermore National Security, LLC and other
# Spack Project Developers. See the top-level COPYRIGHT file for details.
#
# SPDX-License-Identifier: (Apache-2.0 OR MIT)

import glob
import json
import os
import re
import subprocess
import sys
from shutil import copy
from typing import Dict, List

import llnl.util.tty as tty
from llnl.util.filesystem import (
    is_nonsymlink_exe_with_shebang,
    path_contains_subdirectory,
)
from llnl.util.lang import dedupe

from spack.build_environment import dso_suffix, stat_suffix
from spack.package import *
from spack.util.environment import is_system_path
from spack.util.prefix import Prefix

is_windows = sys.platform == "win32"


class Python(Package):
    """The Python programming language."""

    homepage = "https://www.python.org/"
    url = "https://www.python.org/ftp/python/3.8.0/Python-3.8.0.tgz"
    list_url = "https://www.python.org/ftp/python/"
    list_depth = 1

    maintainers = ["adamjstewart", "skosukhin", "scheibelp", "pradyunsg"]

    phases = ["configure", "build", "install"]

    #: phase
    install_targets = ["install"]
    build_targets = []  # type: List[str]

    version("3.11.0", sha256="64424e96e2457abbac899b90f9530985b51eef2905951febd935f0e73414caeb")
    version(
        "3.10.8",
        sha256="f400c3fb394b8bef1292f6dc1292c5fadc3533039a5bc0c3e885f3e16738029a",
        preferred=True,
    )
    version("3.10.7", sha256="1b2e4e2df697c52d36731666979e648beeda5941d0f95740aafbf4163e5cc126")
    version("3.10.6", sha256="848cb06a5caa85da5c45bd7a9221bb821e33fc2bdcba088c127c58fad44e6343")
    version("3.10.5", sha256="18f57182a2de3b0be76dfc39fdcfd28156bb6dd23e5f08696f7492e9e3d0bf2d")
    version("3.10.4", sha256="f3bcc65b1d5f1dc78675c746c98fcee823c038168fc629c5935b044d0911ad28")
    version("3.10.3", sha256="5a3b029bad70ba2a019ebff08a65060a8b9b542ffc1a83c697f1449ecca9813b")
    version("3.10.2", sha256="3c0ede893011319f9b0a56b44953a3d52c7abf9657c23fb4bc9ced93b86e9c97")
    version("3.10.1", sha256="b76117670e7c5064344b9c138e141a377e686b9063f3a8a620ff674fa8ec90d3")
    version("3.10.0", sha256="c4e0cbad57c90690cb813fb4663ef670b4d0f587d8171e2c42bd4c9245bd2758")
    version("3.9.15", sha256="48d1ccb29d5fbaf1fb8f912271d09f7450e426d4dfe95978ef6aaada70ece4d8")
    version("3.9.14", sha256="9201836e2c16361b2b7408680502393737d44f227333fe2e5729c7d5f6041675")
    version("3.9.13", sha256="829b0d26072a44689a6b0810f5b4a3933ee2a0b8a4bfc99d7c5893ffd4f97c44")
    version("3.9.12", sha256="70e08462ebf265012bd2be88a63d2149d880c73e53f1712b7bbbe93750560ae8")
    version("3.9.11", sha256="3442400072f582ac2f0df30895558f08883b416c8c7877ea55d40d00d8a93112")
    version("3.9.10", sha256="1aa9c0702edbae8f6a2c95f70a49da8420aaa76b7889d3419c186bfc8c0e571e")
    version("3.9.9", sha256="2cc7b67c1f3f66c571acc42479cdf691d8ed6b47bee12c9b68430413a17a44ea")
    version("3.9.8", sha256="7447fb8bb270942d620dd24faa7814b1383b61fa99029a240025fd81c1db8283")
    version("3.9.7", sha256="a838d3f9360d157040142b715db34f0218e535333696a5569dc6f854604eb9d1")
    version("3.9.6", sha256="d0a35182e19e416fc8eae25a3dcd4d02d4997333e4ad1f2eee6010aadc3fe866")
    version("3.9.5", sha256="e0fbd5b6e1ee242524430dee3c91baf4cbbaba4a72dd1674b90fda87b713c7ab")
    version("3.9.4", sha256="66c4de16daa74a825cf9da9ddae1fe020b72c3854b73b1762011cc33f9e4592f")
    version("3.9.3", sha256="3afeb61a45b5a2e6f1c0f621bd8cf925a4ff406099fdb3d8c97b993a5f43d048")
    version("3.9.2", sha256="7899e8a6f7946748830d66739f2d8f2b30214dad956e56b9ba216b3de5581519")
    version("3.9.1", sha256="29cb91ba038346da0bd9ab84a0a55a845d872c341a4da6879f462e94c741f117")
    version("3.9.0", sha256="df796b2dc8ef085edae2597a41c1c0a63625ebd92487adaef2fed22b567873e8")
    version("3.8.15", sha256="924d46999df82aa2eaa1de5ca51d6800ffb56b4bf52486a28f40634e3362abc4")
    version("3.8.14", sha256="41f959c480c59211feb55d5a28851a56c7e22d02ef91035606ebb21011723c31")
    version("3.8.13", sha256="903b92d76354366b1d9c4434d0c81643345cef87c1600adfa36095d7b00eede4")
    version("3.8.12", sha256="316aa33f3b7707d041e73f246efedb297a70898c4b91f127f66dc8d80c596f1a")
    version("3.8.11", sha256="b77464ea80cec14581b86aeb7fb2ff02830e0abc7bcdc752b7b4bdfcd8f3e393")
    version("3.8.10", sha256="b37ac74d2cbad2590e7cd0dd2b3826c29afe89a734090a87bf8c03c45066cb65")
    version("3.8.9", sha256="9779ec1df000bf86914cdd40860b88da56c1e61db59d37784beca14a259ac9e9")
    version("3.8.8", sha256="76c0763f048e4f9b861d24da76b7dd5c7a3ba7ec086f40caedeea359263276f7")
    version("3.8.7", sha256="20e5a04262f0af2eb9c19240d7ec368f385788bba2d8dfba7e74b20bab4d2bac")
    version("3.8.6", sha256="313562ee9986dc369cd678011bdfd9800ef62fbf7b1496228a18f86b36428c21")
    version("3.8.5", sha256="015115023c382eb6ab83d512762fe3c5502fa0c6c52ffebc4831c4e1a06ffc49")
    version("3.8.4", sha256="32c4d9817ef11793da4d0d95b3191c4db81d2e45544614e8449255ca9ae3cc18")
    version("3.8.3", sha256="6af6d4d2e010f9655518d0fc6738c7ff7069f10a4d2fbd55509e467f092a8b90")
    version("3.8.2", sha256="e634a7a74776c2b89516b2e013dda1728c89c8149b9863b8cea21946daf9d561")
    version("3.8.1", sha256="c7cfa39a43b994621b245e029769e9126caa2a93571cee2e743b213cceac35fb")
    version("3.8.0", sha256="f1069ad3cae8e7ec467aa98a6565a62a48ef196cb8f1455a245a08db5e1792df")
    version("3.7.15", sha256="cf2993798ae8430f3af3a00d96d9fdf320719f4042f039380dca79967c25e436")
    version("3.7.14", sha256="82b2abf8978caa61a9011d166eede831b32de9cbebc0db8162900fa23437b709")
    version("3.7.13", sha256="e405417f50984bc5870c7e7a9f9aeb93e9d270f5ac67f667a0cd3a09439682b5")
    version("3.7.12", sha256="33b4daaf831be19219659466d12645f87ecec6eb21d4d9f9711018a7b66cce46")
    version("3.7.11", sha256="b4fba32182e16485d0a6022ba83c9251e6a1c14676ec243a9a07d3722cd4661a")
    version("3.7.10", sha256="c9649ad84dc3a434c8637df6963100b2e5608697f9ba56d82e3809e4148e0975")
    version("3.7.9", sha256="39b018bc7d8a165e59aa827d9ae45c45901739b0bbb13721e4f973f3521c166a")
    version("3.7.8", sha256="0e25835614dc221e3ecea5831b38fa90788b5389b99b675a751414c858789ab0")
    version("3.7.7", sha256="8c8be91cd2648a1a0c251f04ea0bb4c2a5570feb9c45eaaa2241c785585b475a")
    version("3.7.6", sha256="aeee681c235ad336af116f08ab6563361a0c81c537072c1b309d6e4050aa2114")
    version("3.7.5", sha256="8ecc681ea0600bbfb366f2b173f727b205bb825d93d2f0b286bc4e58d37693da")
    version("3.7.4", sha256="d63e63e14e6d29e17490abbe6f7d17afb3db182dbd801229f14e55f4157c4ba3")
    version("3.7.3", sha256="d62e3015f2f89c970ac52343976b406694931742fbde2fed8d1ce8ebb4e1f8ff")
    version("3.7.2", sha256="f09d83c773b9cc72421abba2c317e4e6e05d919f9bcf34468e192b6a6c8e328d")
    version("3.7.1", sha256="36c1b81ac29d0f8341f727ef40864d99d8206897be96be73dc34d4739c9c9f06")
    version("3.7.0", sha256="85bb9feb6863e04fb1700b018d9d42d1caac178559ffa453d7e6a436e259fd0d")
    version(
        "3.6.15",
        sha256="54570b7e339e2cfd72b29c7e2fdb47c0b7b18b7412e61de5b463fc087c13b043",
        deprecated=True,
    )
    version(
        "3.6.14",
        sha256="70064897bc434d6eae8bcc3e5678f282b5ea776d60e695da548a1219ccfd27a5",
        deprecated=True,
    )
    version(
        "3.6.13",
        sha256="614950d3d54f6e78dac651b49c64cfe2ceefea5af3aff3371a9e4b27a53b2669",
        deprecated=True,
    )
    version(
        "3.6.12",
        sha256="12dddbe52385a0f702fb8071e12dcc6b3cb2dde07cd8db3ed60e90d90ab78693",
        deprecated=True,
    )
    version(
        "3.6.11",
        sha256="96621902f89746fffc22f39749c07da7c2917b232e72352e6837d41850f7b90c",
        deprecated=True,
    )
    version(
        "3.6.10",
        sha256="7034dd7cba98d4f94c74f9edd7345bac71c8814c41672c64d9044fa2f96f334d",
        deprecated=True,
    )
    version(
        "3.6.9",
        sha256="47fc92a1dcb946b9ed0abc311d3767b7215c54e655b17fd1d3f9b538195525aa",
        deprecated=True,
    )
    version(
        "3.6.8",
        sha256="7f5b1f08b3b0a595387ef6c64c85b1b13b38abef0dd871835ee923262e4f32f0",
        deprecated=True,
    )
    version(
        "3.6.7",
        sha256="b7c36f7ed8f7143b2c46153b7332db2227669f583ea0cce753facf549d1a4239",
        deprecated=True,
    )
    version(
        "3.6.6",
        sha256="7d56dadf6c7d92a238702389e80cfe66fbfae73e584189ed6f89c75bbf3eda58",
        deprecated=True,
    )
    version(
        "3.6.5",
        sha256="53a3e17d77cd15c5230192b6a8c1e031c07cd9f34a2f089a731c6f6bd343d5c6",
        deprecated=True,
    )
    version(
        "3.6.4",
        sha256="7dc453e1a93c083388eb1a23a256862407f8234a96dc4fae0fc7682020227486",
        deprecated=True,
    )
    version(
        "3.6.3",
        sha256="ab6193af1921b30f587b302fe385268510e80187ca83ca82d2bfe7ab544c6f91",
        deprecated=True,
    )
    version(
        "3.6.2",
        sha256="7919489310a5f17f7acbab64d731e46dca0702874840dadce8bd4b2b3b8e7a82",
        deprecated=True,
    )
    version(
        "3.6.1",
        sha256="aa50b0143df7c89ce91be020fe41382613a817354b33acdc6641b44f8ced3828",
        deprecated=True,
    )
    version(
        "3.6.0",
        sha256="aa472515800d25a3739833f76ca3735d9f4b2fe77c3cb21f69275e0cce30cb2b",
        deprecated=True,
    )
    version(
        "3.5.10",
        sha256="3496a0daf51913718a6f10e3eda51fa43634cb6151cb096f312d48bdbeff7d3a",
        deprecated=True,
    )
    version(
        "3.5.9",
        sha256="67a1d4fc6e4540d6a092cadc488e533afa961b3c9becc74dc3d6b55cb56e0cc1",
        deprecated=True,
    )
    version(
        "3.5.8",
        sha256="18c88dfd260147bc7247e6356010e5d4916dfbfc480f6434917f88e61228177a",
        deprecated=True,
    )
    version(
        "3.5.7",
        sha256="542d94920a2a06a471a73b51614805ad65366af98145b0369bc374cf248b521b",
        deprecated=True,
    )
    version(
        "3.5.6",
        sha256="30d2ff093988e74283e1abfee823292c6b59590796b9827e95ba4940b27d26f8",
        deprecated=True,
    )
    version(
        "3.5.5",
        sha256="2f988db33913dcef17552fd1447b41afb89dbc26e3cdfc068ea6c62013a3a2a5",
        deprecated=True,
    )
    version(
        "3.5.4",
        sha256="6ed87a8b6c758cc3299a8b433e8a9a9122054ad5bc8aad43299cff3a53d8ca44",
        deprecated=True,
    )
    version(
        "3.5.3",
        sha256="d8890b84d773cd7059e597dbefa510340de8336ec9b9e9032bf030f19291565a",
        deprecated=True,
    )
    version(
        "3.5.2",
        sha256="1524b840e42cf3b909e8f8df67c1724012c7dc7f9d076d4feef2d3eff031e8a0",
        deprecated=True,
    )
    version(
        "3.5.1",
        sha256="687e067d9f391da645423c7eda8205bae9d35edc0c76ef5218dcbe4cc770d0d7",
        deprecated=True,
    )
    version(
        "3.5.0",
        sha256="584e3d5a02692ca52fce505e68ecd77248a6f2c99adf9db144a39087336b0fe0",
        deprecated=True,
    )
    version(
        "3.4.10",
        sha256="217757699249ab432571b381386d441e12b433100ab5f908051fcb7cced2539d",
        deprecated=True,
    )
    version(
        "3.4.3",
        sha256="8b743f56e9e50bf0923b9e9c45dd927c071d7aa56cd46569d8818add8cf01147",
        deprecated=True,
    )
    version(
        "3.3.6",
        sha256="0a58ad1f1def4ecc90b18b0c410a3a0e1a48cf7692c75d1f83d0af080e5d2034",
        deprecated=True,
    )
    version(
        "3.2.6",
        sha256="fc1e41296e29d476f696303acae293ae7a2310f0f9d0d637905e722a3f16163e",
        deprecated=True,
    )
    version(
        "3.1.5",
        sha256="d12dae6d06f52ef6bf1271db4d5b4d14b5dd39813e324314e72b648ef1bc0103",
        deprecated=True,
    )
    version(
        "2.7.18",
        sha256="da3080e3b488f648a3d7a4560ddee895284c3380b11d6de75edb986526b9a814",
        deprecated=True,
    )
    version(
        "2.7.17",
        sha256="f22059d09cdf9625e0a7284d24a13062044f5bf59d93a7f3382190dfa94cecde",
        deprecated=True,
    )
    version(
        "2.7.16",
        sha256="01da813a3600876f03f46db11cc5c408175e99f03af2ba942ef324389a83bad5",
        deprecated=True,
    )
    version(
        "2.7.15",
        sha256="18617d1f15a380a919d517630a9cd85ce17ea602f9bbdc58ddc672df4b0239db",
        deprecated=True,
    )
    version(
        "2.7.14",
        sha256="304c9b202ea6fbd0a4a8e0ad3733715fbd4749f2204a9173a58ec53c32ea73e8",
        deprecated=True,
    )
    version(
        "2.7.13",
        sha256="a4f05a0720ce0fd92626f0278b6b433eee9a6173ddf2bced7957dfb599a5ece1",
        deprecated=True,
    )
    version(
        "2.7.12",
        sha256="3cb522d17463dfa69a155ab18cffa399b358c966c0363d6c8b5b3bf1384da4b6",
        deprecated=True,
    )
    version(
        "2.7.11",
        sha256="82929b96fd6afc8da838b149107078c02fa1744b7e60999a8babbc0d3fa86fc6",
        deprecated=True,
    )
    version(
        "2.7.10",
        sha256="eda8ce6eec03e74991abb5384170e7c65fcd7522e409b8e83d7e6372add0f12a",
        deprecated=True,
    )
    version(
        "2.7.9",
        sha256="c8bba33e66ac3201dabdc556f0ea7cfe6ac11946ec32d357c4c6f9b018c12c5b",
        deprecated=True,
    )
    version(
        "2.7.8",
        sha256="74d70b914da4487aa1d97222b29e9554d042f825f26cb2b93abd20fdda56b557",
        deprecated=True,
    )

    extendable = True

    # Variants to avoid cyclical dependencies for concretizer
    variant("libxml2", default=True, description="Use a gettext library build with libxml2")

    variant(
        "debug", default=False, description="debug build with extra checks (this is high overhead)"
    )

    # --enable-shared is known to cause problems for some users on macOS
    # This is a problem for Python 2.7 only, not Python3
    # See http://bugs.python.org/issue29846
    variant("shared", default=True, description="Enable shared libraries")
    # From https://docs.python.org/2/c-api/unicode.html: Python's default
    # builds use a 16-bit type for Py_UNICODE and store Unicode values
    # internally as UCS2. It is also possible to build a UCS4 version of Python
    # (most recent Linux distributions come with UCS4 builds of Python).  These
    # builds then use a 32-bit type for Py_UNICODE and store Unicode data
    # internally as UCS4. Note that UCS2 and UCS4 Python builds are not binary
    # compatible.
    variant("ucs4", default=False, description="Enable UCS4 (wide) unicode strings")
    variant("pic", default=True, description="Produce position-independent code (for shared libs)")
    variant(
        "optimizations",
        default=False,
        description="Enable expensive build-time optimizations, if available",
    )
    # See https://legacy.python.org/dev/peps/pep-0394/
    variant(
        "pythoncmd",
        default=not is_windows,
        description="Symlink 'python3' executable to 'python' " "(not PEP 394 compliant)",
    )

    # Optional Python modules
    variant("readline", default=not is_windows, description="Build readline module")
    variant("ssl", default=True, description="Build ssl module")
    variant("sqlite3", default=True, description="Build sqlite3 module")
    variant("dbm", default=True, description="Build dbm module")
    variant("nis", default=False, description="Build nis module")
    variant("zlib", default=True, description="Build zlib module")
    variant("bz2", default=True, description="Build bz2 module")
    variant("lzma", default=True, description="Build lzma module", when="@3.3:")
    variant("pyexpat", default=True, description="Build pyexpat module")
    variant("ctypes", default=True, description="Build ctypes module")
    variant("tkinter", default=False, description="Build tkinter module")
    variant("uuid", default=True, description="Build uuid module")
    variant("tix", default=False, description="Build Tix module")

    if not is_windows:
        depends_on("pkgconfig@0.9.0:", type="build")
        depends_on("gettext +libxml2", when="+libxml2")
        depends_on("gettext ~libxml2", when="~libxml2")

        # Optional dependencies
        # See detect_modules() in setup.py for details
        depends_on("readline", when="+readline")
        depends_on("ncurses", when="+readline")
        depends_on("openssl", when="+ssl")
        # https://raw.githubusercontent.com/python/cpython/84471935ed2f62b8c5758fd544c7d37076fe0fa5/Misc/NEWS
        # https://docs.python.org/3.5/whatsnew/changelog.html#python-3-5-4rc1
        depends_on("openssl@:1.0.2z", when="@:2.7.13,3.0.0:3.5.2+ssl")
        depends_on(
            "openssl@1.0.2:", when="@3.7:+ssl"
        )  # https://docs.python.org/3/whatsnew/3.7.html#build-changes
        depends_on(
            "openssl@1.1.1:", when="@3.10:+ssl"
        )  # https://docs.python.org/3.10/whatsnew/3.10.html#build-changes
        depends_on("sqlite@3.0.8:", when="@:3.9+sqlite3")
        depends_on(
            "sqlite@3.7.15:", when="@3.10:+sqlite3"
        )  # https://docs.python.org/3.10/whatsnew/3.10.html#build-changes
        depends_on("gdbm", when="+dbm")  # alternatively ndbm or berkeley-db
        depends_on("libnsl", when="+nis")
        depends_on("zlib@1.1.3:", when="+zlib")
        depends_on("bzip2", when="+bz2")
        depends_on("xz", when="@3.3:+lzma")
        depends_on("expat", when="+pyexpat")
        depends_on("libffi", when="+ctypes")
        depends_on("tk", when="+tkinter")
        depends_on("tcl", when="+tkinter")
        depends_on("uuid", when="+uuid")
        depends_on("tix", when="+tix")

    # Python needs to be patched to build extensions w/ mixed C/C++ code:
    # https://github.com/NixOS/nixpkgs/pull/19585/files
    # https://bugs.python.org/issue1222585
    #
    # NOTE: This patch puts Spack's default Python installation out of
    # sync with standard Python installs. If you're using such an
    # installation as an external and encountering build issues with mixed
    # C/C++ modules, consider installing a Spack-managed Python with
    # this patch instead. For more information, see:
    # https://github.com/spack/spack/pull/16856
    patch("python-2.7.8-distutils-C++.patch", when="@2.7.8:2.7.16")
    patch("python-2.7.17+-distutils-C++.patch", when="@2.7.17:2.7.18")
    patch("python-2.7.17+-distutils-C++-fixup.patch", when="@2.7.17:2.7.18")
    patch("python-3.6.8-distutils-C++.patch", when="@3.6.8,3.7.2")
    patch("python-3.7.3-distutils-C++.patch", when="@3.7.3")
    patch("python-3.7.4+-distutils-C++.patch", when="@3.7.4:3.10")
    patch("python-3.7.4+-distutils-C++-testsuite.patch", when="@3.7.4:")
    patch("python-3.11-distutils-C++.patch", when="@3.11.0:3.11")
    patch("cpython-windows-externals.patch", when="@:3.9.6 platform=windows")
    patch("tkinter.patch", when="@:2.8,3.3:3.7 platform=darwin")
    # Patch the setup script to deny that tcl/x11 exists rather than allowing
    # autodetection of (possibly broken) system components
    patch("tkinter-3.8.patch", when="@3.8:3.9 ~tkinter")
    patch("tkinter-3.10.patch", when="@3.10.0:3.10 ~tkinter")
    patch("tkinter-3.11.patch", when="@3.11.0:3.11 ~tkinter")

    # Ensure that distutils chooses correct compiler option for RPATH on cray:
    patch("cray-rpath-2.3.patch", when="@2.3:3.0.1 platform=cray")
    patch("cray-rpath-3.1.patch", when="@3.1:3  platform=cray")

    # Ensure that distutils chooses correct compiler option for RPATH on fj:
    patch("fj-rpath-2.3.patch", when="@2.3:3.0.1 %fj")
    patch("fj-rpath-3.1.patch", when="@3.1:3.9.7,3.10.0  %fj")
    patch("fj-rpath-3.9.patch", when="@3.9.8:3.9,3.10.1:  %fj")

    # Fixes an alignment problem with more aggressive optimization in gcc8
    # https://github.com/python/cpython/commit/0b91f8a668201fc58fa732b8acc496caedfdbae0
    patch("gcc-8-2.7.14.patch", when="@2.7.14 %gcc@8:")

    # Fixes build with the Intel compilers
    # https://github.com/python/cpython/pull/16717
    patch("intel-3.6.7.patch", when="@3.6.7:3.6.8,3.7.1:3.7.5 %intel")

    # CPython tries to build an Objective-C file with GCC's C frontend
    # https://github.com/spack/spack/pull/16222
    # https://github.com/python/cpython/pull/13306
    conflicts(
        "%gcc platform=darwin",
        msg="CPython does not compile with GCC on macOS yet, use clang. "
        "See: https://github.com/python/cpython/pull/13306",
    )
    # For more information refer to this bug report:
    # https://bugs.python.org/issue29712
    conflicts(
        "@:2.8 +shared",
        when="+optimizations",
        msg="+optimizations is incompatible with +shared in python@2.X",
    )
    conflicts("+tix", when="~tkinter", msg="python+tix requires python+tix+tkinter")
    conflicts("%nvhpc")
    conflicts(
        "@:2.7",
        when="platform=darwin target=aarch64:",
        msg="Python 2.7 is too old for Apple Silicon",
    )

    # Used to cache various attributes that are expensive to compute
    _config_vars = {}  # type: Dict[str, Dict[str, str]]

    # An in-source build with --enable-optimizations fails for python@3.X
    build_directory = "spack-build"

    executables = [r"^python[\d.]*[mw]?$"]

    @classmethod
    def determine_version(cls, exe):
        # Newer versions of Python support `--version`,
        # but older versions only support `-V`
        # Python 2 sends to STDERR, while Python 3 sends to STDOUT
        # Output looks like:
        #   Python 3.7.7
        # On pre-production Ubuntu, this is also possible:
        #   Python 3.10.2+
        output = Executable(exe)("-V", output=str, error=str)
        match = re.search(r"Python\s+([A-Za-z0-9_.-]+)", output)
        return match.group(1) if match else None

    @classmethod
    def determine_variants(cls, exes, version_str):
        python = Executable(exes[0])

        variants = ""
        for exe in exes:
            if os.path.basename(exe) == "python":
                variants += "+pythoncmd"
                break
        else:
            variants += "~pythoncmd"

        for module in ["readline", "sqlite3", "dbm", "nis", "zlib", "bz2", "ctypes", "uuid"]:
            try:
                python("-c", "import " + module, error=os.devnull)
                variants += "+" + module
            except ProcessError:
                variants += "~" + module

        # Some variants enable multiple modules
        try:
            python("-c", "import ssl", error=os.devnull)
            python("-c", "import hashlib", error=os.devnull)
            variants += "+ssl"
        except ProcessError:
            variants += "~ssl"

        try:
            python("-c", "import xml.parsers.expat", error=os.devnull)
            python("-c", "import xml.etree.ElementTree", error=os.devnull)
            variants += "+pyexpat"
        except ProcessError:
            variants += "~pyexpat"

        # Some modules are version-dependent
        if Version(version_str) >= Version("3.3"):
            try:
                python("-c", "import lzma", error=os.devnull)
                variants += "+lzma"
            except ProcessError:
                variants += "~lzma"

        if Version(version_str) >= Version("3"):
            try:
                python("-c", "import tkinter", error=os.devnull)
                variants += "+tkinter"
            except ProcessError:
                variants += "~tkinter"

            try:
                python("-c", "import tkinter.tix", error=os.devnull)
                variants += "+tix"
            except ProcessError:
                variants += "~tix"
        else:
            try:
                python("-c", "import Tkinter", error=os.devnull)
                variants += "+tkinter"
            except ProcessError:
                variants += "~tkinter"

            try:
                python("-c", "import Tix", error=os.devnull)
                variants += "+tix"
            except ProcessError:
                variants += "~tix"

        return variants

    def url_for_version(self, version):
        url = "https://www.python.org/ftp/python/{0}/Python-{1}.tgz"
        return url.format(re.split("[a-z]", str(version))[0], version)

    # TODO: Ideally, these patches would be applied as separate '@run_before'
    # functions enabled via '@when', but these two decorators don't work
    # when used together. See: https://github.com/spack/spack/issues/12736
    def patch(self):
        # NOTE: Python's default installation procedure makes it possible for a
        # user's local configurations to change the Spack installation.  In
        # order to prevent this behavior for a full installation, we must
        # modify the installation script so that it ignores user files.
        if self.spec.satisfies("@2.7:2.8,3.4:"):
            ff = FileFilter("Makefile.pre.in")
            ff.filter(
                r"^(.*)setup\.py(.*)((build)|(install))(.*)$", r"\1setup.py\2 --no-user-cfg \3\6"
            )

        # NOTE: Older versions of Python do not support the '--with-openssl'
        # configuration option, so the installation's module setup file needs
        # to be modified directly in order to point to the correct SSL path.
        # See: https://stackoverflow.com/a/5939170
        if self.spec.satisfies("@:3.6+ssl"):
            ff = FileFilter(join_path("Modules", "Setup.dist"))
            ff.filter(r"^#(((SSL=)|(_ssl))(.*))$", r"\1")
            ff.filter(r"^#((.*)(\$\(SSL\))(.*))$", r"\1")
            ff.filter(r"^SSL=(.*)$", r"SSL={0}".format(self.spec["openssl"].prefix))
        # Because Python uses compiler system paths during install, it's
        # possible to pick up a system OpenSSL when building 'python~ssl'.
        # To avoid this scenario, we disable the 'ssl' module with patching.
        elif self.spec.satisfies("@:3.6~ssl"):
            ff = FileFilter("setup.py")
            ff.filter(r"^(\s+(ssl_((incs)|(libs)))\s+=\s+)(.*)$", r"\1 None and \6")
            ff.filter(r"^(\s+(opensslv_h)\s+=\s+)(.*)$", r"\1 None and \3")

    def setup_build_environment(self, env):
        spec = self.spec

        # TODO: The '--no-user-cfg' option for Python installation is only in
        # Python v2.7 and v3.4+ (see https://bugs.python.org/issue1180) and
        # adding support for ignoring user configuration will require
        # significant changes to this package for other Python versions.
        if not spec.satisfies("@2.7:2.8,3.4:"):
            tty.warn(
                (
                    "Python v{0} may not install properly if Python "
                    "user configurations are present."
                ).format(self.version)
            )

        # TODO: Python has incomplete support for Python modules with mixed
        # C/C++ source, and patches are required to enable building for these
        # modules. All Python versions without a viable patch are installed
        # with a warning message about this potentially erroneous behavior.
        if not spec.satisfies("@2.7.8:2.7.18,3.6.8,3.7.2:"):
            tty.warn(
                (
                    'Python v{0} does not have the C++ "distutils" patch; '
                    "errors may occur when installing Python modules w/ "
                    "mixed C/C++ source files."
                ).format(self.version)
            )

<<<<<<< HEAD
        env.unset('PYTHONPATH')
        env.unset('PYTHONHOME')
=======
        env.unset("PYTHONPATH")
        env.unset("PYTHONHOME")

        # avoid build error on fugaku
        if spec.satisfies("@3.10.0 arch=linux-rhel8-a64fx"):
            if spec.satisfies("%gcc") or spec.satisfies("%fj"):
                env.unset("LC_ALL")
>>>>>>> a8691124

    def flag_handler(self, name, flags):
        # python 3.8 requires -fwrapv when compiled with intel
        if self.spec.satisfies("@3.8: %intel"):
            if name == "cflags":
                flags.append("-fwrapv")

        # Fix for following issues for python with aocc%3.2.0:
        # https://github.com/spack/spack/issues/29115
        # https://github.com/spack/spack/pull/28708
        if self.spec.satisfies("%aocc@3.2.0", strict=True):
            if name == "cflags":
                flags.extend(["-mllvm", "-disable-indvar-simplify=true"])

        # allow flags to be passed through compiler wrapper
        return (flags, None, None)

    @property
    def plat_arch(self):
        """
        String referencing platform architecture
        filtered through Python's Windows build file
        architecture support map

        Note: This function really only makes
        sense to use on Windows, could be overridden to
        cross compile however.
        """

        arch_map = {"AMD64": "x64", "x86": "Win32", "IA64": "Win32", "EM64T": "Win32"}
        arch = platform.machine()
        if arch in arch_map:
            arch = arch_map[arch]
        return arch

    @property
    def win_build_params(self):
        """
        Arguments must be passed to the Python build batch script
        in order to configure it to spec and system.
        A number of these toggle optional MSBuild Projects
        directly corresponding to the python support of the same
        name.
        """
        args = []
        args.append("-p %s" % self.plat_arch)
        if self.spec.satisfies("+debug"):
            args.append("-d")
        if self.spec.satisfies("~ctypes"):
            args.append("--no-ctypes")
        if self.spec.satisfies("~ssl"):
            args.append("--no-ssl")
        if self.spec.satisfies("~tkinter"):
            args.append("--no-tkinter")
        return args

    def win_installer(self, prefix):
        """
        Python on Windows does not export an install target
        so we must handcraft one here. This structure
        directly mimics the install tree of the Python
        Installer on Windows.

        Parameters:
            prefix (str): Install prefix for package
        """
        proj_root = self.stage.source_path
        pcbuild_root = os.path.join(proj_root, "PCbuild")
        build_root = os.path.join(pcbuild_root, platform.machine().lower())
        include_dir = os.path.join(proj_root, "Include")
        copy_tree(include_dir, prefix.include)
        doc_dir = os.path.join(proj_root, "Doc")
        copy_tree(doc_dir, prefix.Doc)
        tools_dir = os.path.join(proj_root, "Tools")
        copy_tree(tools_dir, prefix.Tools)
        lib_dir = os.path.join(proj_root, "Lib")
        copy_tree(lib_dir, prefix.Lib)
        pyconfig = os.path.join(proj_root, "PC", "pyconfig.h")
        copy(pyconfig, prefix.include)
        shared_libraries = []
        shared_libraries.extend(glob.glob("%s\\*.exe" % build_root))
        shared_libraries.extend(glob.glob("%s\\*.dll" % build_root))
        shared_libraries.extend(glob.glob("%s\\*.pyd" % build_root))
        os.makedirs(prefix.DLLs)
        for lib in shared_libraries:
            file_name = os.path.basename(lib)
            if (
                file_name.endswith(".exe")
                or (file_name.endswith(".dll") and "python" in file_name)
                or "vcruntime" in file_name
            ):
                copy(lib, prefix)
            else:
                copy(lib, prefix.DLLs)
        static_libraries = glob.glob("%s\\*.lib")
        for lib in static_libraries:
            copy(lib, prefix.libs)

    def configure_args(self):
        spec = self.spec
        config_args = []
        cflags = []

        # setup.py needs to be able to read the CPPFLAGS and LDFLAGS
        # as it scans for the library and headers to build
        link_deps = spec.dependencies(deptype="link")

        if link_deps:
            # Header files are often included assuming they reside in a
            # subdirectory of prefix.include, e.g. #include <openssl/ssl.h>,
            # which is why we don't use HeaderList here. The header files of
            # libffi reside in prefix.lib but the configure script of Python
            # finds them using pkg-config.
            cppflags = " ".join("-I" + spec[dep.name].prefix.include for dep in link_deps)

            # Currently, the only way to get SpecBuildInterface wrappers of the
            # dependencies (which we need to get their 'libs') is to get them
            # using spec.__getitem__.
            ldflags = " ".join(spec[dep.name].libs.search_flags for dep in link_deps)

            config_args.extend(["CPPFLAGS=" + cppflags, "LDFLAGS=" + ldflags])

        # https://docs.python.org/3/whatsnew/3.7.html#build-changes
        if spec.satisfies("@:3.6"):
            config_args.append("--with-threads")

        if spec.satisfies("@2.7.13:2.8,3.5.3:", strict=True) and "+optimizations" in spec:
            config_args.append("--enable-optimizations")
            config_args.append("--with-lto")
            config_args.append("--with-computed-gotos")

        if spec.satisfies("%gcc platform=darwin"):
            config_args.append("--disable-toolbox-glue")

        if spec.satisfies("%intel", strict=True) and spec.satisfies(
            "@2.7.12:2.8,3.5.2:3.7", strict=True
        ):
            config_args.append("--with-icc={0}".format(spack_cc))

        if "+debug" in spec:
            config_args.append("--with-pydebug")
        else:
            config_args.append("--without-pydebug")

        if "+shared" in spec:
            config_args.append("--enable-shared")
        else:
            config_args.append("--disable-shared")

        if "+ucs4" in spec:
            if spec.satisfies("@:2.7"):
                config_args.append("--enable-unicode=ucs4")
            elif spec.satisfies("@3.0:3.2"):
                config_args.append("--with-wide-unicode")
            elif spec.satisfies("@3.3:"):
                # https://docs.python.org/3.3/whatsnew/3.3.html#functionality
                raise ValueError("+ucs4 variant not compatible with Python 3.3 and beyond")

        if spec.satisfies("@2.7.9:2,3.4:"):
            config_args.append("--without-ensurepip")

        if "+pic" in spec:
            cflags.append(self.compiler.cc_pic_flag)

        if "+ssl" in spec:
            if spec.satisfies("@3.7:"):
                config_args.append("--with-openssl={0}".format(spec["openssl"].prefix))

        if "+dbm" in spec:
            # Default order is ndbm:gdbm:bdb
            config_args.append("--with-dbmliborder=gdbm")
        else:
            config_args.append("--with-dbmliborder=")

        if "+pyexpat" in spec:
            config_args.append("--with-system-expat")
        else:
            config_args.append("--without-system-expat")

        if "+ctypes" in spec:
            config_args.append("--with-system-ffi")
        else:
            config_args.append("--without-system-ffi")

        if "+tkinter" in spec:
            config_args.extend(
                [
                    "--with-tcltk-includes=-I{0} -I{1}".format(
                        spec["tcl"].prefix.include, spec["tk"].prefix.include
                    ),
                    "--with-tcltk-libs={0} {1}".format(
                        spec["tcl"].libs.ld_flags, spec["tk"].libs.ld_flags
                    ),
                ]
            )

        # https://docs.python.org/3.8/library/sqlite3.html#f1
        if spec.satisfies("@3.2: +sqlite3 ^sqlite+dynamic_extensions"):
            config_args.append("--enable-loadable-sqlite-extensions")

        if spec.satisfies("%oneapi"):
            cflags.append("-fp-model=strict")

        if cflags:
            config_args.append("CFLAGS={0}".format(" ".join(cflags)))

        return config_args

    def configure(self, spec, prefix):
        """Runs configure with the arguments specified in
        :meth:`~spack.build_systems.autotools.AutotoolsPackage.configure_args`
        and an appropriately set prefix.
        """
        with working_dir(self.stage.source_path, create=True):
            if is_windows:
                pass
            else:
                options = getattr(self, "configure_flag_args", [])
                options += ["--prefix={0}".format(prefix)]
                options += self.configure_args()
                configure(*options)

    def build(self, spec, prefix):
        """Makes the build targets specified by
        :py:attr:``~.AutotoolsPackage.build_targets``
        """
        # Windows builds use a batch script to drive
        # configure and build in one step
        with working_dir(self.stage.source_path):
            if is_windows:
                pcbuild_root = os.path.join(self.stage.source_path, "PCbuild")
                builder_cmd = os.path.join(pcbuild_root, "build.bat")
                try:
                    subprocess.check_output(  # novermin
                        " ".join([builder_cmd] + self.win_build_params), stderr=subprocess.STDOUT
                    )
                except subprocess.CalledProcessError as e:
                    raise ProcessError(
                        "Process exited with status %d" % e.returncode,
                        long_message=e.output.decode("utf-8"),
                    )
            else:
                # See https://autotools.io/automake/silent.html
                params = ["V=1"]
                params += self.build_targets
                make(*params)

    def install(self, spec, prefix):
        """Makes the install targets specified by
        :py:attr:``~.AutotoolsPackage.install_targets``
        """
        with working_dir(self.stage.source_path):
            if is_windows:
                self.win_installer(prefix)
            else:
                make(*self.install_targets)

    @run_after("install")
    def filter_compilers(self):
        """Run after install to tell the configuration files and Makefiles
        to use the compilers that Spack built the package with.

        If this isn't done, they'll have CC and CXX set to Spack's generic
        cc and c++. We want them to be bound to whatever compiler
        they were built with."""
        if is_windows:
            return
        kwargs = {"ignore_absent": True, "backup": False, "string": True}

        filenames = [self.get_sysconfigdata_name(), self.config_vars["makefile_filename"]]

        filter_file(spack_cc, self.compiler.cc, *filenames, **kwargs)
        if spack_cxx and self.compiler.cxx:
            filter_file(spack_cxx, self.compiler.cxx, *filenames, **kwargs)

    @run_after("install")
    def symlink(self):
        if is_windows:
            return
        spec = self.spec
        prefix = self.prefix

        # TODO:
        # On OpenSuse 13, python uses <prefix>/lib64/python2.7/lib-dynload/*.so
        # instead of <prefix>/lib/python2.7/lib-dynload/*.so. Oddly enough the
        # result is that Python can not find modules like cPickle. A workaround
        # for now is to symlink to `lib`:
        src = os.path.join(prefix.lib64, "python{0}".format(self.version.up_to(2)), "lib-dynload")
        dst = os.path.join(prefix.lib, "python{0}".format(self.version.up_to(2)), "lib-dynload")
        if os.path.isdir(src) and not os.path.isdir(dst):
            mkdirp(dst)
            for f in os.listdir(src):
                os.symlink(os.path.join(src, f), os.path.join(dst, f))

        if spec.satisfies("@3:") and spec.satisfies("+pythoncmd"):
            os.symlink(os.path.join(prefix.bin, "python3"), os.path.join(prefix.bin, "python"))
            os.symlink(
                os.path.join(prefix.bin, "python3-config"),
                os.path.join(prefix.bin, "python-config"),
            )

    @run_after("install")
    def install_python_gdb(self):
        # https://devguide.python.org/gdb/
        src = os.path.join("Tools", "gdb", "libpython.py")
        if os.path.exists(src):
            install(src, self.command.path + "-gdb.py")

    @run_after("install")
    @on_package_attributes(run_tests=True)
    def import_tests(self):
        """Test that basic Python functionality works."""

        spec = self.spec

        with working_dir("spack-test", create=True):
            # Ensure that readline module works
            if "+readline" in spec:
                self.command("-c", "import readline")

            # Ensure that ssl module works
            if "+ssl" in spec:
                self.command("-c", "import ssl")
                self.command("-c", "import hashlib")

            # Ensure that sqlite3 module works
            if "+sqlite3" in spec:
                self.command("-c", "import sqlite3")

            # Ensure that dbm module works
            if "+dbm" in spec:
                self.command("-c", "import dbm")

            # Ensure that nis module works
            if "+nis" in spec:
                self.command("-c", "import nis")

            # Ensure that zlib module works
            if "+zlib" in spec:
                self.command("-c", "import zlib")

            # Ensure that bz2 module works
            if "+bz2" in spec:
                self.command("-c", "import bz2")

            # Ensure that lzma module works
            if spec.satisfies("@3.3:"):
                if "+lzma" in spec:
                    self.command("-c", "import lzma")

            # Ensure that pyexpat module works
            if "+pyexpat" in spec:
                self.command("-c", "import xml.parsers.expat")
                self.command("-c", "import xml.etree.ElementTree")

            # Ensure that ctypes module works
            if "+ctypes" in spec:
                self.command("-c", "import ctypes")

            # Ensure that tkinter module works
            # https://wiki.python.org/moin/TkInter
            if "+tkinter" in spec:
                # Only works if ForwardX11Trusted is enabled, i.e. `ssh -Y`
                if "DISPLAY" in env:
                    if spec.satisfies("@3:"):
                        self.command("-c", "import tkinter; tkinter._test()")
                    else:
                        self.command("-c", "import Tkinter; Tkinter._test()")
                else:
                    if spec.satisfies("@3:"):
                        self.command("-c", "import tkinter")
                    else:
                        self.command("-c", "import Tkinter")

            # Ensure that uuid module works
            if "+uuid" in spec:
                self.command("-c", "import uuid")

            # Ensure that tix module works
            if "+tix" in spec:
                if spec.satisfies("@3:"):
                    self.command("-c", "import tkinter.tix")
                else:
                    self.command("-c", "import Tix")

    # ========================================================================
    # Set up environment to make install easy for python extensions.
    # ========================================================================

    @property
    def command(self):
        """Returns the Python command, which may vary depending
        on the version of Python and how it was installed.

        In general, Python 2 comes with ``python`` and ``python2`` commands,
        while Python 3 only comes with a ``python3`` command. However, some
        package managers will symlink ``python`` to ``python3``, while others
        may contain ``python3.6``, ``python3.5``, and ``python3.4`` in the
        same directory.

        Returns:
            Executable: the Python command
        """
        # We need to be careful here. If the user is using an externally
        # installed python, several different commands could be located
        # in the same directory. Be as specific as possible. Search for:
        #
        # * python3.6
        # * python3
        # * python
        #
        # in that order if using python@3.6.5, for example.
        version = self.spec.version
        for ver in [version.up_to(2), version.up_to(1), ""]:
            if not is_windows:
                path = os.path.join(self.prefix.bin, "python{0}".format(ver))
            else:
                path = os.path.join(self.prefix, "python{0}.exe".format(ver))
            if os.path.exists(path):
                return Executable(path)

        else:
            msg = "Unable to locate {0} command in {1}"
            raise RuntimeError(msg.format(self.name, self.prefix.bin))

    def print_string(self, string):
        """Returns the appropriate print string depending on the
        version of Python.

        Examples:

        * Python 2

          .. code-block:: python

             >>> self.print_string('sys.prefix')
             'print sys.prefix'

        * Python 3

          .. code-block:: python

             >>> self.print_string('sys.prefix')
             'print(sys.prefix)'
        """
        if self.spec.satisfies("@:2"):
            return "print {0}".format(string)
        else:
            return "print({0})".format(string)

    @property
    def config_vars(self):
        """Return a set of variable definitions associated with a Python installation.

        Wrapper around various ``sysconfig`` functions. To see these variables on the
        command line, run:

        .. code-block:: console

           $ python -m sysconfig

        Returns:
            dict: variable definitions
        """
        cmd = """
import json
from sysconfig import (
    get_config_vars,
    get_config_h_filename,
    get_makefile_filename,
    get_paths,
)

config = get_config_vars()
config['config_h_filename'] = get_config_h_filename()
config['makefile_filename'] = get_makefile_filename()
config.update(get_paths())

%s
""" % self.print_string(
            "json.dumps(config)"
        )

        dag_hash = self.spec.dag_hash()
        lib_prefix = "lib" if not is_windows else ""
        if dag_hash not in self._config_vars:
            # Default config vars
            version = self.version.up_to(2)
            if is_windows:
                version = str(version).split(".")[0]
            config = {
                # get_config_vars
                "BINDIR": self.prefix.bin,
                "CC": "cc",
                "CONFINCLUDEPY": self.prefix.include.join("python{}").format(version),
                "CXX": "c++",
                "INCLUDEPY": self.prefix.include.join("python{}").format(version),
                "LIBDEST": self.prefix.lib.join("python{}").format(version),
                "LIBDIR": self.prefix.lib,
                "LIBPL": self.prefix.lib.join("python{0}")
                .join("config-{0}-{1}")
                .format(version, sys.platform),
                "LDLIBRARY": "{}python{}.{}".format(lib_prefix, version, dso_suffix),
                "LIBRARY": "{}python{}.{}".format(lib_prefix, version, stat_suffix),
                "LDSHARED": "cc",
                "LDCXXSHARED": "c++",
                "PYTHONFRAMEWORKPREFIX": "/System/Library/Frameworks",
                "base": self.prefix,
                "installed_base": self.prefix,
                "installed_platbase": self.prefix,
                "platbase": self.prefix,
                "prefix": self.prefix,
                # get_config_h_filename
                "config_h_filename": self.prefix.include.join("python{}")
                .join("pyconfig.h")
                .format(version),
                # get_makefile_filename
                "makefile_filename": self.prefix.lib.join("python{0}")
                .join("config-{0}-{1}")
                .Makefile.format(version, sys.platform),
                # get_paths
                "data": self.prefix,
                "include": self.prefix.include.join("python{}".format(version)),
                "platinclude": self.prefix.include64.join("python{}".format(version)),
                "platlib": self.prefix.lib64.join("python{}".format(version)).join(
                    "site-packages"
                ),
                "platstdlib": self.prefix.lib64.join("python{}".format(version)),
                "purelib": self.prefix.lib.join("python{}".format(version)).join("site-packages"),
                "scripts": self.prefix.bin,
                "stdlib": self.prefix.lib.join("python{}".format(version)),
            }

            try:
                config.update(json.loads(self.command("-c", cmd, output=str)))
            except (ProcessError, RuntimeError):
                pass
            self._config_vars[dag_hash] = config
        return self._config_vars[dag_hash]

    def get_sysconfigdata_name(self):
        """Return the full path name of the sysconfigdata file."""

        libdest = self.config_vars["LIBDEST"]

        filename = "_sysconfigdata.py"
        if self.spec.satisfies("@3.6:"):
            # Python 3.6.0 renamed the sys config file
            cmd = "from sysconfig import _get_sysconfigdata_name; "
            cmd += self.print_string("_get_sysconfigdata_name()")
            filename = self.command("-c", cmd, output=str).strip()
            filename += ".py"

        return join_path(libdest, filename)

    @property
    def home(self):
        """Most of the time, ``PYTHONHOME`` is simply
        ``spec['python'].prefix``. However, if the user is using an
        externally installed python, it may be symlinked. For example,
        Homebrew installs python in ``/usr/local/Cellar/python/2.7.12_2``
        and symlinks it to ``/usr/local``. Users may not know the actual
        installation directory and add ``/usr/local`` to their
        ``packages.yaml`` unknowingly. Query the python executable to
        determine exactly where it is installed.
        """
        return Prefix(self.config_vars["base"])

    def find_library(self, library):
        # Spack installs libraries into lib, except on openSUSE where it installs them
        # into lib64. If the user is using an externally installed package, it may be
        # in either lib or lib64, so we need to ask Python where its LIBDIR is.
        libdir = self.config_vars["LIBDIR"]

        # In Ubuntu 16.04.6 and python 2.7.12 from the system, lib could be in LBPL
        # https://mail.python.org/pipermail/python-dev/2013-April/125733.html
        libpl = self.config_vars["LIBPL"]

        # The system Python installation on macOS and Homebrew installations
        # install libraries into a Frameworks directory
        frameworkprefix = self.config_vars["PYTHONFRAMEWORKPREFIX"]

        # Get the active Xcode environment's Framework location.
        macos_developerdir = os.environ.get("DEVELOPER_DIR")
        if macos_developerdir and os.path.exists(macos_developerdir):
            macos_developerdir = os.path.join(macos_developerdir, "Library", "Frameworks")
        else:
            macos_developerdir = ""

        # Windows libraries are installed directly to BINDIR
        win_bin_dir = self.config_vars["BINDIR"]
        win_root_dir = self.config_vars["prefix"]

        directories = [
            libdir,
            libpl,
            frameworkprefix,
            macos_developerdir,
            win_bin_dir,
            win_root_dir,
        ]

        # The Python shipped with Xcode command line tools isn't in any of these locations
        for subdir in ["lib", "lib64"]:
            directories.append(os.path.join(self.config_vars["base"], subdir))

        directories = dedupe(directories)
        for directory in directories:
            path = os.path.join(directory, library)
            if os.path.exists(path):
                return LibraryList(path)

    @property
    def libs(self):
        py_version = self.version.up_to(2)
        if is_windows:
            py_version = str(py_version).replace(".", "")
        lib_prefix = "lib" if not is_windows else ""
        # The values of LDLIBRARY and LIBRARY aren't reliable. Intel Python uses a
        # static binary but installs shared libraries, so sysconfig reports
        # libpythonX.Y.a but only libpythonX.Y.so exists. So we add our own paths, too.

        # With framework python on macOS, self.config_vars["LDLIBRARY"] can point
        # to a library that is not linkable because it does not have the required
        # suffix of a shared library (it is called "Python" without extention).
        # The linker then falls back to libPython.tbd in the default macOS
        # software tree, which security settings prohibit to link against
        # (your binary is not an allowed client of /path/to/libPython.tbd).
        # To avoid this, we replace the entry in config_vars with a default value.
        file_extension_shared = os.path.splitext(self.config_vars["LDLIBRARY"])[-1]
        if file_extension_shared == "":
            shared_libs = []
        else:
            shared_libs = [self.config_vars["LDLIBRARY"]]
        shared_libs += [
            "{}python{}.{}".format(lib_prefix, py_version, dso_suffix),
        ]
        # Like LDLIBRARY for Python on Mac OS, LIBRARY may refer to an un-linkable object
        file_extension_static = os.path.splitext(self.config_vars["LIBRARY"])[-1]
        if file_extension_static == "":
            static_libs = []
        else:
            static_libs = [self.config_vars["LIBRARY"]]
        static_libs += [
            "{}python{}.{}".format(lib_prefix, py_version, stat_suffix),
        ]

        # The +shared variant isn't reliable, as `spack external find` currently can't
        # detect it. If +shared, prefer the shared libraries, but check for static if
        # those aren't found. Vice versa for ~shared.
        if "+shared" in self.spec:
            candidates = shared_libs + static_libs
        else:
            candidates = static_libs + shared_libs

        candidates = dedupe(candidates)

        for candidate in candidates:
            lib = self.find_library(candidate)
            if lib:
                return lib

        raise spack.error.NoLibrariesError(
            "Unable to find {} libraries with the following names:".format(self.name),
            "\n".join(candidates),
        )

    @property
    def headers(self):
        # Locations where pyconfig.h could be
        # This varies by system, especially on macOS where the command line tools are
        # installed in a very different directory from the system python interpreter.
        py_version = str(self.version.up_to(2))
        candidates = [
            os.path.dirname(self.config_vars["config_h_filename"]),
            self.config_vars["INCLUDEPY"],
            self.config_vars["CONFINCLUDEPY"],
            os.path.join(self.config_vars["base"], "include", py_version),
            os.path.join(self.config_vars["base"], "Headers"),
        ]
        candidates = list(dedupe(candidates))

        for directory in candidates:
            headers = find_headers("pyconfig", directory)
            if headers:
                config_h = headers[0]
                break
        else:
            raise spack.error.NoHeadersError(
                "Unable to locate {} headers in any of these locations:".format(self.name),
                "\n".join(candidates),
            )

        headers.directories = [os.path.dirname(config_h)]
        return headers

    # https://docs.python.org/3/library/sysconfig.html#installation-paths
    # https://discuss.python.org/t/understanding-site-packages-directories/12959
    # https://github.com/pypa/pip/blob/22.1/src/pip/_internal/locations/__init__.py
    # https://github.com/pypa/installer/pull/103

    # NOTE: XCode Python's sysconfing module was incorrectly patched, and hard-codes
    # everything to be installed in /Library/Python. Therefore, we need to use a
    # fallback in the following methods. For more information, see:
    # https://github.com/pypa/pip/blob/22.1/src/pip/_internal/locations/__init__.py#L486

    @property
    def platlib(self):
        """Directory for site-specific, platform-specific files.

        Exact directory depends on platform/OS/Python version. Examples include:

        * ``lib/pythonX.Y/site-packages`` on most POSIX systems
        * ``lib64/pythonX.Y/site-packages`` on RHEL/CentOS/Fedora with system Python
        * ``lib/pythonX/dist-packages`` on Debian/Ubuntu with system Python
        * ``lib/python/site-packages`` on macOS with framework Python
        * ``Lib/site-packages`` on Windows

        Returns:
            str: platform-specific site-packages directory
        """
        prefix = self.config_vars["platbase"] + os.sep
        path = self.config_vars["platlib"]
        if path.startswith(prefix):
            return path.replace(prefix, "")
        return os.path.join("lib64", "python{}".format(self.version.up_to(2)), "site-packages")

    @property
    def purelib(self):
        """Directory for site-specific, non-platform-specific files.

        Exact directory depends on platform/OS/Python version. Examples include:

        * ``lib/pythonX.Y/site-packages`` on most POSIX systems
        * ``lib/pythonX/dist-packages`` on Debian/Ubuntu with system Python
        * ``lib/python/site-packages`` on macOS with framework Python
        * ``Lib/site-packages`` on Windows

        Returns:
            str: platform-independent site-packages directory
        """
        prefix = self.config_vars["base"] + os.sep
        path = self.config_vars["purelib"]
        if path.startswith(prefix):
            return path.replace(prefix, "")
        return os.path.join("lib", "python{}".format(self.version.up_to(2)), "site-packages")

    @property
    def include(self):
        """Directory for non-platform-specific header files.

        Exact directory depends on platform/Python version/ABI flags. Examples include:

        * ``include/pythonX.Y`` on most POSIX systems
        * ``include/pythonX.Yd`` for debug builds
        * ``include/pythonX.Ym`` for malloc builds
        * ``include/pythonX.Yu`` for wide unicode builds
        * ``include`` on macOS with framework Python
        * ``Include`` on Windows

        Returns:
            str: platform-independent header file directory
        """
        prefix = self.config_vars["installed_base"] + os.sep
        path = self.config_vars["include"]
        if path.startswith(prefix):
            return path.replace(prefix, "")
        return os.path.join("include", "python{}".format(self.version.up_to(2)))

    def setup_run_environment(self, env):
        env.prepend_path("CPATH", os.pathsep.join(self.spec["python"].headers.directories))

    def setup_dependent_build_environment(self, env, dependent_spec):
        """Set PYTHONPATH to include the site-packages directory for the
        extension and any other python extensions it depends on.
        """
        # If we set PYTHONHOME, we must also ensure that the corresponding
        # python is found in the build environment. This to prevent cases
        # where a system provided python is run against the standard libraries
        # of a Spack built python. See issue #7128
        env.set("PYTHONHOME", self.home)

        path = os.path.dirname(self.command.path)
        if not is_system_path(path):
            env.prepend_path("PATH", path)

        # Add installation prefix to PYTHONPATH, needed to run import tests
        prefixes = set()
        if dependent_spec.package.extends(self.spec):
            prefixes.add(dependent_spec.prefix)

        # Add direct build/run/test dependencies to PYTHONPATH,
        # needed to build the package and to run import tests
        for direct_dep in dependent_spec.dependencies(deptype=("build", "run", "test")):
            if direct_dep.package.extends(self.spec):
                prefixes.add(direct_dep.prefix)

                # Add recursive run dependencies of all direct dependencies,
                # needed by direct dependencies at run-time
                for indirect_dep in direct_dep.traverse(deptype="run"):
                    if indirect_dep.package.extends(self.spec):
                        prefixes.add(indirect_dep.prefix)

        for prefix in prefixes:
            # Packages may be installed in platform-specific or platform-independent
            # site-packages directories
            for directory in {self.platlib, self.purelib}:
                env.prepend_path("PYTHONPATH", os.path.join(prefix, directory))

        # We need to make sure that the extensions are compiled and linked with
        # the Spack wrapper. Paths to the executables that are used for these
        # operations are normally taken from the sysconfigdata file, which we
        # modify after the installation (see method filter compilers). The
        # modified file contains paths to the real compilers, not the wrappers.
        # The values in the file, however, can be overridden with environment
        # variables. The first variable, CC (CXX), which is used for
        # compilation, is set by Spack for the dependent package by default.
        # That is not 100% correct because the value for CC (CXX) in the
        # sysconfigdata file often contains additional compiler flags (e.g.
        # -pthread), which we lose by simply setting CC (CXX) to the path to the
        # Spack wrapper. Moreover, the user might try to build an extension with
        # a compiler that is different from the one that was used to build
        # Python itself, which might have unexpected side effects. However, the
        # experience shows that none of the above is a real issue and we will
        # not try to change the default behaviour. Given that, we will simply
        # try to modify LDSHARED (LDCXXSHARED), the second variable, which is
        # used for linking, in a consistent manner.

        for compile_var, link_var in [("CC", "LDSHARED"), ("CXX", "LDCXXSHARED")]:
            # First, we get the values from the sysconfigdata:
            config_compile = self.config_vars[compile_var]
            config_link = self.config_vars[link_var]

            # The dependent environment will have the compilation command set to
            # the following:
            new_compile = join_path(
                spack.paths.build_env_path,
                dependent_spec.package.compiler.link_paths[compile_var.lower()],
            )

            # Normally, the link command starts with the compilation command:
            if config_link.startswith(config_compile):
                new_link = new_compile + config_link[len(config_compile) :]
            else:
                # Otherwise, we try to replace the compiler command if it
                # appears "in the middle" of the link command; to avoid
                # mistaking some substring of a path for the compiler (e.g. to
                # avoid replacing "gcc" in "-L/path/to/gcc/"), we require that
                # the compiler command be surrounded by spaces. Note this may
                # leave "config_link" unchanged if the compilation command does
                # not appear in the link command at all, for example if "ld" is
                # invoked directly (no change would be required in that case
                # because Spack arranges for the Spack ld wrapper to be the
                # first instance of "ld" in PATH).
                new_link = config_link.replace(
                    " {0} ".format(config_compile), " {0} ".format(new_compile)
                )

            # There is logic in the sysconfig module that is sensitive to the
            # fact that LDSHARED is set in the environment, therefore we export
            # the variable only if the new value is different from what we got
            # from the sysconfigdata file:
            if config_link != new_link and not is_windows:
                env.set(link_var, new_link)

    def setup_dependent_run_environment(self, env, dependent_spec):
        """Set PYTHONPATH to include the site-packages directory for the
        extension and any other python extensions it depends on.
        """
        for d in dependent_spec.traverse(deptype=("run"), root=True):
            if d.package.extends(self.spec):
                # Packages may be installed in platform-specific or platform-independent
                # site-packages directories
                for directory in {self.platlib, self.purelib}:
                    env.prepend_path("PYTHONPATH", os.path.join(d.prefix, directory))

    def setup_dependent_package(self, module, dependent_spec):
        """Called before python modules' install() methods."""

        module.python = self.command

        module.python_include = join_path(dependent_spec.prefix, self.include)
        module.python_platlib = join_path(dependent_spec.prefix, self.platlib)
        module.python_purelib = join_path(dependent_spec.prefix, self.purelib)

        # Make the site packages directory for extensions
        if dependent_spec.package.is_extension:
            mkdirp(module.python_platlib)
            mkdirp(module.python_purelib)

    def add_files_to_view(self, view, merge_map, skip_if_exists=True):
        bin_dir = self.spec.prefix.bin if sys.platform != "win32" else self.spec.prefix
        for src, dst in merge_map.items():
            if not path_contains_subdirectory(src, bin_dir):
                view.link(src, dst, spec=self.spec)
            elif not os.path.islink(src):
                copy(src, dst)
                if is_nonsymlink_exe_with_shebang(src):
                    filter_file(
                        self.spec.prefix,
                        os.path.abspath(view.get_projection_for_spec(self.spec)),
                        dst,
                        backup=False,
                    )
            else:
                # orig_link_target = os.path.realpath(src) is insufficient when
                # the spack install tree is located at a symlink or a
                # descendent of a symlink. What we need here is the real
                # relative path from the python prefix to src
                # TODO: generalize this logic in the link_tree object
                #    add a method to resolve a link relative to the link_tree
                #    object root.
                realpath_src = os.path.realpath(src)
                realpath_prefix = os.path.realpath(self.spec.prefix)
                realpath_rel = os.path.relpath(realpath_src, realpath_prefix)
                orig_link_target = os.path.join(self.spec.prefix, realpath_rel)

                new_link_target = os.path.abspath(merge_map[orig_link_target])
                view.link(new_link_target, dst, spec=self.spec)

    def remove_files_from_view(self, view, merge_map):
        bin_dir = self.spec.prefix.bin if not is_windows else self.spec.prefix
        for src, dst in merge_map.items():
            if not path_contains_subdirectory(src, bin_dir):
                view.remove_file(src, dst)
            else:
                os.remove(dst)

    def test(self):
        # do not use self.command because we are also testing the run env
        exe = self.spec["python"].command.name

        # test hello world
        msg = "hello world!"
        reason = "test: running {0}".format(msg)
        options = ["-c", 'print("{0}")'.format(msg)]
        self.run_test(exe, options=options, expected=[msg], installed=True, purpose=reason)

        # checks import works and executable comes from the spec prefix
        reason = "test: checking import and executable"
        print_str = self.print_string("sys.executable")
        options = ["-c", "import sys; {0}".format(print_str)]
        self.run_test(
            exe, options=options, expected=[self.spec.prefix], installed=True, purpose=reason
        )<|MERGE_RESOLUTION|>--- conflicted
+++ resolved
@@ -6,6 +6,7 @@
 import glob
 import json
 import os
+import platform
 import re
 import subprocess
 import sys
@@ -624,10 +625,6 @@
                 ).format(self.version)
             )
 
-<<<<<<< HEAD
-        env.unset('PYTHONPATH')
-        env.unset('PYTHONHOME')
-=======
         env.unset("PYTHONPATH")
         env.unset("PYTHONHOME")
 
@@ -635,7 +632,6 @@
         if spec.satisfies("@3.10.0 arch=linux-rhel8-a64fx"):
             if spec.satisfies("%gcc") or spec.satisfies("%fj"):
                 env.unset("LC_ALL")
->>>>>>> a8691124
 
     def flag_handler(self, name, flags):
         # python 3.8 requires -fwrapv when compiled with intel
