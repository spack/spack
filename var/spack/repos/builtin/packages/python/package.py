--- conflicted
+++ resolved
@@ -31,18 +31,13 @@
 
     maintainers = ['adamjstewart']
 
-<<<<<<< HEAD
-    version('3.8.1',  sha256='c7cfa39a43b994621b245e029769e9126caa2a93571cee2e743b213cceac35fb')
-    version('3.8.0',  sha256='f1069ad3cae8e7ec467aa98a6565a62a48ef196cb8f1455a245a08db5e1792df')
-    version('3.7.6',  sha256='aeee681c235ad336af116f08ab6563361a0c81c537072c1b309d6e4050aa2114', preferred=True)
-=======
+
     version('3.8.3',  sha256='6af6d4d2e010f9655518d0fc6738c7ff7069f10a4d2fbd55509e467f092a8b90')
     version('3.8.2',  sha256='e634a7a74776c2b89516b2e013dda1728c89c8149b9863b8cea21946daf9d561')
     version('3.8.1',  sha256='c7cfa39a43b994621b245e029769e9126caa2a93571cee2e743b213cceac35fb')
     version('3.8.0',  sha256='f1069ad3cae8e7ec467aa98a6565a62a48ef196cb8f1455a245a08db5e1792df')
     version('3.7.7',  sha256='8c8be91cd2648a1a0c251f04ea0bb4c2a5570feb9c45eaaa2241c785585b475a', preferred=True)
     version('3.7.6',  sha256='aeee681c235ad336af116f08ab6563361a0c81c537072c1b309d6e4050aa2114')
->>>>>>> d0f5b69a
     version('3.7.5',  sha256='8ecc681ea0600bbfb366f2b173f727b205bb825d93d2f0b286bc4e58d37693da')
     version('3.7.4',  sha256='d63e63e14e6d29e17490abbe6f7d17afb3db182dbd801229f14e55f4157c4ba3')
     version('3.7.3',  sha256='d62e3015f2f89c970ac52343976b406694931742fbde2fed8d1ce8ebb4e1f8ff')
@@ -81,10 +76,6 @@
 
     extendable = True
 
-<<<<<<< HEAD
-    variant('debug', default=False,
-            description="debug build with extra checks (this is high overhead)"
-=======
     # Variants to avoid cyclical dependencies for concretizer
     variant('libxml2', default=True,
             description='Use a gettext library build with libxml2')
@@ -92,7 +83,6 @@
     variant(
         'debug', default=False,
         description="debug build with extra checks (this is high overhead)"
->>>>>>> d0f5b69a
     )
 
     # --enable-shared is known to cause problems for some users on macOS
