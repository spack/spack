--- conflicted
+++ resolved
@@ -159,7 +159,6 @@
     conflicts('+tix', when='~tkinter',
               msg='python+tix requires python+tix+tkinter')
 
-<<<<<<< HEAD
     # Python 3.6.7 and above can not be compiled with the Intel compiler
     # https://bugs.python.org/issue35473
     # https://bugs.python.org/issue37415
@@ -167,8 +166,6 @@
     # We don't rebuild Python with %intel
     # conflicts('%intel', when='@3.6.7:')
 
-=======
->>>>>>> 74e04b7e
     _DISTUTIL_VARS_TO_SAVE = ['LDSHARED']
     _DISTUTIL_CACHE_FILENAME = 'sysconfig.json'
     _distutil_vars = None
@@ -721,7 +718,6 @@
         pythonpath = ':'.join(python_paths)
         env.set('PYTHONPATH', pythonpath)
 
-<<<<<<< HEAD
         # For run time environment set path for all dependent_spec
         # recursively and prepend it to PYTHONPATH
         python_paths = set()
@@ -737,14 +733,13 @@
                 python_paths.add(path)
         for path in python_paths:
             run_env.prepend_path('PYTHONPATH', path)
-=======
+
     def setup_dependent_run_environment(self, env, dependent_spec):
         # For run time environment set only the path for
         # dependent_spec and prepend it to PYTHONPATH
         if dependent_spec.package.extends(self.spec):
             env.prepend_path('PYTHONPATH', join_path(
                 dependent_spec.prefix, self.site_packages_dir))
->>>>>>> 74e04b7e
 
     def setup_dependent_package(self, module, dependent_spec):
         """Called before python modules' install() methods.
