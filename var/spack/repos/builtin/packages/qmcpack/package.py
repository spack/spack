--- conflicted
+++ resolved
@@ -40,22 +40,13 @@
     # Spack manual. However, it is easier to maintain because github hashes
     # can occasionally change.
     # NOTE: 12/19/2017 QMCPACK 3.0.0 does not build properly with Spack.
-<<<<<<< HEAD
-    version('3.5.0', git=url, tag='v3.5.0')
-    version('3.4.0', git=url, tag='v3.4.0')
-    version('3.3.0', git=url, tag='v3.3.0')
-    version('3.2.0', git=url, tag='v3.2.0')
-    version('3.1.1', git=url, tag='v3.1.1')
-    version('3.1.0', git=url, tag='v3.1.0')
-    version('develop', git=url)
-=======
     version('develop')
+    version('3.5.0', tag='v3.5.0')
     version('3.4.0', tag='v3.4.0')
     version('3.3.0', tag='v3.3.0')
     version('3.2.0', tag='v3.2.0')
     version('3.1.1', tag='v3.1.1')
     version('3.1.0', tag='v3.1.0')
->>>>>>> e92e14e3
 
     # These defaults match those in the QMCPACK manual
     variant('debug', default=False, description='Build debug version')
