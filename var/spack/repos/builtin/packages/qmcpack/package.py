--- conflicted
+++ resolved
@@ -57,11 +57,8 @@
             description='Install with patched Quantum Espresso 6.4.1')
     variant('afqmc', default=False,
             description='Install with AFQMC support')
-<<<<<<< HEAD
-=======
     variant('nccl', default=False,
             description='Include NCCL libraries for AFQMC CUDA build')
->>>>>>> bea6e349
 
     # cuda variant implies mixed precision variant by default, but there is
     # no way to express this in variant syntax, need something like
@@ -100,23 +97,16 @@
     conflicts('%pgi@:17', when='@3.6.0:', msg=compiler_warning)
     conflicts('%llvm@:3.4', when='@3.6.0:', msg=compiler_warning)
 
-<<<<<<< HEAD
-    conflicts('+afqmc', when='@:3.6.0 +cuda', msg='AFQMC CUDA support available with QMCPACK 3.7.0 or later')
-=======
     conflicts('+afqmc', when='@:3.6.0', msg='AFQMC not recommended before v3.7')
->>>>>>> bea6e349
     conflicts('+afqmc', when='~mpi', msg='AFQMC requires building with +mpi')
     conflicts('+afqmc', when='~complex +cuda', msg='AFQMC real build not supported with CUDA. Add +complex')
     conflicts('+afqmc', when='%gcc@:6.0', msg='AFQMC code requires gcc@6.1 or greater')
     conflicts('+afqmc', when='%clang@:4.0', msg='AFQMC code requires clang 4.1 or greater')
     conflicts('+afqmc', when='%intel@:18',msg='AFQMC code requires intel19 or greater')
 
-<<<<<<< HEAD
-=======
     conflicts('+nccl', when='~afqmc', msg='NCCL libraries used in AFQMC only')
     conflicts('+nccl', when='+afqmc ~cuda', msg='Must have +cuda to use NCCL with AFQMC')
 
->>>>>>> bea6e349
     # Prior to QMCPACK 3.5.0 Intel MKL was not properly detected with
     # non-Intel compilers without a Spack-based hack. This hack
     # had the potential for negative side effects and led to more
@@ -256,14 +246,10 @@
             args.append('-DQMC_COMPLEX=0')
 
         if '+afqmc' in spec:
-<<<<<<< HEAD
-            args.append('-DBUILD_AFQMC=1')
-=======
             if '+nccl' in spec:
                 args.append('-DBUILD_AFQMC_WITH_NCCL=1')
             else:
                 args.append('-DBUILD_AFQMC=1')
->>>>>>> bea6e349
         else:
             args.append('-DBUILD_AFQMC=0')
 
