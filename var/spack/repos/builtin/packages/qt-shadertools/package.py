--- conflicted
+++ resolved
@@ -13,16 +13,8 @@
     shader pipeline that allows Qt Quick to operate on Vulkan, Metal, and
     Direct3D, in addition to OpenGL."""
 
-<<<<<<< HEAD
     url = QtPackage.get_url(__qualname__)
     list_url = QtPackage.get_list_url(__qualname__)
-=======
-    homepage = "https://www.qt.io"
-    url = "https://github.com/qt/qtshadertools/archive/refs/tags/v6.2.3.tar.gz"
-    list_url = "https://github.com/qt/qtshadertools/tags"
-
-    maintainers("wdconinc", "sethrj")
->>>>>>> 017a1598
 
     version("6.4.2", sha256="7f29a78769f454fe529595acb693aa67812e80d894162ddad3f0444f65a22268")
     version("6.4.1", sha256="d325724c4ed79c759ac8cbbca5f9fd4b0e6e8d61a9ac58921cb1dac75c104687")
