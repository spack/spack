# Copyright 2013-2022 Lawrence Livermore National Security, LLC and other
# Spack Project Developers. See the top-level COPYRIGHT file for details.
#
# SPDX-License-Identifier: (Apache-2.0 OR MIT)

from spack.package import *


class QuantumEspresso(CMakePackage):
    """Quantum ESPRESSO is an integrated suite of Open-Source computer codes
    for electronic-structure calculations and materials modeling at the
    nanoscale. It is based on density-functional theory, plane waves, and
    pseudopotentials.
    """

    homepage = "http://quantum-espresso.org"
    url = "https://gitlab.com/QEF/q-e/-/archive/qe-6.6/q-e-qe-6.6.tar.gz"
    git = "https://gitlab.com/QEF/q-e.git"

    maintainers = ["ye-luo", "danielecesarini", "bellenlau"]

    version("develop", branch="develop")
    version("7.1", sha256="d56dea096635808843bd5a9be2dee3d1f60407c01dbeeda03f8256a3bcfc4eb6")
    version("7.0", sha256="85beceb1aaa1678a49e774c085866d4612d9d64108e0ac49b23152c8622880ee")
    version("6.8", sha256="654855c69864de7ece5ef2f2c0dea2d32698fe51192a8646b1555b0c57e033b2")
    version(
        "6.7",
        sha256="fe0ce74ff736b10d2a20c9d59025c01f88f86b00d229c123b1791f1edd7b4315",
        url="https://gitlab.com/QEF/q-e/-/archive/qe-6.7MaX-Release/q-e-qe-6.7MaX-Release.tar.gz",
    )
    version("6.6", sha256="924656cb083f52e5d2fe71ade05881389dac64b45316f1bdd6dee1c6170a672c")
    version("6.5", sha256="258b2a8a6280e86dad779e5c56356d8b35dc96d12ff33dabeee914bc03d6d602")
    version("6.4.1", sha256="b0d7e9f617b848753ad923d8c6ca5490d5d82495f82b032b71a0ff2f2e9cfa08")
    version("6.4", sha256="781366d03da75516fdcf9100a1caadb26ccdd1dedd942a6f8595ff0edca74bfe")
    version("6.3", sha256="4067c8fffa957aabbd5cf2439e2fcb6cf3752325393c67a17d99fd09edf8689c")
    version("6.2.1", sha256="11fe24b4a9d85834f8b6d429baebed8b360a685ecfae222887ed451e118a9156")
    version("6.2.0", sha256="e204df367c8ea1a50c7534b44481841d835a542a23ae71c3e33ad712fc636c8b")
    version("6.1.0", sha256="fd2c2eb346b3ca8f08138df5ef3f69b466c256d2119db40eea1b578b0a42c66e")
    version("6.0.0", sha256="bc77d9553bf5a9253ae74058dffb1d6e5fb61093188e78d3b8d8564755136f19")
    version("5.4", sha256="e3993fccae9cea04a5c6492e8b961a053a63727051cb5c4eb6008f62cda8f335")
    version("5.3", sha256="3b26038efb9e3f8ac7a2b950c31d8c29169a3556c0b68c299eb88a4be8dc9048")

    resource(
        name="environ",
        git="https://github.com/environ-developers/Environ.git",
        tag="v1.1",
        when="@6.3:6.4 +environ",
        destination=".",
    )

    resource(
        name="environ",
        git="https://github.com/environ-developers/Environ.git",
        tag="v1.0",
        when="@6.2.1:6.2 +environ",
        destination=".",
    )

    variant("cmake", default=True, description="Builds via CMake")
    with when("+cmake"):
        depends_on("cmake@3.14.0:", type="build")
        conflicts("@:6.7", msg="+cmake works since QE v6.8")

    variant("libxc", default=False, description="Uses libxc")
    depends_on("libxc@5.1.2:", when="+libxc")

    variant("openmp", default=True, description="Enables OpenMP support")
    # Need OpenMP threaded FFTW and BLAS libraries when configured
    # with OpenMP support
    with when("+openmp"):
        depends_on("fftw+openmp", when="^fftw")
        depends_on("amdfftw+openmp", when="^amdfftw")
        depends_on("openblas threads=openmp", when="^openblas")
        depends_on("amdblis threads=openmp", when="^amdblis")

<<<<<<< HEAD
    # Add cuda support
=======
    # Add Cuda Fortran support
    # depends on NVHPC compiler, not directly on CUDA toolkit
>>>>>>> f43887dd
    with when("%nvhpc"):
        variant(
            "cuda",
            default=False,
<<<<<<< HEAD
            description="Build with CUDA",
=======
            description="Build with CUDA Fortran",
>>>>>>> f43887dd
        )
        with when("+cuda"):
            # GPUs are enabled since v6.6
            conflicts("@:6.5")
            # cuda version >= 10.1
            # conflicts("cuda@:10.0.130")
            # bugs with following nvhpcsdk versions and +openmp
            with when("+openmp"):
                conflicts(
                    "%nvhpc@21.11:22.3",
                    msg="bugs with NVHPCSDK from v21.11 to v22.3, OpenMP and GPU",
                )
            # only cmake is supported
            conflicts("~cmake", msg="Only CMake supported for GPU-enabled version")

<<<<<<< HEAD
    # NVTX variant for profiling ; requires linking to CUDA library, handled by CMake
=======
    # NVTX variant for profiling
    # requires linking to CUDA runtime APIs , handled by CMake
>>>>>>> f43887dd
    variant("nvtx", default=False, description="Enables NVTX markers for profiling")
    with when("+nvtx~cuda"):
        depends_on("cuda")

    # Apply upstream patches by default. Variant useful for 3rd party
    # patches which are incompatible with upstream patches
    desc = "Apply recommended upstream patches. May need to be set "
    desc = desc + "to False for third party patches or plugins"
    variant("patch", default=True, description=desc)

    variant("mpi", default=True, description="Builds with mpi support")
    with when("+mpi"):
        depends_on("mpi")
        variant("scalapack", default=True, description="Enables scalapack support")
        with when("%nvhpc+cuda"):
            # add mpi_gpu_aware variant, False by default
            variant("mpigpu", default=False, description="Enables GPU-aware MPI operations")

    with when("+scalapack"):
        depends_on("scalapack")
        variant("elpa", default=False, description="Uses elpa as an eigenvalue solver")

    with when("+elpa"):
        # CMake builds only support elpa without openmp
        depends_on("elpa~openmp", when="+cmake")
        depends_on("elpa+openmp", when="+openmp~cmake")
        depends_on("elpa~openmp", when="~openmp~cmake")
        # Elpa is formally supported by @:5.4.0, but QE configure searches
        # for it in the wrong folders (or tries to download it within
        # the build directory). Instead of patching Elpa to provide the
        # folder QE expects as a link, we issue a conflict here.
        conflicts("@:5.4.0", msg="+elpa requires QE >= 6.0")

    # Support for HDF5 has been added starting in version 6.1.0 and is
    # still experimental, therefore we default to False for the variant
    variant(
        "hdf5",
        default="none",
        description="Orbital and density data I/O with HDF5",
        values=("parallel", "serial", "none"),
        multi=False,
    )

    # Versions of HDF5 prior to 1.8.16 lead to QE runtime errors
    depends_on("hdf5@1.8.16:+fortran+hl+mpi", when="hdf5=parallel")
    depends_on("hdf5@1.8.16:+fortran+hl~mpi", when="hdf5=serial")

    # HDF5 support introduced in 6.1.0, but the configure had some limitations.
    # In recent tests (Oct 2019), GCC and Intel work with the HDF5 Spack
    # package for the default variant. This is only for hdf5=parallel variant.
    # Support, for hdf5=serial was introduced in 6.4.1 but required a patch
    # for the serial (no MPI) case. This patch was to work around an issue
    # that only manifested itself inside the Spack environment.
    conflicts(
        "hdf5=parallel", when="@:6.0", msg="parallel HDF5 support only in QE 6.1.0 and later"
    )

    conflicts("hdf5=serial", when="@:6.4.0", msg="serial HDF5 support only in QE 6.4.1 and later")

    conflicts("hdf5=parallel", when="~mpi", msg="parallel HDF5 requires MPI support")

    # QMCPACK converter patch
    # https://github.com/QMCPACK/qmcpack/tree/develop/external_codes/quantum_espresso
    variant("qmcpack", default=False, description="Build QE-to-QMCPACK wave function converter")

    with when("+qmcpack"):
        # Some QMCPACK converters are incompatible with upstream patches.
        # HDF5 is a hard requirement. Need to do two HDF5 cases explicitly
        # since Spack lacks support for expressing NOT operation.
        conflicts(
            "@6.4+patch",
            msg="QE-to-QMCPACK wave function converter requires "
            "deactivatation of upstream patches",
        )
        conflicts(
            "@6.3:6.4.0 hdf5=serial",
            msg="QE-to-QMCPACK wave function converter only " "supported with parallel HDF5",
        )
        conflicts("@:7.0 hdf5=none", msg="QE-to-QMCPACK wave function converter requires HDF5")
        # QE > 7.0, the converter for QMCPACK can be built without hdf5 enabled in QE.
        # The converter for QMCPACK itself still needs hdf5 library
        with when("@7.0.1:"):
            # when QE doesn't use hdf5 library, the converter plugin still needs it
            depends_on("hdf5@1.8.16:+hl~mpi", when="hdf5=none")
            conflicts("~cmake", msg="QE-to-QMCPACK wave function converter requires cmake")

    # Enables building Electron-phonon Wannier 'epw.x' executable
    # http://epw.org.uk/Main/About
    variant("epw", default=False, description="Builds Electron-phonon Wannier executable")
    conflicts("~epw", when="+cmake", msg="epw cannot be turned off when using CMake")

    with when("+epw"):
        # The first version of Q-E to feature integrated EPW is 6.0.0,
        # as per http://epw.org.uk/Main/DownloadAndInstall .
        # Complain if trying to install a version older than this.
        conflicts("@:5", msg="EPW only available from version 6.0.0 and on")

        # Below goes some constraints as shown in the link above.
        # Constraints may be relaxed as successful reports
        # of different compiler+mpi combinations arrive

        # TODO: enable building EPW when ~mpi and ~cmake
        conflicts("~mpi", when="~cmake", msg="EPW needs MPI when ~cmake")

        # EPW doesn't gets along well with OpenMPI 2.x.x
        conflicts("^openmpi@2.0.0:2", msg="OpenMPI version incompatible with EPW")

        # EPW also doesn't gets along well with PGI 17.x + OpenMPI 1.10.7
        conflicts(
            "^openmpi@1.10.7%pgi@17.0:17.12", msg="PGI+OpenMPI version combo incompatible with EPW"
        )

    variant(
        "environ",
        default=False,
        description="Enables support for introducing environment effects "
        "into atomistic first-principles simulations."
        "See http://quantum-environ.org/about.html",
    )
    conflicts("+environ", when="+cmake", msg="environ doesn't work with CMake")

    variant(
        "gipaw",
        default=False,
        description="Builds Gauge-Including Projector Augmented-Waves executable",
    )
    with when("+gipaw"):
        conflicts("+cmake", msg="gipaw doesn't work with CMake")
        conflicts(
            "@:6.3", msg="gipaw standard support available for QE 6.3 or grater version only"
        )

    # Dependencies not affected by variants
    depends_on("blas")
    depends_on("lapack")
    depends_on("fftw-api@3")
    depends_on("git@2.13:", type="build")
    depends_on("m4", type="build")

    # CONFLICTS SECTION
    # Omitted for now due to concretizer bug
    # MKL with 64-bit integers not supported.
    # conflicts(
    #     '^mkl+ilp64',
    #     msg='Quantum ESPRESSO does not support MKL 64-bit integer variant'
    # )

    # PATCHES SECTION
    # THIRD-PARTY PATCHES
    # NOTE: *SOME* third-party patches will require deactivation of
    # upstream patches using `~patch` variant

    # QMCPACK converter patches for QE 6.8, 6.7, 6.4.1, 6.4, and 6.3
    conflicts(
        "@:6.2,6.5:6.6",
        when="+qmcpack",
        msg="QMCPACK converter NOT available for this version of QE",
    )

    # Internal compiler error gcc8 and a64fx, I check only 6.5 and 6.6
    conflicts(
        "@5.3:", when="%gcc@8 target=a64fx", msg="Internal compiler error with gcc8 and a64fx"
    )

    conflicts("@6.5:", when="+environ", msg="6.4.x is the latest QE series supported by Environ")

    # No patch needed for QMCPACK converter beyond 7.0
    # 7.0
    patch_url = "https://raw.githubusercontent.com/QMCPACK/qmcpack/v3.13.0/external_codes/quantum_espresso/add_pw2qmcpack_to_qe-7.0.diff"
    patch_checksum = "ef60641d8b953b4ba21d9c662b172611305bb63786996ad6e81e7609891677ff"
    patch(patch_url, sha256=patch_checksum, when="@7.0+qmcpack")

    # 6.8
    patch_url = "https://raw.githubusercontent.com/QMCPACK/qmcpack/v3.13.0/external_codes/quantum_espresso/add_pw2qmcpack_to_qe-6.8.diff"
    patch_checksum = "69f7fbd72aba810c35a0b034188e45bea8f9f11d3150c0715e1b3518d5c09248"
    patch(patch_url, sha256=patch_checksum, when="@6.8+qmcpack")

    # 6.7
    patch_url = "https://raw.githubusercontent.com/QMCPACK/qmcpack/v3.13.0/external_codes/quantum_espresso/add_pw2qmcpack_to_qe-6.7.0.diff"
    patch_checksum = "72564c168231dd4a1279a74e76919af701d47cee9a851db6e205753004fe9bb5"
    patch(patch_url, sha256=patch_checksum, when="@6.7+qmcpack")

    # 6.4.1
    patch_url = "https://raw.githubusercontent.com/QMCPACK/qmcpack/v3.13.0/external_codes/quantum_espresso/add_pw2qmcpack_to_qe-6.4.1.diff"
    patch_checksum = "57cb1b06ee2653a87c3acc0dd4f09032fcf6ce6b8cbb9677ae9ceeb6a78f85e2"
    patch(patch_url, sha256=patch_checksum, when="@6.4.1+qmcpack")
    # 6.4
    patch_url = "https://raw.githubusercontent.com/QMCPACK/qmcpack/v3.13.0/external_codes/quantum_espresso/add_pw2qmcpack_to_qe-6.4.diff"
    patch_checksum = "ef08f5089951be902f0854a4dbddaa7b01f08924cdb27decfade6bef0e2b8994"
    patch(patch_url, sha256=patch_checksum, when="@6.4:6.4.0+qmcpack")
    # 6.3
    patch_url = "https://raw.githubusercontent.com/QMCPACK/qmcpack/v3.13.0/external_codes/quantum_espresso/add_pw2qmcpack_to_qe-6.3.diff"
    patch_checksum = "2ee346e24926479f5e96f8dc47812173a8847a58354bbc32cf2114af7a521c13"
    patch(patch_url, sha256=patch_checksum, when="@6.3+qmcpack")

    # ELPA
    patch("dspev_drv_elpa.patch", when="@6.1.0:+elpa ^elpa@2016.05.004")
    patch("dspev_drv_elpa.patch", when="@6.1.0:+elpa ^elpa@2016.05.003")

    # QE UPSTREAM PATCHES
    # QE 6.6 fix conpile error when FFT_LIBS is specified.
    patch(
        "https://gitlab.com/QEF/q-e/-/commit/cf1fedefc20d39f5cd7551ded700ea4c77ad6e8f.diff",
        sha256="8f179663a8d031aff9b1820a32449942281195b6e7b1ceaab1f729651b43fa58",
        when="+patch@6.6",
    )
    # QE 6.5 INTENT(OUT) without settig value in tetra_weights_only(..., ef):
    # For Fujitsu compiler
    patch(
        "https://gitlab.com/QEF/q-e/-/commit/8f096b53e75026701c681c508e2c24a9378c0950.diff",
        sha256="f4f1cce4182b57ac797c8f6ec8460fe375ee96385fcd8f6a61e1460bc957eb67",
        when="+patch@6.5",
    )
    # QE 6.5 Fix INTENT
    # For Fujitsu compiler
    patch(
        "https://gitlab.com/QEF/q-e/-/commit/c2a86201ed72693ffa50cc99b22f5d3365ae2c2b.diff",
        sha256="b2dadc0bc008a3ad4b74ae85cc380dd2b63f2ae43a634e6f9d8db8077efcea6c",
        when="+patch@6.5",
    )
    # QE 6.3 requires multiple patches to fix MKL detection
    # There may still be problems on Mac with MKL detection
    patch(
        "https://gitlab.com/QEF/q-e/commit/0796e1b7c55c9361ecb6515a0979280e78865e36.diff",
        sha256="bc8c5b8523156cee002d97dab42a5976dffae20605da485a427b902a236d7e6b",
        when="+patch@6.3:6.3.0",
    )

    # QE 6.3 `make install` broken and a patch must be applied
    patch(
        "https://gitlab.com/QEF/q-e/commit/88e6558646dbbcfcafa5f3fa758217f6062ab91c.diff",
        sha256="b776890d008e16cca28c31299c62f47de0ba606b900b17cbc27c041f45e564ca",
        when="+patch@6.3:6.3.0",
    )

    # QE 6.4.1 patch to work around configure issues that only appear in the
    # Spack environment. We now are able to support:
    # `spack install qe~mpi~scalapack hdf5=serial`
    patch(
        "https://gitlab.com/QEF/q-e/commit/5fb1195b0844e1052b7601f18ab5c700f9cbe648.diff",
        sha256="b1aa3179ee1c069964fb9c21f3b832aebeae54947ce8d3cc1a74e7b154c3c10f",
        when="+patch@6.4.1:6.5.0",
    )

    # QE 6.4.1 Fix intent for Fujitsu compiler
    patch("fj-intent.6.4.1.patch", when="+patch@6.4.1")
    # QE 6.4.1 Fix intent
    patch(
        "https://gitlab.com/QEF/q-e/-/commit/c2a86201ed72693ffa50cc99b22f5d3365ae2c2b.diff",
        sha256="b2dadc0bc008a3ad4b74ae85cc380dd2b63f2ae43a634e6f9d8db8077efcea6c",
        when="+patch@6.4.1",
    )

    # QE 6.4.1 Small fixes for XLF compilation
    patch(
        "https://gitlab.com/QEF/q-e/-/commit/cf088926d68792cbaea48960c222e336a3965df6.diff",
        sha256="bbceba1fb08d01d548d4393bbcaeae966def13f75884268a0f84448457b8eaa3",
        when="+patch@6.4.1:6.5.0",
    )

    # Configure updated to work with AOCC compilers
    patch("configure_aocc.patch", when="@6.7:6.8 %aocc")

    # Configure updated to work with NVIDIA compilers
    patch("nvhpc.patch", when="@6.5 %nvhpc")

    # Configure updated to work with Fujitsu compilers
    patch("fj.6.5.patch", when="@6.5+patch %fj")
    patch("fj.6.6.patch", when="@6.6:6.7+patch %fj")

    # extlibs_makefile updated to work with fujitsu compilers
    patch("fj-fox.patch", when="+patch %fj")

    def cmake_args(self):
        spec = self.spec

        cmake_args = [
            self.define_from_variant("QE_ENABLE_MPI", "mpi"),
            self.define_from_variant("QE_ENABLE_OPENMP", "openmp"),
            self.define_from_variant("QE_ENABLE_SCALAPACK", "scalapack"),
            self.define_from_variant("QE_ENABLE_ELPA", "elpa"),
            self.define_from_variant("QE_ENABLE_LIBXC", "libxc"),
            self.define_from_variant("QE_ENABLE_CUDA", "cuda"),
            self.define_from_variant("QE_ENABLE_PROFILE_NVTX", "nvtx"),
            self.define_from_variant("QE_ENABLE_MPI_GPU_AWARE", "mpigpu"),
        ]

        if "+cuda" in self.spec:
            cmake_args.append(self.define("QE_ENABLE_OPENACC", True))

        # QE prefers taking MPI compiler wrappers as CMake compilers.
        if "+mpi" in spec:
            cmake_args.append(self.define("CMAKE_C_COMPILER", spec["mpi"].mpicc))
            cmake_args.append(self.define("CMAKE_Fortran_COMPILER", spec["mpi"].mpifc))

        if not spec.satisfies("hdf5=none"):
            cmake_args.append(self.define("QE_ENABLE_HDF5", True))

        if "+qmcpack" in spec:
            cmake_args.append(self.define("QE_ENABLE_PW2QMCPACK", True))

        return cmake_args

    @when("~cmake")
    def cmake(self, spec, prefix):
        print("Bypass cmake stage when building via configure")

    @when("~cmake")
    def build(self, spec, prefix):
        print("Bypass build stage when building via configure")

    @when("~cmake")
    def install(self, spec, prefix):
        print("Override install stage when building via configure")

        prefix_path = prefix.bin if "@:5.4.0" in spec else prefix
        options = ["-prefix={0}".format(prefix_path)]

        # This additional flag is needed anytime the target architecture
        # does not match the host architecture, which results in a binary that
        # configure cannot execute on the login node. This is how we detect
        # cross compilation: If the platform is NOT either Linux or Darwin
        # and the target=backend, that we are in the cross-compile scenario
        # scenario. This should cover Cray, BG/Q, and other custom platforms.
        # The other option is to list out all the platform where you would be
        # cross compiling explicitly.
        if not (spec.satisfies("platform=linux") or spec.satisfies("platform=darwin")):
            if spec.satisfies("target=backend"):
                options.append("--host")

        # QE autoconf compiler variables has some limitations:
        # 1. There is no explicit MPICC variable so we must re-purpose
        #    CC for the case of MPI.
        # 2. F90 variable is set to be consistent with MPIF90 wrapper
        # 3. If an absolute path for F90 is set, the build system breaks.
        #
        # Thus, due to 2. and 3. the F90 variable is not explictly set
        # because it would be mostly pointless and could lead to erroneous
        # behaviour.
        if "+mpi" in spec:
            mpi = spec["mpi"]
            options.append("--enable-parallel=yes")
            options.append("MPIF90={0}".format(mpi.mpifc))
            options.append("CC={0}".format(mpi.mpicc))
        else:
            options.append("--enable-parallel=no")
            options.append("CC={0}".format(env["SPACK_CC"]))

        options.append("F77={0}".format(env["SPACK_F77"]))
        options.append("F90={0}".format(env["SPACK_FC"]))

        if "+openmp" in spec:
            options.append("--enable-openmp")

        # QE external BLAS, FFT, SCALAPACK detection is a bit tricky.
        # More predictable to pass in the correct link line to QE.
        # If external detection of BLAS, LAPACK and FFT fails, QE
        # is supposed to revert to internal versions of these libraries
        # instead -- but more likely it will pickup versions of these
        # libraries found in its the system path, e.g. Red Hat or
        # Ubuntu's FFTW3 package.

        # FFT
        # FFT detection gets derailed if you pass into the CPPFLAGS, instead
        # you need to pass it in the FFTW_INCLUDE and FFT_LIBS directory.
        # QE supports an internal FFTW2, but only an external FFTW3 interface.

        if "^mkl" in spec:
            # A seperate FFT library is not needed when linking against MKL
            options.append("FFTW_INCLUDE={0}".format(join_path(env["MKLROOT"], "include/fftw")))
        if "^fftw@3:" in spec:
            fftw_prefix = spec["fftw"].prefix
            options.append("FFTW_INCLUDE={0}".format(fftw_prefix.include))
            if "+openmp" in spec:
                fftw_ld_flags = spec["fftw:openmp"].libs.ld_flags
            else:
                fftw_ld_flags = spec["fftw"].libs.ld_flags
            options.append("FFT_LIBS={0}".format(fftw_ld_flags))

        if "^amdfftw" in spec:
            fftw_prefix = spec["amdfftw"].prefix
            options.append("FFTW_INCLUDE={0}".format(fftw_prefix.include))
            if "+openmp" in spec:
                fftw_ld_flags = spec["amdfftw:openmp"].libs.ld_flags
            else:
                fftw_ld_flags = spec["amdfftw"].libs.ld_flags
            options.append("FFT_LIBS={0}".format(fftw_ld_flags))

        # External BLAS and LAPACK requires the correct link line into
        # BLAS_LIBS, do no use LAPACK_LIBS as the autoconf scripts indicate
        # that this variable is largely ignored/obsolete.

        # For many Spack packages, lapack.libs = blas.libs, hence it will
        # appear twice in in link line but this is harmless
        lapack_blas = spec["lapack"].libs + spec["blas"].libs

        # qe-6.5 fails to detect MKL for FFT if BLAS_LIBS is set due to
        # an unfortunate upsteam change in their autoconf/configure:
        # - qe-6.5/install/m4/x_ac_qe_blas.m4 only sets 'have_blas'
        #   but no 'have_mkl' if BLAS_LIBS is set (which seems to be o.k.)
        # - however, qe-6.5/install/m4/x_ac_qe_fft.m4 in 6.5 unfortunately
        #   relies on x_ac_qe_blas.m4 to detect MKL and set 'have_mkl'
        # - qe-5.4 up to 6.4.1 had a different logic and worked fine with
        #   BLAS_LIBS being set
        # However, MKL is correctly picked up by qe-6.5 for BLAS and FFT if
        # MKLROOT is set (which SPACK does automatically for ^mkl)
        if spec.satisfies("@:6.4"):  # set even if MKL is selected
            options.append("BLAS_LIBS={0}".format(lapack_blas.ld_flags))
        else:  # behavior changed at 6.5 and later
            if not spec.satisfies("^mkl"):
                options.append("BLAS_LIBS={0}".format(lapack_blas.ld_flags))

        if "+scalapack" in spec:
            if "^mkl" in spec:
                if "^openmpi" in spec:
                    scalapack_option = "yes"
                else:  # mpich, intel-mpi
                    scalapack_option = "intel"
            else:
                scalapack_option = "yes"
            options.append("--with-scalapack={0}".format(scalapack_option))
            scalapack_lib = spec["scalapack"].libs
            options.append("SCALAPACK_LIBS={0}".format(scalapack_lib.ld_flags))

        if "+libxc" in spec:
            options.append("--with-libxc=yes")
            options.append("--with-libxc-prefix={0}".format(spec["libxc"].prefix))

        if "+elpa" in spec:

            # Spec for elpa
            elpa = spec["elpa"]

            # Compute the include directory from there: versions
            # of espresso prior to 6.1 requires -I in front of the directory
            elpa_include = "" if "@6.1:" in spec else "-I"
            elpa_include += join_path(elpa.headers.directories[0], "modules")

            options.extend(
                [
                    "--with-elpa-include={0}".format(elpa_include),
                    "--with-elpa-version={0}".format(elpa.version.version[0]),
                ]
            )

            elpa_suffix = "_openmp" if "+openmp" in elpa else ""

            # Currently AOCC support only static libraries of ELPA
            if "%aocc" in spec:
                options.extend(
                    [
                        "--with-elpa-lib={0}".format(
                            join_path(
                                elpa.prefix.lib,
                                "libelpa{elpa_suffix}.a".format(elpa_suffix=elpa_suffix),
                            )
                        )
                    ]
                )
            else:
                options.extend(["--with-elpa-lib={0}".format(elpa.libs[0])])

        if spec.variants["hdf5"].value != "none":
            options.append("--with-hdf5={0}".format(spec["hdf5"].prefix))
            if spec.satisfies("@6.4.1,6.5"):
                options.extend(
                    [
                        "--with-hdf5-include={0}".format(spec["hdf5"].headers.directories[0]),
                        "--with-hdf5-libs={0}".format(spec["hdf5:hl,fortran"].libs.ld_flags),
                    ]
                )

        configure(*options)

        # Filter file must be applied after configure executes
        # QE 6.1.0 to QE 6.4 have `-L` missing in front of zlib library
        # This issue is backported through an internal patch in 6.4.1, but
        # can't be applied to the '+qmcpack' variant
        if spec.variants["hdf5"].value != "none":
            if spec.satisfies("@6.1.0:6.4.0") or (spec.satisfies("@6.4.1") and "+qmcpack" in spec):
                make_inc = join_path(self.stage.source_path, "make.inc")
                zlib_libs = spec["zlib"].prefix.lib + " -lz"
                filter_file(zlib_libs, format(spec["zlib"].libs.ld_flags), make_inc)

        # QE 6.6 and later has parallel builds fixed
        if spec.satisfies("@:6.5"):
            parallel_build_on = False
        else:
            parallel_build_on = True

        if "+epw" in spec:
            make("all", "epw", parallel=parallel_build_on)
        else:
            make("all", parallel=parallel_build_on)

        if "+gipaw" in spec:
            make("gipaw", parallel=False)

        if "+environ" in spec:
            addsonpatch = Executable("./install/addsonpatch.sh")
            environpatch = Executable("./Environ/patches/environpatch.sh")
            makedeps = Executable("./install/makedeps.sh")

            addsonpatch("Environ", "Environ/src", "Modules", "-patch")

            environpatch("-patch")

            makedeps()

            make("pw", parallel=parallel_build_on)

        if "platform=darwin" in spec:
            mkdirp(prefix.bin)
            install("bin/*.x", prefix.bin)
        else:
            make("install")<|MERGE_RESOLUTION|>--- conflicted
+++ resolved
@@ -73,21 +73,13 @@
         depends_on("openblas threads=openmp", when="^openblas")
         depends_on("amdblis threads=openmp", when="^amdblis")
 
-<<<<<<< HEAD
-    # Add cuda support
-=======
     # Add Cuda Fortran support
     # depends on NVHPC compiler, not directly on CUDA toolkit
->>>>>>> f43887dd
     with when("%nvhpc"):
         variant(
             "cuda",
             default=False,
-<<<<<<< HEAD
-            description="Build with CUDA",
-=======
             description="Build with CUDA Fortran",
->>>>>>> f43887dd
         )
         with when("+cuda"):
             # GPUs are enabled since v6.6
@@ -103,12 +95,8 @@
             # only cmake is supported
             conflicts("~cmake", msg="Only CMake supported for GPU-enabled version")
 
-<<<<<<< HEAD
-    # NVTX variant for profiling ; requires linking to CUDA library, handled by CMake
-=======
     # NVTX variant for profiling
     # requires linking to CUDA runtime APIs , handled by CMake
->>>>>>> f43887dd
     variant("nvtx", default=False, description="Enables NVTX markers for profiling")
     with when("+nvtx~cuda"):
         depends_on("cuda")
