--- conflicted
+++ resolved
@@ -30,12 +30,7 @@
     and (some) github packages."""
 
     homepage = "https://bioconductor.org/packages/BiocInstaller/"
-<<<<<<< HEAD
-    url      = ("https://bioconductor.org/packages/3.5/bioc/src/"
-               "contrib/BiocInstaller_1.26.1.tar.gz")
-=======
     url      = "https://bioconductor.org/packages/3.5/bioc/src/contrib/BiocInstaller_1.26.1.tar.gz"
->>>>>>> 5fa1191d
     list_url = homepage
 
     version('1.26.1', 'ec0f8866639475bcd91179dcc840b5f4')
