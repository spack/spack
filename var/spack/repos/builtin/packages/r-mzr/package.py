--- conflicted
+++ resolved
@@ -31,14 +31,9 @@
     depends_on('r-biocgenerics@0.13.6:', type=('build', 'run'))
     depends_on('r-protgenerics', type=('build', 'run'))
     depends_on('r-zlibbioc', type=('build', 'run'))
-<<<<<<< HEAD
 
     depends_on('r-protgenerics@1.9.1:', when='@2.12.0:', type=('build', 'run'))
-
     depends_on('r-rhdf5lib@1.1.4:', when='@2.14.0:', type=('build', 'run'))
 
     depends_on('r-ncdf4', when='@2.16.2:', type=('build', 'run'))
-=======
-    depends_on('netcdf-c')
-    depends_on('r@3.4.0:3.4.9', when='@2.10.0')
->>>>>>> 9a6a19d4
+    depends_on('netcdf-c')