# Copyright 2013-2022 Lawrence Livermore National Security, LLC and other
# Spack Project Developers. See the top-level COPYRIGHT file for details.
#
# SPDX-License-Identifier: (Apache-2.0 OR MIT)

from spack.package import *


class RRhtslib(RPackage):
    """HTSlib high-throughput sequencing library as an R package.

    This package provides version 1.7 of the 'HTSlib' C library for high-
    throughput sequence analysis. The package is primarily useful to
    developers of other R packages who wish to make use of HTSlib.
    Motivation and instructions for use of this package are in the vignette,
    vignette(package="Rhtslib", "Rhtslib")."""

    bioc = "Rhtslib"

<<<<<<< HEAD
    # There is a problem with the git repository where the commit for
    # version 1.28.0 pulls changes to a file that blocks checking out the
    # commit. Use the branch instead.
    # error: Your local changes to the following files would be overwritten by
    # checkout:
    #             src/htslib-1.15.1/htscodecs/tests/names/tok3/nv.names.1
    #             Please, commit your changes or stash them before you can switch
    #             branches.
    #             Aborting
    # version('1.28.0', commit='214fde2218bdbca89f1e12a30d2e081e76915aef')
    version('1.28.0', branch='RELEASE_3_15')
    version('1.26.0', commit='f5b20e97b283942877529f750b28398782552655')
    version('1.22.0', commit='899b79faa54d42c7c9b9a2bc49972109637d367f')
    version('1.18.1', commit='751a2ebaed43b7991204b27bd6c7870645001d82')
    version('1.16.3', commit='3ed0b5db2ee3cf0df1c6096fde8855c8485eebd4')
    version('1.14.1', commit='4be260720f845a34d0ac838278fce1363f645230')
    version('1.12.1', commit='e3487b1355995d09b28fde5d0a7504a3e79a7203')
    version('1.10.0', commit='53dcf7dfe35d735283956c77c011a97ca3f4eb26')
    version('1.8.0', commit='3b5493473bed42958614091c58c739932ffcfa79')

    depends_on('r-zlibbioc', type=('build', 'run'))
    depends_on('bzip2', type=('build', 'link', 'run'))
    depends_on('xz', type=('build', 'link', 'run'))
    depends_on('curl', type=('build', 'link', 'run'))
    depends_on('gmake', type='build')
=======
    version("1.99.5", commit="a5335e1fea92ea06c33d42c7e290b6d8b4245ad3")
    version("1.26.0", commit="f5b20e97b283942877529f750b28398782552655")
    version("1.22.0", commit="899b79faa54d42c7c9b9a2bc49972109637d367f")
    version("1.18.1", commit="751a2ebaed43b7991204b27bd6c7870645001d82")
    version("1.16.3", commit="3ed0b5db2ee3cf0df1c6096fde8855c8485eebd4")
    version("1.14.1", commit="4be260720f845a34d0ac838278fce1363f645230")
    version("1.12.1", commit="e3487b1355995d09b28fde5d0a7504a3e79a7203")
    version("1.10.0", commit="53dcf7dfe35d735283956c77c011a97ca3f4eb26")
    version("1.8.0", commit="3b5493473bed42958614091c58c739932ffcfa79")

    depends_on("r-zlibbioc", type=("build", "run"))
    depends_on("bzip2", type=("build", "link", "run"))
    depends_on("xz", type=("build", "link", "run"))
    depends_on("curl", type=("build", "link", "run"))
    depends_on("gmake", type="build")
>>>>>>> 0462818c

    # Some versions of this package will leave the temporary installation
    # directory in the htslib shared object. R will fix this if patchelf is
    # available
    depends_on("patchelf", type="build", when="@1.12:1.14")

    patch("use_spack_Makeconf.patch", when="@1.12:")
    patch("find_deps-1.12.patch", when="@1.12:1.14")
    patch("find_deps-1.16.patch", when="@1.16:")

    @when("@1.12:")
    def setup_build_environment(self, env):
        env.set("BZIP2_INCLUDE", self.spec["bzip2"].headers.include_flags)
        env.set("XZ_INCLUDE", self.spec["xz"].headers.include_flags)
        env.set("BZIP2_LIB", self.spec["bzip2"].libs.search_flags)
        env.set("XZ_LIB", self.spec["xz"].libs.search_flags)<|MERGE_RESOLUTION|>--- conflicted
+++ resolved
@@ -17,7 +17,6 @@
 
     bioc = "Rhtslib"
 
-<<<<<<< HEAD
     # There is a problem with the git repository where the commit for
     # version 1.28.0 pulls changes to a file that blocks checking out the
     # commit. Use the branch instead.
@@ -27,24 +26,8 @@
     #             Please, commit your changes or stash them before you can switch
     #             branches.
     #             Aborting
-    # version('1.28.0', commit='214fde2218bdbca89f1e12a30d2e081e76915aef')
-    version('1.28.0', branch='RELEASE_3_15')
-    version('1.26.0', commit='f5b20e97b283942877529f750b28398782552655')
-    version('1.22.0', commit='899b79faa54d42c7c9b9a2bc49972109637d367f')
-    version('1.18.1', commit='751a2ebaed43b7991204b27bd6c7870645001d82')
-    version('1.16.3', commit='3ed0b5db2ee3cf0df1c6096fde8855c8485eebd4')
-    version('1.14.1', commit='4be260720f845a34d0ac838278fce1363f645230')
-    version('1.12.1', commit='e3487b1355995d09b28fde5d0a7504a3e79a7203')
-    version('1.10.0', commit='53dcf7dfe35d735283956c77c011a97ca3f4eb26')
-    version('1.8.0', commit='3b5493473bed42958614091c58c739932ffcfa79')
-
-    depends_on('r-zlibbioc', type=('build', 'run'))
-    depends_on('bzip2', type=('build', 'link', 'run'))
-    depends_on('xz', type=('build', 'link', 'run'))
-    depends_on('curl', type=('build', 'link', 'run'))
-    depends_on('gmake', type='build')
-=======
-    version("1.99.5", commit="a5335e1fea92ea06c33d42c7e290b6d8b4245ad3")
+    # version("1.28.0", commit='214fde2218bdbca89f1e12a30d2e081e76915aef')
+    version("1.28.0", branch='RELEASE_3_15')
     version("1.26.0", commit="f5b20e97b283942877529f750b28398782552655")
     version("1.22.0", commit="899b79faa54d42c7c9b9a2bc49972109637d367f")
     version("1.18.1", commit="751a2ebaed43b7991204b27bd6c7870645001d82")
@@ -59,7 +42,6 @@
     depends_on("xz", type=("build", "link", "run"))
     depends_on("curl", type=("build", "link", "run"))
     depends_on("gmake", type="build")
->>>>>>> 0462818c
 
     # Some versions of this package will leave the temporary installation
     # directory in the htslib shared object. R will fix this if patchelf is
