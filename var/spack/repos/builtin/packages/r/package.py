##############################################################################
# Copyright (c) 2013-2016, Lawrence Livermore National Security, LLC.
# Produced at the Lawrence Livermore National Laboratory.
#
# This file is part of Spack.
# Created by Todd Gamblin, tgamblin@llnl.gov, All rights reserved.
# LLNL-CODE-647188
#
# For details, see https://github.com/llnl/spack
# Please also see the NOTICE and LICENSE files for our notice and the LGPL.
#
# This program is free software; you can redistribute it and/or modify
# it under the terms of the GNU Lesser General Public License (as
# published by the Free Software Foundation) version 2.1, February 1999.
#
# This program is distributed in the hope that it will be useful, but
# WITHOUT ANY WARRANTY; without even the IMPLIED WARRANTY OF
# MERCHANTABILITY or FITNESS FOR A PARTICULAR PURPOSE. See the terms and
# conditions of the GNU Lesser General Public License for more details.
#
# You should have received a copy of the GNU Lesser General Public
# License along with this program; if not, write to the Free Software
# Foundation, Inc., 59 Temple Place, Suite 330, Boston, MA 02111-1307 USA
##############################################################################

from spack import *
from spack.util.environment import *
import shutil


class R(AutotoolsPackage):
    """R is 'GNU S', a freely available language and environment for
    statistical computing and graphics which provides a wide variety of
    statistical and graphical techniques: linear and nonlinear modelling,
    statistical tests, time series analysis, classification, clustering, etc.
    Please consult the R project homepage for further information."""

    homepage = "https://www.r-project.org"
    url = "https://cloud.r-project.org/src/base/R-3/R-3.4.0.tar.gz"

    extendable = True

<<<<<<< HEAD
=======
    version('3.4.0', '75083c23d507b9c16d5c6afbd7a827e7')
>>>>>>> d929ea81
    version('3.3.3', '0ac211ec15e813a24f8f4a5a634029a4')
    version('3.3.2', '2437014ef40641cdc9673e89c040b7a8')
    version('3.3.1', 'f50a659738b73036e2f5635adbd229c5')
    version('3.3.0', '5a7506c8813432d1621c9725e86baf7a')
    version('3.2.3', '1ba3dac113efab69e706902810cc2970')
    version('3.2.2', '57cef5c2e210a5454da1979562a10e5b')
    version('3.2.1', 'c2aac8b40f84e08e7f8c9068de9239a3')
    version('3.2.0', '66fa17ad457d7e618191aa0f52fc402e')
    version('3.1.3', '53a85b884925aa6b5811dfc361d73fc4')
    version('3.1.2', '3af29ec06704cbd08d4ba8d69250ae74')

    variant('external-lapack', default=False,
            description='Links to externally installed BLAS/LAPACK')
    variant('X', default=False,
            description='Enable X11 support (call configure --with-x)')

    # Virtual dependencies
    depends_on('blas', when='+external-lapack')
    depends_on('lapack', when='+external-lapack')

    # Concrete dependencies
    depends_on('readline')
    depends_on('ncurses')
    depends_on('icu4c')
    depends_on('glib')
    depends_on('zlib@1.2.5:')
    depends_on('bzip2')
    depends_on('libtiff')
    depends_on('jpeg')
    depends_on('cairo')
    depends_on('cairo+X', when='+X')
    depends_on('cairo~X', when='~X')
    depends_on('pango')
    depends_on('pango+X', when='+X')
    depends_on('pango~X', when='~X')
    depends_on('freetype')
    depends_on('tcl')
    depends_on('tk')
    depends_on('libx11', when='+X')
    depends_on('libxt', when='+X')
    depends_on('curl')
    depends_on('pcre')
    depends_on('jdk')

    patch('zlib.patch', when='@:3.3.2')

    @property
    def etcdir(self):
        return join_path(prefix, 'rlib', 'R', 'etc')

    def configure_args(self):
        spec   = self.spec
        prefix = self.prefix

        config_args = [
            '--libdir={0}'.format(join_path(prefix, 'rlib')),
            '--enable-R-shlib',
            '--enable-BLAS-shlib',
            '--enable-R-framework=no'
        ]

        if '+external-lapack' in spec:
            config_args.extend([
                '--with-blas',
                '--with-lapack'
            ])

        if '+X' in spec:
            config_args.append('--with-x')
        else:
            config_args.append('--without-x')

        return config_args

    @run_after('install')
    def copy_makeconf(self):
        # Make a copy of Makeconf because it will be needed to properly build R
        # dependencies in Spack.
        src_makeconf = join_path(self.etcdir, 'Makeconf')
        dst_makeconf = join_path(self.etcdir, 'Makeconf.spack')
        shutil.copy(src_makeconf, dst_makeconf)

    @run_after('install')
    def filter_compilers(self):
        """Run after install to tell the configuration files and Makefiles
        to use the compilers that Spack built the package with.

        If this isn't done, they'll have CC and CXX set to Spack's generic
        cc and c++. We want them to be bound to whatever compiler
        they were built with."""

        kwargs = {'ignore_absent': True, 'backup': False, 'string': True}

        filter_file(env['CC'], self.compiler.cc,
                    join_path(self.etcdir, 'Makeconf'), **kwargs)
        filter_file(env['CXX'], self.compiler.cxx,
                    join_path(self.etcdir, 'Makeconf'), **kwargs)
        filter_file(env['F77'], self.compiler.f77,
                    join_path(self.etcdir, 'Makeconf'), **kwargs)
        filter_file(env['FC'], self.compiler.fc,
                    join_path(self.etcdir, 'Makeconf'), **kwargs)

    # ========================================================================
    # Set up environment to make install easy for R extensions.
    # ========================================================================

    @property
    def r_lib_dir(self):
        return join_path('rlib', 'R', 'library')

    def setup_dependent_environment(self, spack_env, run_env, dependent_spec):
        # Set R_LIBS to include the library dir for the
        # extension and any other R extensions it depends on.
        r_libs_path = []
        for d in dependent_spec.traverse(
                deptype=('build', 'run'), deptype_query='run'):
            if d.package.extends(self.spec):
                r_libs_path.append(join_path(d.prefix, self.r_lib_dir))

        r_libs_path = ':'.join(r_libs_path)
        spack_env.set('R_LIBS', r_libs_path)
        spack_env.set('R_MAKEVARS_SITE',
                      join_path(self.etcdir, 'Makeconf.spack'))

        # Use the number of make_jobs set in spack. The make program will
        # determine how many jobs can actually be started.
        spack_env.set('MAKEFLAGS', '-j{0}'.format(make_jobs))

        # For run time environment set only the path for dependent_spec and
        # prepend it to R_LIBS
        if dependent_spec.package.extends(self.spec):
            run_env.prepend_path('R_LIBS', join_path(
                dependent_spec.prefix, self.r_lib_dir))

    def setup_environment(self, spack_env, run_env):
        run_env.prepend_path('LIBRARY_PATH',
                             join_path(self.prefix, 'rlib', 'R', 'lib'))
        run_env.prepend_path('LD_LIBRARY_PATH',
                             join_path(self.prefix, 'rlib', 'R', 'lib'))
        run_env.prepend_path('CPATH',
                             join_path(self.prefix, 'rlib', 'R', 'include'))

    def setup_dependent_package(self, module, dependent_spec):
        """Called before R modules' install() methods. In most cases,
        extensions will only need to have one line:
            R('CMD', 'INSTALL', '--library={0}'.format(self.module.r_lib_dir),
              self.stage.source_path)"""

        # R extension builds can have a global R executable function
        module.R = Executable(join_path(self.spec.prefix.bin, 'R'))

        # Add variable for library directry
        module.r_lib_dir = join_path(dependent_spec.prefix, self.r_lib_dir)

        # Make the site packages directory for extensions, if it does not exist
        # already.
        if dependent_spec.package.is_extension:
            mkdirp(module.r_lib_dir)<|MERGE_RESOLUTION|>--- conflicted
+++ resolved
@@ -40,10 +40,7 @@
 
     extendable = True
 
-<<<<<<< HEAD
-=======
     version('3.4.0', '75083c23d507b9c16d5c6afbd7a827e7')
->>>>>>> d929ea81
     version('3.3.3', '0ac211ec15e813a24f8f4a5a634029a4')
     version('3.3.2', '2437014ef40641cdc9673e89c040b7a8')
     version('3.3.1', 'f50a659738b73036e2f5635adbd229c5')
