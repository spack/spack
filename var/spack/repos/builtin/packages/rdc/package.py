# Copyright 2013-2024 Lawrence Livermore National Security, LLC and other
# Spack Project Developers. See the top-level COPYRIGHT file for details.
#
# SPDX-License-Identifier: (Apache-2.0 OR MIT)


import re

from spack.package import *


class Rdc(CMakePackage):
    """ROCm Data Center Tool"""

    homepage = "https://github.com/ROCm/rdc"
    url = "https://github.com/ROCm/rdc/archive/rocm-6.1.1.tar.gz"
    tags = ["rocm"]

    maintainers("srekolam", "renjithravindrankannath")
    libraries = ["librdc"]

    def url_for_version(self, version):
        if version == Version("3.9.0"):
            return "https://github.com/ROCm/rdc/archive/rdc_so_ver-0.3.tar.gz"

        url = "https://github.com/ROCm/rdc/archive/rocm-{0}.tar.gz"
        return url.format(version)

    license("MIT")
    version("6.1.1", sha256="c133ebd20bf42e543d13c5b84ea420a7f7c069c77b1d6dcae9680de924e5f539")
    version("6.1.0", sha256="a8ad5d880645c9e95c9c90b0c9026627b22467e3e879525fff38ccd924f36c39")
    version("6.0.2", sha256="00defa3b68c340d7f46b8cb06b37ab0602a7949bfddc884b01c163a1526502f8")
    version("6.0.0", sha256="5e3847a919d5f7efe99d8d76c96e78401659eccd1fb234b1b8cb4304096d6e89")
    version("5.7.1", sha256="5251eb3085f2019246b332e9552dfae1572cf64ddf58306b81cbe7108019ffee")
    version("5.7.0", sha256="924e94f14f6390d7a6ff7863fb4e2085c1ff5f9c12b8bd46471eb31f001c4f14")
    version("5.6.1", sha256="9e9f57cebbc5ae386a405957ed2c17344cdb42db5e1a71285f2c9bc09eea6519")
    version("5.6.0", sha256="5213cd89215463862f6a1e9480ebe017944a6bb6b0db1722628afaa34af57991")
    version("5.5.1", sha256="a58a319ee702cf61cf71a4eba647c231392f68449b35419d941079c6de944844")
    version("5.5.0", sha256="56e85e77581963fbcfcc43e091a91773de470152347808ae730bcaf92c9f5ee8")
    with default_args(deprecated=True):
        version("5.4.3", sha256="c44f0b070b5650bc78e2eb968aae57a8ac1e1fd160e897055b79f3026c4fbad3")
        version("5.4.0", sha256="268aab43e31045443b08a21aee8750da4cf04750c6f419ec171ec704d377a4e4")
        version("5.3.3", sha256="1bf1a02f305e3a629801e62584116a34eafbd1b26627837a2a8c10550fcf611b")
        version("5.3.0", sha256="ce9c85dad8e0c0b21e8e5938bf16f86a62dc5f6ded5f453c61acd43666634d6b")

    depends_on("cmake@3.15:", type="build")
    depends_on("grpc@1.28.1+shared", type="build", when="@:5.3")
    depends_on("grpc@1.44.0+shared", when="@5.4.0:5.4")
    depends_on("grpc@1.55.0+shared", when="@5.5.0:6.0")
    depends_on("grpc@1.59.1+shared", when="@6.1:")
    depends_on("protobuf")
    depends_on("libcap")

    for ver in [
        "5.3.0",
        "5.3.3",
        "5.4.0",
        "5.4.3",
        "5.5.0",
        "5.5.1",
        "5.6.0",
        "5.6.1",
        "5.7.0",
        "5.7.1",
        "6.0.0",
        "6.0.2",
        "6.1.0",
        "6.1.1",
    ]:
        depends_on(f"rocm-smi-lib@{ver}", type=("build", "link"), when=f"@{ver}")
        depends_on(f"hsa-rocr-dev@{ver}", when=f"@{ver}")

    for ver in [
<<<<<<< HEAD
        "5.3.0",
        "5.3.3",
        "5.4.0",
        "5.4.3",
=======
>>>>>>> e8f8cf85
        "5.5.0",
        "5.5.1",
        "5.6.0",
        "5.6.1",
        "5.7.0",
        "5.7.1",
        "6.0.0",
        "6.0.2",
        "6.1.0",
        "6.1.1",
    ]:
        depends_on(f"rocm-core@{ver}", when=f"@{ver}")

    def patch(self):
        filter_file(r"\${ROCM_DIR}/rocm_smi", "${ROCM_SMI_DIR}", "CMakeLists.txt")
        filter_file(
            r"${GRPC_ROOT}/bin/protoc",
            "{0}/bin/protoc".format(self.spec["protobuf"].prefix),
            "CMakeLists.txt",
            string=True,
        )
        if self.spec.satisfies("@5.4.0:5.4"):
            filter_file(
                r"${ROCM_DIR}/${CMAKE_INSTALL_INCLUDEDIR}",
                "{0}/include".format(self.spec["rocm-smi-lib"].prefix),
                "CMakeLists.txt",
                string=True,
            )
            filter_file(
                r"${ROCM_DIR}/${CMAKE_INSTALL_LIBDIR}",
                "{0}/lib".format(self.spec["rocm-smi-lib"].prefix),
                "CMakeLists.txt",
                string=True,
            )

    @classmethod
    def determine_version(cls, lib):
        match = re.search(r"lib\S*\.so\.\d+\.\d+\.(\d)(\d\d)(\d\d)", lib)
        if match:
            return "{0}.{1}.{2}".format(
                int(match.group(1)), int(match.group(2)), int(match.group(3))
            )
        return None

    def cmake_args(self):
        return [
            self.define("GRPC_ROOT", self.spec["grpc"].prefix),
            self.define("CMAKE_MODULE_PATH", f"{self.stage.source_path}/cmake_modules"),
            self.define("ROCM_SMI_DIR", self.spec["rocm-smi-lib"].prefix),
        ]<|MERGE_RESOLUTION|>--- conflicted
+++ resolved
@@ -71,13 +71,6 @@
         depends_on(f"hsa-rocr-dev@{ver}", when=f"@{ver}")
 
     for ver in [
-<<<<<<< HEAD
-        "5.3.0",
-        "5.3.3",
-        "5.4.0",
-        "5.4.3",
-=======
->>>>>>> e8f8cf85
         "5.5.0",
         "5.5.1",
         "5.6.0",
