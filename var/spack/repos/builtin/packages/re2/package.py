--- conflicted
+++ resolved
@@ -65,14 +65,11 @@
             self.define_from_variant("BUILD_SHARED_LIBS", "shared"),
             self.define_from_variant("CMAKE_POSITION_INDEPENDENT_CODE", "pic"),
         ]
-<<<<<<< HEAD
 
         abseil = self.spec.dependencies("abseil-cpp")
 
         if abseil:
             args.append(self.define("CMAKE_CXX_STANDARD", abseil[0].variants["cxxstd"].value))
-        return args
-=======
         return args
 
     @when("build_system=makefile")
@@ -89,5 +86,4 @@
     def install_targets(self):
         if "+shared" in self.spec:
             return ["shared-install"]
-        return ["static-install"]
->>>>>>> ca07f17c
+        return ["static-install"]