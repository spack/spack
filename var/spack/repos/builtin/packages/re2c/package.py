# Copyright 2013-2024 Lawrence Livermore National Security, LLC and other
# Spack Project Developers. See the top-level COPYRIGHT file for details.
#
# SPDX-License-Identifier: (Apache-2.0 OR MIT)

import sys

from spack.package import *


class Re2c(Package):
    """re2c: a free and open-source lexer generator for C and C++"""

    homepage = "https://re2c.org/index.html"
    url = "https://github.com/skvadrik/re2c/releases/download/1.2.1/re2c-1.2.1.tar.xz"
    tags = ["windows"]

    license("Public-Domain")

    version("3.1", sha256="0ac299ad359e3f512b06a99397d025cfff81d3be34464ded0656f8a96676c029")
    version("3.0", sha256="b3babbbb1461e13fe22c630a40c43885efcfbbbb585830c6f4c0d791cf82ba0b")
    version("2.2", sha256="0fc45e4130a8a555d68e230d1795de0216dfe99096b61b28e67c86dfd7d86bda")
    version("2.1.1", sha256="036ee264fafd5423141ebd628890775aa9447a4c4068a6307385d7366fe711f8")
    version("2.1", sha256="8cba0d95c246c670de8f97f57def83a9c0f2113eaa6f7e4867a941f48f633540")
    version("2.0.3", sha256="b2bc1eb8aaaa21ff2fcd26507b7e6e72c5e3d887e58aa515c2155fb17d744278")
    version("2.0.2", sha256="6cddbb558dbfd697a729cb4fd3f095524480283b89911ca5221835d8a67ae5e0")
    version("2.0.1", sha256="aef8b50bb75905b2d55a7236380c0efdc756fa077fe16d808aaacbb10fb53531")
    version("2.0", sha256="89a9d7ee14be10e3779ea7b2c8ea4a964afce6e76b8dbcd5479940681db46d20")
    version("1.3", sha256="f37f25ff760e90088e7d03d1232002c2c2672646d5844fdf8e0d51a5cd75a503")
    version("1.2.1", sha256="1a4cd706b5b966aeffd78e3cf8b24239470ded30551e813610f9cd1a4e01b817")

    phases = ["configure", "build", "install"]

    depends_on("cmake", when="platform=windows")
<<<<<<< HEAD
    depends_on("python@3.7:", when="@3.0:", type="build")
=======
    depends_on("gmake", when="platform=linux")
    depends_on("gmake", when="platform=darwin")
    depends_on("gmake", when="platform=freebsd")
>>>>>>> 391c4cf0

    @property
    def make_tool(self):
        if sys.platform == "win32":
            return ninja
        else:
            return make

    def configure_args(self):
        return [
            "--disable-benchmarks",
            "--disable-debug",
            "--disable-dependency-tracking",
            "--disable-docs",
            "--disable-lexers",  # requires existing system re2c
            "--disable-libs",  # experimental
            "--enable-golang",
        ]

    def configure(self, spec, prefix):
        with working_dir(self.stage.source_path, create=True):
            configure("--prefix=" + prefix, *self.configure_args())

    @when("platform=windows")
    def configure(self, spec, prefix):
        with working_dir(self.stage.source_path, create=True):
            args = ["-G", "Ninja", "-DCMAKE_INSTALL_PREFIX=%s" % prefix]
            cmake(*args)

    def build(self, spec, prefix):
        with working_dir(self.stage.source_path):
            self.make_tool()

    def install(self, spec, prefix):
        with working_dir(self.stage.source_path):
            self.make_tool("install")<|MERGE_RESOLUTION|>--- conflicted
+++ resolved
@@ -32,13 +32,10 @@
     phases = ["configure", "build", "install"]
 
     depends_on("cmake", when="platform=windows")
-<<<<<<< HEAD
     depends_on("python@3.7:", when="@3.0:", type="build")
-=======
     depends_on("gmake", when="platform=linux")
     depends_on("gmake", when="platform=darwin")
     depends_on("gmake", when="platform=freebsd")
->>>>>>> 391c4cf0
 
     @property
     def make_tool(self):
