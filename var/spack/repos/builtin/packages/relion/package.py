##############################################################################
# Copyright (c) 2013-2018, Lawrence Livermore National Security, LLC.
# Produced at the Lawrence Livermore National Laboratory.
#
# This file is part of Spack.
# Created by Todd Gamblin, tgamblin@llnl.gov, All rights reserved.
# LLNL-CODE-647188
#
# For details, see https://github.com/spack/spack
# Please also see the NOTICE and LICENSE files for our notice and the LGPL.
#
# This program is free software; you can redistribute it and/or modify
# it under the terms of the GNU Lesser General Public License (as
# published by the Free Software Foundation) version 2.1, February 1999.
#
# This program is distributed in the hope that it will be useful, but
# WITHOUT ANY WARRANTY; without even the IMPLIED WARRANTY OF
# MERCHANTABILITY or FITNESS FOR A PARTICULAR PURPOSE. See the terms and
# conditions of the GNU Lesser General Public License for more details.
#
# You should have received a copy of the GNU Lesser General Public
# License along with this program; if not, write to the Free Software
# Foundation, Inc., 59 Temple Place, Suite 330, Boston, MA 02111-1307 USA
##############################################################################
from spack import *
import sys

class Relion(CMakePackage, CudaPackage):
    """RELION (for REgularised LIkelihood OptimisatioN, pronounce rely-on) is a
    stand-alone computer program that employs an empirical Bayesian approach to
    refinement of (multiple) 3D reconstructions or 2D class averages in
    electron cryo-microscopy (cryo-EM)."""

    homepage = "http://http://www2.mrc-lmb.cam.ac.uk/relion"
    git      = "https://github.com/3dem/relion.git"

    version('3.0_beta',
            git='https://bitbucket.org/scheres/relion-3.0_beta.git')
    version('2.1', git='https://github.com/3dem/relion.git', preferred='true')
    version('2.0.3', git='https://github.com/3dem/relion.git')
    version('develop', git='https://github.com/3dem/relion.git')

    variant('gui', default=True, description="build the gui")
    variant('cuda', default=True, description="enable compute on gpu")
    variant('double', default=True, description="double precision (cpu) code")
    variant('double-gpu', default=False, description="double precision gpu")
    # added below cluster and desktop variants given some shared libraries in
    # /usr/lib, like gpfs, loaded by ld.so after compile which makes relion
    # not work on desktops which may not be a member of gpfs cluster
    # thus lack these given libraries
    # see https://github.com/spack/spack/issues/8384
    variant('purpose', default='cluster', values=('cluster', 'desktop'),
            description="build relion for use in cluster or desktop")
    variant('build_type', default='RelWithDebInfo',
            description='The build type to build',
            values=('Debug', 'Release', 'RelWithDebInfo',
                    'Profiling', 'Benchmarking'))

    depends_on('mpi')
    # relion will not build with newer versions of cmake
    # per https://github.com/3dem/relion/issues/380
    depends_on('cmake@3:3.9.4', type='build')
    depends_on('fftw+float+double')
    depends_on('fltk', when='+gui')
    depends_on('libtiff')

    # relion 3 supports cuda 9
    # relion < 3 does not
    depends_on('cuda', when='+cuda')
    depends_on('cuda@9:', when='@3: +cuda')
    depends_on('cuda@8.0:8.99', when='@:2 +cuda')

<<<<<<< HEAD
=======
    # use gcc 4 when using cuda8
    # use up to gcc 6 when using cuda9
    conflicts('%gcc@7:', when='@3: +cuda')
    conflicts('%gcc@5:', when='@:2 +cuda')

>>>>>>> 08e859ca
    def cmake_args(self):

        carch = self.spec.variants['cuda_arch'].value[0]

        args = [
            '-DCMAKE_C_FLAGS=-g',
            '-DCMAKE_CXX_FLAGS=-g',
            '-DGUI=%s' % ('+gui' in self.spec),
            '-DDoublePrec_CPU=%s' % ('+double' in self.spec),
            '-DDoublePrec_GPU=%s' % ('+double-gpu' in self.spec),
        ]

        if '+cuda' in self.spec:
            # relion+cuda requires selecting cuda_arch
            if not carch:
                # below does not work
<<<<<<< HEAD
		conflicts('%gcc@4.0:6.99', msg='you must select cuda_arch')
		#conflicts('%gcc@4.0:6.99', when='@:2:3:', msg='you must select cuda_arch')
                #  raise ValueError
	  	#print("you must select cuda_arch")
	        sys.exit()
	    else:
                args += ['-DCUDA=ON','-DCudaTexture=ON', '-DCUDA_ARCH=%s' % (carch)]
=======
                # conflicts(self)
                print("you must select cuda_arch")
                sys.exit()
            else:
                args += ['-DCUDA=ON', '-DCudaTexture=ON',
                         '-DCUDA_ARCH=%s' % (carch)]
>>>>>>> 08e859ca

        # these new values were added in relion 3
        # do not seem to cause problems with < 3
        else:
            args += ['-DMKLFFT=ON', '-DFORCE_OWN_TBB=ON', '-DALTCPU=ON']

        return args<|MERGE_RESOLUTION|>--- conflicted
+++ resolved
@@ -23,7 +23,6 @@
 # Foundation, Inc., 59 Temple Place, Suite 330, Boston, MA 02111-1307 USA
 ##############################################################################
 from spack import *
-import sys
 
 class Relion(CMakePackage, CudaPackage):
     """RELION (for REgularised LIkelihood OptimisatioN, pronounce rely-on) is a
@@ -70,14 +69,6 @@
     depends_on('cuda@9:', when='@3: +cuda')
     depends_on('cuda@8.0:8.99', when='@:2 +cuda')
 
-<<<<<<< HEAD
-=======
-    # use gcc 4 when using cuda8
-    # use up to gcc 6 when using cuda9
-    conflicts('%gcc@7:', when='@3: +cuda')
-    conflicts('%gcc@5:', when='@:2 +cuda')
-
->>>>>>> 08e859ca
     def cmake_args(self):
 
         carch = self.spec.variants['cuda_arch'].value[0]
@@ -93,23 +84,13 @@
         if '+cuda' in self.spec:
             # relion+cuda requires selecting cuda_arch
             if not carch:
-                # below does not work
-<<<<<<< HEAD
+		# below does not work so raising an exception
 		conflicts('%gcc@4.0:6.99', msg='you must select cuda_arch')
 		#conflicts('%gcc@4.0:6.99', when='@:2:3:', msg='you must select cuda_arch')
-                #  raise ValueError
+                raise ValueError
 	  	#print("you must select cuda_arch")
-	        sys.exit()
 	    else:
                 args += ['-DCUDA=ON','-DCudaTexture=ON', '-DCUDA_ARCH=%s' % (carch)]
-=======
-                # conflicts(self)
-                print("you must select cuda_arch")
-                sys.exit()
-            else:
-                args += ['-DCUDA=ON', '-DCudaTexture=ON',
-                         '-DCUDA_ARCH=%s' % (carch)]
->>>>>>> 08e859ca
 
         # these new values were added in relion 3
         # do not seem to cause problems with < 3
