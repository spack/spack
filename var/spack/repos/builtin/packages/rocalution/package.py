# Copyright 2013-2022 Lawrence Livermore National Security, LLC and other
# Spack Project Developers. See the top-level COPYRIGHT file for details.
#
# SPDX-License-Identifier: (Apache-2.0 OR MIT)

import itertools

from spack.package import *


class Rocalution(CMakePackage):
    """rocALUTION is a sparse linear algebra library with focus on
    exploring fine-grained parallelism on top of AMD's Radeon Open
    eCosystem Platform ROCm runtime and toolchains, targeting modern
    CPU and GPU platforms. Based on C++ and HIP, it provides a portable,
     generic and flexible design that allows seamless integration with
    other scientific software packages."""

    homepage = "https://github.com/ROCmSoftwarePlatform/rocALUTION"
    git = "https://github.com/ROCmSoftwarePlatform/rocALUTION.git"
<<<<<<< HEAD
    url = "https://github.com/ROCmSoftwarePlatform/rocALUTION/archive/rocm-5.3.3.tar.gz"
=======
    url = "https://github.com/ROCmSoftwarePlatform/rocALUTION/archive/rocm-5.3.0.tar.gz"
>>>>>>> 238d4f72
    tags = ["rocm"]

    maintainers = ["cgmb", "srekolam", "renjithravindrankannath"]
    libraries = ["librocalution_hip"]

<<<<<<< HEAD
    version("5.3.3", sha256="3af022250bc25bebdee12bfb8fdbab4b60513b537b9fe15dfa82ded8850c5066")
=======
    version("5.3.0", sha256="f623449789a5c9c9137ae51d4dbbee5c6940d8813826629cb4b7e84f07fab494")
>>>>>>> 238d4f72
    version("5.2.3", sha256="8e0d77099bf7dc0d00505e1c936b072a59719102c75398dc1416cbef31902253")
    version("5.2.1", sha256="f246bd5b5d1b5821c29b566610a1c1d5c5cc361e0e5c373b8b04168b05e9b26f")
    version("5.2.0", sha256="a5aac471bbec87d019ad7c6db779c73327ad40ecdea09dc5ab2106e62cd6b7eb")
    version("5.1.3", sha256="7febe8179f120cbe58ea255bc233ad5d1b4c106f3934eb8e670135a8b7bd09c7")
    version("5.1.0", sha256="d9122189103ebafe7ec5aeb50e60f3e02af5c2747021f9071aab91e7f875c29e")
    version(
        "5.0.2",
        sha256="b01adaf858b9c3683523b087a55fafb655864f5db8e2a1acdbf588f53d6972e2",
        deprecated=True,
    )
    version(
        "5.0.0",
        sha256="df9e7eacb8cc1bd5c7c4071b20356a885ee8ae13e6ab5afdabf88a272ab32c7e",
        deprecated=True,
    )
    version(
        "4.5.2",
        sha256="8be38922320cd9d4fc465a30f0322843849f62c0c7dad2bdbe52290a1b69d2a0",
        deprecated=True,
    )
    version(
        "4.5.0",
        sha256="191629fef002fd1a0793a6b4fe5a6b8c43ac49d3cd173ba64a91359f54659e5b",
        deprecated=True,
    )
    version(
        "4.3.1",
        sha256="d3a7b9290f99bdc7382d1d5259c3f5e0e66a43aef4d05b7c2cd78b0e4a5c59bc",
        deprecated=True,
    )
    version(
        "4.3.0",
        sha256="f064b96f9f04cf22b89f95f72147fcfef28e2c56ecd764008c060f869c74c144",
        deprecated=True,
    )
    version(
        "4.2.0",
        sha256="0424adf522ded41de5b77666e04464a25c73c92e34025762f30837f90a797445",
        deprecated=True,
    )
    version(
        "4.1.0",
        sha256="3f61be18a02dff0c152a0ad7eb4779c43dd744b0ba172aa6a4267fc596d582e4",
        deprecated=True,
    )
    version(
        "4.0.0",
        sha256="80a224a5c19dea290e6edc0e170c3dff2e726c2b3105d599ec6858cc66f076a9",
        deprecated=True,
    )
    version(
        "3.10.0",
        sha256="c24cb9d1a8a1a3118040b8b16dec7c06268bcf157424d3378256cc9eb93f1b58",
        deprecated=True,
    )
    version(
        "3.9.0",
        sha256="1ce36801fe1d44f743b46b43345c0cd90d76b73911b2ec97be763f93a35396fb",
        deprecated=True,
    )
    version(
        "3.8.0",
        sha256="39e64a29e75c4276163a93596436064c6338770ca72ce7f43711ed8285ed2de5",
        deprecated=True,
    )
    version(
        "3.7.0",
        sha256="4d6b20aaaac3bafb7ec084d684417bf578349203b0f9f54168f669e3ec5699f8",
        deprecated=True,
    )
    version(
        "3.5.0",
        sha256="be2f78c10c100d7fd9df5dd2403a44700219c2cbabaacf2ea50a6e2241df7bfe",
        deprecated=True,
    )

    amdgpu_targets = ROCmPackage.amdgpu_targets

    variant("amdgpu_target", values=auto_or_any_combination_of(*amdgpu_targets))
    variant(
        "build_type",
        default="Release",
        values=("Release", "Debug", "RelWithDebInfo"),
        description="CMake build type",
    )

    depends_on("cmake@3.5:", type="build")
    for ver in [
        "3.5.0",
        "3.7.0",
        "3.8.0",
        "3.9.0",
        "3.10.0",
        "4.0.0",
        "4.1.0",
        "4.2.0",
        "4.3.0",
        "4.3.1",
        "4.5.0",
        "4.5.2",
        "5.0.0",
        "5.0.2",
        "5.1.0",
        "5.1.3",
        "5.2.0",
        "5.2.1",
        "5.2.3",
<<<<<<< HEAD
        "5.3.3",
=======
        "5.3.0",
>>>>>>> 238d4f72
    ]:
        depends_on("hip@" + ver, when="@" + ver)
        depends_on("rocprim@" + ver, when="@" + ver)
        for tgt in itertools.chain(["auto"], amdgpu_targets):
            rocblas_tgt = tgt if tgt != "gfx900:xnack-" else "gfx900"
            depends_on(
                "rocblas@{0} amdgpu_target={1}".format(ver, rocblas_tgt),
                when="@{0} amdgpu_target={1}".format(ver, tgt),
            )
            depends_on(
                "rocsparse@{0} amdgpu_target={1}".format(ver, tgt),
                when="@{0} amdgpu_target={1}".format(ver, tgt),
            )
        depends_on("rocm-cmake@%s:" % ver, type="build", when="@" + ver)

    for ver in [
        "3.9.0",
        "3.10.0",
        "4.0.0",
        "4.1.0",
        "4.2.0",
        "4.3.0",
        "4.3.1",
        "4.5.0",
        "4.5.2",
        "5.0.0",
        "5.0.2",
        "5.1.0",
        "5.1.3",
        "5.2.0",
        "5.2.1",
        "5.2.3",
<<<<<<< HEAD
        "5.3.3",
=======
        "5.3.0",
>>>>>>> 238d4f72
    ]:
        for tgt in itertools.chain(["auto"], amdgpu_targets):
            depends_on(
                "rocrand@{0} amdgpu_target={1}".format(ver, tgt),
                when="@{0} amdgpu_target={1}".format(ver, tgt),
            )

    depends_on("googletest@1.10.0:", type="test")
    # This fix is added to address the compilation failure and it is
    # already taken in 5.2.3 rocm release.
    patch("0003-fix-compilation-for-rocalution-5.2.0.patch", when="@5.2")
    # Fix build for most Radeon 5000 and Radeon 6000 series GPUs.
    patch("0004-fix-navi-1x.patch", when="@5.2.0:")

    def check(self):
        exe = join_path(self.build_directory, "clients", "staging", "rocalution-test")
        self.run_test(exe)

    def setup_build_environment(self, env):
        env.set("CXX", self.spec["hip"].hipcc)

    def patch(self):
        if "@3.9.0:" in self.spec:
            kwargs = {"ignore_absent": False, "backup": False, "string": False}

            with working_dir("src/base/hip"):
                match = "^#include <rocrand/rocrand.hpp>"
                substitute = "#include <rocrand.hpp>"
                files = ["hip_rand_normal.hpp", "hip_rand_uniform.hpp"]
                filter_file(match, substitute, *files, **kwargs)

    @classmethod
    def determine_version(cls, lib):
        match = re.search(r"lib\S*\.so\.\d+\.\d+\.(\d)(\d\d)(\d\d)", lib)
        if match:
            ver = "{0}.{1}.{2}".format(
                int(match.group(1)), int(match.group(2)), int(match.group(3))
            )
        else:
            ver = None
        return ver

    def cmake_args(self):
        args = [
            self.define("SUPPORT_HIP", "ON"),
            self.define("SUPPORT_MPI", "OFF"),
            self.define("BUILD_CLIENTS_SAMPLES", "OFF"),
            self.define("BUILD_CLIENTS_TESTS", self.run_tests),
        ]
        if self.spec.satisfies("@3.7.0:5.1.3"):
            args.append(self.define("CMAKE_MODULE_PATH", self.spec["hip"].prefix.cmake))
        elif self.spec.satisfies("@5.2.0:"):
            args.append(self.define("CMAKE_MODULE_PATH", self.spec["hip"].prefix.lib.cmake.hip))
        if "auto" not in self.spec.variants["amdgpu_target"]:
            args.append(self.define_from_variant("AMDGPU_TARGETS", "amdgpu_target"))

        if self.spec.satisfies("^cmake@3.21.0:3.21.2"):
            args.append(self.define("__skip_rocmclang", "ON"))

        if self.spec.satisfies("@5.2.0:"):
            args.append(self.define("BUILD_FILE_REORG_BACKWARD_COMPATIBILITY", True))

        if self.spec.satisfies("@5.3.0:"):
            args.append("-DCMAKE_INSTALL_LIBDIR=lib")

        return args<|MERGE_RESOLUTION|>--- conflicted
+++ resolved
@@ -18,21 +18,14 @@
 
     homepage = "https://github.com/ROCmSoftwarePlatform/rocALUTION"
     git = "https://github.com/ROCmSoftwarePlatform/rocALUTION.git"
-<<<<<<< HEAD
     url = "https://github.com/ROCmSoftwarePlatform/rocALUTION/archive/rocm-5.3.3.tar.gz"
-=======
-    url = "https://github.com/ROCmSoftwarePlatform/rocALUTION/archive/rocm-5.3.0.tar.gz"
->>>>>>> 238d4f72
     tags = ["rocm"]
 
     maintainers = ["cgmb", "srekolam", "renjithravindrankannath"]
     libraries = ["librocalution_hip"]
 
-<<<<<<< HEAD
     version("5.3.3", sha256="3af022250bc25bebdee12bfb8fdbab4b60513b537b9fe15dfa82ded8850c5066")
-=======
     version("5.3.0", sha256="f623449789a5c9c9137ae51d4dbbee5c6940d8813826629cb4b7e84f07fab494")
->>>>>>> 238d4f72
     version("5.2.3", sha256="8e0d77099bf7dc0d00505e1c936b072a59719102c75398dc1416cbef31902253")
     version("5.2.1", sha256="f246bd5b5d1b5821c29b566610a1c1d5c5cc361e0e5c373b8b04168b05e9b26f")
     version("5.2.0", sha256="a5aac471bbec87d019ad7c6db779c73327ad40ecdea09dc5ab2106e62cd6b7eb")
@@ -140,11 +133,8 @@
         "5.2.0",
         "5.2.1",
         "5.2.3",
-<<<<<<< HEAD
+        "5.3.0",
         "5.3.3",
-=======
-        "5.3.0",
->>>>>>> 238d4f72
     ]:
         depends_on("hip@" + ver, when="@" + ver)
         depends_on("rocprim@" + ver, when="@" + ver)
@@ -177,11 +167,8 @@
         "5.2.0",
         "5.2.1",
         "5.2.3",
-<<<<<<< HEAD
+        "5.3.0",
         "5.3.3",
-=======
-        "5.3.0",
->>>>>>> 238d4f72
     ]:
         for tgt in itertools.chain(["auto"], amdgpu_targets):
             depends_on(
