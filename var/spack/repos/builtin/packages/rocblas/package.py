# Copyright 2013-2022 Lawrence Livermore National Security, LLC and other
# Spack Project Developers. See the top-level COPYRIGHT file for details.
#
# SPDX-License-Identifier: (Apache-2.0 OR MIT)


from spack import *


class Rocblas(CMakePackage):
    """Radeon Open Compute BLAS library"""

    homepage = "https://github.com/ROCmSoftwarePlatform/rocBLAS/"
    git      = "https://github.com/ROCmSoftwarePlatform/rocBLAS.git"
    url      = "https://github.com/ROCmSoftwarePlatform/rocBLAS/archive/rocm-5.0.0.tar.gz"

    maintainers = ['srekolam', 'arjun-raj-kuppala', 'haampie']

    version('5.1.0', sha256='efa0c424b5ada697314aa8a78c19c93ade15f1612c4bfc8c53d71d1c9719aaa3')
    version('5.0.2', sha256='358a0902fc279bfc80205659a90e96269cb7d83a80386b121e4e3dfe221fec23')
    version('5.0.0', sha256='4b01fba937ada774f09c7ccb5e9fdc66e1a5d46c130be833e3706e6b5841b1da')
    version('4.5.2', sha256='15d725e38f91d1ff7772c4204b97c1515af58fa7b8ec2a2014b99b6d337909c4')
    version('4.5.0', sha256='22d15a1389a10f1324f5e0ceac1a6ec0758a2801a18419a55e37e2bc63793eaf')
    version('4.3.1', sha256='ad3c09573cb2bcfdb12bfb5a05e85f9c95073993fd610981df24dda792727b4b')
    version('4.3.0', sha256='b15a66c861b3394cb83c56b64530b2c7e57b2b4c50f55d0e66bb3d1483b50ec4')
    version('4.2.0', sha256='547f6d5d38a41786839f01c5bfa46ffe9937b389193a8891f251e276a1a47fb0')
    version('4.1.0', sha256='8be20c722bab169bc4badd79a9eab9a1aa338e0e5ff58ad85ba6bf09e8ac60f4', deprecated=True)
    version('4.0.0', sha256='78e37a7597b581d90a29e4b956fa65d0f8d1c8fb51667906b5fe2a223338d401', deprecated=True)
    version('3.10.0', sha256='9bfd0cf99662192b1ac105ab387531cfa9338ae615db80ed690c6a14d987e0e8', deprecated=True)
    version('3.9.0', sha256='3ecd2d9fd2be0e1697a191d143a2d447b53a91ae01afb50231d591136ad5e2fe', deprecated=True)
    version('3.8.0', sha256='568a9da0360349b1b134d74cc67cbb69b43c06eeca7c33b50072cd26cd3d8900', deprecated=True)
    version('3.7.0', sha256='9425db5f8e8b6f7fb172d09e2a360025b63a4e54414607709efc5acb28819642', deprecated=True)
    version('3.5.0', sha256='8560fabef7f13e8d67da997de2295399f6ec595edfd77e452978c140d5f936f0', deprecated=True)

    amdgpu_targets = ('gfx906', 'gfx908', 'gfx803', 'gfx900',
                      'gfx906:xnack-', 'gfx908:xnack-', 'gfx90a:xnack+',
                      'gfx90a:xnack-', 'gfx1010', 'gfx1011',
                      'gfx1012', 'gfx1030')

    variant('amdgpu_target', values=auto_or_any_combination_of(*amdgpu_targets))
    variant('tensile', default=True, description='Use Tensile as a backend')
    variant('build_type', default='Release', values=("Release", "Debug", "RelWithDebInfo"), description='CMake build type')

    # gfx906, gfx908,gfx803,gfx900 are valid for @:4.0.0
    # gfx803,gfx900,gfx:xnack-,gfx908:xnack- are valid gpus for @4.1.0:4.2.0
    # gfx803 till gfx1030  are valid gpus for @4.3.0:
    conflicts('amdgpu_target=gfx906', when='@4.0.1:')
    conflicts('amdgpu_target=gfx908', when='@4.0.1:')
    conflicts('amdgpu_target=gfx906:xnack-', when='@:4.0.0')
    conflicts('amdgpu_target=gfx908:xnack-', when='@:4.0.0')
    conflicts('amdgpu_target=gfx90a:xnack+', when='@:4.2.1')
    conflicts('amdgpu_target=gfx90a:xnack-', when='@:4.2.1')
    conflicts('amdgpu_target=gfx1010', when='@:4.2.1')
    conflicts('amdgpu_target=gfx1011', when='@:4.2.1')
    conflicts('amdgpu_target=gfx1012', when='@:4.2.1')
    conflicts('amdgpu_target=gfx1030', when='@:4.2.1')

    depends_on('cmake@3.16.8:', type='build', when='@4.2.0:')
    depends_on('cmake@3.8:', type='build', when='@3.9.0:')
    depends_on('cmake@3.5:', type='build')

    depends_on('googletest@1.10.0:', type='test')
    depends_on('netlib-lapack@3.7.1:', type='test')

    def check(self):
        if '@4.2.0:' in self.spec:
            exe = join_path(self.build_directory, 'clients', 'staging', 'rocblas-test')
            self.run_test(exe, options=['--gtest_filter=*quick*-*known_bug*'])

    for ver in ['3.5.0', '3.7.0', '3.8.0', '3.9.0', '3.10.0', '4.0.0', '4.1.0',
<<<<<<< HEAD
                '4.2.0', '4.3.0', '4.3.1', '4.5.0', '4.5.2', '5.0.0', '5.0.2',
                '5.1.0']:
        depends_on('hip@' + ver,                       when='@' + ver)
        depends_on('llvm-amdgpu@' + ver,               when='@' + ver)
        depends_on('rocm-cmake@' + ver,  type='build', when='@' + ver)
        depends_on('rocminfo@' + ver,    type='build', when='@' + ver)
=======
                '4.2.0', '4.3.0', '4.3.1', '4.5.0', '4.5.2', '5.0.0', '5.0.2']:
        depends_on('hip@' + ver,                         when='@' + ver)
        depends_on('llvm-amdgpu@' + ver,                 when='@' + ver)
        depends_on('rocminfo@' + ver,     type='build',  when='@' + ver)
        depends_on('rocm-cmake@%s:' % ver, type='build', when='@' + ver)
>>>>>>> 43d8fe21

    for ver in ['3.5.0', '3.7.0', '3.8.0', '3.9.0']:
        depends_on('rocm-smi@' + ver, type='build', when='@' + ver)

    for ver in ['4.0.0', '4.1.0', '4.2.0', '4.3.0', '4.3.1', '4.5.0', '4.5.2',
                '5.0.0', '5.0.2', '5.1.0']:
        depends_on('rocm-smi-lib@' + ver, type='build', when='@' + ver)

    # This is the default library format since 3.7.0
    depends_on('msgpack-c@3:', when='@3.7:')

    depends_on('python@3.6:', type='build')
    depends_on('py-virtualenv', type='build')
    depends_on('perl-file-which', type='build')
    depends_on('py-pyyaml', type='build')
    depends_on('py-wheel', type='build')
    depends_on('py-msgpack', type='build')
    depends_on('py-pip', type='build')

    for t_version, t_commit in [
        ('@3.5.0',  'f842a1a4427624eff6cbddb2405c36dec9a210cd'),
        ('@3.7.0',  'af71ea890a893e647bf2cf4571a90297d65689ca'),
        ('@3.8.0',  '9123205f9b5f95c96ff955695e942d2c3b321cbf'),
        ('@3.9.0',  'b68edc65aaeed08c71b2b8622f69f83498b57d7a'),
        ('@3.10.0', 'ab44bf46b609b5a40053f310bef2ab7511f726ae'),
        ('@4.0.0',  'ab44bf46b609b5a40053f310bef2ab7511f726ae'),
        ('@4.1.0',  'd175277084d3253401583aa030aba121e8875bfd'),
        ('@4.2.0',  '3438af228dc812768b20a068b0285122f327fa5b'),
        ('@4.3.0',  '9cbabb07f81e932b9c98bf5ae48fbd7fcef615cf'),
        ('@4.3.1',  '9cbabb07f81e932b9c98bf5ae48fbd7fcef615cf'),
        ('@4.5.0',  '0f6a6d1557868d6d563cb1edf167c32c2e34fda0'),
        ('@4.5.2',  '0f6a6d1557868d6d563cb1edf167c32c2e34fda0'),
        ('@5.0.0',  '75b9aefe5981d85d1df32ddcebf32dab52bfdabd'),
        ('@5.0.2',  '75b9aefe5981d85d1df32ddcebf32dab52bfdabd'),
        ('@5.1.0',  'ea38f8661281a37cd81c96cc07868e3f07d2c4da')
    ]:
        resource(name='Tensile',
                 git='https://github.com/ROCmSoftwarePlatform/Tensile.git',
                 commit=t_commit,
                 when='{} +tensile'.format(t_version))

    # Status: https://github.com/ROCmSoftwarePlatform/Tensile/commit/a488f7dadba34f84b9658ba92ce9ec5a0615a087
    # Not yet landed in 3.7.0, nor 3.8.0.
    patch('0001-Fix-compilation-error-with-StringRef-to-basic-string.patch', when='@:3.8')
    patch('0002-Fix-rocblas-clients-blas.patch', when='@4.2.0:4.3.1')
    patch('0003-Fix-rocblas-gentest.patch', when='@4.2.0:')

    def setup_build_environment(self, env):
        env.set('CXX', self.spec['hip'].hipcc)

    def cmake_args(self):
        args = [
            self.define('BUILD_CLIENTS_TESTS',
                        self.run_tests and '@4.2.0:' in self.spec),
            self.define('BUILD_CLIENTS_BENCHMARKS', 'OFF'),
            self.define('BUILD_CLIENTS_SAMPLES', 'OFF'),
            self.define('RUN_HEADER_TESTING', 'OFF'),
            self.define_from_variant('BUILD_WITH_TENSILE', 'tensile'),
        ]
        if self.run_tests:
            args.append(self.define('LINK_BLIS', 'OFF'))

        arch_define_name = 'AMDGPU_TARGETS'
        if '+tensile' in self.spec:
            tensile_path = join_path(self.stage.source_path, 'Tensile')
            args += [
                self.define('Tensile_TEST_LOCAL_PATH', tensile_path),
                self.define('Tensile_COMPILER', 'hipcc'),
                self.define('Tensile_LOGIC', 'asm_full'),
                self.define('Tensile_CODE_OBJECT_VERSION', 'V3'),
                self.define('BUILD_WITH_TENSILE_HOST', '@3.7.0:' in self.spec)
            ]
            if self.spec.satisfies('@3.7.0:'):
                args.append(self.define('Tensile_LIBRARY_FORMAT', 'msgpack'))
            if self.spec.satisfies('@:4.2.0'):
                arch_define_name = 'Tensile_ARCHITECTURE'

        # See https://github.com/ROCmSoftwarePlatform/rocBLAS/commit/c1895ba4bb3f4f5947f3818ebd155cf71a27b634
        if 'auto' not in self.spec.variants['amdgpu_target']:
            args.append(self.define_from_variant(arch_define_name, 'amdgpu_target'))

        # See https://github.com/ROCmSoftwarePlatform/rocBLAS/issues/1196
        if self.spec.satisfies('^cmake@3.21.0:3.21.2'):
            args.append(self.define('__skip_rocmclang', 'ON'))

        return args<|MERGE_RESOLUTION|>--- conflicted
+++ resolved
@@ -68,20 +68,12 @@
             self.run_test(exe, options=['--gtest_filter=*quick*-*known_bug*'])
 
     for ver in ['3.5.0', '3.7.0', '3.8.0', '3.9.0', '3.10.0', '4.0.0', '4.1.0',
-<<<<<<< HEAD
                 '4.2.0', '4.3.0', '4.3.1', '4.5.0', '4.5.2', '5.0.0', '5.0.2',
                 '5.1.0']:
-        depends_on('hip@' + ver,                       when='@' + ver)
-        depends_on('llvm-amdgpu@' + ver,               when='@' + ver)
-        depends_on('rocm-cmake@' + ver,  type='build', when='@' + ver)
-        depends_on('rocminfo@' + ver,    type='build', when='@' + ver)
-=======
-                '4.2.0', '4.3.0', '4.3.1', '4.5.0', '4.5.2', '5.0.0', '5.0.2']:
         depends_on('hip@' + ver,                         when='@' + ver)
         depends_on('llvm-amdgpu@' + ver,                 when='@' + ver)
         depends_on('rocminfo@' + ver,     type='build',  when='@' + ver)
         depends_on('rocm-cmake@%s:' % ver, type='build', when='@' + ver)
->>>>>>> 43d8fe21
 
     for ver in ['3.5.0', '3.7.0', '3.8.0', '3.9.0']:
         depends_on('rocm-smi@' + ver, type='build', when='@' + ver)
