# Copyright 2013-2024 Lawrence Livermore National Security, LLC and other
# Spack Project Developers. See the top-level COPYRIGHT file for details.
#
# SPDX-License-Identifier: (Apache-2.0 OR MIT)

import re

from spack.package import *


class Rocfft(CMakePackage):
    """Radeon Open Compute FFT library"""

    homepage = "https://github.com/ROCm/rocFFT/"
    git = "https://github.com/ROCm/rocFFT.git"
    url = "https://github.com/ROCm/rocfft/archive/rocm-6.1.1.tar.gz"
    tags = ["rocm"]

    maintainers("cgmb", "srekolam", "renjithravindrankannath", "haampie")
    libraries = ["librocfft"]

    license("MIT")
    version("6.1.2", sha256="6f54609b0ecb8ceae8b7acd4c8692514c2c2dbaf0f8b199fe990fd4711428193")
    version("6.1.1", sha256="d517a931d49a1e59df4e494ab2b68e301fe7ebf39723863985567467f111111c")
    version("6.1.0", sha256="9e6643174a2b0f376127f43454e78d4feba6fac695d4cda9796da50005ecac66")
    version("6.0.2", sha256="d3e1f7a4dc661f1e5ffce02e2e01ae6c3c339bac8e93deaf175e4c03ddfea459")
    version("6.0.0", sha256="fb8ba56572702e77e4383d922cd1fee4ad3fa5f63a5ebdb3d9c354439a446992")
    version("5.7.1", sha256="202f11f60dc8738e29bbd1b397d419e032794f8bffb7f48f2b31f09cc5f08bc2")
    version("5.7.0", sha256="3c4a1537a6ec76dc9b622644fe3890647306bf9f28f61c5d2028259c31bb964f")
    version("5.6.1", sha256="a65861e453587c3e6393da75b0b1976508c61f968aecda77fbec920fea48489e")
    version("5.6.0", sha256="e3d4a6c1bdac78f9a22033f57011af783d560308103f73542f9e0e4dd133d38a")
    version("5.5.1", sha256="57423a64f5cdb1c37ff0891b6c17b59f73198d46be42db4ae23781ef2c0cd49d")
    version("5.5.0", sha256="9288152e66504b06082e4eed8cdb791b4f9ae2836b3defbeb4d2b54901b96485")
    with default_args(deprecated=True):
        version("5.4.3", sha256="ed9664adc9825c237327497bc4b23f020d50be7645647f14a45f4d943dd506e7")
        version("5.4.0", sha256="d35a67332f4425fba1824eed78cf98d5c9a17a422614ff3f4cba2461df952336")
        version("5.3.3", sha256="678c18710578c1fb36a0009311bb79de7607c3468f9102cfba56a866ebb7ff78")
        version("5.3.0", sha256="d655c5541c4aff4267e80e36d002fc3a55c2f84a0ae8631197c12af3bf03fa7d")

    depends_on("cxx", type="build")  # generated

    amdgpu_targets = ROCmPackage.amdgpu_targets

    variant(
        "amdgpu_target",
        description="AMD GPU architecture",
        values=auto_or_any_combination_of(*amdgpu_targets),
        sticky=True,
    )
    variant(
        "amdgpu_target_sram_ecc",
        description="AMD GPU architecture",
        values=auto_or_any_combination_of(*amdgpu_targets),
        sticky=True,
    )
    variant("asan", default=False, description="Build with address-sanitizer enabled or disabled")

    conflicts("+asan", when="os=rhel9")
    conflicts("+asan", when="os=centos7")
    conflicts("+asan", when="os=centos8")

    depends_on("cmake@3.16:", type="build")
    depends_on("python@3.6:", type="build")
    depends_on("sqlite@3.36:")

    depends_on("googletest@1.10.0:", type="test")
    depends_on("fftw@3.3.8:", type="test")
    depends_on("boost@1.64.0: +program_options", type="test")
    depends_on("rocm-openmp-extras", type="test")
    depends_on("hiprand", type="test")
    depends_on("rocrand", type="test")

    for ver in [
        "5.3.0",
        "5.3.3",
        "5.4.0",
        "5.4.3",
        "5.5.0",
        "5.5.1",
        "5.6.0",
        "5.6.1",
        "5.7.0",
        "5.7.1",
        "6.0.0",
        "6.0.2",
        "6.1.0",
        "6.1.1",
        "6.1.2",
    ]:
        depends_on(f"hip@{ver}", when=f"@{ver}")
        depends_on(f"rocm-cmake@{ver}:", type="build", when=f"@{ver}")

    # Patch to add install prefix header location for sqlite for 5.4
    patch("0004-fix-missing-sqlite-include-paths.patch", when="@5.4.0:5.5")
    # Patch to fix the build issue when --test=root is enabled
    # This adds  the include headers from the rocrand and fftw in the cmakelists.txt
    # issue is seen from 5.7.0 onwards
    patch(
        "0005-Fix-clients-tests-include-rocrand-fftw-include-dir-rocm-6.0.0.patch", when="@5.7.0:"
    )

    # Set LD_LIBRARY_PATH for executing the binaries from build directoryfix missing type
    # https://github.com/ROCm/rocFFT/pull/449)
    patch(
        "https://github.com/ROCm/rocFFT/commit/0ec78f1daac2d7fa1415f4deff0d129252c1c9de.patch?full_index=1",
        sha256="bac7873185ac60f2aaa50e278f0b8d52b4d79d586bf7f52db1da33559569ba54",
        when="@6.0.0",
    )

    def setup_build_environment(self, env):
        env.set("CXX", self.spec["hip"].hipcc)
<<<<<<< HEAD
        if self.spec.satisfies("+asan"):
            env.set("CC", f"{self.spec['llvm-amdgpu'].prefix}/bin/clang")
            env.set("CXX", f"{self.spec['llvm-amdgpu'].prefix}/bin/clang++")
            env.set("ASAN_OPTIONS", "detect_leaks=0")
            env.set("CFLAGS", "-fsanitize=address -shared-libasan")
            env.set("CXXFLAGS", "-fsanitize=address -shared-libasan")
            env.set("LDFLAGS", "-fuse-ld=lld")
=======
        if self.spec.satisfies("%gcc@8.0:8.9") and self.spec.satisfies("@6.1:"):
            env.append_flags("LDFLAGS", "-lstdc++fs")
>>>>>>> 327c7538

    @run_after("build")
    @on_package_attributes(run_tests=True)
    def check_build(self):
        exe = Executable(join_path(self.build_directory, "clients", "staging", "rocfft-test"))
        exe("--gtest_filter=mix*:adhoc*")

    @classmethod
    def determine_version(cls, lib):
        match = re.search(r"lib\S*\.so\.\d+\.\d+\.(\d)(\d\d)(\d\d)", lib)
        if match:
            return "{0}.{1}.{2}".format(
                int(match.group(1)), int(match.group(2)), int(match.group(3))
            )
        return None

    def cmake_args(self):
        args = [
            self.define("BUILD_CLIENTS_TESTS", self.run_tests),
            self.define("SQLITE_USE_SYSTEM_PACKAGE", True),
        ]

        tgt = self.spec.variants["amdgpu_target"]

        if "auto" not in tgt:
            args.append(self.define_from_variant("AMDGPU_TARGETS", "amdgpu_target"))

        # See https://github.com/ROCm/rocFFT/issues/322
        if self.spec.satisfies("^cmake@3.21.0:3.21.2"):
            args.append(self.define("__skip_rocmclang", "ON"))

        if self.spec.satisfies("@5.2.0:"):
            args.append(self.define("BUILD_FILE_REORG_BACKWARD_COMPATIBILITY", True))

        if self.spec.satisfies("@5.3.0:"):
            args.append(self.define("CMAKE_INSTALL_LIBDIR", "lib"))

        return args<|MERGE_RESOLUTION|>--- conflicted
+++ resolved
@@ -109,7 +109,6 @@
 
     def setup_build_environment(self, env):
         env.set("CXX", self.spec["hip"].hipcc)
-<<<<<<< HEAD
         if self.spec.satisfies("+asan"):
             env.set("CC", f"{self.spec['llvm-amdgpu'].prefix}/bin/clang")
             env.set("CXX", f"{self.spec['llvm-amdgpu'].prefix}/bin/clang++")
@@ -117,10 +116,8 @@
             env.set("CFLAGS", "-fsanitize=address -shared-libasan")
             env.set("CXXFLAGS", "-fsanitize=address -shared-libasan")
             env.set("LDFLAGS", "-fuse-ld=lld")
-=======
         if self.spec.satisfies("%gcc@8.0:8.9") and self.spec.satisfies("@6.1:"):
             env.append_flags("LDFLAGS", "-lstdc++fs")
->>>>>>> 327c7538
 
     @run_after("build")
     @on_package_attributes(run_tests=True)
