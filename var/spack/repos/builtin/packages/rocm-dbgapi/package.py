# Copyright 2013-2022 Lawrence Livermore National Security, LLC and other
# Spack Project Developers. See the top-level COPYRIGHT file for details.
#
# SPDX-License-Identifier: (Apache-2.0 OR MIT)

import re

from spack.package import *


class RocmDbgapi(CMakePackage):
    """The AMD Debugger API is a library that provides all the support
    necessary for a debugger and other tools to perform low level
    control of the execution and inspection of execution state of
    AMD's commercially available GPU architectures."""

    homepage = "https://github.com/ROCm-Developer-Tools/ROCdbgapi"
    git = "https://github.com/ROCm-Developer-Tools/ROCdbgapi.git"
<<<<<<< HEAD
    url = "https://github.com/ROCm-Developer-Tools/ROCdbgapi/archive/rocm-5.3.3.tar.gz"
=======
    url = "https://github.com/ROCm-Developer-Tools/ROCdbgapi/archive/rocm-5.3.0.tar.gz"
>>>>>>> 238d4f72
    tags = ["rocm"]

    maintainers = ["srekolam", "renjithravindrankannath"]
    libraries = ["librocm-dbgapi"]

    version("master", branch="amd-master")

<<<<<<< HEAD
    version("5.3.3", sha256="3c81cb23fe671d391557a63c13b6a13d4dc367db5cb5de55592a6758284d8a3f")
=======
    version("5.3.0", sha256="afffec78e34fe70952cd41efc3d7ba8f64e43acb2ad20aa35c9b8b591bed48ca")
>>>>>>> 238d4f72
    version("5.2.3", sha256="17925d23f614ecb2b40dffe5e14535cba380d4f489ea1a027762c356be9fbc2b")
    version("5.2.1", sha256="169e3914ebd99d6a5c034c568964b7bad56611262e292f77c0c65a7708e02376")
    version("5.2.0", sha256="44f0528a7583bc59b6585166d2289970b20115c4c70e3bcc218aff19fc242b3f")
    version("5.1.3", sha256="880f80ebf741e3451676837f720551e02cffd0b9346ca4dfa6cf7f7043282f2b")
    version("5.1.0", sha256="406db4b20bda12f6f32cbef88b03110aa001bf7bef6676f36e909b53c8354e43")
    version(
        "5.0.2",
        sha256="b7554dfe96bda6c2ee762ad6e3e5f91f0f52b5a525e3fb29d5e1fe6f003652b5",
        deprecated=True,
    )
    version(
        "5.0.0",
        sha256="cff72d7fe43ff791c4117fe87d57314cbebdbcb70002a0411b8a44761012a495",
        deprecated=True,
    )
    version(
        "4.5.2",
        sha256="9fa574e8389ef69d116caf714af2f938777e0aeeaadd7fad451cf5d2e6699c6e",
        deprecated=True,
    )
    version(
        "4.5.0",
        sha256="583bbf18df593f376c4cc70f25b68c191bd38fde20a336c0f5c8e5d85fda2fcf",
        deprecated=True,
    )
    version(
        "4.3.1",
        sha256="dddf2549ad6bb806f7e5d5a5336f5a00fe87a124f2a778be18ec4dc41f891912",
        deprecated=True,
    )
    version(
        "4.3.0",
        sha256="4255d83d218bb0db8be9fef18e03a955ea1c6de1c635c31685ee5fc1540ddde6",
        deprecated=True,
    )
    version(
        "4.2.0",
        sha256="fcdee5aaf5ed40c0377ce007a2947da9e718eeee86ca3e13192ff9e96a1b7373",
        deprecated=True,
    )
    version(
        "4.1.0",
        sha256="d04fd9b2005691313547c4134b027b56b0ec6089f67d3bccbdb8fb1c92cde9bd",
        deprecated=True,
    )
    version(
        "4.0.0",
        sha256="e87f31b3a22861397eb62d8363dd1e153596097ccfe68c6eefc1a83a2432ae18",
        deprecated=True,
    )
    version(
        "3.10.0",
        sha256="89a8d352d59e4c0dc13160b1bf1f4bc3bfec5af544050030aa619b1ff88f1850",
        deprecated=True,
    )
    version(
        "3.9.0",
        sha256="d1553f89d2b0419304ea82ed2b97abdc323c2fed183f0e119da1a72416a48136",
        deprecated=True,
    )
    version(
        "3.8.0",
        sha256="760ff77c6578f3548f367a8bd3dda8680b7519f6b20216755105b87785d1e3f8",
        deprecated=True,
    )
    version(
        "3.7.0",
        sha256="bdeaf81ea8a0ac861a697e435c72cbe767c291638be43f0d09116ad605dfee4f",
        deprecated=True,
    )
    version(
        "3.5.0",
        sha256="eeba0592bc79b90e5b874bba18fd003eab347e8a3cc80343708f8d19e047e87b",
        deprecated=True,
    )

    variant(
        "build_type",
        default="Release",
        values=("Release", "Debug", "RelWithDebInfo"),
        description="CMake build type",
    )

    depends_on("cmake@3:", type="build")

    for ver in [
        "3.5.0",
        "3.7.0",
        "3.8.0",
        "3.9.0",
        "3.10.0",
        "4.0.0",
        "4.1.0",
        "4.2.0",
        "4.3.0",
        "4.3.1",
        "4.5.0",
        "4.5.2",
        "5.0.0",
        "5.0.2",
        "5.1.0",
        "5.1.3",
        "5.2.0",
        "5.2.1",
        "5.2.3",
<<<<<<< HEAD
        "5.3.3",
=======
        "5.3.0",
>>>>>>> 238d4f72
        "master",
    ]:
        depends_on("hsa-rocr-dev@" + ver, type="build", when="@" + ver)
        depends_on("comgr@" + ver, type=("build", "link"), when="@" + ver)

    @classmethod
    def determine_version(cls, lib):
        match = re.search(r"lib\S*\.so\.\d+\.\d+\.(\d)(\d\d)(\d\d)", lib)
        if match:
            ver = "{0}.{1}.{2}".format(
                int(match.group(1)), int(match.group(2)), int(match.group(3))
            )
        else:
            ver = None
        return ver

    def patch(self):
        filter_file(
            r"(<INSTALL_INTERFACE:include>)",
            r"\1 {0}/include".format(self.spec["hsa-rocr-dev"].prefix),
            "CMakeLists.txt",
        )
<<<<<<< HEAD
    def cmake_args(self):
        args = []
        if self.spec.satisfies("@5.3.3:"):
=======

    def cmake_args(self):
        args = []
        if "@5.3.0:" in self.spec:
>>>>>>> 238d4f72
            args.append("-DCMAKE_INSTALL_LIBDIR=lib")
        return args<|MERGE_RESOLUTION|>--- conflicted
+++ resolved
@@ -16,11 +16,7 @@
 
     homepage = "https://github.com/ROCm-Developer-Tools/ROCdbgapi"
     git = "https://github.com/ROCm-Developer-Tools/ROCdbgapi.git"
-<<<<<<< HEAD
     url = "https://github.com/ROCm-Developer-Tools/ROCdbgapi/archive/rocm-5.3.3.tar.gz"
-=======
-    url = "https://github.com/ROCm-Developer-Tools/ROCdbgapi/archive/rocm-5.3.0.tar.gz"
->>>>>>> 238d4f72
     tags = ["rocm"]
 
     maintainers = ["srekolam", "renjithravindrankannath"]
@@ -28,11 +24,8 @@
 
     version("master", branch="amd-master")
 
-<<<<<<< HEAD
     version("5.3.3", sha256="3c81cb23fe671d391557a63c13b6a13d4dc367db5cb5de55592a6758284d8a3f")
-=======
     version("5.3.0", sha256="afffec78e34fe70952cd41efc3d7ba8f64e43acb2ad20aa35c9b8b591bed48ca")
->>>>>>> 238d4f72
     version("5.2.3", sha256="17925d23f614ecb2b40dffe5e14535cba380d4f489ea1a027762c356be9fbc2b")
     version("5.2.1", sha256="169e3914ebd99d6a5c034c568964b7bad56611262e292f77c0c65a7708e02376")
     version("5.2.0", sha256="44f0528a7583bc59b6585166d2289970b20115c4c70e3bcc218aff19fc242b3f")
@@ -138,11 +131,8 @@
         "5.2.0",
         "5.2.1",
         "5.2.3",
-<<<<<<< HEAD
+        "5.3.0",
         "5.3.3",
-=======
-        "5.3.0",
->>>>>>> 238d4f72
         "master",
     ]:
         depends_on("hsa-rocr-dev@" + ver, type="build", when="@" + ver)
@@ -165,15 +155,8 @@
             r"\1 {0}/include".format(self.spec["hsa-rocr-dev"].prefix),
             "CMakeLists.txt",
         )
-<<<<<<< HEAD
     def cmake_args(self):
         args = []
-        if self.spec.satisfies("@5.3.3:"):
-=======
-
-    def cmake_args(self):
-        args = []
-        if "@5.3.0:" in self.spec:
->>>>>>> 238d4f72
+        if self.spec.satisfies("@5.3.0:"):
             args.append("-DCMAKE_INSTALL_LIBDIR=lib")
         return args