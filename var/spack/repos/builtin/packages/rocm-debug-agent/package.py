# Copyright 2013-2024 Lawrence Livermore National Security, LLC and other
# Spack Project Developers. See the top-level COPYRIGHT file for details.
#
# SPDX-License-Identifier: (Apache-2.0 OR MIT)

import re

from spack.package import *


class RocmDebugAgent(CMakePackage):
    """Radeon Open Compute (ROCm) debug agent"""

    homepage = "https://github.com/ROCm/rocr_debug_agent"
    git = "https://github.com/ROCm/rocr_debug_agent.git"
    url = "https://github.com/ROCm/rocr_debug_agent/archive/rocm-6.1.2.tar.gz"
    tags = ["rocm"]

    maintainers("srekolam", "renjithravindrankannath")
    libraries = ["librocm-debug-agent"]
    version("6.1.2", sha256="c7cb779915a3d61e39d92cef172997bcf5eae720308f6d9c363a2cbc71b5621c")
    version("6.1.1", sha256="c631281b346bab9ec3607c59404f548f7cba084a05e9c9ceb3c3579c48361ad1")
    version("6.1.0", sha256="f52700563e490d662b505693d485272d73521aabff306107586dd1149fb4a70e")
    version("6.0.2", sha256="da8da1241a6cbb9d0b2a3b81829faf632225a7a27ca881c9715b9f05bca54c89")
    version("6.0.0", sha256="705be2c2bd0f5c7d1e286eb9b94045b2bd017ff323f07bca9aa7c81f2d168524")
    version("5.7.1", sha256="3b8d2835935da98f41e7cfc5b808c596ac06dd705b9a07bb70283e002f8dea6a")
    version("5.7.0", sha256="d9344ed02e82a01140f2162e901e6a519e5fee6b498e2f49417730ee2660c5c1")
    version("5.6.1", sha256="d3b1d5d757489ed3cc66d351cec56b7b850aaa7ecf6a55b0350b89c3dee3153a")
    version("5.6.0", sha256="0bed788f07906afeb9092d0bec184a7963233ac9d8ccd20b4afeb624a1d20698")
    version("5.5.1", sha256="1bb66734f11bb57df6efa507f0217651446653bf28b3ca36acfcf94511a7c2bc")
    version("5.5.0", sha256="4f2431a395a77a06dc417ed1e9188731b031a0c680e62c6eee19d60965317f5a")
    with default_args(deprecated=True):
        version("5.4.3", sha256="b2c9ac198ea3cbf35e7e80f57c5d81c461de78b821d07b637ea4037a65cdf49f")
        version("5.4.0", sha256="94bef73ea0a6d385dab2292ee591ca1dc268a5585cf9f1b5092a1530949f575e")
        version("5.3.3", sha256="7170312d08e91334ee03586aa1f23d67f33d9ec0df25a5556cbfa3f210b15b06")
        version("5.3.0", sha256="8dfb6aa442ce136207c0c089321c8099042395977b4a488e4ca219661df0cd78")

<<<<<<< HEAD
    variant("asan", default=False, description="Build with address-sanitizer enabled or disabled")
=======
    depends_on("cxx", type="build")  # generated
>>>>>>> 00ae96a7

    depends_on("cmake@3:", type="build")
    depends_on("elfutils@:0.168", type="link")

    for ver in [
        "5.3.0",
        "5.3.3",
        "5.4.0",
        "5.4.3",
        "5.5.0",
        "5.5.1",
        "5.6.0",
        "5.6.1",
        "5.7.0",
        "5.7.1",
        "6.0.0",
        "6.0.2",
        "6.1.0",
        "6.1.1",
        "6.1.2",
    ]:
        depends_on(f"hsa-rocr-dev@{ver}", when=f"@{ver}")
        depends_on(f"hsakmt-roct@{ver}", when=f"@{ver}")
        depends_on(f"rocm-dbgapi@{ver}", when=f"@{ver}")
        depends_on(f"hip@{ver}", when=f"@{ver}")

    for ver in [
        "5.5.0",
        "5.5.1",
        "5.6.0",
        "5.6.1",
        "5.7.0",
        "5.7.1",
        "6.0.0",
        "6.0.2",
        "6.1.0",
        "6.1.2",
    ]:
        depends_on(f"rocm-core@{ver}", when=f"@{ver}")

    # https://github.com/ROCm/rocr_debug_agent/pull/4
    patch("0001-Drop-overly-strict-Werror-flag.patch")
    patch("0002-add-hip-architecture.patch")

    @classmethod
    def determine_version(cls, lib):
        match = re.search(r"lib\S*\.so\.\d+\.\d+\.(\d)(\d\d)(\d\d)", lib)
        if match:
            return "{0}.{1}.{2}".format(
                int(match.group(1)), int(match.group(2)), int(match.group(3))
            )
        return None

    def setup_build_environment(self, env):
        if self.spec.satisfies("+asan"):
            env.set("CC", self.spec["llvm-amdgpu"].prefix + "/bin/clang")
            env.set("CXX", self.spec["llvm-amdgpu"].prefix + "/bin/clang++")
            env.set("ASAN_OPTIONS", "detect_leaks=0")
            env.set("CFLAGS", "-fsanitize=address -shared-libasan")
            env.set("CXXFLAGS", "-fsanitize=address -shared-libasan")
            env.set("LDFLAGS", "-fuse-ld=lld")

    def cmake_args(self):
        spec = self.spec
        args = [self.define("CMAKE_MODULE_PATH", spec["hip"].prefix.lib.cmake.hip)]
        return args<|MERGE_RESOLUTION|>--- conflicted
+++ resolved
@@ -35,11 +35,9 @@
         version("5.3.3", sha256="7170312d08e91334ee03586aa1f23d67f33d9ec0df25a5556cbfa3f210b15b06")
         version("5.3.0", sha256="8dfb6aa442ce136207c0c089321c8099042395977b4a488e4ca219661df0cd78")
 
-<<<<<<< HEAD
     variant("asan", default=False, description="Build with address-sanitizer enabled or disabled")
-=======
+
     depends_on("cxx", type="build")  # generated
->>>>>>> 00ae96a7
 
     depends_on("cmake@3:", type="build")
     depends_on("elfutils@:0.168", type="link")
