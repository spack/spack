# Copyright 2013-2022 Lawrence Livermore National Security, LLC and other
# Spack Project Developers. See the top-level COPYRIGHT file for details.
#
# SPDX-License-Identifier: (Apache-2.0 OR MIT)

import re

from spack.package import *


class RocmOpencl(CMakePackage):
    """OpenCL: Open Computing Language on ROCclr"""

    homepage = "https://github.com/RadeonOpenCompute/ROCm-OpenCL-Runtime"
    git = "https://github.com/RadeonOpenCompute/ROCm-OpenCL-Runtime.git"
    tags = ["rocm"]

    maintainers = ["srekolam", "renjithravindrankannath"]
    libraries = ["libOpenCL"]

    def url_for_version(self, version):
        if version == Version("3.5.0"):
            return (
                "https://github.com/RadeonOpenCompute/ROCm-OpenCL-Runtime/archive/roc-3.5.0.tar.gz"
            )

        url = "https://github.com/RadeonOpenCompute/ROCm-OpenCL-Runtime/archive/rocm-{0}.tar.gz"
        return url.format(version)

    version("master", branch="main")

<<<<<<< HEAD
    version("5.3.3", sha256="cab394e6ef16c35bab8de29a66b96a7dc0e7d1297aaacba3718fa1d369233c9f")
=======
    version("5.3.0", sha256="d251e2efe95dc12f536ce119b2587bed64bbda013969fa72be58062788044a9e")
>>>>>>> 238d4f72
    version("5.2.3", sha256="932ea3cd268410010c0830d977a30ef9c14b8c37617d3572a062b5d4595e2b94")
    version("5.2.1", sha256="eb4ff433f8894ca659802f81792646034f8088b47aca6ad999292bcb8d6381d5")
    version("5.2.0", sha256="80f73387effdcd987a150978775a87049a976aa74f5770d4420847b004dd59f0")
    version("5.1.3", sha256="44a7fac721abcd93470e1a7e466bdea0c668c253dee93e4f1ea9a72dbce4ba31")
    version("5.1.0", sha256="362d81303048cf7ed5d2f69fb65ed65425bc3da4734fff83e3b8fbdda51b0927")
    version(
        "5.0.2",
        sha256="3edb1992ba28b4a7f82dd66fbd121f62bd859c1afb7ceb47fa856bd68feedc95",
        deprecated=True,
    )
    version(
        "5.0.0",
        sha256="2aa3a628b336461f83866c4e76225ef5338359e31f802987699d6308515ae1be",
        deprecated=True,
    )
    version(
        "4.5.2",
        sha256="96b43f314899707810db92149caf518bdb7cf39f7c0ad86e98ad687ffb0d396d",
        deprecated=True,
    )
    version(
        "4.5.0",
        sha256="3a163aed24619b3faf5e8ba17325bdcedd1667a904ea20914ac6bdd33fcdbca8",
        deprecated=True,
    )
    version(
        "4.3.1",
        sha256="7f98f7d4707b4392f8aa7017aaca9e27cb20263428a1a81fb7ec7c552e60c4ca",
        deprecated=True,
    )
    version(
        "4.3.0",
        sha256="d37bddcc6835b6c0fecdf4d02c204ac1d312076f3eef2b1faded1c4c1bc651e9",
        deprecated=True,
    )
    version(
        "4.2.0",
        sha256="18133451948a83055ca5ebfb5ba1bd536ed0bcb611df98829f1251a98a38f730",
        deprecated=True,
    )
    version(
        "4.1.0",
        sha256="0729e6c2adf1e3cf649dc6e679f9cb936f4f423f4954ad9852857c0a53ef799c",
        deprecated=True,
    )
    version(
        "4.0.0",
        sha256="d43ea5898c6b9e730b5efabe8367cc136a9260afeac5d0fe85b481d625dd7df1",
        deprecated=True,
    )
    version(
        "3.10.0",
        sha256="3aa9dc5a5f570320b04b35ee129ce9ff21062d2770df934c6c307913f975e93d",
        deprecated=True,
    )
    version(
        "3.9.0",
        sha256="286ff64304905384ce524cd8794c28aee216befd6c9267d4187a12e5a21e2daf",
        deprecated=True,
    )
    version(
        "3.8.0",
        sha256="7f75dd1abf3d771d554b0e7b0a7d915ab5f11a74962c92b013ee044a23c1270a",
        deprecated=True,
    )
    version(
        "3.7.0",
        sha256="283e1dfe4c3d2e8af4d677ed3c20e975393cdb0856e3ccd77b9c7ed2a151650b",
        deprecated=True,
    )
    version(
        "3.5.0",
        sha256="511b617d5192f2d4893603c1a02402b2ac9556e9806ff09dd2a91d398abf39a0",
        deprecated=True,
    )

    variant(
        "build_type",
        default="Release",
        values=("Release", "Debug", "RelWithDebInfo"),
        description="CMake build type",
    )

    depends_on("cmake@3:", type="build")
    depends_on("gl@4.5:", type="link")
    depends_on("numactl", type="link", when="@3.7.0:")

    for d_version, d_shasum in [
<<<<<<< HEAD
        ("5.3.3", "f8133a5934f9c53b253d324876d74f08a19e2f5b073bc94a62fe64b0d2183a18"),
=======
        ("5.3.0", "2bf14116b5e2270928265f5d417b3d0f0f2e13cbc8ec5eb8c80d4d4a58ff7e94"),
>>>>>>> 238d4f72
        ("5.2.3", "0493c414d4db1af8e1eb30a651d9512044644244488ebb13478c2138a7612998"),
        ("5.2.1", "465ca9fa16869cd89dab8c2d66d9b9e3c14f744bbedaa1d215b0746d77a500ba"),
        ("5.2.0", "37f5fce04348183bce2ece8bac1117f6ef7e710ca68371ff82ab08e93368bafb"),
        ("5.1.3", "ddee63cdc6515c90bab89572b13e1627b145916cb8ede075ef8446cbb83f0a48"),
        ("5.1.0", "f4f265604b534795a275af902b2c814f416434d9c9e16db81b3ed5d062187dfa"),
        ("5.0.2", "34decd84652268dde865f38e66f8fb4750a08c2457fea52ad962bced82a03e5e"),
        ("5.0.0", "6b72faf8819628a5c109b2ade515ab9009606d10f11316f0d7e4c4c998d7f724"),
        ("4.5.2", "6581916a3303a31f76454f12f86e020fb5e5c019f3dbb0780436a8f73792c4d1"),
        ("4.5.0", "ca8d6305ff0e620d9cb69ff7ac3898917db9e9b6996a7320244b48ab6511dd8e"),
    ]:
        resource(
            name="rocclr",
            url="https://github.com/ROCm-Developer-Tools/ROCclr/archive/rocm-{0}.tar.gz".format(
                d_version
            ),
            sha256=d_shasum,
            expand=True,
            destination="",
            placement="rocclr",
            when="@{0}".format(d_version),
        )
    # Patch to set package installation path for OpenCL.
    patch("0001-fix-build-error-rocm-opencl-5.1.0.patch", when="@5.1.0:5.1")

    for ver in [
        "3.5.0",
        "3.7.0",
        "3.8.0",
        "3.9.0",
        "3.10.0",
        "4.0.0",
        "4.1.0",
        "4.2.0",
        "4.3.0",
        "4.3.1",
        "master",
    ]:
        depends_on("hip-rocclr@" + ver, type="build", when="@" + ver)
    for ver in [
        "3.5.0",
        "3.7.0",
        "3.8.0",
        "3.9.0",
        "3.10.0",
        "4.0.0",
        "4.1.0",
        "4.2.0",
        "4.3.0",
        "4.3.1",
        "4.5.0",
        "4.5.2",
        "5.0.0",
        "5.0.2",
        "5.1.0",
        "5.1.3",
        "5.2.0",
        "5.2.1",
        "5.2.3",
<<<<<<< HEAD
        "5.3.3",
=======
        "5.3.0",
>>>>>>> 238d4f72
        "master",
    ]:
        depends_on("comgr@" + ver, type="build", when="@" + ver)
        depends_on("hsa-rocr-dev@" + ver, type="link", when="@" + ver)

    @classmethod
    def determine_version(cls, lib):
        match = re.search(r"lib\S*\.so\.\d+\.\d+\.(\d)(\d\d)(\d\d)", lib)
        if match:
            ver = "{0}.{1}.{2}".format(
                int(match.group(1)), int(match.group(2)), int(match.group(3))
            )
        else:
            ver = None
        return ver

    def flag_handler(self, name, flags):
        # The includes are messed up in ROCm 3.5.0:
        # ROCM-OpenCL-Runtime uses flat includes
        # and the find_package(ROCclr) bit it
        # commented out. So instead we provide
        # all the includes...

        if self.spec.satisfies("@:4.3.2") and name in ("cflags", "cxxflags"):
            rocclr = self.spec["hip-rocclr"].prefix
            extra_includes = [
                "include",
                "include/compiler/lib/include",
                "include/elf",
                "compiler/lib",
                "compiler/lib/include",
                "elf/utils/libelf",
                "elf/utils/common",
            ]

            for p in extra_includes:
                flag = "-I {0}".format(join_path(rocclr, p))
                flags.append(flag)

        return (flags, None, None)

    def cmake_args(self):

        args = ["-DUSE_COMGR_LIBRARY=yes"]
        if self.spec.satisfies("@:4.3.0"):
            "-DROCclr_DIR={0}".format(self.spec["hip-rocclr"].prefix),
            "-DLIBROCclr_STATIC_DIR={0}/lib".format
            (self.spec["hip-rocclr"].prefix)
        if "@4.5.0:" in self.spec:
            args.append(self.define("ROCCLR_PATH", self.stage.source_path + "/rocclr"))
            args.append(self.define("AMD_OPENCL_PATH", self.stage.source_path))
        return args

    def setup_run_environment(self, env):
        env.set("OCL_ICD_VENDORS", self.prefix.vendors + "/")

    @run_after("install")
    def post_install(self):
        vendor_config_path = join_path(self.prefix + "/vendors")
        mkdirp(vendor_config_path)

        config_file_name = "amdocl64_30800.icd"
        with open(join_path(vendor_config_path, config_file_name), "w") as f:
            f.write("libamdocl64.so")<|MERGE_RESOLUTION|>--- conflicted
+++ resolved
@@ -29,11 +29,8 @@
 
     version("master", branch="main")
 
-<<<<<<< HEAD
     version("5.3.3", sha256="cab394e6ef16c35bab8de29a66b96a7dc0e7d1297aaacba3718fa1d369233c9f")
-=======
     version("5.3.0", sha256="d251e2efe95dc12f536ce119b2587bed64bbda013969fa72be58062788044a9e")
->>>>>>> 238d4f72
     version("5.2.3", sha256="932ea3cd268410010c0830d977a30ef9c14b8c37617d3572a062b5d4595e2b94")
     version("5.2.1", sha256="eb4ff433f8894ca659802f81792646034f8088b47aca6ad999292bcb8d6381d5")
     version("5.2.0", sha256="80f73387effdcd987a150978775a87049a976aa74f5770d4420847b004dd59f0")
@@ -122,11 +119,8 @@
     depends_on("numactl", type="link", when="@3.7.0:")
 
     for d_version, d_shasum in [
-<<<<<<< HEAD
         ("5.3.3", "f8133a5934f9c53b253d324876d74f08a19e2f5b073bc94a62fe64b0d2183a18"),
-=======
         ("5.3.0", "2bf14116b5e2270928265f5d417b3d0f0f2e13cbc8ec5eb8c80d4d4a58ff7e94"),
->>>>>>> 238d4f72
         ("5.2.3", "0493c414d4db1af8e1eb30a651d9512044644244488ebb13478c2138a7612998"),
         ("5.2.1", "465ca9fa16869cd89dab8c2d66d9b9e3c14f744bbedaa1d215b0746d77a500ba"),
         ("5.2.0", "37f5fce04348183bce2ece8bac1117f6ef7e710ca68371ff82ab08e93368bafb"),
@@ -185,11 +179,8 @@
         "5.2.0",
         "5.2.1",
         "5.2.3",
-<<<<<<< HEAD
         "5.3.3",
-=======
         "5.3.0",
->>>>>>> 238d4f72
         "master",
     ]:
         depends_on("comgr@" + ver, type="build", when="@" + ver)
