# Copyright 2013-2022 Lawrence Livermore National Security, LLC and other
# Spack Project Developers. See the top-level COPYRIGHT file for details.
#
# SPDX-License-Identifier: (Apache-2.0 OR MIT)

import os
import re
from typing import Dict

from spack.package import *

tools_url = 'https://github.com/ROCm-Developer-Tools'
compute_url = 'https://github.com/RadeonOpenCompute'

# Arrays of hashes are in order of the versions array below
# For example array[0] = 3.9.0, array[1] = 3.10.0, etc.

aomp = [
    "377ab59b685a73b3f95fba95f5e028678ec5aafabc4177b7f0ffb78da095d679",
    "808fca9bdefb109d5bcbbc9f5b59c564a6d422488869e986516f2a7233eda235",
    "aa75455cf1d333419e5310117678e5789c5222f7cb05b05e3dfacef855c55d84",
    "9e6ed2c7bdc3b4af069751b5d3e92913fd5ac318ae844f68bd78c5def990a8f7",
    "c368d39ba9c1bc8b0edbe66edaa3f2a4ff5649c2bd16f499ac19dfd1591dec5a",
    "c2b1a61a15fdf8d50c7c7a1ad75512f059c53a7bd5afe85f69e984f1174aa74a",
    "2092fd210160986127c302c2d636bf5f58ba3a946d27a8474593fa7f87603950",
    "27a5794b5885c61dc6f63cec36673b37deb029754d3b2fd3e1b21239efffa96a",
    "ce90b9560205f58f50e72615cd937f02041f4eb2ff66ab445ce3b9faf4f4fa4c",
    "2439473fb18bfd404eadd222e5955d0fcdf410a9efc5509696bf7b2780f3c894",
    "64669ac448c439e89ec4b6e0506158e6d9b5a3edfae05882aee4c9bcd5f187b7",
    "e69fe0c933cb30daafe49d9f1df71fe16f387e0287bba921995feeefdf9ac262",
    "8bab3d621343f419b29043ac0cb56e062f114991dc3ec1e33e786f771deecc8f"
]

devlib = [
    "c99f45dacf5967aef9a31e3731011b9c142446d4a12bac69774998976f2576d7",
    "bca9291385d6bdc91a8b39a46f0fd816157d38abb1725ff5222e6a0daa0834cc",
    "d0aa495f9b63f6d8cf8ac668f4dc61831d996e9ae3f15280052a37b9d7670d2a",
    "f5f5aa6bfbd83ff80a968fa332f80220256447c4ccb71c36f1fbd2b4a8e9fc1b",
    "34a2ac39b9bb7cfa8175cbab05d30e7f3c06aaffce99eed5f79c616d0f910f5f",
    "055a67e63da6491c84cd45865500043553fb33c44d538313dd87040a6f3826f2",
    "a7291813168e500bfa8aaa5d1dccf5250764ddfe27535def01b51eb5021d4592",
    "78412fb10ceb215952b5cc722ed08fa82501b5848d599dc00744ae1bdc196f77",
    "50e9e87ecd6b561cad0d471295d29f7220e195528e567fcabe2ec73838979f61",
    "83ed7aa1c9322b4fc1f57c48a63fc7718eb4195ee6fde433009b4bc78cb363f0",
    "49cfa8f8fc276ba27feef40546788a2aabe259a924a97af8bef24e295d19aa5e",
    "47dbcb41fb4739219cadc9f2b5f21358ed2f9895ce786d2f7a1b2c4fd044d30f",
    "c41958560ec29c8bf91332b9f668793463904a2081c330c0d828bf2f91d4f04e"
]

llvm = [
    "1ff14b56d10c2c44d36c3c412b190d3d8cd1bb12cfc7cd58af004c16fd9987d1",
    "8262aff88c1ff6c4deb4da5a4f8cda1bf90668950e2b911f93f73edaee53b370",
    "aa1f80f429fded465e86bcfaef72255da1af1c5c52d58a4c979bc2f6c2da5a69",
    "244e38d824fa7dfa8d0edf3c036b3c84e9c17a16791828e4b745a8d31eb374ae",
    "751eca1d18595b565cfafa01c3cb43efb9107874865a60c80d6760ba83edb661",
    "1567d349cd3bcd2c217b3ecec2f70abccd5e9248bd2c3c9f21d4cdb44897fc87",
    "b53c6b13be7d77dc93a7c62e4adbb414701e4e601e1af2d1e98da4ee07c9837f",
    "b71451bf26650ba06c0c5c4c7df70f13975151eaa673ef0cc77c1ab0000ccc97",
    "36a4f7dd961cf373b743fc679bdf622089d2a905de2cfd6fd6c9e7ff8d8ad61f",
    "bca2db4aaab71541cac588d6a708fde60f0ebe744809bde8a3847044a1a77413",
    "99a14394b406263576ed3d8d10334de7c78d42b349109f375d178b11492eecaf",
    "db5d45c4a7842a908527c1b7b8d4a40c688225a41d23cfa382eab23edfffdd10",
    "d236a2064363c0278f7ba1bb2ff1545ee4c52278c50640e8bb2b9cfef8a2f128"
]

flang = [
    "5d113f44fb173bd0d5704b282c5cebbb2aa642c7c29f188764bfa1daa58374c9",
    "3990d39ff1c908b150f464f0653a123d94be30802f9cad6af18fbb560c4b412e",
    "f3e19699ce4ac404f41ffe08ef4546e31e2e741d8deb403b5477659e054275d5",
    "f41f661425534b5cfb20e2c0efd9d0800609dc3876ee9c3f76f026d36abbfa35",
    "d6c3f3aaa289251a433d99d1cffe432812093089ae876a6863295a15066c1eaf",
    "13d3525078fd1c569f7c8ea7fce439b04f6b03814bbe88600c08f95c788e7802",
    "13d3525078fd1c569f7c8ea7fce439b04f6b03814bbe88600c08f95c788e7802",
    "3d7277fd658e51e7e43272c4b319e733c18f5a6d11f739aaec0df758a720809e",
    "54bc3e668577fc30ef77f0c95436e9f9327f256ac8c43eee35eb90000883c6d3",
    "e8d7f828e10516666606bcf2459a25f69401f12f0ae4d3b4a0ca57616bbd9bb0",
    "9b9a53150009ff58bd0ab665b970dbebc51be891343fd5dc8e77a2133ac44333",
    "d95e36f3b93097ab6fb319c744ddc71cd94af0c358accc1e5224c2bbd431266d",
    "d7847b5c6e1344dc0b4723dbe76a859257b4c242644dedb34e425f07738530d4"
]

extras = [
    "830a37cf1c6700f81fc00749206a37e7cda4d2867bbdf489e9e2d81f52d06b3d",
    "5d98d34aff97416d8b5b9e16e7cf474580f8de8a73bd0e549c4440a3c5df4ef5",
    "51cc8a7c5943e1d9bc657fc9b9797f45e3ce6a4e544d3d3a967c7cd0185a0510",
    "91fdfadb94aa6afc1942124d0953ddc80c297fa75de1897fb42ac8e7dea51ab9",
    "31bbe70b51c259a54370d021ae63528a1740b5477a22412685afd14150fff6f4",
    "ec6cc4a9c24f098496de3206714dafe9a714f06afacfe21d53a4e6344f9cb4c9",
    "ec6cc4a9c24f098496de3206714dafe9a714f06afacfe21d53a4e6344f9cb4c9",
    "a9c32fb7659c0aabba5b1e76ec05037dda485bf893cef4144279b42ef8fae416",
    "2b7ae80dda7ffee63210855bc2746c8a13063777c9b855a562eedca4e7ab6254",
    "9dfaee1eeee2141d4873f7d71fcaeacabe91f1418cb3bed19653e847921944e4",
    "a4affb77bebaafb6f8d22c51d66aa6fa05381ec54cc1e14a4b10e0f3dc00157f",
    "c3a2a83d8f586ee765df96a692ebe010631446f700273fa31738ea260dfc35f7",
    "2e3151a47d77166d071213af2a1691487691aae0abd5c1718d818a6d7d09cb2d"
]

versions = ['3.9.0', '3.10.0', '4.0.0', '4.1.0', '4.2.0', '4.3.0', '4.3.1', '4.5.0',
<<<<<<< HEAD
            '4.5.2', '5.0.0', '5.0.2', '5.1.0', '5.1.3']
versions_dict = dict()
=======
            '4.5.2', '5.0.0', '5.0.2', '5.1.0']
versions_dict = dict()  # type: Dict[str,Dict[str,str]]
>>>>>>> adc9f887
components = ['aomp', 'devlib', 'llvm', 'flang', 'extras']
component_hashes = [aomp, devlib, llvm, flang, extras]

# Loop through versions and create necessary dictionaries of components
for outer_index, item in enumerate(versions):
    for inner_index, component in enumerate(component_hashes):
        versions_dict.setdefault(item, {})[components[inner_index]] = \
            component_hashes[inner_index][outer_index]


class RocmOpenmpExtras(Package):
    """OpenMP support for ROCm LLVM."""

    homepage = tools_url + "/aomp"
    url = tools_url + "/aomp/archive/rocm-5.1.3.tar.gz"

    maintainers = ['srekolam', 'arjun-raj-kuppala', 'estewart08']
    version('5.1.3', sha256=versions_dict['5.1.3']['aomp'])
    version('5.1.0', sha256=versions_dict['5.1.0']['aomp'])
    version('5.0.2', sha256=versions_dict['5.0.2']['aomp'])
    version('5.0.0', sha256=versions_dict['5.0.0']['aomp'])
    version('4.5.2', sha256=versions_dict['4.5.2']['aomp'])
    version('4.5.0', sha256=versions_dict['4.5.0']['aomp'])
    version('4.3.1', sha256=versions_dict['4.3.1']['aomp'])
    version('4.3.0', sha256=versions_dict['4.3.0']['aomp'])
    version('4.2.0', sha256=versions_dict['4.2.0']['aomp'])
    version('4.1.0', sha256=versions_dict['4.1.0']['aomp'])
    version('4.0.0', sha256=versions_dict['4.0.0']['aomp'])
    version('3.10.0', sha256=versions_dict['3.10.0']['aomp'])
    version('3.9.0', sha256=versions_dict['3.9.0']['aomp'])

    depends_on('cmake@3:', type='build')
    depends_on('py-setuptools', type='build')
    depends_on('python@3:', type='build')
    depends_on('perl-data-dumper', type='build')
    depends_on('awk', type='build')
    depends_on('elfutils', type=('build', 'link'))
    depends_on('libffi', type=('build', 'link'))

    for ver in ['3.9.0', '3.10.0', '4.0.0', '4.1.0', '4.2.0', '4.3.0', '4.3.1',
                '4.5.0', '4.5.2', '5.0.0', '5.0.2', '5.1.0', '5.1.3']:
        depends_on('hsakmt-roct@' + ver, when='@' + ver)
        depends_on('comgr@' + ver, when='@' + ver)
        depends_on('hsa-rocr-dev@' + ver, when='@' + ver)
        depends_on('llvm-amdgpu@{0} ~openmp'.format(ver),
                   when='@' + ver)

        # tag changed to 'rocm-' in 4.0.0
        if ver == '3.9.0' or ver == '3.10.0':
            tag = 'rocm-uc-'
        else:
            tag = 'rocm-'

        resource(
            name='rocm-device-libs',
            url=compute_url +
            '/ROCm-Device-Libs/archive/' + tag + ver + '.tar.gz',
            sha256=versions_dict[ver]['devlib'],
            expand=True,
            destination='rocm-openmp-extras',
            placement='rocm-device-libs',
            when='@' + ver)

        resource(
            name='flang',
            url=tools_url + '/flang/archive/' + tag + ver + '.tar.gz',
            sha256=versions_dict[ver]['flang'],
            expand=True,
            destination='rocm-openmp-extras',
            placement='flang',
            when='@' + ver)

        resource(
            name='aomp-extras',
            url=tools_url + '/aomp-extras/archive/' + tag + ver + '.tar.gz',
            sha256=versions_dict[ver]['extras'],
            expand=True,
            destination='rocm-openmp-extras',
            placement='aomp-extras',
            when='@' + ver)

        resource(
            name='llvm-project',
            url=compute_url + '/llvm-project/archive/rocm-' + ver + '.tar.gz',
            sha256=versions_dict[ver]['llvm'],
            expand=True,
            destination='rocm-openmp-extras',
            placement='llvm-project',
            when='@' + ver)

    def setup_run_environment(self, env):
        devlibs_prefix = self.spec['llvm-amdgpu'].prefix
        openmp_extras_prefix = self.spec['rocm-openmp-extras'].prefix
        llvm_prefix = self.spec['llvm-amdgpu'].prefix
        env.set('AOMP', '{0}'.format(llvm_prefix))
        env.set('HIP_DEVICE_LIB_PATH',
                '{0}/amdgcn/bitcode'.format(devlibs_prefix))
        env.prepend_path('CPATH',
                         '{0}/include'.format(openmp_extras_prefix))
        env.prepend_path('LIBRARY_PATH',
                         '{0}/lib'.format(openmp_extras_prefix))
        if self.spec.version < Version('4.1.0'):
            env.set('AOMP_GPU',
                    '`{0}/rocm-bin/mygpu`'.format(openmp_extras_prefix))
        else:
            env.set('AOMP_GPU',
                    '`{0}/bin/mygpu`'.format(openmp_extras_prefix))

    def setup_build_environment(self, env):
        openmp_extras_prefix = self.spec['rocm-openmp-extras'].prefix
        llvm_prefix = self.spec['llvm-amdgpu'].prefix
        env.set('AOMP', '{0}'.format(llvm_prefix))
        env.set('FC', '{0}/bin/flang'.format(openmp_extras_prefix))
        gfx_list = "gfx700 gfx701 gfx801 gfx803 gfx900 gfx902 gfx906 gfx908"

        if self.spec.version >= Version('4.3.1'):
            gfx_list = gfx_list + " gfx90a gfx1030 gfx1031"
        env.set('GFXLIST', gfx_list)

    def patch(self):
        src = self.stage.source_path
        aomp_extras = '{0}/rocm-openmp-extras/aomp-extras/aomp-device-libs'
        libomptarget = \
            '{0}/rocm-openmp-extras/llvm-project/openmp/libomptarget'
        flang = '{0}/rocm-openmp-extras/flang/'

        if self.spec.version >= Version('4.3.0') \
           and self.spec.version < Version('5.0.0'):
            filter_file('STRIP ${FLANG_SHA}', 'STRIP 0',
                        flang.format(src) + 'CMakeLists.txt', string=True)

        if self.spec.version < Version('4.1.0'):
            plugin = '/plugins/hsa/CMakeLists.txt'
        else:
            plugin = '/plugins/amdgpu/CMakeLists.txt'

        filter_file(
            '{ROCM_DIR}/amdgcn/bitcode', '{DEVICE_LIBS_DIR}',
            aomp_extras.format(src) + '/aompextras/CMakeLists.txt',
            libomptarget.format(src) + '/deviceRTLs/amdgcn/CMakeLists.txt')

        # Libm moved into llvm-project in 4.5.0
        if self.spec.version < Version('4.5.0'):
            filter_file(
                '{ROCM_DIR}/amdgcn/bitcode', '{DEVICE_LIBS_DIR}',
                aomp_extras.format(src) + '/libm/CMakeLists.txt')

        # Openmp adjustments
        # Fix relocation error with libffi by not using static lib.
        if self.spec.version >= Version('5.1.0'):
            filter_file('libffi.a', '',
                        libomptarget.format(src) +
                        '/cmake/Modules/LibomptargetGetDependencies.cmake')

        if self.spec.version >= Version('5.0.0'):
            filter_file('{OPENMP_INSTALL_LIBDIR}', '{OPENMP_INSTALL_LIBDIR}/libdevice',
                        libomptarget.format(src) +
                        '/deviceRTLs/amdgcn/CMakeLists.txt')

        if self.spec.version >= Version('4.5.0'):
            filter_file(
                '{ROCM_DIR}/amdgcn/bitcode', '{DEVICE_LIBS_DIR}',
                libomptarget.format(src) + '/deviceRTLs/libm/CMakeLists.txt')

        if self.spec.version <= Version('4.5.0'):
            filter_file(
                'dl elf', 'dl ${LIBOMPTARGET_DEP_LIBELF_LIBRARIES}',
                libomptarget.format(src) + '/plugins/amdgpu/CMakeLists.txt')

        filter_file(
            '-nogpulib', '-nogpulib -nogpuinc',
            libomptarget.format(src) + '/deviceRTLs/amdgcn/CMakeLists.txt')

        filter_file(
            '-x hip', '-x hip -nogpulib -nogpuinc',
            libomptarget.format(src) + '/deviceRTLs/amdgcn/CMakeLists.txt')

        filter_file(
            '-c ', '-c -nogpulib -nogpuinc -I{LIMIT}',
            libomptarget.format(src) + '/hostrpc/CMakeLists.txt')

        filter_file(
            r'${ROCM_DIR}/hsa/include ${ROCM_DIR}/hsa/include/hsa',
            '${HSA_INCLUDE}/hsa/include ${HSA_INCLUDE}/hsa/include/hsa',
            libomptarget.format(src) + plugin,
            string=True)

        filter_file(
            '{ROCM_DIR}/hsa/lib', '{HSA_LIB}',
            libomptarget.format(src) + plugin)

        filter_file(
            r'{ROCM_DIR}/lib\)',
            '{HSAKMT_LIB})\nset(HSAKMT_LIB64 ${HSAKMT_LIB64})',
            libomptarget.format(src) + plugin)

        filter_file(
            r'-L${LIBOMPTARGET_DEP_LIBHSAKMT_LIBRARIES_DIRS}',
            '-L${LIBOMPTARGET_DEP_LIBHSAKMT_LIBRARIES_DIRS} -L${HSAKMT_LIB64}',
            libomptarget.format(src) + plugin,
            string=True)

        filter_file(
            r'-rpath,${LIBOMPTARGET_DEP_LIBHSAKMT_LIBRARIES_DIRS}',
            '-rpath,${LIBOMPTARGET_DEP_LIBHSAKMT_LIBRARIES_DIRS}' +
            ',-rpath,${HSAKMT_LIB64}',
            libomptarget.format(src) + plugin,
            string=True)

        filter_file(
            '{ROCM_DIR}/include', '{COMGR_INCLUDE}',
            libomptarget.format(src) + plugin)

        filter_file(
            r'-L${LLVM_LIBDIR}${OPENMP_LIBDIR_SUFFIX}',
            '-L${LLVM_LIBDIR}${OPENMP_LIBDIR_SUFFIX} -L${COMGR_LIB}',
            libomptarget.format(src) + plugin,
            string=True)

        filter_file(
            r'rpath,${LLVM_LIBDIR}${OPENMP_LIBDIR_SUFFIX}',
            'rpath,${LLVM_LIBDIR}${OPENMP_LIBDIR_SUFFIX}' +
            '-Wl,-rpath,${COMGR_LIB}',
            libomptarget.format(src) + plugin,
            string=True)

        filter_file(
            'ADDITIONAL_VERSIONS 2.7', 'ADDITIONAL_VERSIONS 3',
            flang.format(src) + 'CMakeLists.txt')

    def install(self, spec, prefix):
        src = self.stage.source_path
        gfx_list = os.environ['GFXLIST']
        gfx_list = gfx_list.replace(" ", ";")
        openmp_extras_prefix = self.spec['rocm-openmp-extras'].prefix
        devlibs_prefix = self.spec['llvm-amdgpu'].prefix
        devlibs_src = '{0}/rocm-openmp-extras/rocm-device-libs'.format(src)
        hsa_prefix = self.spec['hsa-rocr-dev'].prefix
        hsakmt_prefix = self.spec['hsakmt-roct'].prefix
        comgr_prefix = self.spec['comgr'].prefix
        llvm_inc = '/rocm-openmp-extras/llvm-project/llvm/include'
        llvm_prefix = self.spec['llvm-amdgpu'].prefix
        omp_bin_dir = '{0}/bin'.format(openmp_extras_prefix)
        omp_lib_dir = '{0}/lib'.format(openmp_extras_prefix)
        bin_dir = '{0}/bin'.format(llvm_prefix)
        lib_dir = '{0}/lib'.format(llvm_prefix)
        flang_warning = '-Wno-incompatible-pointer-types-discards-qualifiers'
        libpgmath = '/rocm-openmp-extras/flang/runtime/libpgmath/lib/common'
        elfutils_inc = spec['elfutils'].prefix.include
        ffi_inc = spec['libffi'].prefix.include

        # flang1 and flang2 symlink needed for build of flang-runtime
        # libdevice symlink to rocm-openmp-extras for runtime
        # libdebug symlink to rocm-openmp-extras for runtime
        if (os.path.islink((os.path.join(bin_dir, 'flang1')))):
            os.unlink(os.path.join(bin_dir, 'flang1'))
        if (os.path.islink((os.path.join(bin_dir, 'flang2')))):
            os.unlink(os.path.join(bin_dir, 'flang2'))
        if (os.path.islink((os.path.join(lib_dir, 'libdevice')))):
            os.unlink(os.path.join(lib_dir, 'libdevice'))
        if (os.path.islink((os.path.join(llvm_prefix, 'lib-debug')))):
            os.unlink(os.path.join(llvm_prefix, 'lib-debug'))

        os.symlink(os.path.join(omp_bin_dir, 'flang1'),
                   os.path.join(bin_dir, 'flang1'))
        os.symlink(os.path.join(omp_bin_dir, 'flang2'),
                   os.path.join(bin_dir, 'flang2'))
        os.symlink(os.path.join(omp_lib_dir, 'libdevice'),
                   os.path.join(lib_dir, 'libdevice'))
        os.symlink(os.path.join(openmp_extras_prefix, 'lib-debug'),
                   os.path.join(llvm_prefix, 'lib-debug'))

        # Set cmake args
        components = dict()

        components['aomp-extras'] = [
            '../rocm-openmp-extras/aomp-extras',
            '-DLLVM_DIR={0}'.format(llvm_prefix),
            '-DDEVICE_LIBS_DIR={0}/amdgcn/bitcode'.format(devlibs_prefix),
            '-DCMAKE_C_COMPILER={0}/clang'.format(bin_dir),
            '-DCMAKE_CXX_COMPILER={0}/clang++'.format(bin_dir),
            '-DAOMP_STANDALONE_BUILD=0',
            '-DDEVICELIBS_ROOT={0}'.format(devlibs_src),
            '-DNEW_BC_PATH=1',
            '-DAOMP={0}'.format(llvm_prefix)
        ]

        # Shared cmake configuration for openmp, openmp-debug
        # Due to hsa-rocr-dev using libelf instead of elfutils
        # the build of openmp fails because the include path
        # for libelf is placed before elfutils in SPACK_INCLUDE_DIRS.
        # Passing the elfutils include path via cmake options is a
        # workaround until hsa-rocr-dev switches to elfutils.
        openmp_common_args = [
            '-DROCM_DIR={0}'.format(hsa_prefix),
            '-DDEVICE_LIBS_DIR={0}/amdgcn/bitcode'.format(devlibs_prefix),
            '-DAOMP_STANDALONE_BUILD=0',
            '-DDEVICELIBS_ROOT={0}'.format(devlibs_src),
            '-DOPENMP_TEST_C_COMPILER={0}/clang'.format(bin_dir),
            '-DOPENMP_TEST_CXX_COMPILER={0}/clang++'.format(bin_dir),
            '-DCMAKE_C_COMPILER={0}/clang'.format(bin_dir),
            '-DCMAKE_CXX_COMPILER={0}/clang++'.format(bin_dir),
            '-DLIBOMPTARGET_AMDGCN_GFXLIST={0}'.format(gfx_list),
            '-DLIBOMP_COPY_EXPORTS=OFF',
            '-DHSA_LIB={0}/lib'.format(hsa_prefix),
            '-DHSAKMT_LIB={0}/lib'.format(hsakmt_prefix),
            '-DHSAKMT_LIB64={0}/lib64'.format(hsakmt_prefix),
            '-DCOMGR_INCLUDE={0}/include'.format(comgr_prefix),
            '-DCOMGR_LIB={0}/lib'.format(comgr_prefix),
            '-DOPENMP_ENABLE_LIBOMPTARGET=1',
            '-DOPENMP_ENABLE_LIBOMPTARGET_HSA=1',
            '-DLLVM_MAIN_INCLUDE_DIR={0}{1}'.format(src, llvm_inc),
            '-DLLVM_INSTALL_PREFIX={0}'.format(llvm_prefix),
            '-DCMAKE_C_FLAGS=-isystem{0} -I{1}'.format(elfutils_inc, ffi_inc),
            '-DCMAKE_CXX_FLAGS=-isystem{0} -I{1}'.format(elfutils_inc, ffi_inc),
            '-DNEW_BC_PATH=1'
        ]

        if self.spec.version < Version('4.1.0'):
            openmp_common_args += [
                '-DHSA_INCLUDE={0}'.format(hsa_prefix)
            ]
        else:
            openmp_common_args += [
                '-DHSA_INCLUDE={0}/include/hsa'.format(hsa_prefix)
            ]

        components['openmp'] = ['../rocm-openmp-extras/llvm-project/openmp']
        components['openmp'] += openmp_common_args

        components['openmp-debug'] = [
            '../rocm-openmp-extras/llvm-project/openmp',
            '-DLIBOMPTARGET_NVPTX_DEBUG=ON',
            '-DCMAKE_CXX_FLAGS=-g',
            '-DCMAKE_C_FLAGS=-g'
        ]

        components['openmp-debug'] += openmp_common_args

        # Shared cmake configuration for pgmath, flang, flang-runtime
        flang_common_args = [
            '-DLLVM_ENABLE_ASSERTIONS=ON',
            '-DLLVM_CONFIG={0}/llvm-config'.format(bin_dir),
            '-DCMAKE_CXX_COMPILER={0}/clang++'.format(bin_dir),
            '-DCMAKE_C_COMPILER={0}/clang'.format(bin_dir),
            '-DCMAKE_Fortran_COMPILER={0}/flang'.format(bin_dir),
            '-DLLVM_TARGETS_TO_BUILD=AMDGPU;x86'
        ]
        if self.spec.version >= Version('4.2.0'):
            # Spack thinks some warnings from the flang build are errors.
            # Disable those warnings in C and CXX flags.
            flang_common_args += [
                '-DCMAKE_CXX_FLAGS={0}'.format(flang_warning) +
                ' -I{0}{1}'.format(src, libpgmath),
                '-DCMAKE_C_FLAGS={0}'.format(flang_warning) +
                ' -I{0}{1}'.format(src, libpgmath)
            ]

        components['pgmath'] = [
            '../rocm-openmp-extras/flang/runtime/libpgmath'
        ]

        components['pgmath'] += flang_common_args

        components['flang'] = [
            '../rocm-openmp-extras/flang',
            '-DFLANG_OPENMP_GPU_AMD=ON',
            '-DFLANG_OPENMP_GPU_NVIDIA=ON'
        ]

        components['flang'] += flang_common_args

        components['flang-runtime'] = [
            '../rocm-openmp-extras/flang',
            '-DLLVM_INSTALL_RUNTIME=ON',
            '-DFLANG_BUILD_RUNTIME=ON',
            '-DOPENMP_BUILD_DIR={0}/spack-build-openmp/runtime/src'.format(src)
        ]
        components['flang-runtime'] += flang_common_args

        build_order = [
            "aomp-extras", "openmp", "openmp-debug", "pgmath",
            "flang", "flang-runtime"
        ]

        # Override standard CMAKE_BUILD_TYPE
        for arg in std_cmake_args:
            found = re.search("CMAKE_BUILD_TYPE", arg)
            if found:
                std_cmake_args.remove(arg)
        for component in build_order:
            with working_dir('spack-build-{0}'.format(component), create=True):
                cmake_args = components[component]
                cmake_args.extend(std_cmake_args)
                # OpenMP build needs to be run twice(Release, Debug)
                if component == "openmp-debug":
                    cmake_args.append("-DCMAKE_BUILD_TYPE=Debug")
                else:
                    cmake_args.append("-DCMAKE_BUILD_TYPE=Release")
                cmake(*cmake_args)
                make()
                make("install")<|MERGE_RESOLUTION|>--- conflicted
+++ resolved
@@ -96,13 +96,8 @@
 ]
 
 versions = ['3.9.0', '3.10.0', '4.0.0', '4.1.0', '4.2.0', '4.3.0', '4.3.1', '4.5.0',
-<<<<<<< HEAD
             '4.5.2', '5.0.0', '5.0.2', '5.1.0', '5.1.3']
-versions_dict = dict()
-=======
-            '4.5.2', '5.0.0', '5.0.2', '5.1.0']
 versions_dict = dict()  # type: Dict[str,Dict[str,str]]
->>>>>>> adc9f887
 components = ['aomp', 'devlib', 'llvm', 'flang', 'extras']
 component_hashes = [aomp, devlib, llvm, flang, extras]
 
