--- conflicted
+++ resolved
@@ -91,13 +91,8 @@
 ]
 
 versions = ['3.9.0', '3.10.0', '4.0.0', '4.1.0', '4.2.0', '4.3.0', '4.3.1', '4.5.0',
-<<<<<<< HEAD
-            '4.5.2']
+            '4.5.2', '5.0.0', '5.0.2', '5.1.0']
 versions_dict = dict()  # type: Dict[str,Dict[str,str]]
-=======
-            '4.5.2', '5.0.0', '5.0.2', '5.1.0']
-versions_dict = dict()
->>>>>>> 4f033b15
 components = ['aomp', 'devlib', 'llvm', 'flang', 'extras']
 component_hashes = [aomp, devlib, llvm, flang, extras]
 
