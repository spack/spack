--- conflicted
+++ resolved
@@ -299,8 +299,6 @@
 
         plugin = "/plugins/amdgpu/CMakeLists.txt"
 
-<<<<<<< HEAD
-=======
         if self.spec.version < Version("5.2.0"):
             filter_file(
                 "{ROCM_DIR}/amdgcn/bitcode",
@@ -326,7 +324,6 @@
                 libomptarget.format(src) + "/CMakeLists.txt",
             )
 
->>>>>>> c174cf68
         # Openmp adjustments
         # Fix relocation error with libffi by not using static lib.
         filter_file(
