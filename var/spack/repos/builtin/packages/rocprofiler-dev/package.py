# Copyright 2013-2024 Lawrence Livermore National Security, LLC and other
# Spack Project Developers. See the top-level COPYRIGHT file for details.
#
# SPDX-License-Identifier: (Apache-2.0 OR MIT)

import re

from spack.package import *


class RocprofilerDev(CMakePackage):
    """ROCPROFILER library for AMD HSA runtime API extension support"""

    homepage = "https://github.com/ROCm/rocprofiler"
    git = "https://github.com/ROCm/rocprofiler.git"
    url = "https://github.com/ROCm/rocprofiler/archive/refs/tags/rocm-6.0.0.tar.gz"
    tags = ["rocm"]

    maintainers("srekolam", "renjithravindrankannath")
    libraries = ["librocprofiler64"]
    license("MIT")
<<<<<<< HEAD

    version("6.0.0", sha256="6aca327a6ba302b5957002e55ac640dd185d51a354da3859e957448a5fc36b14")
    version("5.7.1", sha256="2fb7158592d89312ba419a272d907d8849373c0a676a83dd03c32b9942dfd27a")
    version("5.7.0", sha256="003af33db5585e71823b2b58618d795df926f6bd25943f2add388db23f2bf377")
    version("5.6.1", sha256="3e5eecce216418e61ffee893cbc8611e38305ee472d0e10d579eb74e287c8e1b")
    version("5.6.0", sha256="ff811bd91580f60b6b4d397b6fce38d96f07debc6fd8a631b81d1b266cc9542d")
    version("5.5.1", sha256="f5dbece5c205e37383fed4a2bd6042ff1c11f11f64dfbf65d7e23c0af6889a5a")
    version("5.5.0", sha256="d9dd38c42b4b12d4149f1cc3fca1af5bec69c72f455653a8f4fd8195b3b95703")
=======
>>>>>>> 3290e2c1
    version("5.4.3", sha256="86c3f43ee6cb9808796a21409c853cc8fd496578b9eef4de67ca77830229cac1")
    version("5.4.0", sha256="0322cbe5d1d3182e616f472da31f0707ad6040833c38c28f2b39381a85210f43")
    version("5.3.3", sha256="07ee28f3420a07fc9d45910e78ad7961b388109cfc0e74cfdf2666789e6af171")
    version("5.3.0", sha256="b0905a329dc1c97a362b951f3f8ef5da9d171cabb001ed4253bd59a2742e7d39")
    with default_args(deprecated=True):
        version("5.2.3", sha256="4ed22e86633ab177eed85fed8994fcb71017c4c4774998e4d3fc36b6c0a15eac")
        version("5.2.1", sha256="c6768ec428590aadfb0e7ef6e22b8dc5ac8ed97babeb56db07f2d5d41cd122e2")
        version("5.2.0", sha256="1f4db27b56ef1863d4c9e1d96bac9117d66be45156d0637cfe4fd38cae61a23a")
        version("5.1.3", sha256="eca7be451c7bf000fd9c75683e7f5dfbed32dbb385b5ac685d2251ee8c3abc96")
        version("5.1.0", sha256="4a1c6ed887b0159392406af8796508df2794353a4c3aacc801116044fb4a10a5")

    depends_on("cmake@3:", type="build")
<<<<<<< HEAD
    for ver in [
        "3.5.0",
        "3.7.0",
        "3.8.0",
        "3.9.0",
        "3.10.0",
        "4.0.0",
        "4.1.0",
        "4.2.0",
        "4.3.0",
        "4.3.1",
        "4.5.0",
        "4.5.2",
        "5.0.0",
        "5.0.2",
        "5.1.0",
        "5.1.3",
        "5.2.0",
        "5.2.1",
        "5.2.3",
        "5.3.0",
        "5.3.3",
        "5.4.0",
        "5.4.3",
        "5.5.0",
        "5.5.1",
        "5.6.0",
        "5.6.1",
        "5.7.0",
        "5.7.1",
        "6.0.0",
    ]:
        depends_on("hsakmt-roct@" + ver, when="@" + ver)
        depends_on("hsa-rocr-dev@" + ver, when="@" + ver)
        depends_on("rocminfo@" + ver, when="@" + ver)
        depends_on("roctracer-dev-api@" + ver, when="@" + ver)

    for ver in ["5.7.0", "5.7.1", "6.0.0"]:
        depends_on("hip@" + ver, when="@" + ver)
        depends_on("rocm-smi-lib@" + ver, when="@" + ver)

    for ver in ["5.5.0", "5.5.1", "5.6.0", "5.6.1", "5.7.0", "5.7.1", "6.0.0"]:
        depends_on("aqlprofile@" + ver, when="@" + ver)
        depends_on("comgr@" + ver, when="@" + ver)

    depends_on("numactl", type="link", when="@4.3.1")
    depends_on("py-lxml", when="@5.5:")
    depends_on("py-cppheaderparser", when="@5.5:")
    depends_on("googletest@1.10.0:", when="@5.5:")
    depends_on("py-pyyaml", when="@5.5:")
    depends_on("py-barectf", when="@5.5:")
    depends_on("py-setuptools", when="@5.5:")
    depends_on("py-jsonschema", when="@5.5:")
    depends_on("py-jinja2", when="@5.5:")
    depends_on("py-termcolor", when="@5.5:")
    depends_on("py-pandas", when="@6.0:")

=======
    for ver in ["5.1.0", "5.1.3", "5.2.0", "5.2.1", "5.2.3", "5.3.0", "5.3.3", "5.4.0", "5.4.3"]:
        depends_on(f"hsakmt-roct@{ver}", when=f"@{ver}")
        depends_on(f"hsa-rocr-dev@{ver}", when=f"@{ver}")
        depends_on(f"rocminfo@{ver}", when=f"@{ver}")
        depends_on(f"roctracer-dev-api@{ver}", when=f"@{ver}")

>>>>>>> 3290e2c1
    # See https://github.com/ROCm/rocprofiler/pull/50
    patch("fix-includes.patch", when="@:5.4")
    patch("0001-Continue-build-in-absence-of-aql-profile-lib.patch", when="@5.3:5.4")
    patch("0002-add-fPIC-and-disable-tests.patch", when="@5.5")
    patch("0002-add-fPIC-and-disable-tests-5.6.patch", when="@5.6")
    patch("0002-add-fPIC-and-disable-tests-5.7.patch", when="@5.7")
    patch("0003-disable-tests.patch", when="@6.0")

    def patch(self):
        filter_file(
            "${HSA_RUNTIME_LIB_PATH}/../include",
            "${HSA_RUNTIME_LIB_PATH}/../include ${HSA_KMT_LIB_PATH}/..\
                     /include",
            "test/CMakeLists.txt",
            string=True,
        )

    @classmethod
    def determine_version(cls, lib):
        match = re.search(r"lib\S*\.so\.\d+\.\d+\.(\d)(\d\d)(\d\d)", lib)
        if match:
            return "{0}.{1}.{2}".format(
                int(match.group(1)), int(match.group(2)), int(match.group(3))
            )
        return None

    def cmake_args(self):
        return [
            self.define(
                "PROF_API_HEADER_PATH", self.spec["roctracer-dev-api"].prefix.roctracer.include.ext
            ),
            self.define("ROCM_ROOT_DIR", self.spec["hsakmt-roct"].prefix.include),
        ]<|MERGE_RESOLUTION|>--- conflicted
+++ resolved
@@ -19,8 +19,6 @@
     maintainers("srekolam", "renjithravindrankannath")
     libraries = ["librocprofiler64"]
     license("MIT")
-<<<<<<< HEAD
-
     version("6.0.0", sha256="6aca327a6ba302b5957002e55ac640dd185d51a354da3859e957448a5fc36b14")
     version("5.7.1", sha256="2fb7158592d89312ba419a272d907d8849373c0a676a83dd03c32b9942dfd27a")
     version("5.7.0", sha256="003af33db5585e71823b2b58618d795df926f6bd25943f2add388db23f2bf377")
@@ -28,8 +26,6 @@
     version("5.6.0", sha256="ff811bd91580f60b6b4d397b6fce38d96f07debc6fd8a631b81d1b266cc9542d")
     version("5.5.1", sha256="f5dbece5c205e37383fed4a2bd6042ff1c11f11f64dfbf65d7e23c0af6889a5a")
     version("5.5.0", sha256="d9dd38c42b4b12d4149f1cc3fca1af5bec69c72f455653a8f4fd8195b3b95703")
-=======
->>>>>>> 3290e2c1
     version("5.4.3", sha256="86c3f43ee6cb9808796a21409c853cc8fd496578b9eef4de67ca77830229cac1")
     version("5.4.0", sha256="0322cbe5d1d3182e616f472da31f0707ad6040833c38c28f2b39381a85210f43")
     version("5.3.3", sha256="07ee28f3420a07fc9d45910e78ad7961b388109cfc0e74cfdf2666789e6af171")
@@ -42,22 +38,7 @@
         version("5.1.0", sha256="4a1c6ed887b0159392406af8796508df2794353a4c3aacc801116044fb4a10a5")
 
     depends_on("cmake@3:", type="build")
-<<<<<<< HEAD
     for ver in [
-        "3.5.0",
-        "3.7.0",
-        "3.8.0",
-        "3.9.0",
-        "3.10.0",
-        "4.0.0",
-        "4.1.0",
-        "4.2.0",
-        "4.3.0",
-        "4.3.1",
-        "4.5.0",
-        "4.5.2",
-        "5.0.0",
-        "5.0.2",
         "5.1.0",
         "5.1.3",
         "5.2.0",
@@ -75,18 +56,18 @@
         "5.7.1",
         "6.0.0",
     ]:
-        depends_on("hsakmt-roct@" + ver, when="@" + ver)
-        depends_on("hsa-rocr-dev@" + ver, when="@" + ver)
-        depends_on("rocminfo@" + ver, when="@" + ver)
-        depends_on("roctracer-dev-api@" + ver, when="@" + ver)
+        depends_on(f"hsakmt-roct@{ver}", when=f"@{ver}")
+        depends_on(f"hsa-rocr-dev@{ver}", when=f"@{ver}")
+        depends_on(f"rocminfo@{ver}", when=f"@{ver}")
+        depends_on(f"roctracer-dev-api@{ver}", when=f"@{ver}")
 
     for ver in ["5.7.0", "5.7.1", "6.0.0"]:
-        depends_on("hip@" + ver, when="@" + ver)
-        depends_on("rocm-smi-lib@" + ver, when="@" + ver)
+        depends_on(f"hip@{ver}", when=f"@{ver}")
+        depends_on(f"rocm-smi-lib@{ver}", when=f"@{ver}")
 
     for ver in ["5.5.0", "5.5.1", "5.6.0", "5.6.1", "5.7.0", "5.7.1", "6.0.0"]:
-        depends_on("aqlprofile@" + ver, when="@" + ver)
-        depends_on("comgr@" + ver, when="@" + ver)
+        depends_on(f"aqlprofile@{ver}", when=f"@{ver}")
+        depends_on(f"comgr@{ver}", when=f"@{ver}")
 
     depends_on("numactl", type="link", when="@4.3.1")
     depends_on("py-lxml", when="@5.5:")
@@ -100,14 +81,6 @@
     depends_on("py-termcolor", when="@5.5:")
     depends_on("py-pandas", when="@6.0:")
 
-=======
-    for ver in ["5.1.0", "5.1.3", "5.2.0", "5.2.1", "5.2.3", "5.3.0", "5.3.3", "5.4.0", "5.4.3"]:
-        depends_on(f"hsakmt-roct@{ver}", when=f"@{ver}")
-        depends_on(f"hsa-rocr-dev@{ver}", when=f"@{ver}")
-        depends_on(f"rocminfo@{ver}", when=f"@{ver}")
-        depends_on(f"roctracer-dev-api@{ver}", when=f"@{ver}")
-
->>>>>>> 3290e2c1
     # See https://github.com/ROCm/rocprofiler/pull/50
     patch("fix-includes.patch", when="@:5.4")
     patch("0001-Continue-build-in-absence-of-aql-profile-lib.patch", when="@5.3:5.4")
