# Copyright 2013-2022 Lawrence Livermore National Security, LLC and other
# Spack Project Developers. See the top-level COPYRIGHT file for details.
#
# SPDX-License-Identifier: (Apache-2.0 OR MIT)

import itertools
import re

from spack.package import *


class Rocsolver(CMakePackage):
    """rocSOLVER is a work-in-progress implementation of a
    subset of LAPACK functionality on the ROCm platform."""

    homepage = "https://github.com/ROCmSoftwarePlatform/rocSOLVER"
    git = "https://github.com/ROCmSoftwarePlatform/rocSOLVER.git"
<<<<<<< HEAD
    url = "https://github.com/ROCmSoftwarePlatform/rocSOLVER/archive/rocm-5.3.3.tar.gz"
=======
    url = "https://github.com/ROCmSoftwarePlatform/rocSOLVER/archive/rocm-5.3.0.tar.gz"
>>>>>>> 238d4f72
    tags = ["rocm"]

    maintainers = ["cgmb", "srekolam", "renjithravindrankannath", "haampie"]
    libraries = ["librocsolver"]

    amdgpu_targets = ROCmPackage.amdgpu_targets

    variant("amdgpu_target", values=auto_or_any_combination_of(*amdgpu_targets))
    variant(
        "optimal",
        default=True,
        description="This option improves performance at the cost of increased binary \
            size and compile time by adding specialized kernels \
            for small matrix sizes",
    )

    version("develop", branch="develop")
    version("master", branch="master")

<<<<<<< HEAD
    version("5.3.3", sha256="d2248b5e2e0b20e08dd1ee5408e38deb02ecd28096dc7c7f2539351df6cb6ad5")
=======
    version("5.3.0", sha256="4569f860d240d50e94e77d498050f5cafe5ad11daddaead3e7e9eaa1957878a7")
>>>>>>> 238d4f72
    version("5.2.3", sha256="b278a1640f31fb1905f18dc5127d57e2b1d36fd2b4f39ae811b5537fa6ce87d4")
    version("5.2.1", sha256="74c127efaefec70a14dff6fa0e92276f38a6c313bf1271d68d03a4222d1fc3b6")
    version("5.2.0", sha256="94d46ebe1266eaa05df50c1789dc27d3f2dbf3cb5af156e757777a82ed6ef356")
    version("5.1.3", sha256="5a8f3b95ac9a131c31538196e954ea53b863009c092cce0c0ef869a0cd5dd554")
    version("5.1.0", sha256="88de515a6e75eaa3c50c9c8ae1e7ae8e3b46e712e388f44f79b63fefa9fc0831")
    version(
        "5.0.2",
        sha256="298e0903f1ba8074055ab072690f967062d6e06a9371574de23e4e38d2997688",
        deprecated=True,
    )
    version(
        "5.0.0",
        sha256="d444ad5348eb8a2c04646ceae6923467a0e775441f2c73150892e228e585b2e1",
        deprecated=True,
    )
    version(
        "4.5.2",
        sha256="4639322bd1e77fedfdeb9032633bde6211a0b1cc16a612db7754f873f18a492f",
        deprecated=True,
    )
    version(
        "4.5.0",
        sha256="0295862da941f31f4d43b19195b79331bd17f5968032f75c89d2791a6f8c1e8c",
        deprecated=True,
    )
    version(
        "4.3.1",
        sha256="c6e7468d7041718ce6e1c7f50ec80a552439ac9cfed2dc3f753ae417dda5724f",
        deprecated=True,
    )
    version(
        "4.3.0",
        sha256="63cc88dd285c0fe01ec2394321ec3b4e1e59bb98ce05b06e4b4d8fadcf1ff028",
        deprecated=True,
    )
    version(
        "4.2.0",
        sha256="e9ef72d7c29e7c36bf02be63a64ca23b444e1ca71751749f7d66647873d9fdea",
        deprecated=True,
    )
    version(
        "4.1.0",
        sha256="da5cc800dabf7367b02b73c93780b2967f112bb45232e4b06e5fd07b4d5b8d88",
        deprecated=True,
    )
    version(
        "4.0.0",
        sha256="be9a52644c276813f76d78f2c11eddaf8c2d7f9dd04f4570f23d328ad30d5880",
        deprecated=True,
    )
    version(
        "3.10.0",
        sha256="bc72483656b6b23a1e321913a580ca460da3bc5976404647536a01857f178dd2",
        deprecated=True,
    )
    version(
        "3.9.0",
        sha256="85fd77fe5acf5af518d11e90e2c03ee0c5abd61071cea86ef5df09f944879648",
        deprecated=True,
    )
    version(
        "3.8.0",
        sha256="72aa74284944d8b454088e8c8d74cf05464a4e2e46d33a57017ddd009113025e",
        deprecated=True,
    )
    version(
        "3.7.0",
        sha256="8c1c630595952806e658c539fd0f3056bd45bafc22b57f0dd10141abefbe4595",
        deprecated=True,
    )
    version(
        "3.5.0",
        sha256="d655e8c762fb9e123b9fd7200b4258512ceef69973de4d0588c815bc666cb358",
        deprecated=True,
    )

    variant(
        "build_type",
        default="Release",
        values=("Release", "Debug", "RelWithDebInfo"),
        description="CMake build type",
    )

    depends_on("cmake@3.8:", type="build", when="@4.1.0:")
    depends_on("cmake@3.5:", type="build")
    depends_on("fmt@7:8.0.1", type="build", when="@4.5.0:")

    depends_on("googletest@1.10.0:", type="test")
    depends_on("netlib-lapack@3.7.1:", type="test")

    patch("link-clients-blas.patch", when="@4.3.0:4.3.2")

    def check(self):
        exe = join_path(self.build_directory, "clients", "staging", "rocsolver-test")
        self.run_test(exe, options=["--gtest_filter=checkin*-*known_bug*"])

    depends_on("hip@4.1.0:", when="@4.1.0:")
    depends_on("rocm-cmake@master", type="build", when="@master:")
    depends_on("rocm-cmake@4.5.0:", type="build", when="@4.5.0:")
    depends_on("rocm-cmake@4.3.0:", type="build", when="@4.3.0:")
    depends_on("rocm-cmake@3.5.0:", type="build")

    for ver in ["master", "develop"]:
        depends_on("rocblas@" + ver, when="@" + ver)

    for ver in [
        "3.5.0",
        "3.7.0",
        "3.8.0",
        "3.9.0",
        "3.10.0",
        "4.0.0",
        "4.1.0",
        "4.2.0",
        "4.3.0",
        "4.3.1",
        "4.5.0",
        "4.5.2",
        "5.0.0",
        "5.0.2",
        "5.1.0",
        "5.1.3",
        "5.2.0",
        "5.2.1",
        "5.2.3",
<<<<<<< HEAD
        "5.3.3",
=======
        "5.3.0",
>>>>>>> 238d4f72
    ]:
        depends_on("hip@" + ver, when="@" + ver)
        depends_on("rocblas@" + ver, when="@" + ver)

    for tgt in itertools.chain(["auto"], amdgpu_targets):
        depends_on("rocblas amdgpu_target={0}".format(tgt), when="amdgpu_target={0}".format(tgt))

    @classmethod
    def determine_version(cls, lib):
        match = re.search(r"lib\S*\.so\.\d+\.\d+\.(\d)(\d\d)(\d\d)", lib)
        if match:
            ver = "{0}.{1}.{2}".format(
                int(match.group(1)), int(match.group(2)), int(match.group(3))
            )
        else:
            ver = None
        return ver

    def cmake_args(self):
        args = [
            self.define("BUILD_CLIENTS_SAMPLES", "OFF"),
            self.define("BUILD_CLIENTS_TESTS", self.run_tests),
            self.define("BUILD_CLIENTS_BENCHMARKS", "OFF"),
        ]
        if self.spec.satisfies("@4.1.0"):
            incl = self.spec["rocblas"].prefix
            args.append(self.define("CMAKE_CXX_FLAGS", "-I{0}/rocblas/include".format(incl)))

        if self.spec.satisfies("@3.7.0:"):
            args.append(self.define_from_variant("OPTIMAL", "optimal"))

        tgt = self.spec.variants["amdgpu_target"]
        if "auto" not in tgt:
            if "@:3.8.0" in self.spec:
                args.append(
                    self.define(
                        "CMAKE_CXX_FLAGS", "--amdgpu-target={0}".format(",".join(tgt.value))
                    )
                )
            else:
                args.append(self.define_from_variant("AMDGPU_TARGETS", "amdgpu_target"))

        if self.spec.satisfies("^cmake@3.21.0:3.21.2"):
            args.append(self.define("__skip_rocmclang", "ON"))

        if self.spec.satisfies("@4.5.0:"):
            args.append(self.define("ROCSOLVER_EMBED_FMT", "ON"))

        if self.spec.satisfies("@5.2.0:"):
            args.append(self.define("BUILD_FILE_REORG_BACKWARD_COMPATIBILITY", True))
        if self.spec.satisfies("@5.3.0:"):
            args.append("-DCMAKE_INSTALL_LIBDIR=lib")

        return args

    def setup_build_environment(self, env):
        env.set("CXX", self.spec["hip"].hipcc)<|MERGE_RESOLUTION|>--- conflicted
+++ resolved
@@ -15,11 +15,7 @@
 
     homepage = "https://github.com/ROCmSoftwarePlatform/rocSOLVER"
     git = "https://github.com/ROCmSoftwarePlatform/rocSOLVER.git"
-<<<<<<< HEAD
     url = "https://github.com/ROCmSoftwarePlatform/rocSOLVER/archive/rocm-5.3.3.tar.gz"
-=======
-    url = "https://github.com/ROCmSoftwarePlatform/rocSOLVER/archive/rocm-5.3.0.tar.gz"
->>>>>>> 238d4f72
     tags = ["rocm"]
 
     maintainers = ["cgmb", "srekolam", "renjithravindrankannath", "haampie"]
@@ -39,11 +35,8 @@
     version("develop", branch="develop")
     version("master", branch="master")
 
-<<<<<<< HEAD
     version("5.3.3", sha256="d2248b5e2e0b20e08dd1ee5408e38deb02ecd28096dc7c7f2539351df6cb6ad5")
-=======
     version("5.3.0", sha256="4569f860d240d50e94e77d498050f5cafe5ad11daddaead3e7e9eaa1957878a7")
->>>>>>> 238d4f72
     version("5.2.3", sha256="b278a1640f31fb1905f18dc5127d57e2b1d36fd2b4f39ae811b5537fa6ce87d4")
     version("5.2.1", sha256="74c127efaefec70a14dff6fa0e92276f38a6c313bf1271d68d03a4222d1fc3b6")
     version("5.2.0", sha256="94d46ebe1266eaa05df50c1789dc27d3f2dbf3cb5af156e757777a82ed6ef356")
@@ -169,11 +162,8 @@
         "5.2.0",
         "5.2.1",
         "5.2.3",
-<<<<<<< HEAD
+        "5.3.0",
         "5.3.3",
-=======
-        "5.3.0",
->>>>>>> 238d4f72
     ]:
         depends_on("hip@" + ver, when="@" + ver)
         depends_on("rocblas@" + ver, when="@" + ver)
