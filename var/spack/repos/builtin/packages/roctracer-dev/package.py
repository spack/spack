# Copyright 2013-2022 Lawrence Livermore National Security, LLC and other
# Spack Project Developers. See the top-level COPYRIGHT file for details.
#
# SPDX-License-Identifier: (Apache-2.0 OR MIT)

import re

from spack.package import *


class RoctracerDev(CMakePackage):
    """ROC-tracer library: Runtimes Generic Callback/Activity APIs.
    The goal of the implementation is to provide a generic independent from
    specific runtime profiler to trace API and asyncronous activity."""

    homepage = "https://github.com/ROCm-Developer-Tools/roctracer"
    git = "https://github.com/ROCm-Developer-Tools/roctracer.git"
    url = "https://github.com/ROCm-Developer-Tools/roctracer/archive/rocm-5.3.0.tar.gz"
    tags = ["rocm"]

    maintainers = ["srekolam", "renjithravindrankannath"]
    libraries = ["libroctracer64"]

    version("5.3.0", sha256="36f1da60863a113bb9fe2957949c661f00a702e249bb0523cda1fb755c053808")
    version("5.2.3", sha256="93f4bb7529db732060bc12055aa10dc346a459a1086cddd5d86c7b509301be4f")
    version("5.2.1", sha256="e200b5342bdf840960ced6919d4bf42c8f30f8013513f25a2190ee8767667e59")
    version("5.2.0", sha256="9747356ce61c57d22c2e0a6c90b66a055e435d235ba3459dc3e3f62aabae6a03")
    version("5.1.3", sha256="45f19875c15eb609b993788b47fd9c773b4216074749d7744f3a671be17ef33c")
    version("5.1.0", sha256="58b535f5d6772258190e4adcc23f37c916f775057a91b960e1f2ee1f40ed5aac")
    version("5.0.2", sha256="5ee46f079e57dfe491678ffa4cdaf5f3b3d179cb3137948e4bcafca99ded47cc")
    version("5.0.0", sha256="a21f4fb093cee4a806d53cbc0645d615d89db12fbde305e9eceee7e4150acdf2")
    version("4.5.2", sha256="7012d18b79736dbe119161aab86f4976b78553ce0b2f4753a9386752d75d5074")
    version("4.5.0", sha256="83dcd8987e129b14da0fe74e24ce8d027333f8fedc9247a402d3683765983296")

    variant(
        "build_type",
        default="Release",
        values=("Release", "Debug", "RelWithDebInfo"),
        description="CMake build type",
    )

    depends_on("cmake@3:", type="build")
    depends_on("python@3:", type="build")
    depends_on("py-cppheaderparser", type="build")

    for ver in [
        "4.5.0",
        "4.5.2",
        "5.0.0",
        "5.0.2",
        "5.1.0",
        "5.1.3",
        "5.2.0",
        "5.2.1",
        "5.2.3",
        "5.3.0",
    ]:
        depends_on("hsakmt-roct@" + ver, when="@" + ver)
        depends_on("hsa-rocr-dev@" + ver, when="@" + ver)
        depends_on("rocminfo@" + ver, when="@" + ver)
        depends_on("hip@" + ver, when="@" + ver)
<<<<<<< HEAD

    for ver in [
        "4.2.0",
        "4.3.0",
        "4.3.1",
        "4.5.0",
        "4.5.2",
        "5.0.0",
        "5.0.2",
        "5.1.0",
        "5.1.3",
        "5.2.0",
        "5.2.1",
        "5.2.3",
        "5.3.0",
    ]:
=======
>>>>>>> 63e44065
        depends_on("rocprofiler-dev@" + ver, when="@" + ver)

    patch("0001-include-rocprofiler-dev-path.patch", when="@5.3.0")

    @classmethod
    def determine_version(cls, lib):
        match = re.search(r"lib\S*\.so\.\d+\.\d+\.(\d)(\d\d)(\d\d)", lib)
        if match:
            ver = "{0}.{1}.{2}".format(
                int(match.group(1)), int(match.group(2)), int(match.group(3))
            )
        else:
            ver = None
        return ver

    def setup_build_environment(self, build_env):
        spec = self.spec
        build_env.set("HIP_PATH", spec["hip"].prefix)

    def patch(self):
        filter_file(
            "${CMAKE_PREFIX_PATH}/hsa",
            "${HSA_RUNTIME_INC_PATH}",
            "src/CMakeLists.txt",
            string=True,
        )
        kwargs = {"ignore_absent": False, "backup": False, "string": False}
        with working_dir("script"):
            match = "^#!/usr/bin/python[23]"
            python = self.spec["python"].command.path
            substitute = "#!{python}".format(python=python)
            files = ["check_trace.py", "gen_ostream_ops.py", "hsaap.py"]
            filter_file(match, substitute, *files, **kwargs)

    def cmake_args(self):
        args = [
            "-DHIP_VDI=1",
            "-DCMAKE_MODULE_PATH={0}/cmake_modules".format(self.stage.source_path),
            "-DHSA_RUNTIME_HSA_INC_PATH={0}/include".format(self.spec["hsa-rocr-dev"].prefix),
            "-DROCPROFILER_PATH={0}".format(self.spec["rocprofiler-dev"].prefix),
        ]
        return args<|MERGE_RESOLUTION|>--- conflicted
+++ resolved
@@ -59,25 +59,6 @@
         depends_on("hsa-rocr-dev@" + ver, when="@" + ver)
         depends_on("rocminfo@" + ver, when="@" + ver)
         depends_on("hip@" + ver, when="@" + ver)
-<<<<<<< HEAD
-
-    for ver in [
-        "4.2.0",
-        "4.3.0",
-        "4.3.1",
-        "4.5.0",
-        "4.5.2",
-        "5.0.0",
-        "5.0.2",
-        "5.1.0",
-        "5.1.3",
-        "5.2.0",
-        "5.2.1",
-        "5.2.3",
-        "5.3.0",
-    ]:
-=======
->>>>>>> 63e44065
         depends_on("rocprofiler-dev@" + ver, when="@" + ver)
 
     patch("0001-include-rocprofiler-dev-path.patch", when="@5.3.0")
