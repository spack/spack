--- conflicted
+++ resolved
@@ -15,21 +15,14 @@
 
     homepage = "https://github.com/ROCm-Developer-Tools/roctracer"
     git = "https://github.com/ROCm-Developer-Tools/roctracer.git"
-<<<<<<< HEAD
     url = "https://github.com/ROCm-Developer-Tools/roctracer/archive/rocm-5.3.3.tar.gz"
-=======
-    url = "https://github.com/ROCm-Developer-Tools/roctracer/archive/rocm-5.3.0.tar.gz"
->>>>>>> 238d4f72
     tags = ["rocm"]
 
     maintainers = ["srekolam", "renjithravindrankannath"]
     libraries = ["libroctracer64"]
 
-<<<<<<< HEAD
     version("5.3.3", sha256="f2cb1e6bb69ea1a628c04f984741f781ae1d8498dc58e15795bb03015f924d13")
-=======
     version("5.3.0", sha256="36f1da60863a113bb9fe2957949c661f00a702e249bb0523cda1fb755c053808")
->>>>>>> 238d4f72
     version("5.2.3", sha256="93f4bb7529db732060bc12055aa10dc346a459a1086cddd5d86c7b509301be4f")
     version("5.2.1", sha256="e200b5342bdf840960ced6919d4bf42c8f30f8013513f25a2190ee8767667e59")
     version("5.2.0", sha256="9747356ce61c57d22c2e0a6c90b66a055e435d235ba3459dc3e3f62aabae6a03")
@@ -77,11 +70,8 @@
         "5.2.0",
         "5.2.1",
         "5.2.3",
-<<<<<<< HEAD
+        "5.3.0",
         "5.3.3",
-=======
-        "5.3.0",
->>>>>>> 238d4f72
     ]:
         depends_on("hsakmt-roct@" + ver, when="@" + ver)
         depends_on("hsa-rocr-dev@" + ver, when="@" + ver)
