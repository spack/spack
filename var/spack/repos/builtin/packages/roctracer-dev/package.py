--- conflicted
+++ resolved
@@ -109,13 +109,8 @@
             self.define("CMAKE_POSITION_INDEPENDENT_CODE", True),
         ]
         if self.spec.satisfies("@:5.4.0"):
-<<<<<<< HEAD
-            "-DROCPROFILER_PATH={0}".format(self.spec["rocprofiler-dev"].prefix)
-
+            args.append(self.define("ROCPROFILER_PATH", self.spec["rocprofiler-dev"].prefix))
         if self.spec.satisfies("@6.0:"):
             args.append("-DCMAKE_INSTALL_LIBDIR=lib")
 
-=======
-            args.append(self.define("ROCPROFILER_PATH", self.spec["rocprofiler-dev"].prefix))
->>>>>>> 3290e2c1
         return args