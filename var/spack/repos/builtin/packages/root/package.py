--- conflicted
+++ resolved
@@ -229,15 +229,10 @@
     depends_on("libxft", when="+x")
     depends_on("libxpm", when="+x")
     depends_on("libsm", when="+x")
-<<<<<<< HEAD
-    depends_on("fontconfig", when="+x")
-
-=======
     depends_on("fontconfig", when="+x", type="build")
     depends_on("xproto", when="+x", type="build")
     depends_on("xextproto", when="+x", type="build")
     
->>>>>>> cc65e8cf
     # OpenGL
     depends_on("ftgl@2.4.0:", when="+opengl")
     depends_on("glew", when="+opengl")
