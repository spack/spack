--- conflicted
+++ resolved
@@ -23,19 +23,7 @@
     version("0.66.0", sha256="d2c8e8c1c9fbabecaa1146a02cc3bbbf968931136e7dc94614af06880d291685")
     version("0.20.5", sha256="4f5236e7979d262c43267afba365612b1008b91b8f81d1efc6a8a2199d52bb37")
 
-<<<<<<< HEAD
     def build(self, spec, prefix):
         # The carogopackage installer doesn't allow for an option to install from a subdir
         # see: https://github.com/rust-lang/cargo/issues/7599
-        cargo("install", "--root", "out", "bindgen-cli")
-=======
-    depends_on("cxx", type="build")  # generated
-
-    extends("rust")
-    depends_on("llvm")
-
-    def install(self, spec, prefix):
-        env = dict(os.environ)
-        env["LIBCLANG_PATH"] = os.path.join(spec["llvm"].prefix, "lib")
-        cargo("install", "--root", prefix, env=env)
->>>>>>> 6decd6aa
+        cargo("install", "--root", "out", "bindgen-cli")