# Copyright 2013-2023 Lawrence Livermore National Security, LLC and other
# Spack Project Developers. See the top-level COPYRIGHT file for details.
#
# SPDX-License-Identifier: (Apache-2.0 OR MIT)

from spack.package import *


class ScitokensCpp(CMakePackage):
    """A C++ implementation of the SciTokens library with a C library interface.
    SciTokens provide a token format for distributed authorization."""

    homepage = "https://github.com/scitokens/scitokens-cpp"
    url = "https://github.com/scitokens/scitokens-cpp/archive/refs/tags/v0.7.0.tar.gz"

<<<<<<< HEAD
    version("0.7.3", sha256="7d3c438596588cd74cf1af8255c55f44ca86a34293b81415ee24b33de64f886a")
    version("0.7.2", sha256="594eee5f80463cd501e9b4c17b6ea6dcae47a42ef4947406ce8b157e15d50d5b")
    version("0.7.1", sha256="44a1bca188897b1e97645149d1f6bc187cd0e482ad36159ca376834f028ce5ef")
    version("0.7.0", sha256="72600cf32523b115ec7abf4ac33fa369e0a655b3d3b390e1f68363e6c4e961b6")

    variant(
        "cxxstd",
        default="11",
        values=("11", "14", "17", "20"),
        multi=False,
        description="Use the specified C++ standard when building",
    )

=======
    version("1.0.0", sha256="88376c5cd065aac8d92445184a02ccf5186dc4890ccd7518e88be436978675c0")
    version("0.7.1", sha256="44a1bca188897b1e97645149d1f6bc187cd0e482ad36159ca376834f028ce5ef")
    version("0.7.0", sha256="72600cf32523b115ec7abf4ac33fa369e0a655b3d3b390e1f68363e6c4e961b6")

    depends_on("cmake@2.6:")
    depends_on("cmake@3.10:", when="@0.7.1:")
    depends_on("openssl")
>>>>>>> 977ec0bd
    depends_on("sqlite")
    depends_on("curl")
    depends_on("jwt-cpp", type="build")
    depends_on("uuid", type="build")

    conflicts("jwt-cpp@0.5:", when="@:0.7")

    # https://github.com/scitokens/scitokens-cpp/issues/72
    @when("@0.7.0 ^openssl@3:")
    def patch(self):
        filter_file(" -Werror", "", "CMakeLists.txt")

    def cmake_args(self):
        spec = self.spec
        define = self.define
        define_from_variant = self.define_from_variant
        args = [
            define_from_variant("CMAKE_CXX_STANDARD", "cxxstd"),
            define("CMAKE_CXX_STANDARD_REQUIRED", True)
        ]
        return args

    def setup_build_environment(self, env):
        spec=self.spec
        env.set("JWC_CPP_DIR", spec["jwt-cpp"].prefix)<|MERGE_RESOLUTION|>--- conflicted
+++ resolved
@@ -13,7 +13,7 @@
     homepage = "https://github.com/scitokens/scitokens-cpp"
     url = "https://github.com/scitokens/scitokens-cpp/archive/refs/tags/v0.7.0.tar.gz"
 
-<<<<<<< HEAD
+    version("1.0.0", sha256="88376c5cd065aac8d92445184a02ccf5186dc4890ccd7518e88be436978675c0")
     version("0.7.3", sha256="7d3c438596588cd74cf1af8255c55f44ca86a34293b81415ee24b33de64f886a")
     version("0.7.2", sha256="594eee5f80463cd501e9b4c17b6ea6dcae47a42ef4947406ce8b157e15d50d5b")
     version("0.7.1", sha256="44a1bca188897b1e97645149d1f6bc187cd0e482ad36159ca376834f028ce5ef")
@@ -27,15 +27,9 @@
         description="Use the specified C++ standard when building",
     )
 
-=======
-    version("1.0.0", sha256="88376c5cd065aac8d92445184a02ccf5186dc4890ccd7518e88be436978675c0")
-    version("0.7.1", sha256="44a1bca188897b1e97645149d1f6bc187cd0e482ad36159ca376834f028ce5ef")
-    version("0.7.0", sha256="72600cf32523b115ec7abf4ac33fa369e0a655b3d3b390e1f68363e6c4e961b6")
-
     depends_on("cmake@2.6:")
     depends_on("cmake@3.10:", when="@0.7.1:")
     depends_on("openssl")
->>>>>>> 977ec0bd
     depends_on("sqlite")
     depends_on("curl")
     depends_on("jwt-cpp", type="build")
@@ -49,15 +43,13 @@
         filter_file(" -Werror", "", "CMakeLists.txt")
 
     def cmake_args(self):
-        spec = self.spec
         define = self.define
         define_from_variant = self.define_from_variant
         args = [
             define_from_variant("CMAKE_CXX_STANDARD", "cxxstd"),
-            define("CMAKE_CXX_STANDARD_REQUIRED", True)
+            define("CMAKE_CXX_STANDARD_REQUIRED", True),
         ]
         return args
 
     def setup_build_environment(self, env):
-        spec=self.spec
-        env.set("JWC_CPP_DIR", spec["jwt-cpp"].prefix)+        env.set("JWC_CPP_DIR", self.spec["jwt-cpp"].prefix)