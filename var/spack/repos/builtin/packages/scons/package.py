# Copyright 2013-2020 Lawrence Livermore National Security, LLC and other
# Spack Project Developers. See the top-level COPYRIGHT file for details.
#
# SPDX-License-Identifier: (Apache-2.0 OR MIT)

from spack import *


class Scons(PythonPackage):
    """SCons is a software construction tool"""

    homepage = "http://scons.org"
    url      = "https://pypi.io/packages/source/s/scons/scons-3.1.1.tar.gz"

    version('3.1.2', sha256='8aaa483c303efeb678e6f7c776c8444a482f8ddc3ad891f8b6cdd35264da9a1f')
    version('3.1.1', sha256='fd44f8f2a4562e7e5bc8c63c82b01e469e8115805a3e9c2923ee54cdcd6678b3')
    version('3.1.0', sha256='94e0d0684772d3e6d9368785296716e0ed6ce757270b3ed814e5aa72d3163890')
    version('3.0.5', sha256='e95eaae17d9e490cf12cd37f091a6cbee8a628b5c8dbd3cab1f348f602f46462')
    version('3.0.4', sha256='72c0b56db84f40d3558f351918a0ab98cb4345e8696e879d3e271f4df4a5913c')
    version('3.0.1', sha256='24475e38d39c19683bc88054524df018fe6949d70fbd4c69e298d39a0269f173')
    version('2.5.1', sha256='c8de85fc02ed1a687b1f2ac791eaa0c1707b4382a204f17d782b5b111b9fdf07')
    version('2.5.0', sha256='01f1b3d6023516a8e1b5e77799e5a82a23b32953b1102d339059ffeca8600493')

    # Python 3 support was added in SCons 3.0.0
    depends_on('python@:2', when='@:2', type=('build', 'run'))
    depends_on('py-setuptools', when='@3.0.2:', type='build')

<<<<<<< HEAD
    def patch(self):
        if self.spec.satisfies('%fj'):
            filter_file(
                'env[\'FORTRANMODDIRPREFIX\'] = "-J"',
                'env[\'FORTRANMODDIRPREFIX\'] = "-M"',
                'engine/SCons/Tool/gfortran.py',
                string=True
            )
=======
    patch('fjcompiler.patch', when='%fj')
>>>>>>> b1133fab

    # Prevent passing --single-version-externally-managed to
    # setup.py, which it does not support.
    @when('@3.0.2:')
    def install_args(self, spec, prefix):
        return ['--prefix={0}'.format(prefix), '--root=/']<|MERGE_RESOLUTION|>--- conflicted
+++ resolved
@@ -25,18 +25,7 @@
     depends_on('python@:2', when='@:2', type=('build', 'run'))
     depends_on('py-setuptools', when='@3.0.2:', type='build')
 
-<<<<<<< HEAD
-    def patch(self):
-        if self.spec.satisfies('%fj'):
-            filter_file(
-                'env[\'FORTRANMODDIRPREFIX\'] = "-J"',
-                'env[\'FORTRANMODDIRPREFIX\'] = "-M"',
-                'engine/SCons/Tool/gfortran.py',
-                string=True
-            )
-=======
     patch('fjcompiler.patch', when='%fj')
->>>>>>> b1133fab
 
     # Prevent passing --single-version-externally-managed to
     # setup.py, which it does not support.
