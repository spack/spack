# Copyright 2013-2022 Lawrence Livermore National Security, LLC and other
# Spack Project Developers. See the top-level COPYRIGHT file for details.
#
# SPDX-License-Identifier: (Apache-2.0 OR MIT)

<<<<<<< HEAD
import os.path

from spack.package import *
=======
from spack import *
>>>>>>> 97792f04


class SentieonGenomics(Package):
    """Sentieon provides complete solutions for secondary DNA analysis.
    Our software improves upon BWA, GATK, Mutect, and Mutect2 based pipelines.
    The Sentieon tools are deployable on any CPU-based computing system.

    Use of this software is subject to the EULA at:
    https://www.sentieon.com/EULA/eula-aws.html

    Please set the path to the sentieon license server with:

    export SENTIEON_LICENSE=[FQDN]:[PORT]
    """

    homepage = "https://www.sentieon.com/"
    # url is from the permalink documented in dockerfile at
    # https://github.com/Sentieon/sentieon-docker/blob/master/Dockerfile
    # See also: https://github.com/spack/spack/pull/30145/files#r853275635
    url      = "https://s3.amazonaws.com/sentieon-release/software/sentieon-genomics-201808.01.tar.gz"
    maintainers = ['snehring']

    version('202112.02', sha256='033943df7958550fd42b410d34ae91a8956a905fc90ca8baa93d2830f918872c')
    version('201808.07', sha256='fb66b18a7b99e44968eb2c3a6a5b761d6b1e70fba9f7dfc4e5db3a74ab3d3dd9')
    version('201808.01', sha256='6d77bcd5a35539549b28eccae07b19a3b353d027720536e68f46dcf4b980d5f7')

    # Licensing.
    license_require = True
    license_vars = ['SENTIEON_LICENSE']

    def install(self, spec, prefix):
        install_tree('bin', prefix.bin)
        install_tree('doc', prefix.doc)
        install_tree('etc', prefix.etc)
        install_tree('lib', prefix.lib)
        install_tree('libexec', prefix.libexec)
        install_tree('share', prefix.share)<|MERGE_RESOLUTION|>--- conflicted
+++ resolved
@@ -3,13 +3,7 @@
 #
 # SPDX-License-Identifier: (Apache-2.0 OR MIT)
 
-<<<<<<< HEAD
-import os.path
-
 from spack.package import *
-=======
-from spack import *
->>>>>>> 97792f04
 
 
 class SentieonGenomics(Package):
