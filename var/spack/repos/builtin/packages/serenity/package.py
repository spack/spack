# Copyright 2013-2024 Lawrence Livermore National Security, LLC and other
# Spack Project Developers. See the top-level COPYRIGHT file for details.
#
# SPDX-License-Identifier: (Apache-2.0 OR MIT)

from spack.package import *


class Serenity(CMakePackage):
    """Subsystem focused quantum chemistry code Serenity"""

    homepage = "https://www.uni-muenster.de/Chemie.oc/neugebauer/softwareAKN.html"
    url = "https://github.com/qcserenity/serenity/archive/refs/tags/1.4.0.tar.gz"
    git = "https://github.com/qcserenity/serenity.git"

    license("LGPL-3.0-only")

    version("master", branch="master")
    version("1.4.0", sha256="c7a87fc8e6f8ca21685a27e08d09d49824d9a1e9947fc6abb40d20fbba0cc6e8")

    variant("blas", default=True, description="Use BLAS library with Eigen")
    variant("lapack", default=True, description="Use Lapack library with Eigen")
    variant("python", default=False, description="Build Python bindings")

    depends_on("blas", when="+blas")
    depends_on("cmake@3.12:", type="build")
    depends_on("boost")
    depends_on("eigen@3:")
    depends_on("googletest@1.8.1:", type="build")
    depends_on("hdf5+hl+cxx@1.10.1:1.12.2")
    depends_on("lapack", when="+lapack")
    depends_on("libecpint")
    depends_on("libxc@5.0.0")
    depends_on("pkgconfig", type="build")
    depends_on("python@3.6:", when="+python", type=("build", "run"))
    depends_on("py-pip", when="+python", type="build")
    depends_on("py-pybind11", when="+python", type="build")
    depends_on("serenity-libint")
    depends_on("xcfun")

    extends("python", when="+python")

    def patch(self):
        filter_file(
            "include(CMakeParseArguments)",
            'message(FATAL_ERROR "Tried to download a dependency")',
            "cmake/DownloadProject.cmake",
            string=True,
        )

        filter_file(
            "find_package(GTest 1.8.1 QUIET)",
            "find_package(GTest REQUIRED)",
            "cmake/ImportGTest.cmake",
            string=True,
        )

        filter_file(
            "find_package(GMock 1.8.1 QUIET)",
            "add_library(GMock::GMock IMPORTED INTERFACE)\n"
            "add_library(GMock::Main IMPORTED INTERFACE)",
            "cmake/ImportGTest.cmake",
            string=True,
        )

        filter_file(
            r"^    (xc|xcfun|libint2-static)\s*$",
            "",
            "CMakeLists.txt",
            start_at="# Add all targets to the build-tree export set",
        )

        filter_file(
            "function(import_libecpint)",
            "function(import_libecpint)\n"
            "find_package(ecpint CONFIG REQUIRED)\n"
            "add_library(ecpint INTERFACE IMPORTED)\n"
            "target_link_libraries(ecpint INTERFACE ECPINT::ecpint)\n",
            "cmake/ImportLibecpint.cmake",
            string=True,
        )

        filter_file(
            "function(import_libint)",
            "function(import_libint)\n"
            "find_package(Libint2 CONFIG REQUIRED)\n"
            "add_library(libint2-static INTERFACE IMPORTED)\n"
            "target_link_libraries(libint2-static INTERFACE Libint2::libint2)\n",
            "cmake/ImportLibint.cmake",
            string=True,
        )

        filter_file(
            "function(import_libxc)",
            "function(import_libxc)\n"
            "find_package(PkgConfig QUIET)\n"
            "pkg_check_modules(pc_libxc libxc)\n"
            "if(pc_libxc_FOUND)\n"
            "add_library(xc INTERFACE IMPORTED)\n"
            "target_link_libraries(xc INTERFACE ${pc_libxc_LINK_LIBRARIES})\n"
            "target_include_directories(xc INTERFACE ${pc_libxc_INCLUDE_DIRS})\n"
            "endif()",
            "cmake/ImportLibxc.cmake",
            string=True,
        )

        filter_file(
            "function(import_pybind11)",
            "function(import_pybind11)\nfind_package(pybind11 REQUIRED)",
            "cmake/ImportPybind11.cmake",
            string=True,
        )

        filter_file(
            "function(import_xcfun)",
            "function(import_xcfun)\n"
            "find_package(XCFun CONFIG REQUIRED)\n"
            "add_library(xcfun INTERFACE IMPORTED)\n"
            "target_link_libraries(xcfun INTERFACE XCFun::xcfun)\n",
            "cmake/ImportXCFun.cmake",
            string=True,
        )

        if self.spec["lapack"].libs.names[0].startswith("mkl"):
            filter_file(
                "# Find libraries",
                "# Find libraries\n"
                "list(APPEND CMAKE_FIND_LIBRARY_SUFFIXES .so .so.1 .so.2)"
                "cmake/FindMKL.cmake",
                string=True,
            )

            filter_file(
                "find_library(MKL_CORE_LIBRARY NAMES libmkl_core.so libmkl_core.so.1 "
                "PATHS ${MKL_ROOT}/${MKL_LIB_ARCH})",
                "find_library(MKL_CORE_LIBRARY NAMES libmkl_core "
                "PATHS ${MKL_ROOT}/${MKL_LIB_ARCH})",
                "cmake/FindMKL.cmake",
                string=True,
            )

            filter_file(
                "find_library(MKL_AVX2_LIBRARY NAMES libmkl_avx2.so libmkl_avx2.so.1 "
                "PATHS ${MKL_ROOT}/${MKL_LIB_ARCH})",
                "find_library(MKL_AVX2_LIBRARY NAMES libmkl_avx2 "
                "PATHS ${MKL_ROOT}/${MKL_LIB_ARCH})",
                "cmake/FindMKL.cmake",
                string=True,
            )

            filter_file(
                "find_library(MKL_VML_AVX2_LIBRARY NAMES libmkl_vml_avx2.so libmkl_vml_avx2.so.1 "
                "PATHS ${MKL_ROOT}/${MKL_LIB_ARCH})",
                "find_library(MKL_VML_AVX2_LIBRARY NAMES libmkl_vml_avx2 "
                "PATHS ${MKL_ROOT}/${MKL_LIB_ARCH})",
                "cmake/FindMKL.cmake",
                string=True,
            )

    def cmake_args(self):
        return [
            self.define("SERENITY_BUILD_TESTS", self.run_tests),
            self.define_from_variant("SERENITY_BUILD_PYTHON_BINDINGS", "python"),
            self.define("SERENITY_MARCH", ""),
            self.define("SERENITY_PREFER_XCFUN", False),
            self.define("SERENITY_USE_XCFUN", True),
            self.define("SERENITY_USE_LIBXC", True),
            self.define(
                "SERENITY_USE_INTEL_MKL", self.spec["lapack"].libs.names[0].startswith("mkl")
            ),
            self.define_from_variant("SERENITY_USE_LAPACK", "lapack"),
            self.define_from_variant("SERENITY_USE_BLAS", "blas"),
            self.define("SERENITY_USAGE_FROM_SOURCE", False),
            self.define("Libint2_DIR", self.spec["serenity-libint"].prefix.lib.cmake.libint2),
            self.define("XCFun_DIR", self.spec["xcfun"].prefix.share.XCFun),
            self.define("BUILD_SHARED_LIBS", True),
            self.define("BOOST_ROOT", self.spec["boost"].prefix),
            self.define("BOOST_LIBRARY_DIR", self.spec["boost"].libs.directories[0]),
            self.define("BOOST_INCLUDE_DIR", self.spec["boost"].headers.directories[0]),
            self.define("BOOST_NO_SYSTEM_PATHS", True),
            self.define("Boost_NO_BOOST_CMAKE", True),
<<<<<<< HEAD
        ]
=======
            self.define("HDF5_LIBRARY_DIR", self.spec["hdf5"].libs.directories[0]),
            self.define("HDF5_INCLUDE_DIR", self.spec["hdf5"].headers.directories[0]),
        ]
        if "+python" in self.spec:
            args.append(self.define("PYTHON_EXECUTABLE", self.spec["python"].command.path))
        return args
>>>>>>> fec54b62
<|MERGE_RESOLUTION|>--- conflicted
+++ resolved
@@ -179,13 +179,6 @@
             self.define("BOOST_INCLUDE_DIR", self.spec["boost"].headers.directories[0]),
             self.define("BOOST_NO_SYSTEM_PATHS", True),
             self.define("Boost_NO_BOOST_CMAKE", True),
-<<<<<<< HEAD
-        ]
-=======
             self.define("HDF5_LIBRARY_DIR", self.spec["hdf5"].libs.directories[0]),
             self.define("HDF5_INCLUDE_DIR", self.spec["hdf5"].headers.directories[0]),
-        ]
-        if "+python" in self.spec:
-            args.append(self.define("PYTHON_EXECUTABLE", self.spec["python"].command.path))
-        return args
->>>>>>> fec54b62
+        ]