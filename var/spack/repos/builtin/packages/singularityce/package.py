--- conflicted
+++ resolved
@@ -12,20 +12,6 @@
 
 
 class SingularityBase(MakefilePackage):
-<<<<<<< HEAD
-    variant('suid', default=True, description='install SUID binary')
-    variant('network', default=True, description='install network plugins')
-
-    depends_on('pkgconfig', type='build')
-    depends_on('go@1.16:')
-    depends_on('uuid')
-    depends_on('libgpg-error')
-    depends_on('libseccomp')
-    depends_on('squashfs', type='run')
-    depends_on('git', when='@develop')  # mconfig uses it for version info
-    depends_on('shadow', type='run', when='@3.3:')
-    depends_on('cryptsetup', type=('build', 'run'), when='@3.4:')
-=======
     variant("suid", default=True, description="install SUID binary")
     variant("network", default=True, description="install network plugins")
 
@@ -48,17 +34,6 @@
         "https://sylabs.io/guides/2.6/admin-guide/security.html",
         "https://sylabs.io/guides/3.2/admin-guide/admin_quickstart.html#singularity-security",
     )
->>>>>>> a8691124
-
-    conflicts('platform=darwin', msg='singularity requires a Linux VM on Windows & Mac')
-
-    # Use these properties to buffer the renaming to Apptainer
-    singularity_org = 'sylabs'
-    singularity_name = 'singularity'
-    singularity_security_urls = (
-        "https://sylabs.io/guides/2.6/admin-guide/security.html",
-        "https://sylabs.io/guides/3.2/admin-guide/admin_quickstart.html#singularity-security",
-    )
 
     # Go has novel ideas about how projects should be organized.
     # We'll point GOPATH at the stage dir, and move the unpacked src
@@ -69,14 +44,9 @@
 
     @property
     def singularity_gopath_dir(self):
-<<<<<<< HEAD
-        return join_path(self.gopath, 'src', 'github.com',
-                         self.singularity_org, self.singularity_name)
-=======
         return join_path(
             self.gopath, "src", "github.com", self.singularity_org, self.singularity_name
         )
->>>>>>> a8691124
 
     # Unpack the tarball as usual, then move the src dir into
     # its home within GOPATH.
@@ -124,21 +94,12 @@
     @run_after("install")
     def fix_mksquashfs_path(self):
         prefix = self.spec.prefix
-<<<<<<< HEAD
-        squash_path = join_path(self.spec['squashfs'].prefix.bin, 'mksquashfs')
-        filter_file(r'^# mksquashfs path =',
-                    'mksquashfs path = {0}'.format(squash_path),
-                    join_path(prefix.etc,
-                              self.singularity_name,
-                              self.singularity_name + '.conf'))
-=======
         squash_path = join_path(self.spec["squashfs"].prefix.bin, "mksquashfs")
         filter_file(
             r"^# mksquashfs path =",
             "mksquashfs path = {0}".format(squash_path),
             join_path(prefix.etc, self.singularity_name, self.singularity_name + ".conf"),
         )
->>>>>>> a8691124
 
     #
     # Assemble a script that fixes the ownership and permissions of several
@@ -166,23 +127,6 @@
             script = self.perm_script_path()
             chown_files = [
                 fn.format(self.singularity_name)
-<<<<<<< HEAD
-                for fn in ['libexec/{0}/bin/starter-suid',
-                           'etc/{0}/{0}.conf',
-                           'etc/{0}/capability.json',
-                           'etc/{0}/ecl.toml']
-            ]
-            setuid_files = [
-                'libexec/{0}/bin/starter-suid'.format(
-                    self.singularity_name
-                )
-            ]
-            self._build_script(script, {'prefix': self.spec.prefix,
-                                        'chown_files': chown_files,
-                                        'setuid_files': setuid_files})
-            chmod = which('chmod')
-            chmod('555', script)
-=======
                 for fn in [
                     "libexec/{0}/bin/starter-suid",
                     "etc/{0}/{0}.conf",
@@ -201,7 +145,6 @@
             )
             chmod = which("chmod")
             chmod("555", script)
->>>>>>> a8691124
 
     # Until tty output works better from build steps, this ends up in
     # the build log.  See https://github.com/spack/spack/pull/10412.
@@ -222,15 +165,10 @@
             The script is named:
 
             {0}
-<<<<<<< HEAD
-            """.format(self.perm_script_path(),
-                       *self.singularity_security_urls))
-=======
             """.format(
                     self.perm_script_path(), *self.singularity_security_urls
                 )
             )
->>>>>>> a8691124
 
 
 class Singularityce(SingularityBase):
@@ -247,19 +185,6 @@
     """
 
     homepage = "https://sylabs.io/singularity/"
-<<<<<<< HEAD
-    url      = "https://github.com/sylabs/singularity/releases/download/v3.9.1/singularity-ce-3.9.1.tar.gz"
-    git      = "https://github.com/sylabs/singularity.git"
-
-    maintainers = ['alalazo']
-    version('master', branch='master')
-
-    version('3.10.0', sha256='5e22e6cdad66c331668f6cff4544c83917bb3db90da3cf92403a394c5bf8cc8f')
-    version('3.9.1', sha256='1ba3bb1719a420f48e9b0a6afdb5011f6c786d0f107ef272528c632fff9fd153')
-    version('3.8.0', sha256='5fa2c0e7ef2b814d8aa170826b833f91e5031a85d85cd1292a234e6c55da1be1')
-
-    depends_on('glib', when='@3.10.0:')
-=======
     url = "https://github.com/sylabs/singularity/releases/download/v3.9.1/singularity-ce-3.9.1.tar.gz"
     git = "https://github.com/sylabs/singularity.git"
 
@@ -272,5 +197,4 @@
     version("3.10.0", sha256="5e22e6cdad66c331668f6cff4544c83917bb3db90da3cf92403a394c5bf8cc8f")
     version("3.9.9", sha256="1381433d64138c08e93ffacdfb4844e82c2288f1e39a9d2c631a1c4021381f2a")
     version("3.9.1", sha256="1ba3bb1719a420f48e9b0a6afdb5011f6c786d0f107ef272528c632fff9fd153")
-    version("3.8.0", sha256="5fa2c0e7ef2b814d8aa170826b833f91e5031a85d85cd1292a234e6c55da1be1")
->>>>>>> a8691124
+    version("3.8.0", sha256="5fa2c0e7ef2b814d8aa170826b833f91e5031a85d85cd1292a234e6c55da1be1")