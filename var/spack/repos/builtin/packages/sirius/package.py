--- conflicted
+++ resolved
@@ -274,21 +274,11 @@
         if "+cuda" in spec:
             cuda_arch = self.spec.variants["cuda_arch"].value
             if cuda_arch[0] != "none":
-<<<<<<< HEAD
-                args += [self.define("CMAKE_CUDA_ARCHITECTURES", cuda_arch)]
-=======
-                # Specify a single arch directly
-                if "@:6" in spec:
-                    args.append(
-                        self.define("CMAKE_CUDA_FLAGS", "-arch=sm_{0}".format(cuda_arch[0]))
-                    )
-
                 # Make SIRIUS handle it
                 elif "@6:7.4.3" in spec:
                     args.append(self.define("CMAKE_CUDA_ARCH", ";".join(cuda_arch)))
                 else:
                     args.append(self.define("CMAKE_CUDA_ARCHITECTURES", ";".join(cuda_arch)))
->>>>>>> f49c5870
 
         if "+rocm" in spec:
             archs = ",".join(self.spec.variants["amdgpu_target"].value)
