# Copyright 2013-2021 Lawrence Livermore National Security, LLC and other
# Spack Project Developers. See the top-level COPYRIGHT file for details.
#
# SPDX-License-Identifier: (Apache-2.0 OR MIT)

from spack import *


class Slate(CMakePackage, CudaPackage, ROCmPackage):
    """The Software for Linear Algebra Targeting Exascale (SLATE) project is
    to provide fundamental dense linear algebra capabilities to the US
    Department of Energy and to the high-performance computing (HPC) community
    at large. To this end, SLATE will provide basic dense matrix operations
    (e.g., matrix multiplication, rank-k update, triangular solve), linear
    systems solvers, least square solvers, singular value and eigenvalue
    solvers."""

    homepage = "https://icl.utk.edu/slate/"
    git      = "https://bitbucket.org/icl/slate"
    url      = 'https://bitbucket.org/icl/slate/downloads/slate-2020.10.00.tar.gz'
    maintainers = ['G-Ragghianti', 'mgates3']

<<<<<<< HEAD
    tags = ['ecp', 'e4s']
=======
    test_requires_compiler = True
>>>>>>> 7dafc827

    version('master', branch='master')
    version('2021.05.02', sha256='29667a9e869e41fbc22af1ae2bcd425d79b4094bbb3f21c411888e7adc5d12e3')
    version('2021.05.01', sha256='d9db2595f305eb5b1b49a77cc8e8c8e43c3faab94ed910d8387c221183654218')
    version('2020.10.00', sha256='ff58840cdbae2991d100dfbaf3ef2f133fc2f43fc05f207dc5e38a41137882ab')

    variant('mpi',    default=True, description='Build with MPI support (without MPI is experimental).')
    variant('openmp', default=True, description='Build with OpenMP support.')
    variant('shared', default=True, description='Build shared library')

    depends_on('mpi', when='+mpi')
    depends_on('blas')
    depends_on('blaspp ~cuda', when='~cuda')
    depends_on('blaspp +cuda', when='+cuda')
    depends_on('blaspp ~rocm', when='~rocm')
    for val in ROCmPackage.amdgpu_targets:
        depends_on('blaspp +rocm amdgpu_target=%s' % val, when='amdgpu_target=%s' % val)
    depends_on('lapackpp@2021.04.00:', when='@2021.05.01:')
    depends_on('lapackpp@2020.10.02', when='@2020.10.00')
    depends_on('lapackpp@master', when='@master')
    depends_on('scalapack')

    cpp_17_msg = 'Requires C++17 compiler support'
    conflicts('%gcc@:5', msg=cpp_17_msg)
    conflicts('%xl', msg=cpp_17_msg)
    conflicts('%xl_r', msg=cpp_17_msg)
    conflicts('%intel@19:', msg='Does not currently build with icpc >= 2019')
    conflicts('+rocm', when='@:2020.10.00', msg='ROCm support requires SLATE 2021.05.01 or greater')
    conflicts('+rocm', when='+cuda', msg='SLATE only supports one GPU backend at a time')

    def cmake_args(self):
        spec = self.spec
        backend_config = '-Duse_cuda=%s' % ('+cuda' in spec)
        if self.version >= Version('2021.05.01'):
            backend = 'none'
            if '+cuda' in spec:
                backend = 'cuda'
            if '+rocm' in spec:
                backend = 'hip'
            backend_config = '-Dgpu_backend=%s' % backend

        return [
            '-Dbuild_tests=%s'       % self.run_tests,
            '-Duse_openmp=%s'        % ('+openmp' in spec),
            '-DBUILD_SHARED_LIBS=%s' % ('+shared' in spec),
            backend_config,
            '-Duse_mpi=%s'           % ('+mpi' in spec),
            '-DSCALAPACK_LIBRARIES=%s'    % spec['scalapack'].libs.joined(';')
        ]

    examples_src_dir = 'examples'

    @run_after('install')
    def cache_test_sources(self):
        """Copy the example source files after the package is installed to an
        install test subdirectory for use during `spack test run`."""
        if self.spec.satisfies('@master'):
            self.cache_extra_test_sources([self.examples_src_dir])

    def test(self):
        if not self.spec.satisfies('@master') or '+mpi' not in self.spec:
            print('Skipping: stand-alone tests only run on master with +mpi')
            return

        test_dir = join_path(self.install_test_root, self.examples_src_dir)
        test_bld_dir = join_path(test_dir, 'build')
        with working_dir(test_bld_dir, create=True):
            cmake('..')
            make()
            test_args = ['-n', '4', './ex05_blas']
            mpiexe_f = which('srun', 'mpirun', 'mpiexec')
            if mpiexe_f:
                self.run_test(mpiexe_f.command, test_args,
                              purpose='SLATE smoke test')
            make('clean')<|MERGE_RESOLUTION|>--- conflicted
+++ resolved
@@ -20,11 +20,8 @@
     url      = 'https://bitbucket.org/icl/slate/downloads/slate-2020.10.00.tar.gz'
     maintainers = ['G-Ragghianti', 'mgates3']
 
-<<<<<<< HEAD
     tags = ['ecp', 'e4s']
-=======
     test_requires_compiler = True
->>>>>>> 7dafc827
 
     version('master', branch='master')
     version('2021.05.02', sha256='29667a9e869e41fbc22af1ae2bcd425d79b4094bbb3f21c411888e7adc5d12e3')
