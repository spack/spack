##############################################################################
# Copyright (c) 2013-2018, Lawrence Livermore National Security, LLC.
# Produced at the Lawrence Livermore National Laboratory.
#
# This file is part of Spack.
# Created by Todd Gamblin, tgamblin@llnl.gov, All rights reserved.
# LLNL-CODE-647188
#
# For details, see https://github.com/spack/spack
# Please also see the NOTICE and LICENSE files for our notice and the LGPL.
#
# This program is free software; you can redistribute it and/or modify
# it under the terms of the GNU Lesser General Public License (as
# published by the Free Software Foundation) version 2.1, February 1999.
#
# This program is distributed in the hope that it will be useful, but
# WITHOUT ANY WARRANTY; without even the IMPLIED WARRANTY OF
# MERCHANTABILITY or FITNESS FOR A PARTICULAR PURPOSE. See the terms and
# conditions of the GNU Lesser General Public License for more details.
#
# You should have received a copy of the GNU Lesser General Public
# License along with this program; if not, write to the Free Software
# Foundation, Inc., 59 Temple Place, Suite 330, Boston, MA 02111-1307 USA
##############################################################################
import os
import sys
from spack import *


class Slepc(Package):
    """Scalable Library for Eigenvalue Problem Computations."""

    homepage = "http://www.grycap.upv.es/slepc"
    url      = "http://slepc.upv.es/download/distrib/slepc-3.6.2.tar.gz"
    git      = "https://bitbucket.org/slepc/slepc.git"

    version('develop', branch='master')
    version('3.9.1', 'e174ea7c127d9161eef976b0288f0c56d443a58d6ab2dc8af1e8bd66f156ce17')
    version('3.9.0', '1f3930db56b4065aaf214ea758ddff1a70bf19d45544cbdfd19d2787db4bfe0b')
    version('3.8.2', '1e7d20d20eb26da307d36017461fe4a55f40e947e232739179dbe6412e22ed13')
    version('3.8.0', 'c58ccc4e852d1da01112466c48efa41f0839649f3a265925788237d76cd3d963')
    version('3.7.4', '2fb782844e3bc265a8d181c3c3e2632a4ca073111c874c654f1365d33ca2eb8a')
    version('3.7.3', '3ef9bcc645a10c1779d56b3500472ceb66df692e389d635087d30e7c46424df9')
    version('3.7.1', '670216f263e3074b21e0623c01bc0f562fdc0bffcd7bd42dd5d8edbe73a532c2')
    version('3.6.3', '384939d009546db37bc05ed81260c8b5ba451093bf891391d32eb7109ccff876')
    version('3.6.2', '2ab4311bed26ccf7771818665991b2ea3a9b15f97e29fd13911ab1293e8e65df')

    variant('arpack', default=True, description='Enables Arpack wrappers')
<<<<<<< HEAD
    variant('mpi', default=True, description='build with MPI support')
    variant('complex', default=False, description='use complex as scalar type')
=======
    variant('blopex', default=False, description='Enables BLOPEX wrappers')
>>>>>>> 85d00c5e

    # NOTE: make sure PETSc and SLEPc use the same python.
    depends_on('python@2.6:2.8', type='build')
    # Cannot mix release and development versions of SLEPc and PETSc:
    depends_on('petsc@develop', when='@develop')
    depends_on('petsc@3.9:3.9.99', when='@3.9:3.9.99')
    depends_on('petsc@3.8:3.8.99', when='@3.8:3.8.99')
    depends_on('petsc@3.7:3.7.7', when='@3.7.1:3.7.4')
    depends_on('petsc@3.6.3:3.6.4', when='@3.6.2:3.6.3')
    depends_on('petsc+mpi', when='+mpi')
    depends_on('petsc+complex', when='+complex')
    depends_on('arpack-ng~mpi', when='+arpack^petsc~mpi~int64')
    depends_on('arpack-ng+mpi', when='+arpack^petsc+mpi~int64')

    patch('install_name_371.patch', when='@3.7.1')

    # Arpack can not be used with 64bit integers.
    conflicts('+arpack', when='^petsc+int64')

    resource(name='blopex',
             url='http://slepc.upv.es/download/external/blopex-1.1.2.tar.gz',
             sha256='0081ee4c4242e635a8113b32f655910ada057c59043f29af4b613508a762f3ac',
             destination=join_path('installed-arch-' + sys.platform + '-c-opt',
                                   'externalpackages'),
             when='+blopex')

    def install(self, spec, prefix):
        # set SLEPC_DIR for installation
        # Note that one should set the current (temporary) directory instead
        # its symlink in spack/stage/ !
        os.environ['SLEPC_DIR'] = os.getcwd()

        options = []

        if '+arpack' in spec:
            options.extend([
                '--with-arpack-dir=%s' % spec['arpack-ng'].prefix.lib,
            ])
            if 'arpack-ng~mpi' in spec:
                options.extend([
                    '--with-arpack-flags=-larpack'
                ])
            else:
                options.extend([
                    '--with-arpack-flags=-lparpack,-larpack'
                ])

        # It isn't possible to install BLOPEX separately and link to it;
        # BLOPEX has to be downloaded with SLEPc at configure time
        if '+blopex' in spec:
            options.append('--download-blopex')

        configure('--prefix=%s' % prefix, *options)

        make('MAKE_NP=%s' % make_jobs, parallel=False)
        if self.run_tests:
            make('test', parallel=False)

        make('install', parallel=False)

    def setup_dependent_environment(self, spack_env, run_env, dependent_spec):
        # set up SLEPC_DIR for everyone using SLEPc package
        spack_env.set('SLEPC_DIR', self.prefix)<|MERGE_RESOLUTION|>--- conflicted
+++ resolved
@@ -46,12 +46,9 @@
     version('3.6.2', '2ab4311bed26ccf7771818665991b2ea3a9b15f97e29fd13911ab1293e8e65df')
 
     variant('arpack', default=True, description='Enables Arpack wrappers')
-<<<<<<< HEAD
     variant('mpi', default=True, description='build with MPI support')
     variant('complex', default=False, description='use complex as scalar type')
-=======
     variant('blopex', default=False, description='Enables BLOPEX wrappers')
->>>>>>> 85d00c5e
 
     # NOTE: make sure PETSc and SLEPc use the same python.
     depends_on('python@2.6:2.8', type='build')
