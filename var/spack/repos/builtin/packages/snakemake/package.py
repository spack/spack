--- conflicted
+++ resolved
@@ -12,12 +12,8 @@
     homepage = "https://snakemake.readthedocs.io/en/stable/"
     url      = "https://pypi.io/packages/source/s/snakemake/snakemake-3.11.2.tar.gz"
 
-<<<<<<< HEAD
-    version('5.6.0', '65b944bcf06fd31b5da7430a6012a542c4c3c05a822b92ca218f2406eabd2c24')
-    version('3.11.2', '6bf834526078522b38d271fdf73e6b22')
-=======
+    version('5.6.0', sha256='65b944bcf06fd31b5da7430a6012a542c4c3c05a822b92ca218f2406eabd2c24')
     version('3.11.2', sha256='f7a3b586bc2195f2dce4a4817b7ec828b6d2a0cff74a04e0f7566dcd923f9761')
->>>>>>> 74e04b7e
 
     depends_on('python@3.3:')
     depends_on('py-requests', type=('build', 'run'))
