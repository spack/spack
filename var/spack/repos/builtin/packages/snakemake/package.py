--- conflicted
+++ resolved
@@ -22,66 +22,6 @@
     depends_on("py-setuptools", type=("build", "run"))
     depends_on("py-wrapt", type=("build", "run"))
 
-<<<<<<< HEAD
-    depends_on("python@3.3:3.6", when="@:5")
-
-    with when("@6:"):
-        depends_on("python@3.5:")
-        depends_on("py-pyyaml", type=("build", "run"))
-        depends_on("py-configargparse", type=("build", "run"))
-        depends_on("py-appdirs", type=("build", "run"))
-        depends_on("py-datrie", type=("build", "run"))
-        depends_on("py-jsonschema", type=("build", "run"))
-        depends_on("py-docutils", type=("build", "run"))
-        depends_on("py-gitpython", type=("build", "run"))
-        depends_on("py-psutil", type=("build", "run"))
-        depends_on("py-nbformat", type=("build", "run"))
-        depends_on("py-toposort", type=("build", "run"))
-        depends_on("py-connectionpool@0.0.3:", type=("build", "run"))
-        depends_on("py-pulp@2.0:", type=("build", "run"))
-        depends_on("py-smart-open@3.0:", type=("build", "run"))
-        depends_on("py-filelock", type=("build", "run"))
-        depends_on("py-stopit", type=("build", "run"))
-        depends_on("py-tabulate", type=("build", "run"))
-        depends_on("py-ratelimiter", type=("build", "run"))
-
-        variant("reports", default=False, description="Generate self-contained HTML reports")
-        with when("+reports"):
-            depends_on("py-jinja2", type=("build", "run"))
-            depends_on("py-networkx", type=("build", "run"))
-            depends_on("py-pygments", type=("build", "run"))
-            depends_on("py-pygraphviz", type=("build", "run"))
-
-        variant("google-cloud", default=False, description="Enable Google Cloud execution")
-        with when("+google-cloud"):
-            depends_on("py-oauth2client", type=("build", "run"))
-            depends_on("py-google-crc32c", type=("build", "run"))
-            depends_on("py-google-api-python-client", type=("build", "run"))
-            depends_on("py-google-cloud-storage", type=("build", "run"))
-
-        # These variants are not in PyPI/pip, but they are undocumented dependencies needed to make certain parts of Snakemake work.
-        variant("ftp", default=False, description="Enable snakemake.remote.FTP")
-        with when("+ftp"):
-            depends_on("py-ftputil")
-
-        variant("s3", default=False, description="Enable snakemake.remote.S3")
-        with when("+s3"):
-            depends_on("py-boto3")
-            depends_on("py-botocore")
-
-        variant("http", default=False, description="Enable snakemake.remote.HTTP")
-        with when("+http"):
-            depends_on("py-requests")
-
-    with when("@7:"):
-        depends_on("python@3.7:")
-        depends_on("py-throttler", type=("build", "run"))
-        depends_on("py-yte@1:1", type=("build", "run"))
-        depends_on("py-reretry", type=("build", "run"))
-
-    def test(self):
-        Executable("snakemake")("--version")
-=======
     depends_on("python@3.5:")
     depends_on("py-pyyaml", type=("build", "run"))
     depends_on("py-configargparse", type=("build", "run"))
@@ -114,4 +54,27 @@
         depends_on("py-google-crc32c", type=("build", "run"))
         depends_on("py-google-api-python-client", type=("build", "run"))
         depends_on("py-google-cloud-storage", type=("build", "run"))
->>>>>>> cf952d41
+
+    # These variants are not in PyPI/pip, but they are undocumented dependencies
+    # needed to make certain parts of Snakemake work.
+    variant("ftp", default=False, description="Enable snakemake.remote.FTP")
+    with when("+ftp"):
+        depends_on("py-ftputil")
+
+    variant("s3", default=False, description="Enable snakemake.remote.S3")
+    with when("+s3"):
+        depends_on("py-boto3")
+        depends_on("py-botocore")
+
+    variant("http", default=False, description="Enable snakemake.remote.HTTP")
+    with when("+http"):
+        depends_on("py-requests")
+
+    with when("@7:"):
+        depends_on("python@3.7:")
+        depends_on("py-throttler", type=("build", "run"))
+        depends_on("py-yte@1:1", type=("build", "run"))
+        depends_on("py-reretry", type=("build", "run"))
+
+    def test(self):
+        Executable("snakemake")("--version")