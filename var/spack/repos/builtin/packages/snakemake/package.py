--- conflicted
+++ resolved
@@ -27,13 +27,8 @@
     depends_on('python@3.3:3.6', when='@:5', type=('build', 'run'))
 
     with when('@7:'):
-<<<<<<< HEAD
         depends_on('python@3.7:', type=('build', 'run'))
-        depends_on('py-yte', type=('build', 'run'))
-=======
-        depends_on('python@3.7:')
         depends_on('py-yte@1', type=('build', 'run'))
->>>>>>> 1ea985ff
         depends_on('py-jinja2@3', type=('build', 'run'))
         depends_on('py-retry', type=('build', 'run'))
 
