--- conflicted
+++ resolved
@@ -19,18 +19,10 @@
     version("2.4.0", sha256="dbb4280e622d2683b68a28f8e3837744adf9bbbb1e7940856e8f4597f481c708")
     version("2.3.3", sha256="c0d465209e599de3c0193e65671e290e9f422f659f1da928505489a3edeab99f")
 
-<<<<<<< HEAD
     variant("openmp", default=True,
             description="builds with OpenMP support")
+    variant("shared", default=False, description="Build shared library", when="@2.4:")
     variant("pic", default=True, description="Build with position-independent-code")
-
-    def setup_run_environment(self, env):
-        for suffix in ("4", "8", "d"):
-            lib = find_libraries("libsp_" + suffix, root=self.prefix,
-                                 shared=False, recursive=True)
-=======
-    variant("shared", default=False, description="Build shared library", when="@2.4:")
-    variant("pic", default=False, description="Enable position-independent code (PIC)")
 
     def setup_run_environment(self, env):
         suffixes = ["4", "d"]
@@ -43,19 +35,13 @@
                 shared=self.spec.satisfies("+shared"),
                 recursive=True,
             )
->>>>>>> 64c6d636
             env.set("SP_LIB" + suffix, lib[0])
             env.set("SP_INC" + suffix, "include_" + suffix)
 
     def cmake_args(self):
-<<<<<<< HEAD
         args = [
             self.define_from_variant("OPENMP", "openmp"),
+            self.define_from_variant("BUILD_SHARED_LIBS", "shared"),
             self.define_from_variant("CMAKE_POSITION_INDEPENDENT_CODE", "pic")
         ]
-=======
-        args = []
-        args.append(self.define_from_variant("BUILD_SHARED_LIBS", "shared"))
-        args.append(self.define_from_variant("CMAKE_POSITION_INDEPENDENT_CODE", "pic"))
->>>>>>> 64c6d636
         return args