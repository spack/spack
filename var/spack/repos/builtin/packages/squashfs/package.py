--- conflicted
+++ resolved
@@ -44,13 +44,6 @@
     depends_on('xz', when='+xz')
     depends_on('zstd', when='+zstd')
 
-<<<<<<< HEAD
-    patch('gcc-10.patch', when="%gcc@10:")
-    patch('gcc-10.patch', when="%clang@11:")
-
-    def build(self, spec, prefix):
-
-=======
     # patch from
     # https://github.com/plougher/squashfs-tools/commit/fe2f5da4b0f8994169c53e84b7cb8a0feefc97b5.patch
     patch('gcc-10.patch', when="%gcc@10:")
@@ -69,7 +62,6 @@
 
     def build(self, spec, prefix):
         options = self.make_options(spec)
->>>>>>> 087015e1
         with working_dir('squashfs-tools'):
             make(*options, parallel=False)
 
