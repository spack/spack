--- conflicted
+++ resolved
@@ -31,7 +31,6 @@
     homepage = "https://github.com/alexdobin/STAR"
     url      = "https://github.com/alexdobin/STAR/archive/2.6.1b.zip"
 
-<<<<<<< HEAD
     version('2.6.1b',
             '1bba5b26c1e6e9a7aca8473a99dbf37bad1dbdd0a589402448e278553bb6b3da')
     version('2.6.1a',
@@ -52,11 +51,6 @@
             'f88b992740807ab10f2ac3b83781bf56951617f210001fab523f6480d0b546d9')
     version('2.5.2a',
             '2a372d9bcab1dac8d35cbbed3f0ab58291e4fbe99d6c1842b094ba7449d55476')
-=======
-    version('2.6.1a', '87ae031376c904be1e0692f582beda7b')
-    version('2.5.3a', 'baf8d1b62a50482cfa13acb7652dc391')
-    version('2.4.2a', '8b9345f2685a5ec30731e0868e86d506')
->>>>>>> 5f0f4314
 
     depends_on('zlib')
 
