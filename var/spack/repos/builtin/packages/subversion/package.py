# Copyright 2013-2023 Lawrence Livermore National Security, LLC and other
# Spack Project Developers. See the top-level COPYRIGHT file for details.
#
# SPDX-License-Identifier: (Apache-2.0 OR MIT)

import re

from spack.package import *
from spack.util.environment import is_system_path


class Subversion(AutotoolsPackage):
    """Apache Subversion - an open source version control system."""

    homepage = "https://subversion.apache.org/"
    urls = [
        "https://archive.apache.org/dist/subversion/subversion-1.12.2.tar.gz",
        "https://downloads.apache.org/subversion/subversion-1.13.0.tar.gz",
    ]

    maintainers("cosmicexplorer")

    tags = ["build-tools"]

    version("1.14.2", sha256="fd826afad03db7a580722839927dc664f3e93398fe88b66905732c8530971353")
    version("1.14.1", sha256="dee2796abaa1f5351e6cc2a60b1917beb8238af548b20d3e1ec22760ab2f0cad")
    version("1.14.0", sha256="ef3d1147535e41874c304fb5b9ea32745fbf5d7faecf2ce21d4115b567e937d0")
    version("1.13.0", sha256="daad440c03b8a86fcca804ea82217bb1902cfcae1b7d28c624143c58dcb96931")
    version("1.12.2", sha256="f4927d6603d96c5ddabebbafe9a0f6833c18a891ff0ce1ea6ffd186ce9bc21f3")
    version("1.9.7", sha256="c72a209c883e20245f14c4e644803f50ae83ae24652e385ff5e82300a0d06c3c")
    version("1.9.6", sha256="a400cbc46d05cb29f2d7806405bb539e9e045b24013b0f12f8f82688513321a7")
    version("1.9.5", sha256="280ba586c5d51d7b976b65d22d5e8e42f3908ed1c968d71120dcf534ce857a83")
    version("1.9.3", sha256="74cd21d2f8a2a54e4dbd2389fe1605a19dbda8ba88ffc4bb0edc9a66e143cc93")
    version("1.8.17", sha256="1b2cb9a0ca454035e55b114ee91c6433b9ede6c2893f2fb140939094d33919e4")
    version("1.8.13", sha256="17e8900a877ac9f0d5ef437c20df437fec4eb2c5cb9882609d2277e2312da52c")

    variant("serf", default=True, description="Serf HTTP client library")
    variant("perl", default=False, description="Build with Perl bindings")
    variant("apxs", default=True, description="Build with APXS")
    variant("nls", default=True, description="Enable Native Language Support")
    variant("pic", default=False, description="Enable position-independent code")

    depends_on("apr")
    depends_on("apr-util")
    depends_on("zlib")
    depends_on("sqlite@3.8.2:")
    depends_on("expat")
    depends_on("lz4", when="@1.10:")
    depends_on("utf8proc", when="@1.10:")
    depends_on("serf", when="+serf")
    depends_on("gettext", when="+nls")

    extends("perl", when="+perl")
    depends_on("swig@1.3.24:3.0.0", when="+perl")
    depends_on("perl-termreadkey", when="+perl")

    executables = [r"^svn$"]

    # https://www.linuxfromscratch.org/blfs/view/svn/general/subversion.html
    def configure_args(self):
        spec = self.spec
        args = [
            "--with-apr={0}".format(spec["apr"].prefix),
            "--with-apr-util={0}".format(spec["apr-util"].prefix),
            "--with-sqlite={0}".format(spec["sqlite"].prefix),
            "--with-expat={0}:{1}:{2}".format(
                spec["expat"].headers.directories[0],
                spec["expat"].libs.directories[0],
                spec["expat"].libs.names[0],
            ),
            "--with-zlib={0}".format(spec["zlib"].prefix),
            "--without-apxs",
            "--without-trang",
            "--without-doxygen",
            "--without-berkeley-db",
            "--without-sasl",
            "--without-libmagic",
            "--without-kwallet",
            "--without-jdk",
            "--without-boost",
        ]

        if spec.satisfies("@1.10:"):
            args.extend(
                [
                    "--with-lz4={0}".format(spec["lz4"].prefix),
                    "--with-utf8proc={0}".format(spec["utf8proc"].prefix),
                ]
            )

        if "+serf" in spec:
            args.append("--with-serf={0}".format(spec["serf"].prefix))
        else:
            args.append("--without-serf")

        if "swig" in spec:
            args.append("--with-swig={0}".format(spec["swig"].prefix))
        else:
            args.append("--without-swig")

        if "+perl" in spec:
            args.append("PERL={0}".format(spec["perl"].command.path))

        if spec.satisfies("~apxs"):
            args.append("APXS=no")

        if "+nls" in spec:
<<<<<<< HEAD
            ldflags = [spec["gettext"].libs.search_flags]
            # Using .libs.link_flags is the canonical way to add these arguments,
            # but since libintl is much smaller than the rest and also the only
            # necessary one, we specify it by hand here.
            libs = ["-lintl"]
            if spec["gettext"].satisfies("~shared"):
                ldflags.append(spec["iconv"].libs.search_flags)
                libs.append(spec["iconv"].libs.link_flags)
            args.append("LDFLAGS=%s" % " ".join(ldflags))
            args.append("LIBS=%s" % " ".join(libs))
            args.append("--enable-nls")
=======
            args.append("--enable-nls")
            if "intl" in spec["gettext"].libs.names:
                # Using .libs.link_flags is the canonical way to add these arguments,
                # but since libintl is much smaller than the rest and also the only
                # necessary one, we would specify it by hand here
                args.append("LIBS=-lintl")
                if not is_system_path(spec["gettext"].prefix):
                    args.append("LDFLAGS={0}".format(spec["gettext"].libs.search_flags))
>>>>>>> 64c6d636
        else:
            args.append("--disable-nls")

        args.extend(self.with_or_without("pic"))

        return args

    def build(self, spec, prefix):
        make()
        if "+perl" in spec:
            make("swig-pl")
            with working_dir(join_path("subversion", "bindings", "swig", "perl", "native")):
                perl = spec["perl"].command
                perl("Makefile.PL", "INSTALL_BASE={0}".format(prefix))

    def check(self):
        make("check")
        if "+perl" in self.spec:
            make("check-swig-pl")

    def install(self, spec, prefix):
        make("install", parallel=False)
        if "+perl" in spec:
            make("install-swig-pl-lib")
            with working_dir(join_path("subversion", "bindings", "swig", "perl", "native")):
                make("install")

    @classmethod
    def determine_version(cls, exe):
        output = Executable(exe)("--version", output=str, error=str)
        match = re.search(r"^svn, version\s+([\d\.]+)", output)
        return match.group(1) if match else None<|MERGE_RESOLUTION|>--- conflicted
+++ resolved
@@ -38,7 +38,6 @@
     variant("perl", default=False, description="Build with Perl bindings")
     variant("apxs", default=True, description="Build with APXS")
     variant("nls", default=True, description="Enable Native Language Support")
-    variant("pic", default=False, description="Enable position-independent code")
 
     depends_on("apr")
     depends_on("apr-util")
@@ -105,19 +104,6 @@
             args.append("APXS=no")
 
         if "+nls" in spec:
-<<<<<<< HEAD
-            ldflags = [spec["gettext"].libs.search_flags]
-            # Using .libs.link_flags is the canonical way to add these arguments,
-            # but since libintl is much smaller than the rest and also the only
-            # necessary one, we specify it by hand here.
-            libs = ["-lintl"]
-            if spec["gettext"].satisfies("~shared"):
-                ldflags.append(spec["iconv"].libs.search_flags)
-                libs.append(spec["iconv"].libs.link_flags)
-            args.append("LDFLAGS=%s" % " ".join(ldflags))
-            args.append("LIBS=%s" % " ".join(libs))
-            args.append("--enable-nls")
-=======
             args.append("--enable-nls")
             if "intl" in spec["gettext"].libs.names:
                 # Using .libs.link_flags is the canonical way to add these arguments,
@@ -126,11 +112,8 @@
                 args.append("LIBS=-lintl")
                 if not is_system_path(spec["gettext"].prefix):
                     args.append("LDFLAGS={0}".format(spec["gettext"].libs.search_flags))
->>>>>>> 64c6d636
         else:
             args.append("--disable-nls")
-
-        args.extend(self.with_or_without("pic"))
 
         return args
 
