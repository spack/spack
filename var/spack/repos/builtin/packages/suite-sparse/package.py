##############################################################################
# Copyright (c) 2013-2016, Lawrence Livermore National Security, LLC.
# Produced at the Lawrence Livermore National Laboratory.
#
# This file is part of Spack.
# Created by Todd Gamblin, tgamblin@llnl.gov, All rights reserved.
# LLNL-CODE-647188
#
# For details, see https://github.com/llnl/spack
# Please also see the LICENSE file for our notice and the LGPL.
#
# This program is free software; you can redistribute it and/or modify
# it under the terms of the GNU Lesser General Public License (as
# published by the Free Software Foundation) version 2.1, February 1999.
#
# This program is distributed in the hope that it will be useful, but
# WITHOUT ANY WARRANTY; without even the IMPLIED WARRANTY OF
# MERCHANTABILITY or FITNESS FOR A PARTICULAR PURPOSE. See the terms and
# conditions of the GNU Lesser General Public License for more details.
#
# You should have received a copy of the GNU Lesser General Public
# License along with this program; if not, write to the Free Software
# Foundation, Inc., 59 Temple Place, Suite 330, Boston, MA 02111-1307 USA
##############################################################################
from spack import *
import os

class SuiteSparse(Package):
    """
    SuiteSparse is a suite of sparse matrix algorithms
    """
    homepage = 'http://faculty.cse.tamu.edu/davis/suitesparse.html'
    url = 'http://faculty.cse.tamu.edu/davis/SuiteSparse/SuiteSparse-4.5.1.tar.gz'

    version('4.5.3', '8ec57324585df3c6483ad7f556afccbd')
    version('4.5.1', 'f0ea9aad8d2d1ffec66a5b6bfeff5319')

<<<<<<< HEAD
    # FIXME: (see below)
    # variant('tbb', default=True, description='Build with Intel TBB')
    variant('fpic', default=True, description='Build position independent code (required to link with shared libraries)')
=======
    variant('tbb', default=True, description='Build with Intel TBB')
>>>>>>> 7f57405e

    depends_on('blas')
    depends_on('lapack')

    depends_on('metis@5.1.0', when='@4.5.1:')
    # in @4.5.1. TBB support in SPQR seems to be broken as TBB-related linkng
    # flags does not seem to be used, which leads to linking errors on Linux.
    depends_on('tbb', when='@4.5.3:+tbb')

    patch('tbb_453.patch', when='@4.5.3')

    def install(self, spec, prefix):
        # The build system of SuiteSparse is quite old-fashioned.
        # It's basically a plain Makefile which include an header
        # (SuiteSparse_config/SuiteSparse_config.mk)with a lot of convoluted
        # logic in it. Any kind of customization will need to go through
        # filtering of that file

        make_args = ['INSTALL=%s' % prefix]

        # inject Spack compiler wrappers
        make_args.extend([
<<<<<<< HEAD
             'AUTOCC=no',
             'CC=cc',
             'CXX=c++',
             'F77=f77'
=======
            'AUTOCC=no',
            'CC=cc',
            'CXX=c++',
            'F77=f77',
>>>>>>> 7f57405e
        ])
        if '+fpic' in spec:
            make_args.extend(['CFLAGS=-fPIC', 'FFLAGS=-fPIC'])

        # use Spack's metis in CHOLMOD/Partition module,
        # otherwise internal Metis will be compiled
        make_args.extend([
            'MY_METIS_LIB=-L%s -lmetis' % spec['metis'].prefix.lib,
            'MY_METIS_INC=%s' % spec['metis'].prefix.include,
        ])

        # Intel TBB in SuiteSparseQR
        if 'tbb' in spec:
            make_args.extend([
                'SPQR_CONFIG=-DHAVE_TBB',
                'TBB=-L%s -ltbb' % spec['tbb'].prefix.lib,
            ])

<<<<<<< HEAD
        # --------------- Locate BLAS and LAPACK
        exts = ['.a', '.so']
        if ('+shared' in spec) or ('+fpic' in spec):
            exts.reverse()

        # Find BLAS for the not-so-powerful makefile
        blas_lib = None
        for ext in exts:
            blas_lib = os.path.join(spec['blas'].prefix, 'lib', 'libblas' + ext)
            if os.path.exists(blas_lib):
                break
        if blas_lib is None:
            tty.error('Cannot find libblas in path %s')


        # Find LAPACK for the not-so-powerful makefile
        lapack_lib = None
        for ext in exts:
            lapack_lib = os.path.join(spec['lapack'].prefix, 'lib', 'liblapack' + ext)
            if os.path.exists(lapack_lib):
                break
        if lapack_lib is None:
            tty.error('Cannot find liblapack in path %s')
        # ---------------------------------------------

        # BLAS arguments require path to libraries
        # FIXME : (blas / lapack always provide libblas and liblapack as aliases)
        make_args.extend([
            'BLAS=%s' % blas_lib,
            'LAPACK=%s' % lapack_lib
=======
        # Make sure Spack's Blas/Lapack is used. Otherwise System's
        # Blas/Lapack might be picked up.
        blas = to_link_flags(spec['blas'].blas_shared_lib)
        lapack = to_link_flags(spec['lapack'].lapack_shared_lib)
        if '@4.5.1' in spec:
            # adding -lstdc++ is clearly an ugly way to do this, but it follows
            # with the TCOV path of SparseSuite 4.5.1's Suitesparse_config.mk
            blas += ' -lstdc++'

        make_args.extend([
            'BLAS=%s' % blas,
            'LAPACK=%s' % lapack
>>>>>>> 7f57405e
        ])

        make('install', *make_args)<|MERGE_RESOLUTION|>--- conflicted
+++ resolved
@@ -35,13 +35,8 @@
     version('4.5.3', '8ec57324585df3c6483ad7f556afccbd')
     version('4.5.1', 'f0ea9aad8d2d1ffec66a5b6bfeff5319')
 
-<<<<<<< HEAD
-    # FIXME: (see below)
-    # variant('tbb', default=True, description='Build with Intel TBB')
+    variant('tbb', default=True, description='Build with Intel TBB')
     variant('fpic', default=True, description='Build position independent code (required to link with shared libraries)')
-=======
-    variant('tbb', default=True, description='Build with Intel TBB')
->>>>>>> 7f57405e
 
     depends_on('blas')
     depends_on('lapack')
@@ -64,17 +59,10 @@
 
         # inject Spack compiler wrappers
         make_args.extend([
-<<<<<<< HEAD
-             'AUTOCC=no',
-             'CC=cc',
-             'CXX=c++',
-             'F77=f77'
-=======
             'AUTOCC=no',
             'CC=cc',
             'CXX=c++',
             'F77=f77',
->>>>>>> 7f57405e
         ])
         if '+fpic' in spec:
             make_args.extend(['CFLAGS=-fPIC', 'FFLAGS=-fPIC'])
@@ -93,38 +81,6 @@
                 'TBB=-L%s -ltbb' % spec['tbb'].prefix.lib,
             ])
 
-<<<<<<< HEAD
-        # --------------- Locate BLAS and LAPACK
-        exts = ['.a', '.so']
-        if ('+shared' in spec) or ('+fpic' in spec):
-            exts.reverse()
-
-        # Find BLAS for the not-so-powerful makefile
-        blas_lib = None
-        for ext in exts:
-            blas_lib = os.path.join(spec['blas'].prefix, 'lib', 'libblas' + ext)
-            if os.path.exists(blas_lib):
-                break
-        if blas_lib is None:
-            tty.error('Cannot find libblas in path %s')
-
-
-        # Find LAPACK for the not-so-powerful makefile
-        lapack_lib = None
-        for ext in exts:
-            lapack_lib = os.path.join(spec['lapack'].prefix, 'lib', 'liblapack' + ext)
-            if os.path.exists(lapack_lib):
-                break
-        if lapack_lib is None:
-            tty.error('Cannot find liblapack in path %s')
-        # ---------------------------------------------
-
-        # BLAS arguments require path to libraries
-        # FIXME : (blas / lapack always provide libblas and liblapack as aliases)
-        make_args.extend([
-            'BLAS=%s' % blas_lib,
-            'LAPACK=%s' % lapack_lib
-=======
         # Make sure Spack's Blas/Lapack is used. Otherwise System's
         # Blas/Lapack might be picked up.
         blas = to_link_flags(spec['blas'].blas_shared_lib)
@@ -137,7 +93,6 @@
         make_args.extend([
             'BLAS=%s' % blas,
             'LAPACK=%s' % lapack
->>>>>>> 7f57405e
         ])
 
         make('install', *make_args)