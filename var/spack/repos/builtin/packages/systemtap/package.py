--- conflicted
+++ resolved
@@ -28,16 +28,7 @@
     depends_on("py-setuptools", type="build")
     depends_on("python", type=("build", "run"))
 
-<<<<<<< HEAD
-    def configure_args(self):
-        if "intl" in self.spec["gettext"].libs.names:
-            args = ["LDFLAGS=-lintl"]
-        else:
-            args = []
-        return args
-=======
     def flag_handler(self, name, flags):
         if name == "ldlibs" and "intl" in self.spec["gettext"].libs.names:
             flags.append("-lintl")
-        return self.build_system_flags(name, flags)
->>>>>>> a94d18ad
+        return self.build_system_flags(name, flags)