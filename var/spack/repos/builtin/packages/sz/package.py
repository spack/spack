# Copyright 2013-2021 Lawrence Livermore National Security, LLC and other
# Spack Project Developers. See the top-level COPYRIGHT file for details.
#
# SPDX-License-Identifier: (Apache-2.0 OR MIT)

from spack import *


class Sz(CMakePackage):
    """Error-bounded Lossy Compressor for HPC Data"""

    homepage = "https://szcompressor.org"
    url      = "https://github.com/szcompressor/SZ/releases/download/v2.1.11/SZ-2.1.11.tar.gz"
    git      = "https://github.com/szcompressor/sz"
    maintainers = ['disheng222', 'robertu94']

<<<<<<< HEAD
    tags = ['ecp', 'e4s']

    def url_for_version(self, version):
        """provide url to ensure that download counting via github releases
        works accurately"""
        url = "https://github.com/szcompressor/SZ/releases/download/v{0}/SZ-{0}.tar.gz"
        return url.format(version)

=======
>>>>>>> d3c04ed3
    version('master', branch='master')
    version('2.1.11.1', sha256='e6fa5c969b012782b1e5e9fbd1cd7d1c0ace908d9ec982e78b2910ec5c2161ac')
    version('2.1.11', sha256='85b8ef99344a3317ba9ee63ca4b9d99a51d1832d4d8880e01c7c56b3a69cacc9')
    version('2.1.10', sha256='3aba7619bdb5412218f162696f946c9d3a3df5acf128ddc685b21e45c11f6ae3',
            url="https://github.com/szcompressor/SZ/releases/download/v2.1.10/sz-2.1.10.tar.gz")
    version('2.1.9', sha256='491724ff1c0eaaab5e1a7a28e36aba6da9dcbeddb29d8d21a6d1388383d4891e')
    version('2.1.8.3', sha256='be94f3c8ab03d6849c59a98e0ebf80816a6b8d07a1d762a4b285498acb2f3871')
    version('2.1.8.1', sha256='a27c9c9da16c9c4232c54813ba79178945f47609043f11501d49a171e47d3f46')
    version('2.1.8.0', sha256='8d6bceb59a03d52e601e29d9b35c21b146c248abae352f9a4828e91d8d26aa24')
    version('2.0.2.0',  sha256='176c65b421bdec8e91010ffbc9c7bf7852c799972101d6b66d2a30d9702e59b0')
    version('1.4.13.5', sha256='b5e37bf3c377833eed0a7ca0471333c96cd2a82863abfc73893561aaba5f18b9')
    version('1.4.13.4', sha256='c99b95793c48469cac60e6cf82f921babf732ca8c50545a719e794886289432b')
    version('1.4.13.3', sha256='9d80390f09816bf01b7a817e07339030d596026b00179275616af55ed3c1af98')
    version('1.4.13.2', sha256='bc45329bf54876ed0f721998940855dbd5fda54379ef35dad8463325488ea4c6')
    version('1.4.13.0', sha256='baaa7fa740a47e152c319b8d7b9a69fe96b4fea5360621cdc96cb250635f946f')
    version('1.4.12.3', sha256='c1413e1c260fac7a48cb11c6dd705730525f134b9f9b244af59885d564ac7a6f')
    version('1.4.12.1', sha256='98289d75481a6e407e4027b5e23013ae83b4aed88b3f150327ea711322cd54b6')
    version('1.4.11.1', sha256='6cbc5b233a3663a166055f1874f17c96ba29aa5a496d352707ab508288baa65c')
    version('1.4.11.0', sha256='52ff03c688522ebe085caa7a5f73ace28d8eaf0eb9a161a34a9d90cc5672ff8c')
    version('1.4.10.0', sha256='cf23cf1ffd7c69c3d3128ae9c356b6acdc03a38f92c02db5d9bfc04f3fabc506')
    version('1.4.9.2',  sha256='9dc785274d068d04c2836955fc93518a9797bfd409b46fea5733294b7c7c18f8')

    variant('python', default=False, description="builds the python wrapper")
    variant('netcdf', default=False, description="build the netcdf reader")
    variant('hdf5', default=False, description="build the hdf5 filter")
    variant('pastri', default=False, description="build the pastri mode")
    variant('time_compression', default=False, description="build the time based compression mode")
    variant('random_access', default=False, description="build the random access compression mode")
    variant('fortran', default=False, description='Enable fortran compilation')
    variant('shared', default=True, description="build shared versions of the libraries")
    variant('stats', default=False, description="build profiling statistics for compression")

    # Part of latest sources don't support -O3 optimization
    # with Fujitsu compiler.
    patch('fix_optimization.patch', when='@2.0.2.0:%fj')

    depends_on('zlib')
    depends_on('zstd')

    extends('python', when="+python")
    depends_on('python@3:', when="+python", type=('build', 'link', 'run'))
    depends_on('swig@3.12:', when="+python", type='build')
    depends_on('py-numpy', when="+python", type=('build', 'link', 'run'))
    depends_on('hdf5', when="+hdf5")
    depends_on('netcdf-c', when="+netcdf")
    depends_on('cmake@3.13:', type='build')

    patch('ctags-only-if-requested.patch', when='@2.1.8.1:2.1.8.3')

    @property
    def build_directory(self):
        """autotools needs a different build directory to work"""
        if self.version >= Version("2.1.8.1"):
            return "spack-build"
        else:
            return "."

    @when("@:2.1.8.0")
    def cmake(self, spec, prefix):
        """use autotools before 2.1.8.1"""
        configure_args = ["--prefix=" + prefix]
        if "+fortran" in spec:
            configure_args.append("--enable-fortran")
        else:
            configure_args.append("--disable-fortran")
        configure(*configure_args)
        # at least the v2.0.2.0 tarball contains object files
        # which need to be cleaned out
        make("clean")

    def cmake_args(self):
        """configure the package with CMake for version 2.1.8.1 and later"""
        args = []

        if "+python" in self.spec:
            args.append("-DBUILD_PYTHON_WRAPPER=ON")
        else:
            args.append("-DBUILD_PYTHON_WRAPPER=OFF")

        if "+netcdf" in self.spec:
            args.append("-DBUILD_NETCDF_READER=ON")
        else:
            args.append("-DBUILD_NETCDF_READER=OFF")

        if "+hdf5" in self.spec:
            args.append("-DBUILD_HDF5_FILTER=ON")
        else:
            args.append("-DBUILD_HDF5_FILTER=OFF")

        if "+pastri" in self.spec:
            args.append("-DBUILD_PASTRI=ON")
        else:
            args.append("-DBUILD_PASTRI=OFF")

        if "+time_compression" in self.spec:
            args.append("-DBUILD_TIMECMPR=ON")
        else:
            args.append("-DBUILD_TIMECMPR=OFF")

        if "+random_access" in self.spec:
            args.append("-DBUILD_RANDOMACCESS=ON")
        else:
            args.append("-DBUILD_RANDOMACCESS=OFF")

        if "+fortran" in self.spec:
            args.append("-DBUILD_FORTRAN=ON")
        else:
            args.append("-DBUILD_FORTRAN=OFF")

        if "+shared" in self.spec:
            args.append("-DBUILD_SHARED_LIBS=ON")
        else:
            args.append("-DBUILD_SHARED_LIBS=OFF")

        if "+stats" in self.spec:
            args.append("-DBUILD_STATS=ON")
        else:
            args.append("-DBUILD_STATS=OFF")
        return args<|MERGE_RESOLUTION|>--- conflicted
+++ resolved
@@ -14,17 +14,8 @@
     git      = "https://github.com/szcompressor/sz"
     maintainers = ['disheng222', 'robertu94']
 
-<<<<<<< HEAD
     tags = ['ecp', 'e4s']
 
-    def url_for_version(self, version):
-        """provide url to ensure that download counting via github releases
-        works accurately"""
-        url = "https://github.com/szcompressor/SZ/releases/download/v{0}/SZ-{0}.tar.gz"
-        return url.format(version)
-
-=======
->>>>>>> d3c04ed3
     version('master', branch='master')
     version('2.1.11.1', sha256='e6fa5c969b012782b1e5e9fbd1cd7d1c0ace908d9ec982e78b2910ec5c2161ac')
     version('2.1.11', sha256='85b8ef99344a3317ba9ee63ca4b9d99a51d1832d4d8880e01c7c56b3a69cacc9')
