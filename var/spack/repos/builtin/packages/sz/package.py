##############################################################################
# Copyright (c) 2013-2018, Lawrence Livermore National Security, LLC.
# Produced at the Lawrence Livermore National Laboratory.
#
# This file is part of Spack.
# Created by Todd Gamblin, tgamblin@llnl.gov, All rights reserved.
# LLNL-CODE-647188
#
# For details, see https://github.com/spack/spack
# Please also see the NOTICE and LICENSE files for our notice and the LGPL.
#
# This program is free software; you can redistribute it and/or modify
# it under the terms of the GNU Lesser General Public License (as
# published by the Free Software Foundation) version 2.1, February 1999.
#
# This program is distributed in the hope that it will be useful, but
# WITHOUT ANY WARRANTY; without even the IMPLIED WARRANTY OF
# MERCHANTABILITY or FITNESS FOR A PARTICULAR PURPOSE. See the terms and
# conditions of the GNU Lesser General Public License for more details.
#
# You should have received a copy of the GNU Lesser General Public
# License along with this program; if not, write to the Free Software
# Foundation, Inc., 59 Temple Place, Suite 330, Boston, MA 02111-1307 USA
##############################################################################

from spack import *


class Sz(AutotoolsPackage):
    """Error-bounded Lossy Compressor for HPC Data."""

    homepage = "https://collab.cels.anl.gov/display/ESR/SZ"
    url      = "https://github.com/disheng222/SZ/archive/v2.0.2.0.tar.gz"

<<<<<<< HEAD
    variant("shared", default=True, description="Enable shared libraries")
    version('develop', git='https://github.com/disheng222/SZ.git',
            branch='master')
    version('1.4.13.5', 'a2f6147c3c74d74c938dd17d914a4cb8')
    version('1.4.13.4', '1c47170a9eebeadbf0f7e9b675d68d76')
    version('1.4.12.3', '5f51be8530cdfa5280febb410ac6dd94')
=======
    git      = "https://github.com/disheng222/SZ.git"

    version('develop', branch='master')
    version('2.0.2.0',  sha256='176c65b421bdec8e91010ffbc9c7bf7852c799972101d6b66d2a30d9702e59b0')
    version('1.4.13.5', sha256='b5e37bf3c377833eed0a7ca0471333c96cd2a82863abfc73893561aaba5f18b9')
    version('1.4.13.4', sha256='c99b95793c48469cac60e6cf82f921babf732ca8c50545a719e794886289432b')
    version('1.4.13.3', sha256='9d80390f09816bf01b7a817e07339030d596026b00179275616af55ed3c1af98')
    version('1.4.13.2', sha256='bc45329bf54876ed0f721998940855dbd5fda54379ef35dad8463325488ea4c6')
    version('1.4.13.0', sha256='baaa7fa740a47e152c319b8d7b9a69fe96b4fea5360621cdc96cb250635f946f')
    version('1.4.12.3', sha256='c1413e1c260fac7a48cb11c6dd705730525f134b9f9b244af59885d564ac7a6f')
    version('1.4.12.1', sha256='98289d75481a6e407e4027b5e23013ae83b4aed88b3f150327ea711322cd54b6')
    version('1.4.11.1', sha256='6cbc5b233a3663a166055f1874f17c96ba29aa5a496d352707ab508288baa65c')
>>>>>>> 85d00c5e
    version('1.4.11.0', '10dee28b3503821579ce35a50e352cc6')
    version('1.4.10.0', '82e23dc5a51bcce1f70ba7e3b68a5965')
    version('1.4.9.2',  '028ce90165b7a4c4051d4c0189f193c0')

    variant('fortran', default=False,
            description='Enable fortran compilation')

    def configure_args(self):
        args = []
        if '+fortran' in self.spec:
            args += ['--enable-fortran']
        else:
            args += ['--disable-fortran']
        if "~shared" in self.spec:
            args.append("--disable-shared")
        return args<|MERGE_RESOLUTION|>--- conflicted
+++ resolved
@@ -32,14 +32,6 @@
     homepage = "https://collab.cels.anl.gov/display/ESR/SZ"
     url      = "https://github.com/disheng222/SZ/archive/v2.0.2.0.tar.gz"
 
-<<<<<<< HEAD
-    variant("shared", default=True, description="Enable shared libraries")
-    version('develop', git='https://github.com/disheng222/SZ.git',
-            branch='master')
-    version('1.4.13.5', 'a2f6147c3c74d74c938dd17d914a4cb8')
-    version('1.4.13.4', '1c47170a9eebeadbf0f7e9b675d68d76')
-    version('1.4.12.3', '5f51be8530cdfa5280febb410ac6dd94')
-=======
     git      = "https://github.com/disheng222/SZ.git"
 
     version('develop', branch='master')
@@ -52,11 +44,11 @@
     version('1.4.12.3', sha256='c1413e1c260fac7a48cb11c6dd705730525f134b9f9b244af59885d564ac7a6f')
     version('1.4.12.1', sha256='98289d75481a6e407e4027b5e23013ae83b4aed88b3f150327ea711322cd54b6')
     version('1.4.11.1', sha256='6cbc5b233a3663a166055f1874f17c96ba29aa5a496d352707ab508288baa65c')
->>>>>>> 85d00c5e
     version('1.4.11.0', '10dee28b3503821579ce35a50e352cc6')
     version('1.4.10.0', '82e23dc5a51bcce1f70ba7e3b68a5965')
     version('1.4.9.2',  '028ce90165b7a4c4051d4c0189f193c0')
 
+    variant("shared", default=True, description="Enable shared libraries")
     variant('fortran', default=False,
             description='Enable fortran compilation')
 
