--- conflicted
+++ resolved
@@ -39,10 +39,6 @@
     # they call it *Live*...).  There is no good way to provide a
     # repeatable install of the package.
     #
-<<<<<<< HEAD
-    version('live', '247131ea164e7632fe320e9a8c57a76f',
-            url="http://ctan.math.utah.edu/ctan/tex-archive/systems/texlive/tlnet/install-tl-unx.tar.gz")
-=======
     # We're now pulling the installation bits from tug.org's repo of
     # historic bits.  This means that the checksum for the installer
     # itself is stable.  Don't let that fool you though, it's still
@@ -50,7 +46,6 @@
     # not reproducible.
     version('live', '8f8fc301514c08a89a2e97197369c648',
             url='ftp://tug.org/historic/systems/texlive/2017/install-tl-unx.tar.gz')
->>>>>>> 5a66065d
 
     # There does not seem to be a complete list of schemes.
     # Examples include:
