##############################################################################
# Copyright (c) 2013-2018, Lawrence Livermore National Security, LLC.
# Produced at the Lawrence Livermore National Laboratory.
#
# This file is part of Spack.
# Created by Todd Gamblin, tgamblin@llnl.gov, All rights reserved.
# LLNL-CODE-647188
#
# For details, see https://github.com/spack/spack
# Please also see the NOTICE and LICENSE files for our notice and the LGPL.
#
# This program is free software; you can redistribute it and/or modify
# it under the terms of the GNU Lesser General Public License (as
# published by the Free Software Foundation) version 2.1, February 1999.
#
# This program is distributed in the hope that it will be useful, but
# WITHOUT ANY WARRANTY; without even the IMPLIED WARRANTY OF
# MERCHANTABILITY or FITNESS FOR A PARTICULAR PURPOSE. See the terms and
# conditions of the GNU Lesser General Public License for more details.
#
# You should have received a copy of the GNU Lesser General Public
# License along with this program; if not, write to the Free Software
# Foundation, Inc., 59 Temple Place, Suite 330, Boston, MA 02111-1307 USA
##############################################################################
from spack import *


class Touchdetector(CMakePackage):
    """Detects autaptic touches between branches
    """
    homepage = "https://bbpcode.epfl.ch/code/#/admin/projects/building/TouchDetector"
    url      = "ssh://bbpcode.epfl.ch/building/TouchDetector"
    git      = "ssh://bbpcode.epfl.ch/building/TouchDetector"

    version('develop', submodules=True)
<<<<<<< HEAD
=======
    version('5.3.4', tag='5.3.4', submodules=True)
>>>>>>> 82b8b995
    version('5.3.3', tag='5.3.3', submodules=True)
    version('5.3.2', tag='5.3.2', submodules=True)
    version('5.3.1', tag='5.3.1', submodules=True)
    version('5.3.0', tag='5.3.0', submodules=True)
    version('5.2.0', tag='5.2.0', submodules=True)
    version('5.1.0', tag='5.1.0', submodules=True)
    version('5.0.1', tag='5.0.1', submodules=True)
    version('5.0.0', tag='5.0.0', submodules=True)
    version('4.4.2', tag='4.4.2', submodules=True)
    version('4.4.1', tag='4.4.1', submodules=True)
    version('4.3.3', tag='4.3.3', submodules=True)

    variant('openmp', default=False, description='Enables OpenMP support')

    depends_on('cmake', type='build')
    depends_on('boost@1.50:')
    depends_on('catch~single_header', when='@5.0.2:')
    depends_on('eigen', when='@4.5:')
    depends_on('fmt', when='@4.5:')
    depends_on('morphio@2.0.8:', when='@4.5:5.1')
    depends_on('morpho-kit', when='@5.2:')
    depends_on('mvdtool@2.1.0:', when='@5.1.1:')
    depends_on('mvdtool@1.5.1:2.0.0', when='@4.5:5.1')
    depends_on('mpi')
    depends_on('pugixml', when='@4.5:')
<<<<<<< HEAD
    depends_on('random123')
=======
    depends_on('random123', when='@5.3.3:')
>>>>>>> 82b8b995
    depends_on('range-v3@:0.4', when='@5.0.2:5.3.2')
    depends_on('range-v3', when='@5.3.3:')
    depends_on('highfive+mpi', when='@5.3.0:')
    depends_on('nlohmann-json', when='@5.3.3:')

    # Old dependencies
    depends_on('hpctools~openmp', when='~openmp@:4.4')
    depends_on('hpctools+openmp', when='+openmp@:4.4')
    depends_on('libxml2', when='@:4.4')
    depends_on('zlib', when='@:4.4')

    patch("no-wall.patch", when='@5:')

    def cmake_args(self):
        args = [
            '-DUSE_OPENMP:BOOL={}'.format('+openmp' in self.spec),
            '-DCMAKE_C_COMPILER={}'.format(self.spec['mpi'].mpicc),
            '-DCMAKE_CXX_COMPILER={}'.format(self.spec['mpi'].mpicxx)
        ]
        return args<|MERGE_RESOLUTION|>--- conflicted
+++ resolved
@@ -33,10 +33,7 @@
     git      = "ssh://bbpcode.epfl.ch/building/TouchDetector"
 
     version('develop', submodules=True)
-<<<<<<< HEAD
-=======
     version('5.3.4', tag='5.3.4', submodules=True)
->>>>>>> 82b8b995
     version('5.3.3', tag='5.3.3', submodules=True)
     version('5.3.2', tag='5.3.2', submodules=True)
     version('5.3.1', tag='5.3.1', submodules=True)
@@ -62,11 +59,7 @@
     depends_on('mvdtool@1.5.1:2.0.0', when='@4.5:5.1')
     depends_on('mpi')
     depends_on('pugixml', when='@4.5:')
-<<<<<<< HEAD
-    depends_on('random123')
-=======
     depends_on('random123', when='@5.3.3:')
->>>>>>> 82b8b995
     depends_on('range-v3@:0.4', when='@5.0.2:5.3.2')
     depends_on('range-v3', when='@5.3.3:')
     depends_on('highfive+mpi', when='@5.3.0:')
