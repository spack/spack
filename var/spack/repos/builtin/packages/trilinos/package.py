--- conflicted
+++ resolved
@@ -32,7 +32,6 @@
 
     # ###################### Versions ##########################
 
-    version('xsdk-0.4.0-rc1', tag='xsdk-0.4.0-rc1')
     version('xsdk-0.2.0', tag='xsdk-0.2.0')
     version('develop', branch='develop')
     version('master', branch='master')
@@ -340,19 +339,11 @@
     depends_on('zlib', when="+zlib")
 
     # MPI related dependencies
-<<<<<<< HEAD
-    depends_on('mpi')
-    depends_on('netcdf@:4.7.3+mpi', when="~pnetcdf")
-    depends_on('netcdf+mpi+parallel-netcdf', when="+pnetcdf@master,12.12.1:")
-    depends_on('parallel-netcdf', when="+pnetcdf@master,12.12.1:")
-    depends_on('parmetis', when='+metis')
-=======
     depends_on('mpi', when='+mpi')
     depends_on('netcdf-c+mpi', when="+netcdf~pnetcdf+mpi")
     depends_on('netcdf-c+mpi+parallel-netcdf', when="+netcdf+pnetcdf@master,12.12.1:")
     depends_on('parallel-netcdf', when="+netcdf+pnetcdf@master,12.12.1:")
     depends_on('parmetis', when='+metis+mpi')
->>>>>>> 1741279f
     depends_on('cgns', when='+cgns')
     depends_on('adios2', when='+adios2')
     # Trilinos' Tribits config system is limited which makes it very tricky to
