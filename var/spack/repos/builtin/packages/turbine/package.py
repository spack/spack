##############################################################################
# Copyright (c) 2013-2018, Lawrence Livermore National Security, LLC.
# Produced at the Lawrence Livermore National Laboratory.
#
# This file is part of Spack.
# Created by Todd Gamblin, tgamblin@llnl.gov, All rights reserved.
# LLNL-CODE-647188
#
# For details, see https://github.com/spack/spack
# Please also see the NOTICE and LICENSE files for our notice and the LGPL.
#
# This program is free software; you can redistribute it and/or modify
# it under the terms of the GNU Lesser General Public License (as
# published by the Free Software Foundation) version 2.1, February 1999.
#
# This program is distributed in the hope that it will be useful, but
# WITHOUT ANY WARRANTY; without even the IMPLIED WARRANTY OF
# MERCHANTABILITY or FITNESS FOR A PARTICULAR PURPOSE. See the terms and
# conditions of the GNU Lesser General Public License for more details.
#
# You should have received a copy of the GNU Lesser General Public
# License along with this program; if not, write to the Free Software
# Foundation, Inc., 59 Temple Place, Suite 330, Boston, MA 02111-1307 USA
##############################################################################

from spack import *


class Turbine(AutotoolsPackage):
    """Turbine: The Swift/T runtime"""

    homepage = 'http://swift-lang.org/Swift-T'
    url      = 'http://swift-lang.github.io/swift-t-downloads/1.3/spack/turbine-1.1.0.tar.gz'

    version('1.1.0', '9a347cf16df02707cb529f96c265a082')

    variant('python', default=False,
            description='Enable calling python')

    depends_on('adlbx')
    depends_on('tcl')
    depends_on('zsh')
<<<<<<< HEAD
    depends_on('swig', type='build')
    depends_on('python', when='+python')
=======
    depends_on('swig')
>>>>>>> 3c10d160

    def configure_args(self):
        args = ['--with-c-utils=' + self.spec['exmcutils'].prefix,
                '--with-adlb='    + self.spec['adlbx'].prefix,
                '--with-tcl='     + self.spec['tcl'].prefix,
                '--with-mpi='     + self.spec['mpi'].prefix]
        if '+python' in self.spec:
            args.append('--with-python-exe={0}'.format(
                                            self.spec['python'].command.path))
        return args<|MERGE_RESOLUTION|>--- conflicted
+++ resolved
@@ -40,12 +40,8 @@
     depends_on('adlbx')
     depends_on('tcl')
     depends_on('zsh')
-<<<<<<< HEAD
     depends_on('swig', type='build')
     depends_on('python', when='+python')
-=======
-    depends_on('swig')
->>>>>>> 3c10d160
 
     def configure_args(self):
         args = ['--with-c-utils=' + self.spec['exmcutils'].prefix,
