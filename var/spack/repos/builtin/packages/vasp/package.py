# Copyright 2013-2022 Lawrence Livermore National Security, LLC and other
# Spack Project Developers. See the top-level COPYRIGHT file for details.
#
# SPDX-License-Identifier: (Apache-2.0 OR MIT)

import os

from spack.package import *


class Vasp(MakefilePackage):
    """
    The Vienna Ab initio Simulation Package (VASP)
    is a computer program for atomic scale materials modelling,
    e.g. electronic structure calculations
    and quantum-mechanical molecular dynamics, from first principles.
    """

    homepage = "https://vasp.at"
    url = "file://{0}/vasp.5.4.4.pl2.tgz".format(os.getcwd())
    manual_download = True

<<<<<<< HEAD
    version('6.3.2', sha256='f7595221b0f9236a324ea8afe170637a578cdd5a837cc7679e7f7812f6edf25a')
    version('6.2.0', sha256='49e7ba351bd634bc5f5f67a8ef1e38e64e772857a1c02f602828898a84197e25')
    version('6.1.1', sha256='e37a4dfad09d3ad0410833bcd55af6b599179a085299026992c2d8e319bf6927')
    version('5.4.4.pl2', sha256='98f75fd75399a23d76d060a6155f4416b340a1704f256a00146f89024035bc8e')
    version('5.4.4', sha256='5bd2449462386f01e575f9adf629c08cb03a13142806ffb6a71309ca4431cfb3')

    resource(name='vaspsol',
             git='https://github.com/henniggroup/VASPsol.git',
             tag='V1.0',
             when='+vaspsol')

    variant('openmp', default=False,
            description='Enable openmp build')

    variant('scalapack', default=False,
            description='Enables build with SCALAPACK')

    variant('cuda', default=False,
            description='Enables running on Nvidia GPUs')

    variant('vaspsol', default=False,
            description='Enable VASPsol implicit solvation model\n'
            'https://github.com/henniggroup/VASPsol')

    depends_on('rsync', type='build')
    depends_on('blas')
    depends_on('lapack')
    depends_on('fftw-api')
    depends_on('mpi', type=('build', 'link', 'run'))
    depends_on('scalapack', when='+scalapack')
    depends_on('cuda', when='+cuda')
    depends_on('qd', when='%nvhpc')

    conflicts('%gcc@:8', msg='GFortran before 9.x does not support all features needed to build VASP')
    conflicts('+vaspsol', when='+cuda', msg='+vaspsol only available for CPU')
    conflicts('+openmp', when='@:6.1.1', msg='openmp support started from 6.2')
=======
    version("6.2.0", sha256="49e7ba351bd634bc5f5f67a8ef1e38e64e772857a1c02f602828898a84197e25")
    version("6.1.1", sha256="e37a4dfad09d3ad0410833bcd55af6b599179a085299026992c2d8e319bf6927")
    version("5.4.4.pl2", sha256="98f75fd75399a23d76d060a6155f4416b340a1704f256a00146f89024035bc8e")
    version("5.4.4", sha256="5bd2449462386f01e575f9adf629c08cb03a13142806ffb6a71309ca4431cfb3")

    resource(
        name="vaspsol",
        git="https://github.com/henniggroup/VASPsol.git",
        tag="V1.0",
        when="+vaspsol",
    )

    variant("openmp", default=False, description="Enable openmp build")

    variant("scalapack", default=False, description="Enables build with SCALAPACK")

    variant("cuda", default=False, description="Enables running on Nvidia GPUs")

    variant(
        "vaspsol",
        default=False,
        description="Enable VASPsol implicit solvation model\n"
        "https://github.com/henniggroup/VASPsol",
    )

    depends_on("rsync", type="build")
    depends_on("blas")
    depends_on("lapack")
    depends_on("fftw-api")
    depends_on("mpi", type=("build", "link", "run"))
    depends_on("scalapack", when="+scalapack")
    depends_on("cuda", when="+cuda")
    depends_on("qd", when="%nvhpc")

    conflicts(
        "%gcc@:8", msg="GFortran before 9.x does not support all features needed to build VASP"
    )
    conflicts("+vaspsol", when="+cuda", msg="+vaspsol only available for CPU")
    conflicts("+openmp", when="@:6.1.1", msg="openmp support started from 6.2")
>>>>>>> f7424e1f

    parallel = False

    def edit(self, spec, prefix):

        if "%gcc" in spec:
            if "+openmp" in spec:
                make_include = join_path("arch", "makefile.include.linux_gnu_omp")
            else:
                make_include = join_path("arch", "makefile.include.linux_gnu")
        elif "%nvhpc" in spec:
            make_include = join_path("arch", "makefile.include.linux_pgi")
            filter_file("-pgc++libs", "-c++libs", make_include, string=True)
            filter_file("pgcc", spack_cc, make_include)
            filter_file("pgc++", spack_cxx, make_include, string=True)
            filter_file("pgfortran", spack_fc, make_include)
            filter_file(
                "/opt/pgi/qd-2.3.17/install/include", spec["qd"].prefix.include, make_include
            )
            filter_file("/opt/pgi/qd-2.3.17/install/lib", spec["qd"].prefix.lib, make_include)
        elif "%aocc" in spec:
            if "+openmp" in spec:
                copy(
                    join_path("arch", "makefile.include.linux_gnu_omp"),
                    join_path("arch", "makefile.include.linux_aocc_omp"),
                )
                make_include = join_path("arch", "makefile.include.linux_aocc_omp")
            else:
                copy(
                    join_path("arch", "makefile.include.linux_gnu"),
                    join_path("arch", "makefile.include.linux_aocc"),
                )
                make_include = join_path("arch", "makefile.include.linux_aocc")
            filter_file("gcc", "{0} {1}".format(spack_cc, "-Mfree"), make_include, string=True)
            filter_file("g++", spack_cxx, make_include, string=True)
            filter_file("^CFLAGS_LIB[ ]{0,}=.*$", "CFLAGS_LIB = -O3", make_include)
            filter_file("^FFLAGS_LIB[ ]{0,}=.*$", "FFLAGS_LIB = -O2", make_include)
            filter_file("^OFLAG[ ]{0,}=.*$", "OFLAG = -O3", make_include)
            filter_file(
                "^FC[ ]{0,}=.*$", "FC = {0}".format(spec["mpi"].mpifc), make_include, string=True
            )
            filter_file(
                "^FCL[ ]{0,}=.*$", "FCL = {0}".format(spec["mpi"].mpifc), make_include, string=True
            )
        else:
            if "+openmp" in spec:
                make_include = join_path(
                    "arch", "makefile.include.linux_{0}_omp".format(spec.compiler.name)
                )
            else:
                make_include = join_path("arch", "makefile.include.linux_" + spec.compiler.name)

<<<<<<< HEAD
        # Recent versions of vasp have renamed the makefile.include files
        # to leave out the linux_ string
        if not os.path.exists(make_include):
            make_include = make_include.replace('linux_', '')
        os.rename(make_include, 'makefile.include')
=======
        os.rename(make_include, "makefile.include")
>>>>>>> f7424e1f

        # This bunch of 'filter_file()' is to make these options settable
        # as environment variables
        filter_file("^CPP_OPTIONS[ ]{0,}=[ ]{0,}", "CPP_OPTIONS ?= ", "makefile.include")
        filter_file("^FFLAGS[ ]{0,}=[ ]{0,}", "FFLAGS ?= ", "makefile.include")

        filter_file("^LIBDIR[ ]{0,}=.*$", "", "makefile.include")
        filter_file("^BLAS[ ]{0,}=.*$", "BLAS ?=", "makefile.include")
        filter_file("^LAPACK[ ]{0,}=.*$", "LAPACK ?=", "makefile.include")
        filter_file("^FFTW[ ]{0,}?=.*$", "FFTW ?=", "makefile.include")
        filter_file("^MPI_INC[ ]{0,}=.*$", "MPI_INC ?=", "makefile.include")
        filter_file("-DscaLAPACK.*$\n", "", "makefile.include")
        filter_file("^SCALAPACK[ ]{0,}=.*$", "SCALAPACK ?=", "makefile.include")

        if "+cuda" in spec:
            filter_file("^OBJECTS_GPU[ ]{0,}=.*$", "OBJECTS_GPU ?=", "makefile.include")

            filter_file("^CPP_GPU[ ]{0,}=.*$", "CPP_GPU ?=", "makefile.include")

            filter_file("^CFLAGS[ ]{0,}=.*$", "CFLAGS ?=", "makefile.include")

        if "+vaspsol" in spec:
            copy("VASPsol/src/solvation.F", "src/")

    def setup_build_environment(self, spack_env):
        spec = self.spec

        cpp_options = [
            "-DMPI -DMPI_BLOCK=8000",
            "-Duse_collective",
            "-DCACHE_SIZE=4000",
            "-Davoidalloc",
            "-Duse_bse_te",
            "-Dtbdyn",
            "-Duse_shmem",
        ]
        if "%nvhpc" in self.spec:
            cpp_options.extend(['-DHOST=\\"LinuxPGI\\"', "-DPGI16", "-Dqd_emulate"])
        elif "%aocc" in self.spec:
            cpp_options.extend(['-DHOST=\\"LinuxGNU\\"', "-Dfock_dblbuf"])
            if "+openmp" in self.spec:
                cpp_options.extend(["-D_OPENMP"])
        else:
            cpp_options.append('-DHOST=\\"LinuxGNU\\"')

        if self.spec.satisfies("@6:"):
            cpp_options.append("-Dvasp6")

        cflags = ["-fPIC", "-DADD_"]
        fflags = []
        if "%gcc" in spec or "%intel" in spec:
            fflags.append("-w")
        elif "%nvhpc" in spec:
            fflags.extend(["-Mnoupcase", "-Mbackslash", "-Mlarge_arrays"])
        elif "%aocc" in spec:
            fflags.extend(["-fno-fortran-main", "-Mbackslash", "-ffast-math"])

        spack_env.set("BLAS", spec["blas"].libs.ld_flags)
        spack_env.set("LAPACK", spec["lapack"].libs.ld_flags)
        spack_env.set("FFTW", spec["fftw-api"].prefix)
        spack_env.set("MPI_INC", spec["mpi"].prefix.include)

        if "%nvhpc" in spec:
            spack_env.set("QD", spec["qd"].prefix)

        if "+scalapack" in spec:
            cpp_options.append("-DscaLAPACK")
            spack_env.set("SCALAPACK", spec["scalapack"].libs.ld_flags)

        if "+cuda" in spec:
            cpp_gpu = [
                "-DCUDA_GPU",
                "-DRPROMU_CPROJ_OVERLAP",
                "-DCUFFT_MIN=28",
                "-DUSE_PINNED_MEMORY",
            ]

            objects_gpu = [
                "fftmpiw.o",
                "fftmpi_map.o",
                "fft3dlib.o",
                "fftw3d_gpu.o",
                "fftmpiw_gpu.o",
            ]

            cflags.extend(["-DGPUSHMEM=300", "-DHAVE_CUBLAS"])

            spack_env.set("CUDA_ROOT", spec["cuda"].prefix)
            spack_env.set("CPP_GPU", " ".join(cpp_gpu))
            spack_env.set("OBJECTS_GPU", " ".join(objects_gpu))

        if "+vaspsol" in spec:
            cpp_options.append("-Dsol_compat")

        if spec.satisfies("%gcc@10:"):
            fflags.append("-fallow-argument-mismatch")

        # Finally
        spack_env.set("CPP_OPTIONS", " ".join(cpp_options))
        spack_env.set("CFLAGS", " ".join(cflags))
        spack_env.set("FFLAGS", " ".join(fflags))

    def build(self, spec, prefix):
        if "+cuda" in self.spec:
            make("gpu", "gpu_ncl")
        else:
            make("std", "gam", "ncl")

    def install(self, spec, prefix):
        install_tree("bin/", prefix.bin)<|MERGE_RESOLUTION|>--- conflicted
+++ resolved
@@ -20,44 +20,7 @@
     url = "file://{0}/vasp.5.4.4.pl2.tgz".format(os.getcwd())
     manual_download = True
 
-<<<<<<< HEAD
     version('6.3.2', sha256='f7595221b0f9236a324ea8afe170637a578cdd5a837cc7679e7f7812f6edf25a')
-    version('6.2.0', sha256='49e7ba351bd634bc5f5f67a8ef1e38e64e772857a1c02f602828898a84197e25')
-    version('6.1.1', sha256='e37a4dfad09d3ad0410833bcd55af6b599179a085299026992c2d8e319bf6927')
-    version('5.4.4.pl2', sha256='98f75fd75399a23d76d060a6155f4416b340a1704f256a00146f89024035bc8e')
-    version('5.4.4', sha256='5bd2449462386f01e575f9adf629c08cb03a13142806ffb6a71309ca4431cfb3')
-
-    resource(name='vaspsol',
-             git='https://github.com/henniggroup/VASPsol.git',
-             tag='V1.0',
-             when='+vaspsol')
-
-    variant('openmp', default=False,
-            description='Enable openmp build')
-
-    variant('scalapack', default=False,
-            description='Enables build with SCALAPACK')
-
-    variant('cuda', default=False,
-            description='Enables running on Nvidia GPUs')
-
-    variant('vaspsol', default=False,
-            description='Enable VASPsol implicit solvation model\n'
-            'https://github.com/henniggroup/VASPsol')
-
-    depends_on('rsync', type='build')
-    depends_on('blas')
-    depends_on('lapack')
-    depends_on('fftw-api')
-    depends_on('mpi', type=('build', 'link', 'run'))
-    depends_on('scalapack', when='+scalapack')
-    depends_on('cuda', when='+cuda')
-    depends_on('qd', when='%nvhpc')
-
-    conflicts('%gcc@:8', msg='GFortran before 9.x does not support all features needed to build VASP')
-    conflicts('+vaspsol', when='+cuda', msg='+vaspsol only available for CPU')
-    conflicts('+openmp', when='@:6.1.1', msg='openmp support started from 6.2')
-=======
     version("6.2.0", sha256="49e7ba351bd634bc5f5f67a8ef1e38e64e772857a1c02f602828898a84197e25")
     version("6.1.1", sha256="e37a4dfad09d3ad0410833bcd55af6b599179a085299026992c2d8e319bf6927")
     version("5.4.4.pl2", sha256="98f75fd75399a23d76d060a6155f4416b340a1704f256a00146f89024035bc8e")
@@ -97,7 +60,6 @@
     )
     conflicts("+vaspsol", when="+cuda", msg="+vaspsol only available for CPU")
     conflicts("+openmp", when="@:6.1.1", msg="openmp support started from 6.2")
->>>>>>> f7424e1f
 
     parallel = False
 
@@ -150,15 +112,11 @@
             else:
                 make_include = join_path("arch", "makefile.include.linux_" + spec.compiler.name)
 
-<<<<<<< HEAD
         # Recent versions of vasp have renamed the makefile.include files
         # to leave out the linux_ string
         if not os.path.exists(make_include):
             make_include = make_include.replace('linux_', '')
-        os.rename(make_include, 'makefile.include')
-=======
         os.rename(make_include, "makefile.include")
->>>>>>> f7424e1f
 
         # This bunch of 'filter_file()' is to make these options settable
         # as environment variables
