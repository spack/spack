--- conflicted
+++ resolved
@@ -34,17 +34,12 @@
     and DIY2 to provide a toolkit with hybrid parallel capabilities."""
 
     homepage = "https://github.com/Alpine-DAV/vtk-h"
-<<<<<<< HEAD
     url      = "https://github.com/Alpine-DAV/vtk-h/releases/download/v0.5.8/vtkh-v0.5.8.tar.gz"
-=======
-    url      = "https://github.com/Alpine-DAV/vtk-h/releases/download/v0.5.0/vtkh-v0.5.0.tar.gz"
->>>>>>> d0f5b69a
     git      = "https://github.com/Alpine-DAV/vtk-h.git"
 
     maintainers = ['cyrush']
 
     version('develop', branch='develop', submodules=True)
-<<<<<<< HEAD
     version('0.6.1', sha256="ca30b5ff1a48fa247cd20b3f19452f7744eb744465e0b64205135aece42d274f")
     version('0.6.0', sha256="2fc054f88ae253fb1bfcae22a156bcced08eca963ba90384dcd5b5791e6dfbf4")
     version('0.5.8', sha256="203b337f4280a24a2b75722384f77e0e2f5965058b541efc153db76b7ab98133")
@@ -54,8 +49,6 @@
     version('0.5.3', sha256="0c4aae3bd2a5906738a6806de2b62ea2049ac8b40ebe7fc2ba25505272c2d359")
     version('0.5.2', sha256="db2e6250c0ece6381fc90540317ad7b5869dbcce0231ce9be125916a77bfdb25")
     version('0.5.1', sha256="f15353ca7bb9e96c6827395c3710d05603efe8d1")
-=======
->>>>>>> d0f5b69a
     version('0.5.0', sha256="9014a8a61a8d7ff636866c6e3b1ebb918ff23fa67cf8d4de801c4a2981de8c96")
 
     variant("shared", default=True, description="Build vtk-h as shared libs")
@@ -74,31 +67,17 @@
     depends_on("mpi", when="+mpi")
     depends_on("cuda", when="+cuda")
 
-<<<<<<< HEAD
-    depends_on("vtk-m@1.5.3~tbb+openmp", when="+openmp")
-    depends_on("vtk-m@1.5.3~tbb~openmp", when="~openmp")
-
-    depends_on("vtk-m@1.5.3+cuda~tbb+openmp", when="+cuda+openmp")
-    depends_on("vtk-m@1.5.3+cuda~tbb~openmp", when="+cuda~openmp")
-
-    depends_on("vtk-m@1.5.3~tbb+openmp~shared", when="+openmp~shared")
-    depends_on("vtk-m@1.5.3~tbb~openmp~shared", when="~openmp~shared")
-
-    depends_on("vtk-m@1.5.3+cuda~tbb+openmp~shared", when="+cuda+openmp~shared")
-    depends_on("vtk-m@1.5.3+cuda~tbb~openmp~shared", when="+cuda~openmp~shared")
-=======
-    depends_on("vtk-m@1.5.0~tbb+openmp", when="+openmp")
-    depends_on("vtk-m@1.5.0~tbb~openmp", when="~openmp")
-
-    depends_on("vtk-m@1.5.0+cuda~tbb+openmp", when="+cuda+openmp")
-    depends_on("vtk-m@1.5.0+cuda~tbb~openmp", when="+cuda~openmp")
-
-    depends_on("vtk-m@1.5.0~tbb+openmp~shared", when="+openmp~shared")
-    depends_on("vtk-m@1.5.0~tbb~openmp~shared", when="~openmp~shared")
-
-    depends_on("vtk-m@1.5.0+cuda~tbb+openmp~shared", when="+cuda+openmp~shared")
-    depends_on("vtk-m@1.5.0+cuda~tbb~openmp~shared", when="+cuda~openmp~shared")
->>>>>>> d0f5b69a
+    depends_on("vtk-m@ascent_ver~tbb+openmp", when="+openmp")
+    depends_on("vtk-m@ascent_ver~tbb~openmp", when="~openmp")
+
+    depends_on("vtk-m@ascent_ver+cuda~tbb+openmp", when="+cuda+openmp")
+    depends_on("vtk-m@ascent_ver+cuda~tbb~openmp", when="+cuda~openmp")
+
+    depends_on("vtk-m@ascent_ver~tbb+openmp~shared", when="+openmp~shared")
+    depends_on("vtk-m@ascent_ver~tbb~openmp~shared", when="~openmp~shared")
+
+    depends_on("vtk-m@ascent_ver+cuda~tbb+openmp~shared", when="+cuda+openmp~shared")
+    depends_on("vtk-m@ascent_ver+cuda~tbb~openmp~shared", when="+cuda~openmp~shared")
 
     def install(self, spec, prefix):
         with working_dir('spack-build', create=True):
@@ -255,7 +234,6 @@
             cfg.write(cmake_cache_entry("ENABLE_SERIAL", "OFF"))
 
         #######################
-<<<<<<< HEAD
         # Logging
         #######################
         if "+logging" in spec:
@@ -264,8 +242,6 @@
             cfg.write(cmake_cache_entry("ENABLE_LOGGING", "OFF"))
 
         #######################
-=======
->>>>>>> d0f5b69a
         # MPI
         #######################
 
