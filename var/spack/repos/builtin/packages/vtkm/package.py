--- conflicted
+++ resolved
@@ -36,14 +36,9 @@
     architectures."""
 
     homepage = "https://m.vtk.org/"
-<<<<<<< HEAD
     url      = "https://gitlab.kitware.com/vtk/vtk-m/repository/v1.2.0/archive.tar.gz"
 
     version('1.2.0', "f77604c5a1c1747f2fb9b9bd96476875")
-=======
-    url      = "https://gitlab.kitware.com/api/v4/projects/vtk%2Fvtk-m/repository/archive.tar.gz?sha=v1.1.0"
->>>>>>> 51bd319f
-
     version('1.1.0', "6aab1c0885f6ffaaffcf07930873d0df")
 
     version('master',
