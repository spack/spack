--- conflicted
+++ resolved
@@ -15,16 +15,12 @@
     homepage = "https://www.cpc.ncep.noaa.gov/products/wesley/wgrib2"
     url = "https://www.ftp.cpc.ncep.noaa.gov/wd51we/wgrib2/wgrib2.tgz.v2.0.8"
 
-<<<<<<< HEAD
-    maintainers = ["kgerheiser", "Hang-Lei-NOAA"]
-=======
     maintainers = [
         "t-brown",
         "AlexanderRichert-NOAA",
         "Hang-Lei-NOAA",
         "edwardhartnett",
     ]
->>>>>>> e7512bcb
 
     version(
         "3.1.1",
