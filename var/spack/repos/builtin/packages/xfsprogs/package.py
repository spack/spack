--- conflicted
+++ resolved
@@ -37,14 +37,7 @@
         env.append_path("C_INCLUDE_PATH", self.spec["util-linux"].prefix.include.blkid)
 
     def configure_args(self):
-<<<<<<< HEAD
-        args = ["--with-systemd-unit-dir=" + self.spec["xfsprogs"].prefix.lib.systemd.system]
-        if "intl" in self.spec["gettext"].libs.names:
-            args.append("LDFLAGS=-lintl")
-        return args
-=======
         return ["--with-systemd-unit-dir=" + self.spec["xfsprogs"].prefix.lib.systemd.system]
->>>>>>> a94d18ad
 
     def install(self, spec, prefix):
         make("install")
