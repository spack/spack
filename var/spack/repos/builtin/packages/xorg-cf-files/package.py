--- conflicted
+++ resolved
@@ -15,15 +15,12 @@
     homepage = "https://cgit.freedesktop.org/xorg/util/cf"
     xorg_mirror_path = "util/xorg-cf-files-1.0.6.tar.gz"
 
-<<<<<<< HEAD
+    license("custom")
+
     maintainers("wdconinc")
 
     version("1.0.8", sha256="c6f1c9ffce96278a9d7c72d081e508d81c219dec69ae0dbaf8ae88f4bc9ef977")
     version("1.0.7", sha256="a49478ba0c2138bc53de38979cd2dee073b6fd6728597c552d266a707747f472")
-=======
-    license("custom")
-
->>>>>>> 561da58c
     version("1.0.6", sha256="6d56094e5d1a6c7d7a9576ac3a0fc2c042344509ea900d59f4b23df668b96c7a")
 
     depends_on("pkgconfig", type="build")
