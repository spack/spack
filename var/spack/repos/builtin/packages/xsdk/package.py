##############################################################################
# Copyright (c) 2013-2017, Lawrence Livermore National Security, LLC.
# Produced at the Lawrence Livermore National Laboratory.
#
# This file is part of Spack.
# Created by Todd Gamblin, tgamblin@llnl.gov, All rights reserved.
# LLNL-CODE-647188
#
# For details, see https://github.com/llnl/spack
# Please also see the NOTICE and LICENSE files for our notice and the LGPL.
#
# This program is free software; you can redistribute it and/or modify
# it under the terms of the GNU Lesser General Public License (as
# published by the Free Software Foundation) version 2.1, February 1999.
#
# This program is distributed in the hope that it will be useful, but
# WITHOUT ANY WARRANTY; without even the IMPLIED WARRANTY OF
# MERCHANTABILITY or FITNESS FOR A PARTICULAR PURPOSE. See the terms and
# conditions of the GNU Lesser General Public License for more details.
#
# You should have received a copy of the GNU Lesser General Public
# License along with this program; if not, write to the Free Software
# Foundation, Inc., 59 Temple Place, Suite 330, Boston, MA 02111-1307 USA
##############################################################################

import os
from spack import *


class Xsdk(Package):
    """Xsdk is a suite of Department of Energy (DOE) packages for numerical
       simulation. This is a Spack bundle package that installs the xSDK
       packages
    """

    homepage = "http://xsdk.info"

    # Dummy url since Spack complains if I don't list something, will be
    # removed when metapackage is available
    url      = 'https://bitbucket.org/saws/saws/get/master.tar.gz'

    version('develop', 'a52dc710c744afa0b71429b8ec9425bc')
    version('0.3.0-rc1', 'a52dc710c744afa0b71429b8ec9425bc', preferred=True)
    version('xsdk-0.2.0', 'a52dc710c744afa0b71429b8ec9425bc')

<<<<<<< HEAD
=======
    variant('debug', default=False, description='Compile in debug mode')
    variant('cuda', default=False, description='Enable CUDA dependent packages')

>>>>>>> 64c9c257
    depends_on('hypre@2.12.1~internal-superlu', when='@0.3.0-rc1')
    depends_on('hypre@xsdk-0.2.0~internal-superlu', when='@xsdk-0.2.0')
    depends_on('hypre@develop~internal-superlu', when='@develop')

<<<<<<< HEAD
    depends_on('mfem@3.3.2-rc3+mpi+hypre+superlu-dist+petsc+sundials+examples+miniapps', when='@0.3.0-rc1')
    depends_on('mfem@3.3.2-rc3+mpi+hypre+superlu-dist+petsc+sundials+examples+miniapps', when='@develop')
=======
    depends_on('mfem@3.3.2-rc4+mpi+hypre+superlu-dist+petsc+sundials+examples+miniapps', when='@0.3.0-rc1')
    depends_on('mfem@3.3.2-rc4+mpi+hypre+superlu-dist+petsc+sundials+examples+miniapps', when='@develop')
>>>>>>> 64c9c257

    depends_on('superlu-dist@5.2.2', when='@0.3.0-rc1')
    depends_on('superlu-dist@xsdk-0.2.0', when='@xsdk-0.2.0')
    depends_on('superlu-dist@develop', when='@develop')

    depends_on('trilinos@12.12.1+hypre+superlu-dist+metis+hdf5~mumps+boost~suite-sparse~tpetra~ifpack2~zoltan2~amesos2~exodus',
               when='@0.3.0-rc1')
    depends_on('trilinos@xsdk-0.2.0+hypre+superlu-dist+metis+hdf5~mumps+boost~suite-sparse~tpetra~ifpack2~zoltan2~amesos2~exodus',
               when='@xsdk-0.2.0')
    depends_on('trilinos@develop+xsdkflags+hypre+superlu-dist+metis+hdf5~mumps+boost~suite-sparse~tpetra~ifpack2~zoltan2~amesos2~exodus',
               when='@develop')

    depends_on('petsc@3.8.0+trilinos+mpi+hypre+superlu-dist+metis+hdf5~mumps~boost+double~int64',
               when='@0.3.0-rc1')
    depends_on('petsc@xsdk-0.2.0+trilinos+mpi+hypre+superlu-dist+metis+hdf5~mumps~boost+double~int64',
               when='@xsdk-0.2.0')
    depends_on('petsc@develop+trilinos+mpi+hypre+superlu-dist+metis+hdf5~mumps~boost+double~int64',
               when='@develop')

    depends_on('pflotran@xsdk-0.3.0', when='@0.3.0-rc1')
    depends_on('pflotran@xsdk-0.2.0', when='@xsdk-0.2.0')
    depends_on('pflotran@develop', when='@develop')

    depends_on('alquimia@xsdk-0.3.0', when='@0.3.0-rc1')
    depends_on('alquimia@xsdk-0.2.0', when='@xsdk-0.2.0')
    depends_on('alquimia@develop', when='@develop')

    depends_on('sundials@3.0.0~int64+hypre', when='@0.3.0-rc1')
<<<<<<< HEAD
    # FIXME: #5778 %@gcc7.0: should also work?
    depends_on('plasma',when='@0.3.0-rc1 %gcc@7:')
=======
    depends_on('plasma',when='@0.3.0-rc1 %gcc@4.9:')
    depends_on('magma',when='@0.3.0-rc1 +cuda')
>>>>>>> 64c9c257

    # xSDKTrilinos depends on the version of Trilinos built with
    # +tpetra which is turned off for faster xSDK
    # depends_on('xsdktrilinos@xsdk-0.2.0', when='@xsdk-0.2.0')
    # depends_on('xsdktrilinos@develop', when='@develop')

    # How do we propagate debug flag to all depends on packages ?
    # If I just do spack install xsdk+debug will that propogate it down?

    # Dummy install for now,  will be removed when metapackage is available
    def install(self, spec, prefix):
        # Prevent the error message
        #      ==> Error: Install failed for xsdk.  Nothing was installed!
        #      ==> Error: Installation process had nonzero exit code : 256
        with open(os.path.join(spec.prefix, 'bundle-package.txt'), 'w') as out:
            out.write('This is a bundle\n')
            out.close()<|MERGE_RESOLUTION|>--- conflicted
+++ resolved
@@ -43,23 +43,15 @@
     version('0.3.0-rc1', 'a52dc710c744afa0b71429b8ec9425bc', preferred=True)
     version('xsdk-0.2.0', 'a52dc710c744afa0b71429b8ec9425bc')
 
-<<<<<<< HEAD
-=======
     variant('debug', default=False, description='Compile in debug mode')
     variant('cuda', default=False, description='Enable CUDA dependent packages')
 
->>>>>>> 64c9c257
     depends_on('hypre@2.12.1~internal-superlu', when='@0.3.0-rc1')
     depends_on('hypre@xsdk-0.2.0~internal-superlu', when='@xsdk-0.2.0')
     depends_on('hypre@develop~internal-superlu', when='@develop')
 
-<<<<<<< HEAD
-    depends_on('mfem@3.3.2-rc3+mpi+hypre+superlu-dist+petsc+sundials+examples+miniapps', when='@0.3.0-rc1')
-    depends_on('mfem@3.3.2-rc3+mpi+hypre+superlu-dist+petsc+sundials+examples+miniapps', when='@develop')
-=======
     depends_on('mfem@3.3.2-rc4+mpi+hypre+superlu-dist+petsc+sundials+examples+miniapps', when='@0.3.0-rc1')
     depends_on('mfem@3.3.2-rc4+mpi+hypre+superlu-dist+petsc+sundials+examples+miniapps', when='@develop')
->>>>>>> 64c9c257
 
     depends_on('superlu-dist@5.2.2', when='@0.3.0-rc1')
     depends_on('superlu-dist@xsdk-0.2.0', when='@xsdk-0.2.0')
@@ -88,13 +80,8 @@
     depends_on('alquimia@develop', when='@develop')
 
     depends_on('sundials@3.0.0~int64+hypre', when='@0.3.0-rc1')
-<<<<<<< HEAD
-    # FIXME: #5778 %@gcc7.0: should also work?
-    depends_on('plasma',when='@0.3.0-rc1 %gcc@7:')
-=======
     depends_on('plasma',when='@0.3.0-rc1 %gcc@4.9:')
     depends_on('magma',when='@0.3.0-rc1 +cuda')
->>>>>>> 64c9c257
 
     # xSDKTrilinos depends on the version of Trilinos built with
     # +tpetra which is turned off for faster xSDK
