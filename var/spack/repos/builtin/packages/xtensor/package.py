# Copyright 2013-2022 Lawrence Livermore National Security, LLC and other
# Spack Project Developers. See the top-level COPYRIGHT file for details.
#
# SPDX-License-Identifier: (Apache-2.0 OR MIT)

from spack import *


class Xtensor(CMakePackage):
    """Multi-dimensional arrays with broadcasting and lazy computing"""

    homepage = "https://github.com/xtensor-stack/xtensor-io"
    url      = "https://github.com/QuantStack/xtensor/archive/0.13.1.tar.gz"
    git      = "https://github.com/QuantStack/xtensor.git"

    maintainers = ['ax3l']

    version('develop', branch='master')
    version('0.24.1', sha256='dd1bf4c4eba5fbcf386abba2627fcb4a947d14a806c33fde82d0cc1194807ee4')
    version('0.23.10', sha256='2e770a6d636962eedc868fef4930b919e26efe783cd5d8732c11e14cf72d871c')
    version('0.23.4', sha256='c8377f8ec995762c89dea2fdf4ac06b53ba491a6f0df3421c4719355e42425d2')
    version('0.23.2', sha256='fde26dcf93f5d95996b8cc7e556b84930af41ff699492b7b20b2e3335e12f862')
    version('0.20.7', sha256='b45290d1bb0d6cef44771e7482f1553b2aa54dbf99ef9406fec3eb1e4d01d52b')
    version('0.15.1', sha256='2f4ac632f7aa8c8e9da99ebbfc949d9129b4d644f715ef16c27658bf4fddcdd3')
    version('0.13.1', sha256='f9ce4cd2110386d49e3f36bbab62da731c557b6289be19bc172bd7209b92a6bc')

    variant('xsimd', default=True,
            description='Enable SIMD intrinsics')
    variant('tbb', default=True,
            description='Enable TBB parallelization')

    depends_on('xtl', when='@develop')
    depends_on('xtl@0.7.2:0.7', when='@0.23.2:')
    depends_on('xtl@0.6.4:0.6', when='@0.20.7')
    depends_on('xtl@0.4.0:0.4', when='@0.15.1')
    depends_on('xtl@0.3.3:0.3', when='@0.13.1')
    depends_on('xsimd', when='@develop')
<<<<<<< HEAD
=======

>>>>>>> 6ecee4e6
    depends_on('xsimd@8.0.5:', when='@0.24.1: +xsimd')
    depends_on('xsimd@7.4.10:7', when='@0.23.4:0.23 +xsimd')
    depends_on('xsimd@7.4.9:7', when='@0.23.2 +xsimd')
    depends_on('xsimd@7.2.3:7', when='@0.20.7 +xsimd')
    depends_on('xsimd@4.0.0:4', when='@0.15.1 +xsimd')
    depends_on('xsimd@3.1.0:3', when='@0.13.1 +xsimd')
    depends_on('intel-tbb', when='+tbb')

    # C++14 support
    conflicts('%gcc@:4.8')
    conflicts('%clang@:3.5')
    # untested: conflicts('%intel@:15')
    # untested: conflicts('%pgi@:14')

    def cmake_args(self):
        args = [
            self.define('BUILD_TESTS', self.run_tests),
            self.define_from_variant('XTENSOR_USE_XSIMD', 'xsimd'),
            self.define_from_variant('XTENSOR_USE_TBB', 'tbb')
        ]

        return args<|MERGE_RESOLUTION|>--- conflicted
+++ resolved
@@ -35,10 +35,7 @@
     depends_on('xtl@0.4.0:0.4', when='@0.15.1')
     depends_on('xtl@0.3.3:0.3', when='@0.13.1')
     depends_on('xsimd', when='@develop')
-<<<<<<< HEAD
-=======
 
->>>>>>> 6ecee4e6
     depends_on('xsimd@8.0.5:', when='@0.24.1: +xsimd')
     depends_on('xsimd@7.4.10:7', when='@0.23.4:0.23 +xsimd')
     depends_on('xsimd@7.4.9:7', when='@0.23.2 +xsimd')
