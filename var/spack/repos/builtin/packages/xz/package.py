--- conflicted
+++ resolved
@@ -21,15 +21,13 @@
     version('5.2.2', 'f90c9a0c8b259aee2234c4e0d7fd70af')
     version('5.2.0', '867cc8611760240ebf3440bd6e170bb9')
 
-<<<<<<< HEAD
     variant("shared", default=True, description="Enable shared libs")
-    
+
     def configure_args(self):
         if "~shared" in self.spec:
             return ["--disable-shared"]
         return []
-=======
+
     @property
     def libs(self):
-        return find_libraries(['liblzma'], root=self.prefix, recursive=True)
->>>>>>> 9ad02685
+        return find_libraries(['liblzma'], root=self.prefix, recursive=True)