--- conflicted
+++ resolved
@@ -47,12 +47,9 @@
         multi=False,
         description='Bit stream word size: use smaller for finer ' \
             'rate granularity. Use 8 for H5Z-ZFP filter.')
-<<<<<<< HEAD
-=======
 
     variant('shared', default=True,
             description='Build shared versions of the library')
->>>>>>> badb76ee
 
     def edit(self, spec, prefix):
         config_file = FileFilter('Config')
