--- conflicted
+++ resolved
@@ -78,10 +78,7 @@
     # Dependencies
     depends_on('cmake@3.4.0:', type='build')
     depends_on('cuda@7:',      type=('build', 'test', 'run'), when='+cuda')
-<<<<<<< HEAD
-=======
     depends_on('python',     type=('build', 'test', 'run'), when='+python')
->>>>>>> f6febd2e
     depends_on('py-numpy',     type=('build', 'test', 'run'), when='+python')
     depends_on('py-cython',    type='build',                  when='+python')
 
@@ -96,20 +93,13 @@
             self.define_from_variant('BUILD_CFP', 'c'),
             self.define_from_variant('BUILD_ZFPY', 'python'),
             self.define_from_variant('BUILD_ZFORP', 'fortran'),
-<<<<<<< HEAD
-=======
             self.define_from_variant('ZFP_WITH_CUDA', 'cuda'),
->>>>>>> f6febd2e
             self.define('ZFP_BIT_STREAM_WORD_SIZE',
                         spec.variants['bsws'].value),
             self.define_from_variant('ZFP_WITH_BIT_STREAM_STRIDED', 'strided'),
             self.define_from_variant('ZFP_WITH_ALIGNED_ALLOC', 'aligned'),
             self.define_from_variant('ZFP_WITH_CACHE_TWOWAY', 'twoway'),
             self.define_from_variant('ZFP_WITH_CACHE_FAST_HASH', 'fasthash'),
-<<<<<<< HEAD
-            self.define_from_variant('ZFP_WITH_CACHE_PROFILE', 'profile')
-        ]
-=======
             self.define_from_variant('ZFP_WITH_CACHE_PROFILE', 'profile'),
         ]
 
@@ -119,6 +109,5 @@
             if not spec.satisfies('cuda_arch=none'):
                 cuda_arch = spec.variants['cuda_arch'].value
                 args.append('-DCMAKE_CUDA_FLAGS=-arch sm_{0}'.format(cuda_arch[0]))
->>>>>>> f6febd2e
 
         return args