--- conflicted
+++ resolved
@@ -92,9 +92,6 @@
         return [
             self.define_from_variant("ZLIB_COMPAT", "compat"),
             self.define_from_variant("WITH_OPTIM", "opt"),
-<<<<<<< HEAD
+            self.define_from_variant("WITH_NEW_STRATEGIES", "new_strategies"),
             self.define("ZLIB_ENABLE_TESTS", self.pkg.run_tests),
-=======
-            self.define_from_variant("WITH_NEW_STRATEGIES", "new_strategies"),
->>>>>>> cd5bef67
         ]